{
    "name": "Unity.Multiplayer.Transport.UTP.RuntimeTests",
    "rootNamespace": "Unity.Netcode.UTP.RuntimeTests",
    "references": [
<<<<<<< HEAD
        "Unity.Multiplayer.MLAPI.Runtime",
        "UnityEngine.TestRunner",
        "UnityEditor.TestRunner",
        "Unity.Multiplayer.Transport.UTP",
=======
        "Unity.Netcode.Runtime",
>>>>>>> 19e6d3ca
        "Unity.Networking.Transport"
    ],
    "optionalUnityReferences": [
        "TestAssemblies"
    ],
    "defineConstraints": [
        "UNITY_INCLUDE_TESTS"
    ]
}<|MERGE_RESOLUTION|>--- conflicted
+++ resolved
@@ -2,14 +2,7 @@
     "name": "Unity.Multiplayer.Transport.UTP.RuntimeTests",
     "rootNamespace": "Unity.Netcode.UTP.RuntimeTests",
     "references": [
-<<<<<<< HEAD
-        "Unity.Multiplayer.MLAPI.Runtime",
-        "UnityEngine.TestRunner",
-        "UnityEditor.TestRunner",
-        "Unity.Multiplayer.Transport.UTP",
-=======
         "Unity.Netcode.Runtime",
->>>>>>> 19e6d3ca
         "Unity.Networking.Transport"
     ],
     "optionalUnityReferences": [
