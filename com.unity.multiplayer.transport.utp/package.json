--- conflicted
+++ resolved
@@ -5,17 +5,8 @@
   "version": "0.0.1-preview.1",
   "unity": "2020.3",
   "dependencies": {
-<<<<<<< HEAD
-    "com.unity.multiplayer.mlapi": "0.1.0",
+    "com.unity.netcode.gameobjects": "0.0.1-preview.1",
     "com.unity.transport": "0.9.0-preview.3",
     "com.unity.jobs": "0.10.0-preview.18"
-  },
-  "type": "library",
-  "hideInEditor": false
-=======
-    "com.unity.netcode.gameobjects": "0.0.1-preview.1",
-    "com.unity.transport": "0.4.1-preview.1",
-    "com.unity.jobs":"0.2.10-preview.13"
   }
->>>>>>> 19e6d3ca
 }