--- conflicted
+++ resolved
@@ -37,7 +37,6 @@
         /// </summary>
         internal void ProcessReceiveQueue(NetworkUpdateStage currentStage)
         {
-<<<<<<< HEAD
             //In case there is no Singleton, then just exit
             if(!NetworkManager.Singleton)
             {
@@ -45,11 +44,7 @@
             }
 
             bool AdvanceFrameHistory = false;
-            var rpcQueueContainer = NetworkManager.Singleton.rpcQueueContainer;
-=======
-            bool advanceFrameHistory = false;
             var rpcQueueContainer = NetworkManager.Singleton.RpcQueueContainer;
->>>>>>> caff1f6b
             if (rpcQueueContainer != null)
             {
 #if DEVELOPMENT_BUILD || UNITY_EDITOR
@@ -132,26 +127,18 @@
         {
             if(NetworkManager.Singleton && NetworkManager.Singleton.IsListening)
             {
-<<<<<<< HEAD
                 List<RpcFrameQueueItem> CompletedRpcQueueItems = new List<RpcFrameQueueItem>();
                 foreach (RpcFrameQueueItem queueItem in m_InternalMLAPISendQueue)
                 {
-                    List<ulong> clientIds = new List<ulong>(queueItem.clientIds);
-                    var PoolStream = queueItem.itemBuffer;
-                    for(int i = 0; i < queueItem.clientIds.Length; i++)
-=======
-                var PoolStream = queueItem.NetworkBuffer;
-                if (NetworkManager.Singleton.IsListening)
-                {
-                    switch (queueItem.QueueItemType)
->>>>>>> caff1f6b
-                    {
-                        ulong clientId = queueItem.clientIds[i];
+                    var clientIds = new List<ulong>(queueItem.ClientNetworkIds);
+                    var PoolStream = queueItem.NetworkBuffer;
+                    for(int i = 0; i < queueItem.ClientNetworkIds.Length; i++)
+                    {
+                        ulong clientId = queueItem.ClientNetworkIds[i];
 
                         //Clients always can send internal messages, but servers need to make sure clients are loaded.
                         if( NetworkManager.Singleton.IsClient || NetworkManager.Singleton.ConnectedClients.ContainsKey(clientId))
                         {
-<<<<<<< HEAD
                             if(NetworkManager.Singleton.IsClient || NetworkManager.Singleton.ConnectedClients[clientId].IsClientDoneLoadingScene )
                             {
                                 switch (queueItem.queueItemType)
@@ -160,46 +147,25 @@
                                     {
                                         InternalMessageSender.Send(clientId, NetworkConstants.ADD_OBJECT, queueItem.networkChannel, PoolStream);
                                         clientIds.Remove(clientId);
-                                        PerformanceDataManager.Increment(ProfilerConstants.NumberOfRPCsSent, queueItem.clientIds.Length);
-                                        ProfilerStatManager.rpcsSent.Record(queueItem.clientIds.Length);
+                                        PerformanceDataManager.Increment(ProfilerConstants.NumberOfRPCsSent, queueItem.ClientNetworkIds.Length);
+                                        ProfilerStatManager.rpcsSent.Record(queueItem.ClientNetworkIds.Length);
                                         break;
                                     }
                                     case RpcQueueContainer.QueueItemType.DestroyObject:
                                     {
                                         InternalMessageSender.Send(clientId, NetworkConstants.DESTROY_OBJECT, queueItem.networkChannel, PoolStream);
                                         clientIds.Remove(clientId);
-                                        PerformanceDataManager.Increment(ProfilerConstants.NumberOfRPCsSent, queueItem.clientIds.Length);
-                                        ProfilerStatManager.rpcsSent.Record(queueItem.clientIds.Length);
+                                        PerformanceDataManager.Increment(ProfilerConstants.NumberOfRPCsSent, queueItem.ClientNetworkIds.Length);
+                                        ProfilerStatManager.rpcsSent.Record(queueItem.ClientNetworkIds.Length);
                                         break;
                                     }
                                 }
                             }
-=======
-                            foreach (ulong clientId in queueItem.ClientNetworkIds)
-                            {
-                                InternalMessageSender.Send(clientId, NetworkConstants.ADD_OBJECT, queueItem.NetworkChannel, PoolStream);
-                            }
-
-                            PerformanceDataManager.Increment(ProfilerConstants.NumberOfRPCsSent, queueItem.ClientNetworkIds.Length);
-                            ProfilerStatManager.RpcsSent.Record(queueItem.ClientNetworkIds.Length);
-                            break;
->>>>>>> caff1f6b
-                        }
-                        else
-                        {
-<<<<<<< HEAD
-                            clientIds.Remove(clientId);
-=======
-                            foreach (ulong clientId in queueItem.ClientNetworkIds)
-                            {
-                                InternalMessageSender.Send(clientId, NetworkConstants.DESTROY_OBJECT, queueItem.NetworkChannel, PoolStream);
-                            }
-
-                            PerformanceDataManager.Increment(ProfilerConstants.NumberOfRPCsSent, queueItem.ClientNetworkIds.Length);
-                            ProfilerStatManager.RpcsSent.Record(queueItem.ClientNetworkIds.Length);
-                            break;
->>>>>>> caff1f6b
-                        }
+                        }
+                        //else
+                        //{
+                        //    clientIds.Remove(clientId);
+                        //}
                     }
 
                     //If there are no more clients to send this item to =or= a queue item has been around for a minute then remove it from the outbound internal message queue
@@ -213,11 +179,6 @@
                 {
                     m_InternalMLAPISendQueue.Remove(item);
                 }
-<<<<<<< HEAD
-=======
-
-                PoolStream.Dispose();
->>>>>>> caff1f6b
             }
         }
 
@@ -227,7 +188,6 @@
         /// </summary>
         private void RpcQueueSendAndFlush()
         {
-<<<<<<< HEAD
             //In case there is no Singleton, then just exit
             if(!NetworkManager.Singleton)
             {
@@ -235,11 +195,7 @@
             }
 
             var AdvanceFrameHistory = false;
-            var rpcQueueContainer = NetworkManager.Singleton.rpcQueueContainer;
-=======
-            var advanceFrameHistory = false;
             var rpcQueueContainer = NetworkManager.Singleton.RpcQueueContainer;
->>>>>>> caff1f6b
             if (rpcQueueContainer != null)
             {
                 var currentFrame = rpcQueueContainer.GetCurrentFrame(RpcQueueHistoryFrame.QueueFrameType.Outbound, NetworkUpdateStage.PostLateUpdate);
