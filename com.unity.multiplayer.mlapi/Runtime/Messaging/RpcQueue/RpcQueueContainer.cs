--- conflicted
+++ resolved
@@ -353,15 +353,7 @@
         public PooledBitWriter BeginAddQueueItemToFrame(QueueItemType qItemType, float timeStamp, Channel channel, ushort sendflags, ulong sourceNetworkId, ulong[] targetNetworkIds,
             QueueHistoryFrame.QueueFrameType queueFrameType, NetworkUpdateStage updateStage)
         {
-<<<<<<< HEAD
-            bool getNextFrame = false;
-            if (NetManager.IsHost && queueFrameType == QueueHistoryFrame.QueueFrameType.Inbound)
-            {
-                getNextFrame = true;
-            }
-=======
-            bool getNextFrame = NetworkingManager.Singleton.IsHost && queueFrameType == QueueHistoryFrame.QueueFrameType.Inbound;
->>>>>>> bae18dfb
+            bool getNextFrame = m_NetManager.IsHost && queueFrameType == QueueHistoryFrame.QueueFrameType.Inbound;
 
             QueueHistoryFrame queueHistoryItem = GetQueueHistoryFrame(queueFrameType, updateStage, getNextFrame);
             queueHistoryItem.isDirty = true;
@@ -383,7 +375,7 @@
                     var numberOfClients = 0;
                     for (int i = 0; i < targetNetworkIds.Length; i++)
                     {
-                        if (NetManager.IsHost && targetNetworkIds[i] == NetManager.ServerClientId)
+                        if (m_NetManager.IsHost && targetNetworkIds[i] == m_NetManager.ServerClientId)
                         {
                             continue;
                         }
@@ -397,7 +389,7 @@
                     //Now write the cliend ids
                     for (int i = 0; i < targetNetworkIds.Length; i++)
                     {
-                        if (NetManager.IsHost && targetNetworkIds[i] == NetManager.ServerClientId)
+                        if (m_NetManager.IsHost && targetNetworkIds[i] == m_NetManager.ServerClientId)
                         {
                             continue;
                         }
@@ -417,7 +409,7 @@
             //Write a filler dummy size of 0 to hold this position in order to write to it once the RPC is done writing.
             queueHistoryItem.queueWriter.WriteInt64(0);
 
-            if (NetManager.IsHost && queueFrameType == QueueHistoryFrame.QueueFrameType.Inbound)
+            if (m_NetManager.IsHost && queueFrameType == QueueHistoryFrame.QueueFrameType.Inbound)
             {
                 if (!IsUsingBatching())
                 {
@@ -442,15 +434,7 @@
         /// <param name="writer">writer that was used</param>
         public void EndAddQueueItemToFrame(BitWriter writer, QueueHistoryFrame.QueueFrameType queueFrameType, NetworkUpdateStage updateStage)
         {
-<<<<<<< HEAD
-            bool getNextFrame = false;
-            if (NetManager.IsHost && queueFrameType == QueueHistoryFrame.QueueFrameType.Inbound)
-            {
-                getNextFrame = true;
-            }
-=======
-            bool getNextFrame = NetworkingManager.Singleton.IsHost && queueFrameType == QueueHistoryFrame.QueueFrameType.Inbound;
->>>>>>> bae18dfb
+            bool getNextFrame = m_NetManager.IsHost && queueFrameType == QueueHistoryFrame.QueueFrameType.Inbound;
 
             QueueHistoryFrame queueHistoryItem = GetQueueHistoryFrame(queueFrameType, updateStage, getNextFrame);
             QueueHistoryFrame loopBackHistoryFrame = queueHistoryItem.loopbackHistoryFrame;
@@ -660,13 +644,8 @@
             {
                 if (!QueueHistory[QueueHistoryFrame.QueueFrameType.Outbound].ContainsKey(i))
                 {
-<<<<<<< HEAD
-                    QueueHistory[QueueHistoryFrame.QueueFrameType.Outbound].Add(i, new Dictionary<NetworkUpdateManager.NetworkUpdateStage, QueueHistoryFrame>() );
-                    QueueHistoryFrame queueHistoryFrame = new QueueHistoryFrame(m_NetManager, QueueHistoryFrame.QueueFrameType.Outbound,NetworkUpdateManager.NetworkUpdateStage.LateUpdate);
-=======
                     QueueHistory[QueueHistoryFrame.QueueFrameType.Outbound].Add(i, new Dictionary<NetworkUpdateStage, QueueHistoryFrame>());
-                    var queueHistoryFrame = new QueueHistoryFrame(QueueHistoryFrame.QueueFrameType.Outbound, NetworkUpdateStage.PostLateUpdate);
->>>>>>> bae18dfb
+                    var queueHistoryFrame = new QueueHistoryFrame(m_NetManager, QueueHistoryFrame.QueueFrameType.Outbound, NetworkUpdateStage.PostLateUpdate);
                     queueHistoryFrame.queueStream = PooledBitStream.Get();
                     queueHistoryFrame.queueStream.Position = 0;
                     queueHistoryFrame.queueWriter = PooledBitWriter.Get(queueHistoryFrame.queueStream);
@@ -684,11 +663,7 @@
                     //For inbound, we create a queue history frame per update stage
                     foreach (NetworkUpdateStage netUpdateStage in Enum.GetValues(typeof(NetworkUpdateStage)))
                     {
-<<<<<<< HEAD
-                        QueueHistoryFrame queueHistoryFrame = new QueueHistoryFrame(m_NetManager, QueueHistoryFrame.QueueFrameType.Inbound,stage);
-=======
-                        QueueHistoryFrame queueHistoryFrame = new QueueHistoryFrame(QueueHistoryFrame.QueueFrameType.Inbound, netUpdateStage);
->>>>>>> bae18dfb
+                        var queueHistoryFrame = new QueueHistoryFrame(m_NetManager, QueueHistoryFrame.QueueFrameType.Inbound, netUpdateStage);
                         queueHistoryFrame.queueStream = PooledBitStream.Get();
                         queueHistoryFrame.queueStream.Position = 0;
                         queueHistoryFrame.queueWriter = PooledBitWriter.Get(queueHistoryFrame.queueStream);
@@ -770,11 +745,11 @@
         /// RpcQueueContainer - Constructor
         /// </summary>
         /// <param name="networkingManager">The NetworkingManager instance we are associated with.</param>
-        /// <param name="processInternally">determines if it handles processing internally or if it will be done externally</param>
+        /// <param name="processExternally">determines if it handles processing internally or if it will be done externally</param>
         public RpcQueueContainer(NetworkingManager networkingManager, bool processExternally)
         {
             m_NetManager = networkingManager;
-            m_processUpdateStagesExternally = processExternally;
+            m_ProcessUpdateStagesExternally = processExternally;
         }
     }
 }