using System;
using System.Collections.Generic;
using MLAPI.Serialization;
using MLAPI.Serialization.Pooled;
using MLAPI.Profiling;
using MLAPI.Transports;
using MLAPI.Logging;

namespace MLAPI.Messaging
{
    /// <summary>
    /// RpcQueueContainer
    /// Handles the management of an Rpc Queue
    /// </summary>
    internal class RpcQueueContainer : INetworkUpdateSystem, IDisposable
    {
        private const int k_MinQueueHistory = 2; //We need a minimum of 2 queue history buffers in order to properly handle looping back Rpcs when a host
<<<<<<< HEAD
        private static int s_RpcQueueContainerInstances;
=======

#if UNITY_EDITOR || DEVELOPMENT_BUILD
        private static int s_RpcQueueContainerInstances;
#endif

>>>>>>> 3673ffc5
        public enum QueueItemType
        {
            ServerRpc,
            ClientRpc,
            CreateObject, //MLAPI Constant *** We need to determine if these belong here ***
            DestroyObject, //MLAPI Constant

            None //Indicates end of frame
        }

        public enum RpcQueueProcessingTypes
        {
            Send,
            Receive,
        }

        // Inbound and Outbound QueueHistoryFrames
        private readonly Dictionary<RpcQueueHistoryFrame.QueueFrameType, Dictionary<int, Dictionary<NetworkUpdateStage, RpcQueueHistoryFrame>>> QueueHistory =
            new Dictionary<RpcQueueHistoryFrame.QueueFrameType, Dictionary<int, Dictionary<NetworkUpdateStage, RpcQueueHistoryFrame>>>();

        private RpcQueueProcessor m_RpcQueueProcessor;

        private uint m_OutboundFramesProcessed;
        private uint m_InboundFramesProcessed;
        private uint m_MaxFrameHistory;
        private int m_InboundStreamBufferIndex;
        private int m_OutBoundStreamBufferIndex;
        private bool m_IsTestingEnabled;
        private bool m_ProcessUpdateStagesExternally;
        private bool m_IsNotUsingBatching;

        internal NetworkManager m_NetworkManager;

        public bool IsUsingBatching()
        {
            return !m_IsNotUsingBatching;
        }

        public void EnableBatchedRpcs(bool isbatchingEnabled)
        {
            m_IsNotUsingBatching = !isbatchingEnabled;
        }


        /// <summary>
        /// GetStreamBufferFrameCount
        /// Returns how many frames have been processed (Inbound/Outbound)
        /// </summary>
        /// <param name="queueType"></param>
        /// <returns>number of frames procssed</returns>
        public uint GetStreamBufferFrameCount(RpcQueueHistoryFrame.QueueFrameType queueType)
        {
            return queueType == RpcQueueHistoryFrame.QueueFrameType.Inbound ? m_InboundFramesProcessed : m_OutboundFramesProcessed;
        }

        /// <summary>
        /// AddToInternalMLAPISendQueue
        /// NSS-TODO: This will need to be removed once we determine how we want to handle specific
        /// internal MLAPI commands relative to RPCS.
        /// Example: An network object is destroyed via server side (internal mlapi) command, but prior to this several RPCs are invoked for the to be destroyed object (Client RPC)
        /// If both the DestroyObject internal mlapi command and the ClientRPCs are received in the same frame but the internal mlapi DestroyObject command is processed prior to the
        /// RPCs being invoked then the object won't exist and additional warnings will be logged that the object no longer exists.
        /// The vices versa scenario (create and then RPCs sent) is an unlikely/improbable scenario, but just in case added the CreateObject to this special case scenario.
        ///
        /// To avoid the DestroyObject scenario, the internal MLAPI commands (DestroyObject and CreateObject) are always invoked after RPCs.
        /// </summary>
        /// <param name="queueItem">item to add to the internal MLAPI queue</param>
        public void AddToInternalMLAPISendQueue(RpcFrameQueueItem queueItem)
        {
            m_RpcQueueProcessor.QueueInternalMLAPICommand(queueItem);
        }

        /// <summary>
        /// ProcessAndFlushRPCQueue
        /// Will process the RPC queue and then move to the next available frame
        /// </summary>
        /// <param name="queueType"></param>
        public void ProcessAndFlushRpcQueue(RpcQueueProcessingTypes queueType, NetworkUpdateStage currentUpdateStage)
        {
<<<<<<< HEAD
            bool isListening = ReferenceEquals(m_NetworkManager,null) ? false:m_NetworkManager.IsListening;
            switch (queueType)
            {
                case RpcQueueProcessingTypes.Receive:
                    {
                        m_RpcQueueProcessor.ProcessReceiveQueue(currentUpdateStage, m_IsTestingEnabled);
                        break;
                    }
                case RpcQueueProcessingTypes.Send:
                    {
                        m_RpcQueueProcessor.ProcessSendQueue(isListening);
                        break;
                    }
=======
            bool isListening = !ReferenceEquals(m_NetworkManager, null) && m_NetworkManager.IsListening;
            switch (queueType)
            {
                case RpcQueueProcessingTypes.Receive:
                {
                    m_RpcQueueProcessor.ProcessReceiveQueue(currentUpdateStage, m_IsTestingEnabled);
                    break;
                }
                case RpcQueueProcessingTypes.Send:
                {
                    m_RpcQueueProcessor.ProcessSendQueue(isListening);
                    break;
                }
>>>>>>> 3673ffc5
            }
        }

        /// <summary>
        /// GetCurrentFrame
        /// Gets the current frame for the Inbound or Outbound queue
        /// </summary>
        /// <param name="qType"></param>
        /// <returns>QueueHistoryFrame</returns>
        public RpcQueueHistoryFrame GetCurrentFrame(RpcQueueHistoryFrame.QueueFrameType qType, NetworkUpdateStage currentUpdateStage)
        {
            if (QueueHistory.ContainsKey(qType))
            {
                int StreamBufferIndex = GetStreamBufferIndex(qType);

                if (QueueHistory[qType].ContainsKey(StreamBufferIndex))
                {
                    if (QueueHistory[qType][StreamBufferIndex].ContainsKey(currentUpdateStage))
                    {
                        return QueueHistory[qType][StreamBufferIndex][currentUpdateStage];
                    }
                }
            }
            return null;
        }

        /// <summary>
        /// GetStreamBufferIndex
        /// Returns the queue type's current stream buffer index
        /// </summary>
        /// <param name="queueType"></param>
        /// <returns></returns>
        private int GetStreamBufferIndex(RpcQueueHistoryFrame.QueueFrameType queueType)
        {
            return queueType == RpcQueueHistoryFrame.QueueFrameType.Inbound ? m_InboundStreamBufferIndex : m_OutBoundStreamBufferIndex;
        }

        /// <summary>
        /// AdvanceFrameHistory
        /// Progresses the current frame to the next QueueHistoryFrame for the QueueHistoryFrame.QueueFrameType.
        /// All other frames other than the current frame is considered the live rollback history
        /// </summary>
        /// <param name="queueType"></param>
        public void AdvanceFrameHistory(RpcQueueHistoryFrame.QueueFrameType queueType)
        {
            int StreamBufferIndex = GetStreamBufferIndex(queueType);

            if (!QueueHistory.ContainsKey(queueType))
            {
                UnityEngine.Debug.LogError($"You must initialize the {nameof(RpcQueueContainer)} before using MLAPI!");
                return;
            }

            if (!QueueHistory[queueType].ContainsKey(StreamBufferIndex))
            {
                UnityEngine.Debug.LogError($"{nameof(RpcQueueContainer)} {queueType} queue stream buffer index out of range! [{StreamBufferIndex}]");
                return;
            }


            foreach (KeyValuePair<NetworkUpdateStage, RpcQueueHistoryFrame> queueHistoryByUpdates in QueueHistory[queueType][StreamBufferIndex])
            {
                var rpcQueueHistoryItem = queueHistoryByUpdates.Value;

                //This only gets reset when we advanced to next frame (do not reset this in the ResetQueueHistoryFrame)
                rpcQueueHistoryItem.HasLoopbackData = false;

                if (rpcQueueHistoryItem.QueueItemOffsets.Count > 0)
                {
                    if (queueType == RpcQueueHistoryFrame.QueueFrameType.Inbound)
                    {
                        ProfilerStatManager.RpcInQueueSize.Record((int)rpcQueueHistoryItem.TotalSize);
                        PerformanceDataManager.Increment(ProfilerConstants.NumberOfRPCsInQueueSize, (int)rpcQueueHistoryItem.TotalSize);
                    }
                    else
                    {
                        ProfilerStatManager.RpcOutQueueSize.Record((int)rpcQueueHistoryItem.TotalSize);
                        PerformanceDataManager.Increment(ProfilerConstants.NumberOfRPCsOutQueueSize, (int)rpcQueueHistoryItem.TotalSize);
                    }
                }

                ResetQueueHistoryFrame(rpcQueueHistoryItem);
                IncrementAndSetQueueHistoryFrame(rpcQueueHistoryItem);
            }

            //Roll to the next stream buffer
            StreamBufferIndex++;

            //If we have hit our maximum history, roll back over to the first one
            if (StreamBufferIndex >= m_MaxFrameHistory)
            {
                StreamBufferIndex = 0;
            }

            if (queueType == RpcQueueHistoryFrame.QueueFrameType.Inbound)
            {
                m_InboundStreamBufferIndex = StreamBufferIndex;
            }
            else
            {
                m_OutBoundStreamBufferIndex = StreamBufferIndex;
            }
        }

        /// <summary>
        /// IncrementAndSetQueueHistoryFrame
        /// Increments and sets frame count for this queue frame
        /// </summary>
        /// <param name="rpcQueueFrame">QueueHistoryFrame to be reset</param>
        private void IncrementAndSetQueueHistoryFrame(RpcQueueHistoryFrame rpcQueueFrame)
        {
            if (rpcQueueFrame.GetQueueFrameType() == RpcQueueHistoryFrame.QueueFrameType.Inbound)
            {
                m_InboundFramesProcessed++;
            }
            else
            {
                m_OutboundFramesProcessed++;
            }
        }

        /// <summary>
        /// ResetQueueHistoryFrame
        /// Resets the queue history frame passed to this method
        /// </summary>
        /// <param name="rpcQueueFrame">QueueHistoryFrame to be reset</param>
        private static void ResetQueueHistoryFrame(RpcQueueHistoryFrame rpcQueueFrame)
        {
            //If we are dirt and have loopback data then don't clear this frame
            if (rpcQueueFrame.IsDirty && !rpcQueueFrame.HasLoopbackData)
            {
                rpcQueueFrame.TotalSize = 0;
                rpcQueueFrame.QueueItemOffsets.Clear();
                rpcQueueFrame.QueueBuffer.Position = 0;
                rpcQueueFrame.MarkCurrentStreamPosition();
                rpcQueueFrame.IsDirty = false;
            }
        }

        /// <summary>
        /// AddQueueItemToInboundFrame
        /// Adds an RPC queue item to the outbound frame
        /// </summary>
        /// <param name="qItemType">type of rpc (client or server)</param>
        /// <param name="timeStamp">when it was received</param>
        /// <param name="sourceNetworkId">who sent the rpc</param>
        /// <param name="message">the message being received</param>
        internal void AddQueueItemToInboundFrame(QueueItemType qItemType, float timeStamp, ulong sourceNetworkId, NetworkBuffer message)
        {
            long originalPosition = message.Position;

            NetworkUpdateStage updateStage;

            using (var reader = PooledNetworkReader.Get(message))
            {
                var longValue = reader.ReadUInt64Packed(); // NetworkObjectId (temporary, we reset position just below)
                var shortValue = reader.ReadUInt16Packed(); // NetworkBehaviourId (temporary, we reset position just below)
                updateStage = (NetworkUpdateStage)reader.ReadByteDirect();
            }

            message.Position = originalPosition;
            var rpcQueueHistoryItem = GetQueueHistoryFrame(RpcQueueHistoryFrame.QueueFrameType.Inbound, updateStage);
            rpcQueueHistoryItem.IsDirty = true;

            long StartPosition = rpcQueueHistoryItem.QueueBuffer.Position;

            //Write the packed version of the queueItem to our current queue history buffer
            rpcQueueHistoryItem.QueueWriter.WriteUInt16((ushort)qItemType);
            rpcQueueHistoryItem.QueueWriter.WriteSingle(timeStamp);
            rpcQueueHistoryItem.QueueWriter.WriteUInt64(sourceNetworkId);

            //Inbound we copy the entire packet and store the position offset
            long streamSize = message.Length;
            rpcQueueHistoryItem.QueueWriter.WriteInt64(streamSize);
            rpcQueueHistoryItem.QueueWriter.WriteInt64(message.Position);
            rpcQueueHistoryItem.QueueWriter.WriteBytes(message.GetBuffer(), streamSize);

            //Add the packed size to the offsets for parsing over various entries
            rpcQueueHistoryItem.QueueItemOffsets.Add((uint)rpcQueueHistoryItem.QueueBuffer.Position);

            //Calculate the packed size based on stream progression
            rpcQueueHistoryItem.TotalSize += (uint)(rpcQueueHistoryItem.QueueBuffer.Position - StartPosition);
        }

        /// <summary>
        /// SetLoopBackFrameItem
        /// ***Temporary fix for host mode loopback RPC writer work-around
        /// Sets the next frame inbond buffer as the loopback queue history frame in the current frame's outbound buffer
        /// </summary>
        /// <param name="updateStage"></param>
        public void SetLoopBackFrameItem(NetworkUpdateStage updateStage)
        {
            //Get the next frame's inbound queue history frame
            var loopbackHistoryframe = GetQueueHistoryFrame(RpcQueueHistoryFrame.QueueFrameType.Inbound, updateStage, true);

            //Get the current frame's outbound queue history frame
            var rpcQueueHistoryItem = GetQueueHistoryFrame(RpcQueueHistoryFrame.QueueFrameType.Outbound, NetworkUpdateStage.PostLateUpdate, false);

            if (rpcQueueHistoryItem != null)
            {
                rpcQueueHistoryItem.LoopbackHistoryFrame = loopbackHistoryframe;
            }
            else
            {
                UnityEngine.Debug.LogError($"Could not find the outbound {nameof(RpcQueueHistoryFrame)}!");
            }
        }

        /// <summary>
        /// GetLoopBackWriter
        /// Gets the loop back writer for the history frame (if one exists)
        /// ***Temporary fix for host mode loopback RPC writer work-around
        /// </summary>
        /// <param name="queueFrameType"></param>
        /// <param name="updateStage"></param>
        /// <returns></returns>
        public RpcQueueHistoryFrame GetLoopBackHistoryFrame(RpcQueueHistoryFrame.QueueFrameType queueFrameType, NetworkUpdateStage updateStage)
        {
            return GetQueueHistoryFrame(queueFrameType, updateStage, false);
        }

        /// <summary>
        /// BeginAddQueueItemToOutboundFrame
        /// Adds a queue item to the outbound queue frame
        /// </summary>
        /// <param name="qItemType">type of rpc (client or server)</param>
        /// <param name="timeStamp">when it was scheduled to be sent</param>
        /// <param name="networkChannel">the channel to send it on</param>
        /// <param name="sourceNetworkId">who is sending the rpc</param>
        /// <param name="targetNetworkIds">who the rpc is being sent to</param>
        /// <returns></returns>
        public PooledNetworkWriter BeginAddQueueItemToFrame(QueueItemType qItemType, float timeStamp, NetworkChannel networkChannel, ulong sourceNetworkId, ulong[] targetNetworkIds,
            RpcQueueHistoryFrame.QueueFrameType queueFrameType, NetworkUpdateStage updateStage)
        {
            bool getNextFrame = m_NetworkManager.IsHost && queueFrameType == RpcQueueHistoryFrame.QueueFrameType.Inbound;

            var rpcQueueHistoryItem = GetQueueHistoryFrame(queueFrameType, updateStage, getNextFrame);
            rpcQueueHistoryItem.IsDirty = true;

            //Write the packed version of the queueItem to our current queue history buffer
            rpcQueueHistoryItem.QueueWriter.WriteUInt16((ushort)qItemType);
            rpcQueueHistoryItem.QueueWriter.WriteSingle(timeStamp);
            rpcQueueHistoryItem.QueueWriter.WriteUInt64(sourceNetworkId);

            if (queueFrameType != RpcQueueHistoryFrame.QueueFrameType.Inbound)
            {
                rpcQueueHistoryItem.QueueWriter.WriteByte((byte)networkChannel);

                if (targetNetworkIds != null && targetNetworkIds.Length != 0)
                {
                    //In the event the host is one of the networkIds, for outbound we want to ignore it (at this spot only!!)
                    //Get a count of clients we are going to send to (and write into the buffer)
                    var numberOfClients = 0;
                    for (int i = 0; i < targetNetworkIds.Length; i++)
                    {
                        if (m_NetworkManager.IsHost && targetNetworkIds[i] == m_NetworkManager.ServerClientId)
                        {
                            continue;
                        }

                        numberOfClients++;
                    }

                    //Write our total number of clients
                    rpcQueueHistoryItem.QueueWriter.WriteInt32(numberOfClients);

                    //Now write the cliend ids
                    for (int i = 0; i < targetNetworkIds.Length; i++)
                    {
                        if (m_NetworkManager.IsHost && targetNetworkIds[i] == m_NetworkManager.ServerClientId)
                        {
                            continue;
                        }

                        rpcQueueHistoryItem.QueueWriter.WriteUInt64(targetNetworkIds[i]);
                    }
                }
                else
                {
                    rpcQueueHistoryItem.QueueWriter.WriteInt32(0);
                }
            }

            //Mark where we started in the stream to later determine the actual RPC message size (position before writing RPC message vs position after write has completed)
            rpcQueueHistoryItem.MarkCurrentStreamPosition();

            //Write a filler dummy size of 0 to hold this position in order to write to it once the RPC is done writing.
            rpcQueueHistoryItem.QueueWriter.WriteInt64(0);

            if (m_NetworkManager.IsHost && queueFrameType == RpcQueueHistoryFrame.QueueFrameType.Inbound)
            {
                if (!IsUsingBatching())
                {
                    rpcQueueHistoryItem.QueueWriter.WriteInt64(1);
                }
                else
                {
                    rpcQueueHistoryItem.QueueWriter.WriteInt64(0);
                }

                rpcQueueHistoryItem.HasLoopbackData = true; //The only case for this is when it is the Host
            }

            //Return the writer to the invoking method.
            return rpcQueueHistoryItem.QueueWriter;
        }

        /// <summary>
        /// EndAddQueueItemToOutboundFrame
        /// Signifies the end of this outbound RPC.
        /// We store final MSG size and track the total current frame queue size
        /// </summary>
        /// <param name="writer">writer that was used</param>
        public void EndAddQueueItemToFrame(NetworkWriter writer, RpcQueueHistoryFrame.QueueFrameType queueFrameType, NetworkUpdateStage updateStage)
        {
            bool getNextFrame = m_NetworkManager.IsHost && queueFrameType == RpcQueueHistoryFrame.QueueFrameType.Inbound;

            var rpcQueueHistoryItem = GetQueueHistoryFrame(queueFrameType, updateStage, getNextFrame);
            var loopBackHistoryFrame = rpcQueueHistoryItem.LoopbackHistoryFrame;

            var pbWriter = (PooledNetworkWriter)writer;
            if (pbWriter != rpcQueueHistoryItem.QueueWriter && !getNextFrame)
            {
                UnityEngine.Debug.LogError($"{nameof(RpcQueueContainer)} {queueFrameType} passed writer is not the same as the current {nameof(PooledNetworkWriter)} for the {queueFrameType}!");
            }

            //The total size of the frame is the last known position of the stream
            rpcQueueHistoryItem.TotalSize = (uint)rpcQueueHistoryItem.QueueBuffer.Position;

            long CurrentPosition = rpcQueueHistoryItem.QueueBuffer.Position;
            ulong BitPosition = rpcQueueHistoryItem.QueueBuffer.BitPosition;

            //////////////////////////////////////////////////////////////
            //>>>> REPOSITIONING STREAM TO RPC MESSAGE SIZE LOCATION <<<<
            //////////////////////////////////////////////////////////////
            rpcQueueHistoryItem.QueueBuffer.Position = rpcQueueHistoryItem.GetCurrentMarkedPosition();

            long MSGOffset = 8;
            if (getNextFrame && IsUsingBatching())
            {
                MSGOffset += 8;
            }

            //subtracting 8 byte to account for the value of the size of the RPC
            long MSGSize = (long)(rpcQueueHistoryItem.TotalSize - (rpcQueueHistoryItem.GetCurrentMarkedPosition() + MSGOffset));

            if (MSGSize > 0)
            {
                //Write the actual size of the RPC message
                rpcQueueHistoryItem.QueueWriter.WriteInt64(MSGSize);
            }
            else
            {
                UnityEngine.Debug.LogWarning("MSGSize of < zero detected!!  Setting message size to zero!");
                rpcQueueHistoryItem.QueueWriter.WriteInt64(0);
            }

            if (loopBackHistoryFrame != null)
            {
                if (MSGSize > 0)
                {
                    //Point to where the size of the message is stored
                    loopBackHistoryFrame.QueueBuffer.Position = loopBackHistoryFrame.GetCurrentMarkedPosition();

                    //Write the actual size of the RPC message
                    loopBackHistoryFrame.QueueWriter.WriteInt64(MSGSize);

                    if (!IsUsingBatching())
                    {
                        //Write the offset for the header info copied
                        loopBackHistoryFrame.QueueWriter.WriteInt64(1);
                    }
                    else
                    {
                        //Write the offset for the header info copied
                        loopBackHistoryFrame.QueueWriter.WriteInt64(0);
                    }

                    //Write RPC data
                    loopBackHistoryFrame.QueueWriter.WriteBytes(rpcQueueHistoryItem.QueueBuffer.GetBuffer(), MSGSize, (int)rpcQueueHistoryItem.QueueBuffer.Position);

                    //Set the total size for this stream
                    loopBackHistoryFrame.TotalSize = (uint)loopBackHistoryFrame.QueueBuffer.Position;

                    //Add the total size to the offsets for parsing over various entries
                    loopBackHistoryFrame.QueueItemOffsets.Add((uint)loopBackHistoryFrame.QueueBuffer.Position);
                }
                else
                {
                    UnityEngine.Debug.LogWarning("MSGSize of < zero detected!!  Setting message size to zero!");
                    //Write the actual size of the RPC message
                    loopBackHistoryFrame.QueueWriter.WriteInt64(0);
                }

                rpcQueueHistoryItem.LoopbackHistoryFrame = null;
            }

            //////////////////////////////////////////////////////////////
            //<<<< REPOSITIONING STREAM BACK TO THE CURRENT TAIL >>>>
            //////////////////////////////////////////////////////////////
            rpcQueueHistoryItem.QueueBuffer.Position = CurrentPosition;
            rpcQueueHistoryItem.QueueBuffer.BitPosition = BitPosition;

            //Add the packed size to the offsets for parsing over various entries
            rpcQueueHistoryItem.QueueItemOffsets.Add((uint)rpcQueueHistoryItem.QueueBuffer.Position);
        }

        /// <summary>
        /// GetQueueHistoryFrame
        /// Gets the current queue history frame (inbound or outbound)
        /// </summary>
        /// <param name="frameType">inbound or outbound</param>
        /// <returns>QueueHistoryFrame or null</returns>
        public RpcQueueHistoryFrame GetQueueHistoryFrame(RpcQueueHistoryFrame.QueueFrameType frameType, NetworkUpdateStage updateStage, bool getNextFrame = false)
        {
            int StreamBufferIndex = GetStreamBufferIndex(frameType);

            //We want to write into the future/next frame
            if (getNextFrame)
            {
                StreamBufferIndex++;

                //If we have hit our maximum history, roll back over to the first one
                if (StreamBufferIndex >= m_MaxFrameHistory)
                {
                    StreamBufferIndex = 0;
                }
            }

            if (!QueueHistory.ContainsKey(frameType))
            {
                UnityEngine.Debug.LogError($"{nameof(RpcQueueHistoryFrame)} {nameof(RpcQueueHistoryFrame.QueueFrameType)} {frameType} does not exist!");
                return null;
            }

            if (!QueueHistory[frameType].ContainsKey(StreamBufferIndex))
            {
                UnityEngine.Debug.LogError($"{nameof(RpcQueueContainer)} {frameType} queue stream buffer index out of range! [{StreamBufferIndex}]");
                return null;
            }

            if (!QueueHistory[frameType][StreamBufferIndex].ContainsKey(updateStage))
            {
                UnityEngine.Debug.LogError($"{nameof(RpcQueueContainer)} {updateStage} update type does not exist!");
                return null;
            }

            return QueueHistory[frameType][StreamBufferIndex][updateStage];
        }

        /// <summary>
<<<<<<< HEAD
        /// The
=======
        /// The NetworkUpdate method used by the NetworkUpdateLoop
>>>>>>> 3673ffc5
        /// </summary>
        /// <param name="updateStage">the stage to process RPC Queues</param>
        public void NetworkUpdate(NetworkUpdateStage updateStage)
        {
            ProcessAndFlushRpcQueue(RpcQueueProcessingTypes.Receive, updateStage);

            if (updateStage == NetworkUpdateStage.PostLateUpdate)
            {
                ProcessAndFlushRpcQueue(RpcQueueProcessingTypes.Send, updateStage);
            }
        }

        /// <summary>
        /// This will allocate [maxFrameHistory] + [1 currentFrame] number of PooledNetworkBuffers and keep them open until the session ends
        /// Note: For zero frame history set maxFrameHistory to zero
        /// </summary>
        /// <param name="maxFrameHistory"></param>
        private void Initialize(uint maxFrameHistory)
        {
            //This makes sure that we don't exceed a rediculous value by capping the number of queue history frames to ushort.MaxValue
            //If this value is exceeded, then it will be kept at the ceiling of ushort.Maxvalue.
            //Note: If running at a 60pps rate (16ms update frequency) this would yield 17.47 minutes worth of queue frame history.
            if (maxFrameHistory > ushort.MaxValue)
            {
                if (NetworkLog.CurrentLogLevel == LogLevel.Developer)
                {
                    NetworkLog.LogWarning($"The maximum {nameof(RpcQueueHistoryFrame)} is {ushort.MaxValue}!");
                }
            }

            ClearParameters();

            m_RpcQueueProcessor = new RpcQueueProcessor(this);
            m_MaxFrameHistory = maxFrameHistory + k_MinQueueHistory;

            if (!QueueHistory.ContainsKey(RpcQueueHistoryFrame.QueueFrameType.Inbound))
            {
                QueueHistory.Add(RpcQueueHistoryFrame.QueueFrameType.Inbound, new Dictionary<int, Dictionary<NetworkUpdateStage, RpcQueueHistoryFrame>>());
            }

            if (!QueueHistory.ContainsKey(RpcQueueHistoryFrame.QueueFrameType.Outbound))
            {
                QueueHistory.Add(RpcQueueHistoryFrame.QueueFrameType.Outbound, new Dictionary<int, Dictionary<NetworkUpdateStage, RpcQueueHistoryFrame>>());
            }

            for (int i = 0; i < m_MaxFrameHistory; i++)
            {
                if (!QueueHistory[RpcQueueHistoryFrame.QueueFrameType.Outbound].ContainsKey(i))
                {
                    QueueHistory[RpcQueueHistoryFrame.QueueFrameType.Outbound].Add(i, new Dictionary<NetworkUpdateStage, RpcQueueHistoryFrame>());
                    var queueHistoryFrame = new RpcQueueHistoryFrame(RpcQueueHistoryFrame.QueueFrameType.Outbound, NetworkUpdateStage.PostLateUpdate);
                    queueHistoryFrame.QueueBuffer = PooledNetworkBuffer.Get();
                    queueHistoryFrame.QueueBuffer.Position = 0;
                    queueHistoryFrame.QueueWriter = PooledNetworkWriter.Get(queueHistoryFrame.QueueBuffer);
                    queueHistoryFrame.QueueReader = PooledNetworkReader.Get(queueHistoryFrame.QueueBuffer);
                    queueHistoryFrame.QueueItemOffsets = new List<uint>();

                    //For now all outbound, we will always have a single update in which they are processed (LATEUPDATE)
                    QueueHistory[RpcQueueHistoryFrame.QueueFrameType.Outbound][i].Add(NetworkUpdateStage.PostLateUpdate, queueHistoryFrame);
                }

                if (!QueueHistory[RpcQueueHistoryFrame.QueueFrameType.Inbound].ContainsKey(i))
                {
                    QueueHistory[RpcQueueHistoryFrame.QueueFrameType.Inbound].Add(i, new Dictionary<NetworkUpdateStage, RpcQueueHistoryFrame>());

                    //For inbound, we create a queue history frame per update stage
                    foreach (NetworkUpdateStage netUpdateStage in Enum.GetValues(typeof(NetworkUpdateStage)))
                    {
                        var rpcQueueHistoryFrame = new RpcQueueHistoryFrame(RpcQueueHistoryFrame.QueueFrameType.Inbound, netUpdateStage);
                        rpcQueueHistoryFrame.QueueBuffer = PooledNetworkBuffer.Get();
                        rpcQueueHistoryFrame.QueueBuffer.Position = 0;
                        rpcQueueHistoryFrame.QueueWriter = PooledNetworkWriter.Get(rpcQueueHistoryFrame.QueueBuffer);
                        rpcQueueHistoryFrame.QueueReader = PooledNetworkReader.Get(rpcQueueHistoryFrame.QueueBuffer);
                        rpcQueueHistoryFrame.QueueItemOffsets = new List<uint>();
                        QueueHistory[RpcQueueHistoryFrame.QueueFrameType.Inbound][i].Add(netUpdateStage, rpcQueueHistoryFrame);
                    }
                }
            }

            //As long as this instance is using the pre-defined update stages
            if (!m_ProcessUpdateStagesExternally)
            {
                //Register with the network update loop system
                this.RegisterAllNetworkUpdates();
            }
        }

        /// <summary>
        /// Clears the stream indices and frames process properties
        /// </summary>
        private void ClearParameters()
        {
            m_InboundStreamBufferIndex = 0;
            m_OutBoundStreamBufferIndex = 0;
            m_OutboundFramesProcessed = 0;
            m_InboundFramesProcessed = 0;
        }

        /// <summary>
        /// Flushes the internal messages
        /// Removes itself from the network update loop
        /// Disposes readers, writers, clears the queue history, and resets any parameters
        /// </summary>
        private void Shutdown()
        {
<<<<<<< HEAD

            if (NetworkLog.CurrentLogLevel == Logging.LogLevel.Developer)
            {
                NetworkLog.LogInfo($"[Instance : {s_RpcQueueContainerInstances}] {nameof(RpcQueueContainer)} shutting down.");
            }

=======
#if UNITY_EDITOR || DEVELOPMENT_BUILD

            if (NetworkLog.CurrentLogLevel == LogLevel.Developer)
            {
                NetworkLog.LogInfo($"[Instance : {s_RpcQueueContainerInstances}] {nameof(RpcQueueContainer)} shutting down.");
            }
#endif
>>>>>>> 3673ffc5
            //As long as this instance is using the pre-defined update stages
            if (!m_ProcessUpdateStagesExternally)
            {
                //Remove ourself from the network loop update system
                this.UnregisterAllNetworkUpdates();
            }

<<<<<<< HEAD
            bool IsListening = ReferenceEquals(m_NetworkManager,null) ? false:m_NetworkManager.IsListening;
            //We need to make sure all internal messages (i.e. object destroy) are sent
            m_RpcQueueProcessor.InternalMessagesSendAndFlush(IsListening);
=======
            bool isListening = !ReferenceEquals(m_NetworkManager, null) && m_NetworkManager.IsListening;
            //We need to make sure all internal messages (i.e. object destroy) are sent
            m_RpcQueueProcessor.InternalMessagesSendAndFlush(isListening);
>>>>>>> 3673ffc5

            //Dispose of any readers and writers
            foreach (var queueHistorySection in QueueHistory)
            {
                foreach (var queueHistoryItemByStage in queueHistorySection.Value)
                {
                    foreach (var queueHistoryItem in queueHistoryItemByStage.Value)
                    {
                        queueHistoryItem.Value.QueueWriter?.Dispose();
                        queueHistoryItem.Value.QueueReader?.Dispose();
                        queueHistoryItem.Value.QueueBuffer?.Dispose();
                    }
                }
            }

            //Clear history and parameters
            QueueHistory.Clear();

            ClearParameters();
        }

        /// <summary>
        /// Cleans up our instance count and warns if there instantiation issues
        /// </summary>
        public void Dispose()
        {
            Shutdown();

#if UNITY_EDITOR || DEVELOPMENT_BUILD
            if (s_RpcQueueContainerInstances > 0)
            {
<<<<<<< HEAD

=======
>>>>>>> 3673ffc5
                if (NetworkLog.CurrentLogLevel == LogLevel.Developer)
                {
                    NetworkLog.LogInfo($"[Instance : {s_RpcQueueContainerInstances}] {nameof(RpcQueueContainer)} disposed.");
                }
<<<<<<< HEAD
                s_RpcQueueContainerInstances--;

            }
            else  //This should never happen...if so something else has gone very wrong.
=======

                s_RpcQueueContainerInstances--;
            }
            else //This should never happen...if so something else has gone very wrong.
>>>>>>> 3673ffc5
            {
                if (NetworkLog.CurrentLogLevel >= LogLevel.Normal)
                {
                    NetworkLog.LogError($"[*** Warning ***] {nameof(RpcQueueContainer)} is being disposed twice?");
                }
<<<<<<< HEAD
                throw new Exception("[*** Warning ***] System state is not stable!  Check all references to the Dispose method!");
            }
#endif

=======

                throw new Exception("[*** Warning ***] System state is not stable!  Check all references to the Dispose method!");
            }
#endif
>>>>>>> 3673ffc5
        }

        /// <summary>
        /// RpcQueueContainer - Constructor
        /// Note about processExternally: this values determines if it will register with the Network Update Loop
        /// or not.  If not, then most likely unit tests are being preformed on this class.  The default value is false.
        /// </summary>
        /// <param name="maxFrameHistory"></param>
        /// <param name="processExternally">determines if it handles processing externally</param>
        public RpcQueueContainer(NetworkManager networkManager, uint maxFrameHistory = 0, bool processExternally = false)
        {
            m_NetworkManager = networkManager;

#if UNITY_EDITOR || DEVELOPMENT_BUILD
            //Keep track of how many instances we have instantiated
            s_RpcQueueContainerInstances++;

            if (NetworkLog.CurrentLogLevel == LogLevel.Developer)
            {
                NetworkLog.LogInfo($"[Instance : {s_RpcQueueContainerInstances}] {nameof(RpcQueueContainer)} Initialized");
            }
#endif

            m_ProcessUpdateStagesExternally = processExternally;
            Initialize(maxFrameHistory);
<<<<<<< HEAD
        }


#if UNITY_EDITOR || DEVELOPMENT_BUILD

        /// <summary>
        /// LoopbackSendFrame
        /// Will copy the contents of the current outbound QueueHistoryFrame to the current inbound QueueHistoryFrame
        /// [NSS]: Leaving this here in the event a portion of this code is useful for doing Batch testing
        /// </summary>
        public void LoopbackSendFrame()
        {
            //If we do not have loop back or testing mode enabled then ignore the call
            if (m_IsTestingEnabled)
            {
                var rpcQueueHistoryItemOutbound = GetQueueHistoryFrame(RpcQueueHistoryFrame.QueueFrameType.Outbound, NetworkUpdateStage.PostLateUpdate);
                if (rpcQueueHistoryItemOutbound.QueueItemOffsets.Count > 0)
                {
                    //Reset inbound queues based on update stage
                    foreach (NetworkUpdateStage netUpdateStage in Enum.GetValues(typeof(NetworkUpdateStage)))
                    {
                        var rpcQueueHistoryItemInbound = GetQueueHistoryFrame(RpcQueueHistoryFrame.QueueFrameType.Inbound, netUpdateStage);
                        ResetQueueHistoryFrame(rpcQueueHistoryItemInbound);
                    }

                    var pooledNetworkBuffer = PooledNetworkBuffer.Get();
                    var rpcFrameQueueItem = rpcQueueHistoryItemOutbound.GetFirstQueueItem();

                    while (rpcFrameQueueItem.QueueItemType != QueueItemType.None)
                    {
                        pooledNetworkBuffer.SetLength(rpcFrameQueueItem.StreamSize);
                        pooledNetworkBuffer.Position = 0;
                        byte[] pooledNetworkStreamArray = pooledNetworkBuffer.GetBuffer();
                        Buffer.BlockCopy(rpcFrameQueueItem.MessageData.Array ?? Array.Empty<byte>(), rpcFrameQueueItem.MessageData.Offset, pooledNetworkStreamArray, 0, (int)rpcFrameQueueItem.StreamSize);

                        if (!IsUsingBatching())
                        {
                            pooledNetworkBuffer.Position = 1;
                        }

                        AddQueueItemToInboundFrame(rpcFrameQueueItem.QueueItemType, UnityEngine.Time.realtimeSinceStartup, rpcFrameQueueItem.NetworkId, pooledNetworkBuffer);
                        rpcFrameQueueItem = rpcQueueHistoryItemOutbound.GetNextQueueItem();
                    }
                }
            }
        }

=======
        }


#if UNITY_EDITOR || DEVELOPMENT_BUILD
        /// <summary>
        /// LoopbackSendFrame
        /// Will copy the contents of the current outbound QueueHistoryFrame to the current inbound QueueHistoryFrame
        /// [NSS]: Leaving this here in the event a portion of this code is useful for doing Batch testing
        /// </summary>
        public void LoopbackSendFrame()
        {
            //If we do not have loop back or testing mode enabled then ignore the call
            if (m_IsTestingEnabled)
            {
                var rpcQueueHistoryItemOutbound = GetQueueHistoryFrame(RpcQueueHistoryFrame.QueueFrameType.Outbound, NetworkUpdateStage.PostLateUpdate);
                if (rpcQueueHistoryItemOutbound.QueueItemOffsets.Count > 0)
                {
                    //Reset inbound queues based on update stage
                    foreach (NetworkUpdateStage netUpdateStage in Enum.GetValues(typeof(NetworkUpdateStage)))
                    {
                        var rpcQueueHistoryItemInbound = GetQueueHistoryFrame(RpcQueueHistoryFrame.QueueFrameType.Inbound, netUpdateStage);
                        ResetQueueHistoryFrame(rpcQueueHistoryItemInbound);
                    }

                    var pooledNetworkBuffer = PooledNetworkBuffer.Get();
                    var rpcFrameQueueItem = rpcQueueHistoryItemOutbound.GetFirstQueueItem();

                    while (rpcFrameQueueItem.QueueItemType != QueueItemType.None)
                    {
                        pooledNetworkBuffer.SetLength(rpcFrameQueueItem.StreamSize);
                        pooledNetworkBuffer.Position = 0;
                        byte[] pooledNetworkStreamArray = pooledNetworkBuffer.GetBuffer();
                        Buffer.BlockCopy(rpcFrameQueueItem.MessageData.Array ?? Array.Empty<byte>(), rpcFrameQueueItem.MessageData.Offset, pooledNetworkStreamArray, 0, (int)rpcFrameQueueItem.StreamSize);

                        if (!IsUsingBatching())
                        {
                            pooledNetworkBuffer.Position = 1;
                        }

                        AddQueueItemToInboundFrame(rpcFrameQueueItem.QueueItemType, UnityEngine.Time.realtimeSinceStartup, rpcFrameQueueItem.NetworkId, pooledNetworkBuffer);
                        rpcFrameQueueItem = rpcQueueHistoryItemOutbound.GetNextQueueItem();
                    }
                }
            }
        }

>>>>>>> 3673ffc5
        /// <summary>
        /// Enables testing of the RpcQueueContainer
        /// </summary>
        /// <param name="enabled"></param>
        public void SetTestingState(bool enabled)
        {
            m_IsTestingEnabled = enabled;
        }
<<<<<<< HEAD

#endif

=======
#endif
>>>>>>> 3673ffc5
    }
}<|MERGE_RESOLUTION|>--- conflicted
+++ resolved
@@ -15,15 +15,11 @@
     internal class RpcQueueContainer : INetworkUpdateSystem, IDisposable
     {
         private const int k_MinQueueHistory = 2; //We need a minimum of 2 queue history buffers in order to properly handle looping back Rpcs when a host
-<<<<<<< HEAD
-        private static int s_RpcQueueContainerInstances;
-=======
 
 #if UNITY_EDITOR || DEVELOPMENT_BUILD
         private static int s_RpcQueueContainerInstances;
 #endif
 
->>>>>>> 3673ffc5
         public enum QueueItemType
         {
             ServerRpc,
@@ -103,21 +99,6 @@
         /// <param name="queueType"></param>
         public void ProcessAndFlushRpcQueue(RpcQueueProcessingTypes queueType, NetworkUpdateStage currentUpdateStage)
         {
-<<<<<<< HEAD
-            bool isListening = ReferenceEquals(m_NetworkManager,null) ? false:m_NetworkManager.IsListening;
-            switch (queueType)
-            {
-                case RpcQueueProcessingTypes.Receive:
-                    {
-                        m_RpcQueueProcessor.ProcessReceiveQueue(currentUpdateStage, m_IsTestingEnabled);
-                        break;
-                    }
-                case RpcQueueProcessingTypes.Send:
-                    {
-                        m_RpcQueueProcessor.ProcessSendQueue(isListening);
-                        break;
-                    }
-=======
             bool isListening = !ReferenceEquals(m_NetworkManager, null) && m_NetworkManager.IsListening;
             switch (queueType)
             {
@@ -131,7 +112,6 @@
                     m_RpcQueueProcessor.ProcessSendQueue(isListening);
                     break;
                 }
->>>>>>> 3673ffc5
             }
         }
 
@@ -155,6 +135,7 @@
                     }
                 }
             }
+
             return null;
         }
 
@@ -583,11 +564,7 @@
         }
 
         /// <summary>
-<<<<<<< HEAD
-        /// The
-=======
         /// The NetworkUpdate method used by the NetworkUpdateLoop
->>>>>>> 3673ffc5
         /// </summary>
         /// <param name="updateStage">the stage to process RPC Queues</param>
         public void NetworkUpdate(NetworkUpdateStage updateStage)
@@ -693,22 +670,13 @@
         /// </summary>
         private void Shutdown()
         {
-<<<<<<< HEAD
-
-            if (NetworkLog.CurrentLogLevel == Logging.LogLevel.Developer)
+#if UNITY_EDITOR || DEVELOPMENT_BUILD
+
+            if (NetworkLog.CurrentLogLevel == LogLevel.Developer)
             {
                 NetworkLog.LogInfo($"[Instance : {s_RpcQueueContainerInstances}] {nameof(RpcQueueContainer)} shutting down.");
             }
-
-=======
-#if UNITY_EDITOR || DEVELOPMENT_BUILD
-
-            if (NetworkLog.CurrentLogLevel == LogLevel.Developer)
-            {
-                NetworkLog.LogInfo($"[Instance : {s_RpcQueueContainerInstances}] {nameof(RpcQueueContainer)} shutting down.");
-            }
 #endif
->>>>>>> 3673ffc5
             //As long as this instance is using the pre-defined update stages
             if (!m_ProcessUpdateStagesExternally)
             {
@@ -716,15 +684,9 @@
                 this.UnregisterAllNetworkUpdates();
             }
 
-<<<<<<< HEAD
-            bool IsListening = ReferenceEquals(m_NetworkManager,null) ? false:m_NetworkManager.IsListening;
-            //We need to make sure all internal messages (i.e. object destroy) are sent
-            m_RpcQueueProcessor.InternalMessagesSendAndFlush(IsListening);
-=======
             bool isListening = !ReferenceEquals(m_NetworkManager, null) && m_NetworkManager.IsListening;
             //We need to make sure all internal messages (i.e. object destroy) are sent
             m_RpcQueueProcessor.InternalMessagesSendAndFlush(isListening);
->>>>>>> 3673ffc5
 
             //Dispose of any readers and writers
             foreach (var queueHistorySection in QueueHistory)
@@ -756,41 +718,23 @@
 #if UNITY_EDITOR || DEVELOPMENT_BUILD
             if (s_RpcQueueContainerInstances > 0)
             {
-<<<<<<< HEAD
-
-=======
->>>>>>> 3673ffc5
                 if (NetworkLog.CurrentLogLevel == LogLevel.Developer)
                 {
                     NetworkLog.LogInfo($"[Instance : {s_RpcQueueContainerInstances}] {nameof(RpcQueueContainer)} disposed.");
                 }
-<<<<<<< HEAD
+
                 s_RpcQueueContainerInstances--;
-
-            }
-            else  //This should never happen...if so something else has gone very wrong.
-=======
-
-                s_RpcQueueContainerInstances--;
             }
             else //This should never happen...if so something else has gone very wrong.
->>>>>>> 3673ffc5
             {
                 if (NetworkLog.CurrentLogLevel >= LogLevel.Normal)
                 {
                     NetworkLog.LogError($"[*** Warning ***] {nameof(RpcQueueContainer)} is being disposed twice?");
                 }
-<<<<<<< HEAD
+
                 throw new Exception("[*** Warning ***] System state is not stable!  Check all references to the Dispose method!");
             }
 #endif
-
-=======
-
-                throw new Exception("[*** Warning ***] System state is not stable!  Check all references to the Dispose method!");
-            }
-#endif
->>>>>>> 3673ffc5
         }
 
         /// <summary>
@@ -816,12 +760,10 @@
 
             m_ProcessUpdateStagesExternally = processExternally;
             Initialize(maxFrameHistory);
-<<<<<<< HEAD
         }
 
 
 #if UNITY_EDITOR || DEVELOPMENT_BUILD
-
         /// <summary>
         /// LoopbackSendFrame
         /// Will copy the contents of the current outbound QueueHistoryFrame to the current inbound QueueHistoryFrame
@@ -864,54 +806,6 @@
             }
         }
 
-=======
-        }
-
-
-#if UNITY_EDITOR || DEVELOPMENT_BUILD
-        /// <summary>
-        /// LoopbackSendFrame
-        /// Will copy the contents of the current outbound QueueHistoryFrame to the current inbound QueueHistoryFrame
-        /// [NSS]: Leaving this here in the event a portion of this code is useful for doing Batch testing
-        /// </summary>
-        public void LoopbackSendFrame()
-        {
-            //If we do not have loop back or testing mode enabled then ignore the call
-            if (m_IsTestingEnabled)
-            {
-                var rpcQueueHistoryItemOutbound = GetQueueHistoryFrame(RpcQueueHistoryFrame.QueueFrameType.Outbound, NetworkUpdateStage.PostLateUpdate);
-                if (rpcQueueHistoryItemOutbound.QueueItemOffsets.Count > 0)
-                {
-                    //Reset inbound queues based on update stage
-                    foreach (NetworkUpdateStage netUpdateStage in Enum.GetValues(typeof(NetworkUpdateStage)))
-                    {
-                        var rpcQueueHistoryItemInbound = GetQueueHistoryFrame(RpcQueueHistoryFrame.QueueFrameType.Inbound, netUpdateStage);
-                        ResetQueueHistoryFrame(rpcQueueHistoryItemInbound);
-                    }
-
-                    var pooledNetworkBuffer = PooledNetworkBuffer.Get();
-                    var rpcFrameQueueItem = rpcQueueHistoryItemOutbound.GetFirstQueueItem();
-
-                    while (rpcFrameQueueItem.QueueItemType != QueueItemType.None)
-                    {
-                        pooledNetworkBuffer.SetLength(rpcFrameQueueItem.StreamSize);
-                        pooledNetworkBuffer.Position = 0;
-                        byte[] pooledNetworkStreamArray = pooledNetworkBuffer.GetBuffer();
-                        Buffer.BlockCopy(rpcFrameQueueItem.MessageData.Array ?? Array.Empty<byte>(), rpcFrameQueueItem.MessageData.Offset, pooledNetworkStreamArray, 0, (int)rpcFrameQueueItem.StreamSize);
-
-                        if (!IsUsingBatching())
-                        {
-                            pooledNetworkBuffer.Position = 1;
-                        }
-
-                        AddQueueItemToInboundFrame(rpcFrameQueueItem.QueueItemType, UnityEngine.Time.realtimeSinceStartup, rpcFrameQueueItem.NetworkId, pooledNetworkBuffer);
-                        rpcFrameQueueItem = rpcQueueHistoryItemOutbound.GetNextQueueItem();
-                    }
-                }
-            }
-        }
-
->>>>>>> 3673ffc5
         /// <summary>
         /// Enables testing of the RpcQueueContainer
         /// </summary>
@@ -920,12 +814,6 @@
         {
             m_IsTestingEnabled = enabled;
         }
-<<<<<<< HEAD
-
 #endif
-
-=======
-#endif
->>>>>>> 3673ffc5
     }
 }