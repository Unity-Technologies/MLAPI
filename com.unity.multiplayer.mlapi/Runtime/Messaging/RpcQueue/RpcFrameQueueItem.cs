using System;
using MLAPI.Transports;
using MLAPI.Serialization.Pooled;

namespace MLAPI.Messaging
{
    /// <summary>
    /// FrameQueueItem
    /// Container structure for RPCs written to the Queue Frame
    /// Used for both Inbound and Outbound RPCs
    /// NOTE: This structure will change in the near future and is in a state of flux.
    /// This will include removing specific properties or changing property types
    /// </summary>
    internal struct RpcFrameQueueItem
    {
<<<<<<< HEAD
        public NetworkUpdateStage                        updateStage;
        public float                                     queueCreationTime;  //How long has this queue item been around (right now only internal message queue items set this)
        public RpcQueueContainer.QueueItemType           queueItemType;
        public ulong                                     networkId;          //Sender's network Identifier
        public NetworkChannel                            networkChannel;
        public ulong[]                                   clientIds;          //Server invoked Client RPCs only
        public long                                      streamSize;
        public float                                     timeStamp;
        public PooledNetworkWriter                       streamWriter;
        public PooledNetworkReader                       streamReader;
        public PooledNetworkBuffer                       itemBuffer;
        public ArraySegment<byte>                        messageData;
=======
        public NetworkUpdateStage UpdateStage;
        public RpcQueueContainer.QueueItemType QueueItemType;
        public ulong NetworkId; //Sender's network Identifier
        public NetworkChannel NetworkChannel;
        public ulong[] ClientNetworkIds; //Server invoked Client RPCs only
        public long StreamSize;
        public float Timestamp;
        public PooledNetworkWriter NetworkWriter;
        public PooledNetworkReader NetworkReader;
        public PooledNetworkBuffer NetworkBuffer;
        public ArraySegment<byte> MessageData;
>>>>>>> caff1f6b
    }
}<|MERGE_RESOLUTION|>--- conflicted
+++ resolved
@@ -13,21 +13,8 @@
     /// </summary>
     internal struct RpcFrameQueueItem
     {
-<<<<<<< HEAD
-        public NetworkUpdateStage                        updateStage;
-        public float                                     queueCreationTime;  //How long has this queue item been around (right now only internal message queue items set this)
-        public RpcQueueContainer.QueueItemType           queueItemType;
-        public ulong                                     networkId;          //Sender's network Identifier
-        public NetworkChannel                            networkChannel;
-        public ulong[]                                   clientIds;          //Server invoked Client RPCs only
-        public long                                      streamSize;
-        public float                                     timeStamp;
-        public PooledNetworkWriter                       streamWriter;
-        public PooledNetworkReader                       streamReader;
-        public PooledNetworkBuffer                       itemBuffer;
-        public ArraySegment<byte>                        messageData;
-=======
         public NetworkUpdateStage UpdateStage;
+        public float  QueueCreationTime;  //How long has this queue item been around (right now only internal message queue items set this)
         public RpcQueueContainer.QueueItemType QueueItemType;
         public ulong NetworkId; //Sender's network Identifier
         public NetworkChannel NetworkChannel;
@@ -38,6 +25,5 @@
         public PooledNetworkReader NetworkReader;
         public PooledNetworkBuffer NetworkBuffer;
         public ArraySegment<byte> MessageData;
->>>>>>> caff1f6b
     }
 }