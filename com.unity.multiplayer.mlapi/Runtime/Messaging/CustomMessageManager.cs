using System.Collections.Generic;
using System.IO;
using MLAPI.Configuration;
using MLAPI.Logging;
using MLAPI.Serialization;
using MLAPI.Serialization.Pooled;
using MLAPI.Hashing;
using MLAPI.Transports;

namespace MLAPI.Messaging
{
    /// <summary>
    /// The manager class to manage custom messages, note that this is different from the NetworkManager custom messages.
    /// These are named and are much easier to use.
    /// </summary>
    public static class CustomMessagingManager
    {
        #region Unnamed

        /// <summary>
        /// Delegate used for incoming unnamed messages
        /// </summary>
        /// <param name="clientId">The clientId that sent the message</param>
        /// <param name="stream">The stream containing the message data</param>
        public delegate void UnnamedMessageDelegate(ulong clientId, Stream stream);

        /// <summary>
        /// Event invoked when unnamed messages arrive
        /// </summary>
        public static event UnnamedMessageDelegate OnUnnamedMessage;

<<<<<<< HEAD
        internal static void InvokeUnnamedMessage(ulong clientId, Stream stream) => OnUnnamedMessage?.Invoke(clientId, stream);
=======
        internal static void InvokeUnnamedMessage(ulong clientId, Stream stream)
        {
            OnUnnamedMessage?.Invoke(clientId, stream);
        }
>>>>>>> d0b9dfc8

        /// <summary>
        /// Sends unnamed message to a list of clients
        /// </summary>
        /// <param name="clientIds">The clients to send to, sends to everyone if null</param>
        /// <param name="buffer">The message stream containing the data</param>
        /// <param name="networkChannel">The channel to send the data on</param>
        public static void SendUnnamedMessage(List<ulong> clientIds, NetworkBuffer buffer, NetworkChannel networkChannel = NetworkChannel.Internal)
        {
            if (!NetworkManager.Singleton.IsServer)
            {
                if (NetworkLog.CurrentLogLevel <= LogLevel.Error) NetworkLog.LogWarning("Can not send unnamed messages to multiple users as a client");
                return;
            }

            InternalMessageSender.Send(NetworkConstants.UNNAMED_MESSAGE, networkChannel, clientIds, buffer);
        }

        /// <summary>
        /// Sends a unnamed message to a specific client
        /// </summary>
        /// <param name="clientId">The client to send the message to</param>
        /// <param name="buffer">The message stream containing the data</param>
        /// <param name="networkChannel">The channel tos end the data on</param>
        public static void SendUnnamedMessage(ulong clientId, NetworkBuffer buffer, NetworkChannel networkChannel = NetworkChannel.Internal)
        {
            InternalMessageSender.Send(clientId, NetworkConstants.UNNAMED_MESSAGE, networkChannel, buffer);
        }

        #endregion

        #region Named

        /// <summary>
        /// Delegate used to handle named messages
        /// </summary>
        public delegate void HandleNamedMessageDelegate(ulong sender, Stream payload);

        private static readonly Dictionary<ulong, HandleNamedMessageDelegate> k_NamedMessageHandlers16 = new Dictionary<ulong, HandleNamedMessageDelegate>();
        private static readonly Dictionary<ulong, HandleNamedMessageDelegate> k_NamedMessageHandlers32 = new Dictionary<ulong, HandleNamedMessageDelegate>();
        private static readonly Dictionary<ulong, HandleNamedMessageDelegate> k_NamedMessageHandlers64 = new Dictionary<ulong, HandleNamedMessageDelegate>();


        internal static void InvokeNamedMessage(ulong hash, ulong sender, Stream stream)
        {
            if (NetworkManager.Singleton == null)
            {
                // We dont know what size to use. Try every (more collision prone)
                if (k_NamedMessageHandlers16.ContainsKey(hash))
                {
                    k_NamedMessageHandlers16[hash](sender, stream);
                }

                if (k_NamedMessageHandlers32.ContainsKey(hash))
                {
                    k_NamedMessageHandlers32[hash](sender, stream);
                }

                if (k_NamedMessageHandlers64.ContainsKey(hash))
                {
                    k_NamedMessageHandlers64[hash](sender, stream);
                }
            }
            else
            {
                // Only check the right size.
                if (NetworkManager.Singleton.NetworkConfig.RpcHashSize == HashSize.VarIntTwoBytes)
                {
                    if (k_NamedMessageHandlers16.ContainsKey(hash))
                    {
                        k_NamedMessageHandlers16[hash](sender, stream);
                    }
                }
                else if (NetworkManager.Singleton.NetworkConfig.RpcHashSize == HashSize.VarIntFourBytes)
                {
                    if (k_NamedMessageHandlers32.ContainsKey(hash))
                    {
                        k_NamedMessageHandlers32[hash](sender, stream);
                    }
                }
                else if (NetworkManager.Singleton.NetworkConfig.RpcHashSize == HashSize.VarIntEightBytes)
                {
                    if (k_NamedMessageHandlers64.ContainsKey(hash))
                    {
                        k_NamedMessageHandlers64[hash](sender, stream);
                    }
                }
            }
        }

        /// <summary>
        /// Registers a named message handler delegate.
        /// </summary>
        /// <param name="name">Name of the message.</param>
        /// <param name="callback">The callback to run when a named message is received.</param>
        public static void RegisterNamedMessageHandler(string name, HandleNamedMessageDelegate callback)
        {
            k_NamedMessageHandlers16[name.GetStableHash16()] = callback;
            k_NamedMessageHandlers32[name.GetStableHash32()] = callback;
            k_NamedMessageHandlers64[name.GetStableHash64()] = callback;
        }

        /// <summary>
        /// Unregisters a named message handler.
        /// </summary>
        /// <param name="name">The name of the message.</param>
        public static void UnregisterNamedMessageHandler(string name)
        {
            k_NamedMessageHandlers16.Remove(name.GetStableHash16());
            k_NamedMessageHandlers32.Remove(name.GetStableHash32());
            k_NamedMessageHandlers64.Remove(name.GetStableHash64());
        }

        /// <summary>
        /// Sends a named message
        /// </summary>
        /// <param name="name">The message name to send</param>
        /// <param name="clientId">The client to send the message to</param>
        /// <param name="stream">The message stream containing the data</param>
        /// <param name="networkChannel">The channel to send the data on</param>
        public static void SendNamedMessage(string name, ulong clientId, Stream stream, NetworkChannel networkChannel = NetworkChannel.Internal)
        {
            ulong hash = 0;
            switch (NetworkManager.Singleton.NetworkConfig.RpcHashSize)
            {
                case HashSize.VarIntTwoBytes:
                    hash = name.GetStableHash16();
                    break;
                case HashSize.VarIntFourBytes:
                    hash = name.GetStableHash32();
                    break;
                case HashSize.VarIntEightBytes:
                    hash = name.GetStableHash64();
                    break;
            }

<<<<<<< HEAD
            using (var messageBuffer = PooledNetworkBuffer.Get())
            {
                using (var writer = PooledNetworkWriter.Get(messageBuffer))
=======
            using (PooledNetworkBuffer messageBuffer = PooledNetworkBuffer.Get())
            {
                using (PooledNetworkWriter writer = PooledNetworkWriter.Get(messageBuffer))
>>>>>>> d0b9dfc8
                {
                    writer.WriteUInt64Packed(hash);
                }

                messageBuffer.CopyFrom(stream);

                InternalMessageSender.Send(clientId, NetworkConstants.NAMED_MESSAGE, networkChannel, messageBuffer);
            }
        }

        /// <summary>
        /// Sends the named message
        /// </summary>
        /// <param name="name">The message name to send</param>
        /// <param name="clientIds">The clients to send to, sends to everyone if null</param>
        /// <param name="stream">The message stream containing the data</param>
        /// <param name="networkChannel">The channel to send the data on</param>
        public static void SendNamedMessage(string name, List<ulong> clientIds, Stream stream, NetworkChannel networkChannel = NetworkChannel.Internal)
        {
            ulong hash = 0;
            switch (NetworkManager.Singleton.NetworkConfig.RpcHashSize)
            {
                case HashSize.VarIntTwoBytes:
                    hash = name.GetStableHash16();
                    break;
                case HashSize.VarIntFourBytes:
                    hash = name.GetStableHash32();
                    break;
                case HashSize.VarIntEightBytes:
                    hash = name.GetStableHash64();
                    break;
            }

<<<<<<< HEAD
            using (var messageBuffer = PooledNetworkBuffer.Get())
            {
                using (var writer = PooledNetworkWriter.Get(messageBuffer))
=======
            using (PooledNetworkBuffer messageBuffer = PooledNetworkBuffer.Get())
            {
                using (PooledNetworkWriter writer = PooledNetworkWriter.Get(messageBuffer))
>>>>>>> d0b9dfc8
                {
                    writer.WriteUInt64Packed(hash);
                }

                messageBuffer.CopyFrom(stream);

                if (!NetworkManager.Singleton.IsServer)
                {
                    if (NetworkLog.CurrentLogLevel <= LogLevel.Error) NetworkLog.LogWarning("Can not send named messages to multiple users as a client");
                    return;
                }

                InternalMessageSender.Send(NetworkConstants.NAMED_MESSAGE, networkChannel, clientIds, messageBuffer);
            }
        }

        #endregion
    }
}<|MERGE_RESOLUTION|>--- conflicted
+++ resolved
@@ -29,14 +29,7 @@
         /// </summary>
         public static event UnnamedMessageDelegate OnUnnamedMessage;
 
-<<<<<<< HEAD
         internal static void InvokeUnnamedMessage(ulong clientId, Stream stream) => OnUnnamedMessage?.Invoke(clientId, stream);
-=======
-        internal static void InvokeUnnamedMessage(ulong clientId, Stream stream)
-        {
-            OnUnnamedMessage?.Invoke(clientId, stream);
-        }
->>>>>>> d0b9dfc8
 
         /// <summary>
         /// Sends unnamed message to a list of clients
@@ -173,18 +166,10 @@
                     break;
             }
 
-<<<<<<< HEAD
             using (var messageBuffer = PooledNetworkBuffer.Get())
-            {
-                using (var writer = PooledNetworkWriter.Get(messageBuffer))
-=======
-            using (PooledNetworkBuffer messageBuffer = PooledNetworkBuffer.Get())
-            {
-                using (PooledNetworkWriter writer = PooledNetworkWriter.Get(messageBuffer))
->>>>>>> d0b9dfc8
-                {
-                    writer.WriteUInt64Packed(hash);
-                }
+            using (var writer = PooledNetworkWriter.Get(messageBuffer))
+            {
+                writer.WriteUInt64Packed(hash);
 
                 messageBuffer.CopyFrom(stream);
 
@@ -215,18 +200,10 @@
                     break;
             }
 
-<<<<<<< HEAD
             using (var messageBuffer = PooledNetworkBuffer.Get())
-            {
-                using (var writer = PooledNetworkWriter.Get(messageBuffer))
-=======
-            using (PooledNetworkBuffer messageBuffer = PooledNetworkBuffer.Get())
-            {
-                using (PooledNetworkWriter writer = PooledNetworkWriter.Get(messageBuffer))
->>>>>>> d0b9dfc8
-                {
-                    writer.WriteUInt64Packed(hash);
-                }
+            using (var writer = PooledNetworkWriter.Get(messageBuffer))
+            {
+                writer.WriteUInt64Packed(hash);
 
                 messageBuffer.CopyFrom(stream);
 
