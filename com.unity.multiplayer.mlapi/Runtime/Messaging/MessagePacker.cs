﻿using MLAPI.Logging;
using MLAPI.Serialization;
using MLAPI.Configuration;
using MLAPI.Serialization.Pooled;

namespace MLAPI.Internal
{
    internal static class MessagePacker
    {
        // This method is responsible for unwrapping a message, that is extracting the messagebody.
        internal static NetworkBuffer UnwrapMessage(NetworkBuffer inputBuffer, out byte messageType)
        {
            using (var inputHeaderReader = PooledNetworkReader.Get(inputBuffer))
            {
                if (inputBuffer.Length < 1)
                {
                    if (NetworkLog.CurrentLogLevel <= LogLevel.Normal) NetworkLog.LogError("The incoming message was too small");
                    messageType = NetworkConstants.INVALID;
<<<<<<< HEAD

=======
>>>>>>> d0b9dfc8
                    return null;
                }

                messageType = inputHeaderReader.ReadByteDirect();
                // The input stream is now ready to be read from. It's "safe" and has the correct position
                return inputBuffer;
            }
        }

        internal static NetworkBuffer WrapMessage(byte messageType, NetworkBuffer messageBody)
        {
            var outStream = PooledNetworkBuffer.Get();

            using (var outWriter = PooledNetworkWriter.Get(outStream))
            {
                outWriter.WriteByte(messageType);
                outStream.Write(messageBody.GetBuffer(), 0, (int)messageBody.Length);
            }

            return outStream;
        }
    }
}<|MERGE_RESOLUTION|>--- conflicted
+++ resolved
@@ -16,14 +16,12 @@
                 {
                     if (NetworkLog.CurrentLogLevel <= LogLevel.Normal) NetworkLog.LogError("The incoming message was too small");
                     messageType = NetworkConstants.INVALID;
-<<<<<<< HEAD
 
-=======
->>>>>>> d0b9dfc8
                     return null;
                 }
 
                 messageType = inputHeaderReader.ReadByteDirect();
+
                 // The input stream is now ready to be read from. It's "safe" and has the correct position
                 return inputBuffer;
             }
