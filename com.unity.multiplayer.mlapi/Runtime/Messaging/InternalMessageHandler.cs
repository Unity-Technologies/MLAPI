--- conflicted
+++ resolved
@@ -10,12 +10,9 @@
 using MLAPI.Configuration;
 using MLAPI.Profiling;
 using MLAPI.Serialization;
-<<<<<<< HEAD
 using MLAPI.Transports;
-=======
 using MLAPI.Timing;
 using UnityEngine.Assertions;
->>>>>>> 34b161ae
 
 namespace MLAPI.Messaging
 {
@@ -91,10 +88,6 @@
 
                 void DelayedSpawnAction(Stream continuationStream)
                 {
-<<<<<<< HEAD
-=======
-
->>>>>>> 34b161ae
                     using (var continuationReader = PooledNetworkReader.Get(continuationStream))
                     {
                         if (!NetworkManager.NetworkConfig.EnableSceneManagement)
