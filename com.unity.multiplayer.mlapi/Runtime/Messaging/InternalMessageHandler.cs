using System;
using System.IO;
using MLAPI.Connection;
using MLAPI.Logging;
using MLAPI.SceneManagement;
using MLAPI.Serialization.Pooled;
using UnityEngine;
using UnityEngine.Events;
using UnityEngine.SceneManagement;
using System.Collections.Generic;
using MLAPI.Configuration;
using MLAPI.Messaging.Buffering;
using MLAPI.Profiling;
using MLAPI.Serialization;

namespace MLAPI.Messaging
{
    internal class InternalMessageHandler : IInternalMessageHandler
    {
<<<<<<< HEAD
#if DEVELOPMENT_BUILD || UNITY_EDITOR
        private static ProfilerMarker s_HandleConnectionRequest = new ProfilerMarker($"{nameof(InternalMessageHandler)}.{nameof(HandleConnectionRequest)}");
        private static ProfilerMarker s_HandleConnectionApproved = new ProfilerMarker($"{nameof(InternalMessageHandler)}.{nameof(HandleConnectionApproved)}");
        private static ProfilerMarker s_HandleAddObject = new ProfilerMarker($"{nameof(InternalMessageHandler)}.{nameof(HandleAddObject)}");
        private static ProfilerMarker s_HandleDestroyObject = new ProfilerMarker($"{nameof(InternalMessageHandler)}.{nameof(HandleDestroyObject)}");
        private static ProfilerMarker s_HandleSwitchScene = new ProfilerMarker($"{nameof(InternalMessageHandler)}.{nameof(HandleSwitchScene)}");
        private static ProfilerMarker s_HandleClientSwitchSceneCompleted = new ProfilerMarker($"{nameof(InternalMessageHandler)}.{nameof(HandleClientSwitchSceneCompleted)}");
        private static ProfilerMarker s_HandleChangeOwner = new ProfilerMarker($"{nameof(InternalMessageHandler)}.{nameof(HandleChangeOwner)}");
        private static ProfilerMarker s_HandleAddObjects = new ProfilerMarker($"{nameof(InternalMessageHandler)}.{nameof(HandleAddObjects)}");
        private static ProfilerMarker s_HandleDestroyObjects = new ProfilerMarker($"{nameof(InternalMessageHandler)}.{nameof(HandleDestroyObjects)}");
        private static ProfilerMarker s_HandleNetworkVariableDelta = new ProfilerMarker($"{nameof(InternalMessageHandler)}.{nameof(HandleNetworkVariableDelta)}");
        private static ProfilerMarker s_HandleNetworkVariableUpdate = new ProfilerMarker($"{nameof(InternalMessageHandler)}.{nameof(HandleNetworkVariableUpdate)}");
        private static ProfilerMarker s_HandleUnnamedMessage = new ProfilerMarker($"{nameof(InternalMessageHandler)}.{nameof(HandleUnnamedMessage)}");
        private static ProfilerMarker s_HandleNamedMessage = new ProfilerMarker($"{nameof(InternalMessageHandler)}.{nameof(HandleNamedMessage)}");
        private static ProfilerMarker s_HandleNetworkLog = new ProfilerMarker($"{nameof(InternalMessageHandler)}.{nameof(HandleNetworkLog)}");
        private static ProfilerMarker s_RpcReceiveQueueItemServerRpc = new ProfilerMarker($"{nameof(InternalMessageHandler)}.{nameof(RpcReceiveQueueItem)}.{nameof(RpcQueueContainer.QueueItemType.ServerRpc)}");
        private static ProfilerMarker s_RpcReceiveQueueItemClientRpc = new ProfilerMarker($"{nameof(InternalMessageHandler)}.{nameof(RpcReceiveQueueItem)}.{nameof(RpcQueueContainer.QueueItemType.ClientRpc)}");
        private static ProfilerMarker s_HandleAllClientsSwitchSceneCompleted = new ProfilerMarker($"{nameof(InternalMessageHandler)}.{nameof(HandleAllClientsSwitchSceneCompleted)}");
#endif

=======
>>>>>>> 459c041c
        public NetworkManager NetworkManager => m_NetworkManager;
        private NetworkManager m_NetworkManager;

        public InternalMessageHandler(NetworkManager networkManager)
        {
            m_NetworkManager = networkManager;
        }

        public void HandleConnectionRequest(ulong clientId, Stream stream)
        {
            if (NetworkManager.PendingClients.TryGetValue(clientId, out PendingClient client))
            {
                // Set to pending approval to prevent future connection requests from being approved
                client.ConnectionState = PendingClient.State.PendingApproval;
            }

            using (var reader = PooledNetworkReader.Get(stream))
            {
                ulong configHash = reader.ReadUInt64Packed();
                if (!NetworkManager.NetworkConfig.CompareConfig(configHash))
                {
                    if (NetworkLog.CurrentLogLevel <= LogLevel.Normal)
                    {
                        NetworkLog.LogWarning($"{nameof(NetworkConfig)} mismatch. The configuration between the server and client does not match");
                    }

                    NetworkManager.DisconnectClient(clientId);
                    return;
                }

                if (NetworkManager.NetworkConfig.ConnectionApproval)
                {
                    byte[] connectionBuffer = reader.ReadByteArray();
                    NetworkManager.InvokeConnectionApproval(connectionBuffer, clientId,
                        (createPlayerObject, playerPrefabHash, approved, position, rotation) =>
                            NetworkManager.HandleApproval(clientId, createPlayerObject, playerPrefabHash, approved, position, rotation));
                }
                else
                {
                    NetworkManager.HandleApproval(clientId, NetworkManager.NetworkConfig.PlayerPrefab != null, null, true, null, null);
                }
            }
        }

        public void HandleConnectionApproved(ulong clientId, Stream stream, float receiveTime)
        {
            using (var reader = PooledNetworkReader.Get(stream))
            {
                NetworkManager.LocalClientId = reader.ReadUInt64Packed();

                uint sceneIndex = 0;
                var sceneSwitchProgressGuid = new Guid();

                if (NetworkManager.NetworkConfig.EnableSceneManagement)
                {
                    sceneIndex = reader.ReadUInt32Packed();
                    sceneSwitchProgressGuid = new Guid(reader.ReadByteArray());
                }

                bool sceneSwitch = NetworkManager.NetworkConfig.EnableSceneManagement && NetworkManager.SceneManager.HasSceneMismatch(sceneIndex);

                int tick = reader.ReadInt32Packed();
                NetworkManager.NetworkTimeSystem.InitializeClient(tick);

                NetworkManager.ConnectedClients.Add(NetworkManager.LocalClientId, new NetworkClient { ClientId = NetworkManager.LocalClientId });


                void DelayedSpawnAction(Stream continuationStream)
                {
                    using (var continuationReader = PooledNetworkReader.Get(continuationStream))
                    {
                        if (!NetworkManager.NetworkConfig.EnableSceneManagement)
                        {
                            NetworkManager.SpawnManager.DestroySceneObjects();
                        }
                        else
                        {
                            NetworkManager.SpawnManager.ClientCollectSoftSyncSceneObjectSweep(null);
                        }

                        var objectCount = continuationReader.ReadUInt32Packed();
                        for (int i = 0; i < objectCount; i++)
                        {
                            NetworkObject.DeserializeSceneObject(continuationStream as NetworkBuffer, continuationReader, m_NetworkManager);
                        }

                        NetworkManager.SpawnManager.CleanDiffedSceneObjects();
                        NetworkManager.IsConnectedClient = true;
                        NetworkManager.InvokeOnClientConnectedCallback(NetworkManager.LocalClientId);
                    }
                }

                if (sceneSwitch)
                {
                    UnityAction<Scene, Scene> onSceneLoaded = null;

                    var continuationBuffer = new NetworkBuffer();
                    continuationBuffer.CopyUnreadFrom(stream);
                    continuationBuffer.Position = 0;

                    void OnSceneLoadComplete()
                    {
                        SceneManager.activeSceneChanged -= onSceneLoaded;
                        NetworkSceneManager.IsSpawnedObjectsPendingInDontDestroyOnLoad = false;
                        DelayedSpawnAction(continuationBuffer);
                    }

                    onSceneLoaded = (oldScene, newScene) => { OnSceneLoadComplete(); };
                    SceneManager.activeSceneChanged += onSceneLoaded;
                    m_NetworkManager.SceneManager.OnFirstSceneSwitchSync(sceneIndex, sceneSwitchProgressGuid);
                }
                else
                {
                    DelayedSpawnAction(stream);
                }
            }
        }

        public void HandleAddObject(ulong clientId, Stream stream)
        {
            using (var reader = PooledNetworkReader.Get(stream))
            {
                var isPlayerObject = reader.ReadBool();
                var networkId = reader.ReadUInt64Packed();
                var ownerClientId = reader.ReadUInt64Packed();
                var hasParent = reader.ReadBool();
                ulong? parentNetworkId = null;

                if (hasParent)
                {
                    parentNetworkId = reader.ReadUInt64Packed();
                }

                var softSync = reader.ReadBool();
                var prefabHash = reader.ReadUInt32Packed();

                Vector3? pos = null;
                Quaternion? rot = null;
                if (reader.ReadBool())
                {
                    pos = new Vector3(reader.ReadSinglePacked(), reader.ReadSinglePacked(), reader.ReadSinglePacked());
                    rot = Quaternion.Euler(reader.ReadSinglePacked(), reader.ReadSinglePacked(), reader.ReadSinglePacked());
                }

                var hasPayload = reader.ReadBool();
                var payLoadLength = hasPayload ? reader.ReadInt32Packed() : 0;

                var networkObject = NetworkManager.SpawnManager.CreateLocalNetworkObject(softSync, prefabHash, ownerClientId, parentNetworkId, pos, rot);
                NetworkManager.SpawnManager.SpawnNetworkObjectLocally(networkObject, networkId, softSync, isPlayerObject, ownerClientId, stream, hasPayload, payLoadLength, true, false);

                Queue<BufferManager.BufferedMessage> bufferQueue = NetworkManager.BufferManager.ConsumeBuffersForNetworkId(networkId);

                // Apply buffered messages
                if (bufferQueue != null)
                {
                    while (bufferQueue.Count > 0)
                    {
                        BufferManager.BufferedMessage message = bufferQueue.Dequeue();
                        NetworkManager.HandleIncomingData(message.SenderClientId, message.NetworkChannel, new ArraySegment<byte>(message.NetworkBuffer.GetBuffer(), (int)message.NetworkBuffer.Position, (int)message.NetworkBuffer.Length), message.ReceiveTime, false);
                        BufferManager.RecycleConsumedBufferedMessage(message);
                    }
                }
            }
        }

        public void HandleDestroyObject(ulong clientId, Stream stream)
        {
            using (var reader = PooledNetworkReader.Get(stream))
            {
                ulong networkId = reader.ReadUInt64Packed();
                NetworkManager.SpawnManager.OnDespawnObject(networkId, true);
            }
        }

        public void HandleSwitchScene(ulong clientId, Stream stream)
        {
            using (var reader = PooledNetworkReader.Get(stream))
            {
                uint sceneIndex = reader.ReadUInt32Packed();
                var switchSceneGuid = new Guid(reader.ReadByteArray());

                var objectBuffer = new NetworkBuffer();
                objectBuffer.CopyUnreadFrom(stream);
                objectBuffer.Position = 0;

                m_NetworkManager.SceneManager.OnSceneSwitch(sceneIndex, switchSceneGuid, objectBuffer);
            }
        }

        public void HandleClientSwitchSceneCompleted(ulong clientId, Stream stream)
        {
            using (var reader = PooledNetworkReader.Get(stream))
            {
                m_NetworkManager.SceneManager.OnClientSwitchSceneCompleted(clientId, new Guid(reader.ReadByteArray()));
            }
        }

        public void HandleChangeOwner(ulong clientId, Stream stream)
        {
            using (var reader = PooledNetworkReader.Get(stream))
            {
                ulong networkId = reader.ReadUInt64Packed();
                ulong ownerClientId = reader.ReadUInt64Packed();

                if (NetworkManager.SpawnManager.SpawnedObjects[networkId].OwnerClientId == NetworkManager.LocalClientId)
                {
                    //We are current owner.
                    NetworkManager.SpawnManager.SpawnedObjects[networkId].InvokeBehaviourOnLostOwnership();
                }

                if (ownerClientId == NetworkManager.LocalClientId)
                {
                    //We are new owner.
                    NetworkManager.SpawnManager.SpawnedObjects[networkId].InvokeBehaviourOnGainedOwnership();
                }

                NetworkManager.SpawnManager.SpawnedObjects[networkId].OwnerClientId = ownerClientId;
            }
        }

        public void HandleAddObjects(ulong clientId, Stream stream)
        {
            using (var reader = PooledNetworkReader.Get(stream))
            {
                ushort objectCount = reader.ReadUInt16Packed();

                for (int i = 0; i < objectCount; i++)
                {
                    HandleAddObject(clientId, stream);
                }
            }
        }

        public void HandleDestroyObjects(ulong clientId, Stream stream)
        {
            using (var reader = PooledNetworkReader.Get(stream))
            {
                ushort objectCount = reader.ReadUInt16Packed();

                for (int i = 0; i < objectCount; i++)
                {
                    HandleDestroyObject(clientId, stream);
                }
            }
        }

<<<<<<< HEAD
=======
        public void HandleTimeSync(ulong clientId, Stream stream, float receiveTime)
        {
            using (var reader = PooledNetworkReader.Get(stream))
            {
                float netTime = reader.ReadSinglePacked();
                NetworkManager.UpdateNetworkTime(clientId, netTime, receiveTime);
            }
        }

>>>>>>> 459c041c
        public void HandleNetworkVariableDelta(ulong clientId, Stream stream, Action<ulong, PreBufferPreset> bufferCallback, PreBufferPreset bufferPreset)
        {
            if (!NetworkManager.NetworkConfig.EnableNetworkVariable)
            {
                if (NetworkLog.CurrentLogLevel <= LogLevel.Normal)
                {
                    NetworkLog.LogWarning($"{nameof(NetworkConstants.NETWORK_VARIABLE_DELTA)} received but {nameof(NetworkConfig.EnableNetworkVariable)} is false");
                }

                return;
            }

            using (var reader = PooledNetworkReader.Get(stream))
            {
                ulong networkObjectId = reader.ReadUInt64Packed();
                ushort networkBehaviourIndex = reader.ReadUInt16Packed();

                if (NetworkManager.SpawnManager.SpawnedObjects.TryGetValue(networkObjectId, out NetworkObject networkObject))
                {
                    NetworkBehaviour instance = networkObject.GetNetworkBehaviourAtOrderIndex(networkBehaviourIndex);

                    if (instance == null)
                    {
                        if (NetworkLog.CurrentLogLevel <= LogLevel.Normal)
                        {
                            NetworkLog.LogWarning($"{nameof(NetworkConstants.NETWORK_VARIABLE_DELTA)} message received for a non-existent behaviour. {nameof(networkObjectId)}: {networkObjectId}, {nameof(networkBehaviourIndex)}: {networkBehaviourIndex}");
                        }
                    }
                    else
                    {
                        NetworkBehaviour.HandleNetworkVariableDeltas(instance.NetworkVariableFields, stream, clientId, instance, NetworkManager);
                    }
                }
                else if (NetworkManager.IsServer || !NetworkManager.NetworkConfig.EnableMessageBuffering)
                {
                    if (NetworkLog.CurrentLogLevel <= LogLevel.Normal)
                    {
                        NetworkLog.LogWarning($"{nameof(NetworkConstants.NETWORK_VARIABLE_DELTA)} message received for a non-existent object with {nameof(networkObjectId)}: {networkObjectId}. This delta was lost.");
                    }
                }
                else
                {
                    if (NetworkLog.CurrentLogLevel <= LogLevel.Normal)
                    {
                        NetworkLog.LogWarning($"{nameof(NetworkConstants.NETWORK_VARIABLE_DELTA)} message received for a non-existent object with {nameof(networkObjectId)}: {networkObjectId}. This delta will be buffered and might be recovered.");
                    }

                    bufferCallback(networkObjectId, bufferPreset);
                }
            }
        }

        /// <summary>
        /// Converts the stream to a PerformanceQueueItem and adds it to the receive queue
        /// </summary>
        /// <param name="clientId"></param>
        /// <param name="stream"></param>
        /// <param name="receiveTime"></param>
        public void RpcReceiveQueueItem(ulong clientId, Stream stream, float receiveTime, RpcQueueContainer.QueueItemType queueItemType)
        {
            if (NetworkManager.IsServer && clientId == NetworkManager.ServerClientId)
            {
                return;
            }

            ProfilerStatManager.RpcsRcvd.Record();
            PerformanceDataManager.Increment(ProfilerConstants.RpcReceived);

            var rpcQueueContainer = NetworkManager.RpcQueueContainer;
            rpcQueueContainer.AddQueueItemToInboundFrame(queueItemType, receiveTime, clientId, (NetworkBuffer)stream);
        }

        public void HandleUnnamedMessage(ulong clientId, Stream stream)
        {
            PerformanceDataManager.Increment(ProfilerConstants.UnnamedMessageReceived);
            ProfilerStatManager.UnnamedMessage.Record();
            NetworkManager.CustomMessagingManager.InvokeUnnamedMessage(clientId, stream);
        }

        public void HandleNamedMessage(ulong clientId, Stream stream)
        {
            PerformanceDataManager.Increment(ProfilerConstants.NamedMessageReceived);
            ProfilerStatManager.NamedMessage.Record();
            using (var reader = PooledNetworkReader.Get(stream))
            {
                ulong hash = reader.ReadUInt64Packed();

                NetworkManager.CustomMessagingManager.InvokeNamedMessage(hash, clientId, stream);
            }
        }

        public void HandleNetworkLog(ulong clientId, Stream stream)
        {
            using (var reader = PooledNetworkReader.Get(stream))
            {
                var logType = (NetworkLog.LogType)reader.ReadByte();
                string message = reader.ReadStringPacked();

                switch (logType)
                {
                    case NetworkLog.LogType.Info:
                        NetworkLog.LogInfoServerLocal(message, clientId);
                        break;
                    case NetworkLog.LogType.Warning:
                        NetworkLog.LogWarningServerLocal(message, clientId);
                        break;
                    case NetworkLog.LogType.Error:
                        NetworkLog.LogErrorServerLocal(message, clientId);
                        break;
                }
            }
        }

        internal static void HandleSnapshot(ulong clientId, Stream messageStream)
        {
            NetworkManager.Singleton.SnapshotSystem.ReadSnapshot(messageStream);
        }

        public void HandleAllClientsSwitchSceneCompleted(ulong clientId, Stream stream)
        {
            using (var reader = PooledNetworkReader.Get(stream))
            {
                var clientIds = reader.ReadULongArray();
                var timedOutClientIds = reader.ReadULongArray();
                NetworkManager.SceneManager.AllClientsReady(clientIds, timedOutClientIds);
            }
        }
    }
}<|MERGE_RESOLUTION|>--- conflicted
+++ resolved
@@ -17,29 +17,6 @@
 {
     internal class InternalMessageHandler : IInternalMessageHandler
     {
-<<<<<<< HEAD
-#if DEVELOPMENT_BUILD || UNITY_EDITOR
-        private static ProfilerMarker s_HandleConnectionRequest = new ProfilerMarker($"{nameof(InternalMessageHandler)}.{nameof(HandleConnectionRequest)}");
-        private static ProfilerMarker s_HandleConnectionApproved = new ProfilerMarker($"{nameof(InternalMessageHandler)}.{nameof(HandleConnectionApproved)}");
-        private static ProfilerMarker s_HandleAddObject = new ProfilerMarker($"{nameof(InternalMessageHandler)}.{nameof(HandleAddObject)}");
-        private static ProfilerMarker s_HandleDestroyObject = new ProfilerMarker($"{nameof(InternalMessageHandler)}.{nameof(HandleDestroyObject)}");
-        private static ProfilerMarker s_HandleSwitchScene = new ProfilerMarker($"{nameof(InternalMessageHandler)}.{nameof(HandleSwitchScene)}");
-        private static ProfilerMarker s_HandleClientSwitchSceneCompleted = new ProfilerMarker($"{nameof(InternalMessageHandler)}.{nameof(HandleClientSwitchSceneCompleted)}");
-        private static ProfilerMarker s_HandleChangeOwner = new ProfilerMarker($"{nameof(InternalMessageHandler)}.{nameof(HandleChangeOwner)}");
-        private static ProfilerMarker s_HandleAddObjects = new ProfilerMarker($"{nameof(InternalMessageHandler)}.{nameof(HandleAddObjects)}");
-        private static ProfilerMarker s_HandleDestroyObjects = new ProfilerMarker($"{nameof(InternalMessageHandler)}.{nameof(HandleDestroyObjects)}");
-        private static ProfilerMarker s_HandleNetworkVariableDelta = new ProfilerMarker($"{nameof(InternalMessageHandler)}.{nameof(HandleNetworkVariableDelta)}");
-        private static ProfilerMarker s_HandleNetworkVariableUpdate = new ProfilerMarker($"{nameof(InternalMessageHandler)}.{nameof(HandleNetworkVariableUpdate)}");
-        private static ProfilerMarker s_HandleUnnamedMessage = new ProfilerMarker($"{nameof(InternalMessageHandler)}.{nameof(HandleUnnamedMessage)}");
-        private static ProfilerMarker s_HandleNamedMessage = new ProfilerMarker($"{nameof(InternalMessageHandler)}.{nameof(HandleNamedMessage)}");
-        private static ProfilerMarker s_HandleNetworkLog = new ProfilerMarker($"{nameof(InternalMessageHandler)}.{nameof(HandleNetworkLog)}");
-        private static ProfilerMarker s_RpcReceiveQueueItemServerRpc = new ProfilerMarker($"{nameof(InternalMessageHandler)}.{nameof(RpcReceiveQueueItem)}.{nameof(RpcQueueContainer.QueueItemType.ServerRpc)}");
-        private static ProfilerMarker s_RpcReceiveQueueItemClientRpc = new ProfilerMarker($"{nameof(InternalMessageHandler)}.{nameof(RpcReceiveQueueItem)}.{nameof(RpcQueueContainer.QueueItemType.ClientRpc)}");
-        private static ProfilerMarker s_HandleAllClientsSwitchSceneCompleted = new ProfilerMarker($"{nameof(InternalMessageHandler)}.{nameof(HandleAllClientsSwitchSceneCompleted)}");
-#endif
-
-=======
->>>>>>> 459c041c
         public NetworkManager NetworkManager => m_NetworkManager;
         private NetworkManager m_NetworkManager;
 
@@ -286,18 +263,6 @@
             }
         }
 
-<<<<<<< HEAD
-=======
-        public void HandleTimeSync(ulong clientId, Stream stream, float receiveTime)
-        {
-            using (var reader = PooledNetworkReader.Get(stream))
-            {
-                float netTime = reader.ReadSinglePacked();
-                NetworkManager.UpdateNetworkTime(clientId, netTime, receiveTime);
-            }
-        }
-
->>>>>>> 459c041c
         public void HandleNetworkVariableDelta(ulong clientId, Stream stream, Action<ulong, PreBufferPreset> bufferCallback, PreBufferPreset bufferPreset)
         {
             if (!NetworkManager.NetworkConfig.EnableNetworkVariable)
