using System;
using System.IO;
using MLAPI.Connection;
using MLAPI.Logging;
using MLAPI.SceneManagement;
using MLAPI.Serialization.Pooled;
using MLAPI.Spawning;
using UnityEngine;
using UnityEngine.Events;
using UnityEngine.SceneManagement;
using System.Collections.Generic;
using MLAPI.Configuration;
using MLAPI.Messaging.Buffering;
using MLAPI.Profiling;
using MLAPI.Serialization;
using Unity.Profiling;

namespace MLAPI.Messaging
{
    internal class InternalMessageHandler : IInternalMessageHandler
    {
#if DEVELOPMENT_BUILD || UNITY_EDITOR
        private static ProfilerMarker s_HandleConnectionRequest = new ProfilerMarker($"{nameof(InternalMessageHandler)}.{nameof(HandleConnectionRequest)}");
        private static ProfilerMarker s_HandleConnectionApproved = new ProfilerMarker($"{nameof(InternalMessageHandler)}.{nameof(HandleConnectionApproved)}");
        private static ProfilerMarker s_HandleAddObject = new ProfilerMarker($"{nameof(InternalMessageHandler)}.{nameof(HandleAddObject)}");
        private static ProfilerMarker s_HandleDestroyObject = new ProfilerMarker($"{nameof(InternalMessageHandler)}.{nameof(HandleDestroyObject)}");
        private static ProfilerMarker s_HandleSwitchScene = new ProfilerMarker($"{nameof(InternalMessageHandler)}.{nameof(HandleSwitchScene)}");
        private static ProfilerMarker s_HandleClientSwitchSceneCompleted = new ProfilerMarker($"{nameof(InternalMessageHandler)}.{nameof(HandleClientSwitchSceneCompleted)}");
        private static ProfilerMarker s_HandleChangeOwner = new ProfilerMarker($"{nameof(InternalMessageHandler)}.{nameof(HandleChangeOwner)}");
        private static ProfilerMarker s_HandleAddObjects = new ProfilerMarker($"{nameof(InternalMessageHandler)}.{nameof(HandleAddObjects)}");
        private static ProfilerMarker s_HandleDestroyObjects = new ProfilerMarker($"{nameof(InternalMessageHandler)}.{nameof(HandleDestroyObjects)}");
        private static ProfilerMarker s_HandleTimeSync = new ProfilerMarker($"{nameof(InternalMessageHandler)}.{nameof(HandleTimeSync)}");
        private static ProfilerMarker s_HandleNetworkVariableDelta = new ProfilerMarker($"{nameof(InternalMessageHandler)}.{nameof(HandleNetworkVariableDelta)}");
        private static ProfilerMarker s_HandleNetworkVariableUpdate = new ProfilerMarker($"{nameof(InternalMessageHandler)}.{nameof(HandleNetworkVariableUpdate)}");
        private static ProfilerMarker s_HandleUnnamedMessage = new ProfilerMarker($"{nameof(InternalMessageHandler)}.{nameof(HandleUnnamedMessage)}");
        private static ProfilerMarker s_HandleNamedMessage = new ProfilerMarker($"{nameof(InternalMessageHandler)}.{nameof(HandleNamedMessage)}");
        private static ProfilerMarker s_HandleNetworkLog = new ProfilerMarker($"{nameof(InternalMessageHandler)}.{nameof(HandleNetworkLog)}");
        private static ProfilerMarker s_RpcReceiveQueueItemServerRpc = new ProfilerMarker($"{nameof(InternalMessageHandler)}.{nameof(RpcReceiveQueueItem)}.{nameof(RpcQueueContainer.QueueItemType.ServerRpc)}");
        private static ProfilerMarker s_RpcReceiveQueueItemClientRpc = new ProfilerMarker($"{nameof(InternalMessageHandler)}.{nameof(RpcReceiveQueueItem)}.{nameof(RpcQueueContainer.QueueItemType.ClientRpc)}");
#endif

        public NetworkManager NetworkManager => m_NetworkManager;
        private NetworkManager m_NetworkManager;

        public InternalMessageHandler(NetworkManager networkManager)
        {
            m_NetworkManager = networkManager;
        }

        public void HandleConnectionRequest(ulong clientId, Stream stream)
        {
#if DEVELOPMENT_BUILD || UNITY_EDITOR
            s_HandleConnectionRequest.Begin();
#endif
            if (NetworkManager.PendingClients.TryGetValue(clientId, out PendingClient client))
            {
                // Set to pending approval to prevent future connection requests from being approved
                client.ConnectionState = PendingClient.State.PendingApproval;
            }

            using (var reader = PooledNetworkReader.Get(stream))
            {
                ulong configHash = reader.ReadUInt64Packed();
                if (!NetworkManager.NetworkConfig.CompareConfig(configHash))
                {
                    if (NetworkLog.CurrentLogLevel <= LogLevel.Normal)
                    {
                        NetworkLog.LogWarning($"{nameof(NetworkConfig)} mismatch. The configuration between the server and client does not match");
                    }

                    NetworkManager.DisconnectClient(clientId);
                    return;
                }

                if (NetworkManager.NetworkConfig.ConnectionApproval)
                {
                    byte[] connectionBuffer = reader.ReadByteArray();
                    NetworkManager.InvokeConnectionApproval(connectionBuffer, clientId,
                        (createPlayerObject, playerPrefabHash, approved, position, rotation) =>
                            NetworkManager.HandleApproval(clientId, createPlayerObject, playerPrefabHash, approved, position, rotation));
                }
                else
                {
                    NetworkManager.HandleApproval(clientId, NetworkManager.NetworkConfig.CreatePlayerPrefab, null, true, null, null);
                }
            }
#if DEVELOPMENT_BUILD || UNITY_EDITOR
            s_HandleConnectionRequest.End();
#endif
        }

        public void HandleConnectionApproved(ulong clientId, Stream stream, float receiveTime)
        {
#if DEVELOPMENT_BUILD || UNITY_EDITOR
            s_HandleConnectionApproved.Begin();
#endif
            using (var reader = PooledNetworkReader.Get(stream))
            {
                NetworkManager.LocalClientId = reader.ReadUInt64Packed();

                uint sceneIndex = 0;
                var sceneSwitchProgressGuid = new Guid();

                if (NetworkManager.NetworkConfig.EnableSceneManagement)
                {
                    sceneIndex = reader.ReadUInt32Packed();
                    sceneSwitchProgressGuid = new Guid(reader.ReadByteArray());
                }

<<<<<<< HEAD
                bool sceneSwitch = NetworkManager.NetworkConfig.EnableSceneManagement && NetworkManager.SceneManager.HasSceneMismatch(sceneIndex);
=======
                bool sceneSwitch = NetworkManager.NetworkConfig.EnableSceneManagement && NetworkSceneManager.HasSceneMismatch(sceneIndex);
>>>>>>> 9dc01b00

                float netTime = reader.ReadSinglePacked();
                NetworkManager.UpdateNetworkTime(clientId, netTime, receiveTime, true);

                NetworkManager.ConnectedClients.Add(NetworkManager.LocalClientId, new NetworkClient { ClientId = NetworkManager.LocalClientId });


                void DelayedSpawnAction(Stream continuationStream)
                {
                    using (var continuationReader = PooledNetworkReader.Get(continuationStream))
                    {
<<<<<<< HEAD
                        if (!NetworkManager.NetworkConfig.EnableSceneManagement || NetworkManager.NetworkConfig.UsePrefabSync)
=======
                        if (!NetworkManager.Singleton.NetworkConfig.EnableSceneManagement)
>>>>>>> 9dc01b00
                        {
                            NetworkManager.SpawnManager.DestroySceneObjects();
                        }
                        else
                        {
                            NetworkManager.SpawnManager.ClientCollectSoftSyncSceneObjectSweep(null);
                        }

                        var objectCount = continuationReader.ReadUInt32Packed();
                        for (int i = 0; i < objectCount; i++)
                        {
                            var isPlayerObject = continuationReader.ReadBool();
                            var networkId = continuationReader.ReadUInt64Packed();
                            var ownerId = continuationReader.ReadUInt64Packed();
                            var hasParent = continuationReader.ReadBool();
                            ulong? parentNetworkId = null;

                            if (hasParent)
                            {
                                parentNetworkId = continuationReader.ReadUInt64Packed();
                            }

<<<<<<< HEAD
                            uint prefabHash;
                            ulong instanceId;
                            bool softSync;

                            if (!NetworkManager.NetworkConfig.EnableSceneManagement || NetworkManager.NetworkConfig.UsePrefabSync)
                            {
                                softSync = false;
                                instanceId = 0;
                                prefabHash = continuationReader.ReadUInt32Packed();
                            }
                            else
                            {
                                softSync = continuationReader.ReadBool();

                                if (softSync)
                                {
                                    instanceId = continuationReader.ReadUInt64Packed();
                                    prefabHash = 0;
                                }
                                else
                                {
                                    prefabHash = continuationReader.ReadUInt32Packed();
                                    instanceId = 0;
                                }
                            }
=======
                            var softSync = continuationReader.ReadBool();
                            var prefabHash = continuationReader.ReadUInt32Packed();
>>>>>>> 9dc01b00

                            Vector3? pos = null;
                            Quaternion? rot = null;
                            if (continuationReader.ReadBool())
                            {
                                pos = new Vector3(continuationReader.ReadSinglePacked(), continuationReader.ReadSinglePacked(), continuationReader.ReadSinglePacked());
                                rot = Quaternion.Euler(continuationReader.ReadSinglePacked(), continuationReader.ReadSinglePacked(), continuationReader.ReadSinglePacked());
                            }

<<<<<<< HEAD
                            var networkObject = NetworkManager.SpawnManager.CreateLocalNetworkObject(softSync, instanceId, prefabHash, ownerId, parentNetworkId, pos, rot);
                            NetworkManager.SpawnManager.SpawnNetworkObjectLocally(networkObject, networkId, softSync, isPlayerObject, ownerId, continuationStream, false, 0, true, false);
=======
                            var networkObject = NetworkManager.Singleton.SpawnManager.CreateLocalNetworkObject(softSync, prefabHash, ownerId, parentNetworkId, pos, rot);
                            NetworkManager.Singleton.SpawnManager.SpawnNetworkObjectLocally(networkObject, networkId, softSync, isPlayerObject, ownerId, continuationStream, false, 0, true, false);
>>>>>>> 9dc01b00

                            Queue<BufferManager.BufferedMessage> bufferQueue = NetworkManager.BufferManager.ConsumeBuffersForNetworkId(networkId);

                            // Apply buffered messages
                            if (bufferQueue != null)
                            {
                                while (bufferQueue.Count > 0)
                                {
                                    BufferManager.BufferedMessage message = bufferQueue.Dequeue();
                                    NetworkManager.HandleIncomingData(message.SenderClientId, message.NetworkChannel, new ArraySegment<byte>(message.NetworkBuffer.GetBuffer(), (int)message.NetworkBuffer.Position, (int)message.NetworkBuffer.Length), message.ReceiveTime, false);
                                    BufferManager.RecycleConsumedBufferedMessage(message);
                                }
                            }
                        }

                        NetworkManager.SpawnManager.CleanDiffedSceneObjects();
                        NetworkManager.IsConnectedClient = true;
                        NetworkManager.InvokeOnClientConnectedCallback(NetworkManager.LocalClientId);
                    }
                }

                if (sceneSwitch)
                {
                    UnityAction<Scene, Scene> onSceneLoaded = null;

                    var continuationBuffer = new NetworkBuffer();
                    continuationBuffer.CopyUnreadFrom(stream);
                    continuationBuffer.Position = 0;

                    void OnSceneLoadComplete()
                    {
                        SceneManager.activeSceneChanged -= onSceneLoaded;
                        NetworkSceneManager.IsSpawnedObjectsPendingInDontDestroyOnLoad = false;
                        DelayedSpawnAction(continuationBuffer);
                    }

                    onSceneLoaded = (oldScene, newScene) => { OnSceneLoadComplete(); };
                    SceneManager.activeSceneChanged += onSceneLoaded;
                    m_NetworkManager.SceneManager.OnFirstSceneSwitchSync(sceneIndex, sceneSwitchProgressGuid);
                }
                else
                {
                    DelayedSpawnAction(stream);
                }
            }
#if DEVELOPMENT_BUILD || UNITY_EDITOR
            s_HandleConnectionApproved.End();
#endif
        }

        public void HandleAddObject(ulong clientId, Stream stream)
        {
#if DEVELOPMENT_BUILD || UNITY_EDITOR
            s_HandleAddObject.Begin();
#endif
            using (var reader = PooledNetworkReader.Get(stream))
            {
                var isPlayerObject = reader.ReadBool();
                var networkId = reader.ReadUInt64Packed();
                var ownerClientId = reader.ReadUInt64Packed();
                var hasParent = reader.ReadBool();
                ulong? parentNetworkId = null;

                if (hasParent)
                {
                    parentNetworkId = reader.ReadUInt64Packed();
                }

<<<<<<< HEAD
                uint prefabHash;
                ulong instanceId;
                bool softSync;

                if (!NetworkManager.NetworkConfig.EnableSceneManagement || NetworkManager.NetworkConfig.UsePrefabSync)
                {
                    softSync = false;
                    instanceId = 0;
                    prefabHash = reader.ReadUInt32Packed();
                }
                else
                {
                    softSync = reader.ReadBool();

                    if (softSync)
                    {
                        instanceId = reader.ReadUInt64Packed();
                        prefabHash = 0;
                    }
                    else
                    {
                        prefabHash = reader.ReadUInt32Packed();
                        instanceId = 0;
                    }
                }
=======
                var softSync = reader.ReadBool();
                var prefabHash = reader.ReadUInt32Packed();
>>>>>>> 9dc01b00

                Vector3? pos = null;
                Quaternion? rot = null;
                if (reader.ReadBool())
                {
                    pos = new Vector3(reader.ReadSinglePacked(), reader.ReadSinglePacked(), reader.ReadSinglePacked());
                    rot = Quaternion.Euler(reader.ReadSinglePacked(), reader.ReadSinglePacked(), reader.ReadSinglePacked());
                }

                var hasPayload = reader.ReadBool();
                var payLoadLength = hasPayload ? reader.ReadInt32Packed() : 0;

<<<<<<< HEAD
                var networkObject = NetworkManager.SpawnManager.CreateLocalNetworkObject(softSync, instanceId, prefabHash, ownerClientId, parentNetworkId, pos, rot);
                NetworkManager.SpawnManager.SpawnNetworkObjectLocally(networkObject, networkId, softSync, isPlayerObject, ownerClientId, stream, hasPayload, payLoadLength, true, false);
=======
                var networkObject = NetworkManager.Singleton.SpawnManager.CreateLocalNetworkObject(softSync, prefabHash, ownerClientId, parentNetworkId, pos, rot);
                NetworkManager.Singleton.SpawnManager.SpawnNetworkObjectLocally(networkObject, networkId, softSync, isPlayerObject, ownerClientId, stream, hasPayload, payLoadLength, true, false);
>>>>>>> 9dc01b00

                Queue<BufferManager.BufferedMessage> bufferQueue = NetworkManager.BufferManager.ConsumeBuffersForNetworkId(networkId);

                // Apply buffered messages
                if (bufferQueue != null)
                {
                    while (bufferQueue.Count > 0)
                    {
                        BufferManager.BufferedMessage message = bufferQueue.Dequeue();
                        NetworkManager.HandleIncomingData(message.SenderClientId, message.NetworkChannel, new ArraySegment<byte>(message.NetworkBuffer.GetBuffer(), (int)message.NetworkBuffer.Position, (int)message.NetworkBuffer.Length), message.ReceiveTime, false);
                        BufferManager.RecycleConsumedBufferedMessage(message);
                    }
                }
            }
#if DEVELOPMENT_BUILD || UNITY_EDITOR
            s_HandleAddObject.End();
#endif
        }

        public void HandleDestroyObject(ulong clientId, Stream stream)
        {
#if DEVELOPMENT_BUILD || UNITY_EDITOR
            s_HandleDestroyObject.Begin();
#endif
            using (var reader = PooledNetworkReader.Get(stream))
            {
                ulong networkId = reader.ReadUInt64Packed();
                NetworkManager.SpawnManager.OnDestroyObject(networkId, true);
            }
#if DEVELOPMENT_BUILD || UNITY_EDITOR
            s_HandleDestroyObject.End();
#endif
        }

        public void HandleSwitchScene(ulong clientId, Stream stream)
        {
#if DEVELOPMENT_BUILD || UNITY_EDITOR
            s_HandleSwitchScene.Begin();
#endif
            using (var reader = PooledNetworkReader.Get(stream))
            {
                uint sceneIndex = reader.ReadUInt32Packed();
                var switchSceneGuid = new Guid(reader.ReadByteArray());

                var objectBuffer = new NetworkBuffer();
                objectBuffer.CopyUnreadFrom(stream);
                objectBuffer.Position = 0;

                m_NetworkManager.SceneManager.OnSceneSwitch(sceneIndex, switchSceneGuid, objectBuffer);
            }
#if DEVELOPMENT_BUILD || UNITY_EDITOR
            s_HandleSwitchScene.End();
#endif
        }

        public void HandleClientSwitchSceneCompleted(ulong clientId, Stream stream)
        {
#if DEVELOPMENT_BUILD || UNITY_EDITOR
            s_HandleClientSwitchSceneCompleted.Begin();
#endif
            using (var reader = PooledNetworkReader.Get(stream))
            {
                m_NetworkManager.SceneManager.OnClientSwitchSceneCompleted(clientId, new Guid(reader.ReadByteArray()));
            }
#if DEVELOPMENT_BUILD || UNITY_EDITOR
            s_HandleClientSwitchSceneCompleted.End();
#endif
        }

        public void HandleChangeOwner(ulong clientId, Stream stream)
        {
#if DEVELOPMENT_BUILD || UNITY_EDITOR
            s_HandleChangeOwner.Begin();
#endif
            using (var reader = PooledNetworkReader.Get(stream))
            {
                ulong networkId = reader.ReadUInt64Packed();
                ulong ownerClientId = reader.ReadUInt64Packed();

                if (NetworkManager.SpawnManager.SpawnedObjects[networkId].OwnerClientId == NetworkManager.LocalClientId)
                {
                    //We are current owner.
                    NetworkManager.SpawnManager.SpawnedObjects[networkId].InvokeBehaviourOnLostOwnership();
                }

                if (ownerClientId == NetworkManager.LocalClientId)
                {
                    //We are new owner.
                    NetworkManager.SpawnManager.SpawnedObjects[networkId].InvokeBehaviourOnGainedOwnership();
                }

                NetworkManager.SpawnManager.SpawnedObjects[networkId].OwnerClientId = ownerClientId;
            }
#if DEVELOPMENT_BUILD || UNITY_EDITOR
            s_HandleChangeOwner.End();
#endif
        }

        public void HandleAddObjects(ulong clientId, Stream stream)
        {
#if DEVELOPMENT_BUILD || UNITY_EDITOR
            s_HandleAddObjects.Begin();
#endif
            using (var reader = PooledNetworkReader.Get(stream))
            {
                ushort objectCount = reader.ReadUInt16Packed();

                for (int i = 0; i < objectCount; i++)
                {
                    HandleAddObject(clientId, stream);
                }
            }
#if DEVELOPMENT_BUILD || UNITY_EDITOR
            s_HandleAddObjects.End();
#endif
        }

        public void HandleDestroyObjects(ulong clientId, Stream stream)
        {
#if DEVELOPMENT_BUILD || UNITY_EDITOR
            s_HandleDestroyObjects.Begin();
#endif
            using (var reader = PooledNetworkReader.Get(stream))
            {
                ushort objectCount = reader.ReadUInt16Packed();

                for (int i = 0; i < objectCount; i++)
                {
                    HandleDestroyObject(clientId, stream);
                }
            }
#if DEVELOPMENT_BUILD || UNITY_EDITOR
            s_HandleDestroyObjects.End();
#endif
        }

        public void HandleTimeSync(ulong clientId, Stream stream, float receiveTime)
        {
#if DEVELOPMENT_BUILD || UNITY_EDITOR
            s_HandleTimeSync.Begin();
#endif
            using (var reader = PooledNetworkReader.Get(stream))
            {
                float netTime = reader.ReadSinglePacked();
                NetworkManager.UpdateNetworkTime(clientId, netTime, receiveTime);
            }
#if DEVELOPMENT_BUILD || UNITY_EDITOR
            s_HandleTimeSync.End();
#endif
        }

        public void HandleNetworkVariableDelta(ulong clientId, Stream stream, Action<ulong, PreBufferPreset> bufferCallback, PreBufferPreset bufferPreset)
        {
#if DEVELOPMENT_BUILD || UNITY_EDITOR
            s_HandleNetworkVariableDelta.Begin();
#endif
            if (!NetworkManager.NetworkConfig.EnableNetworkVariable)
            {
                if (NetworkLog.CurrentLogLevel <= LogLevel.Normal)
                {
                    NetworkLog.LogWarning($"{nameof(NetworkConstants.NETWORK_VARIABLE_DELTA)} received but {nameof(NetworkConfig.EnableNetworkVariable)} is false");
                }

                return;
            }

            using (var reader = PooledNetworkReader.Get(stream))
            {
                ulong networkObjectId = reader.ReadUInt64Packed();
                ushort networkBehaviourIndex = reader.ReadUInt16Packed();

                if (NetworkManager.SpawnManager.SpawnedObjects.ContainsKey(networkObjectId))
                {
                    NetworkBehaviour instance = NetworkManager.SpawnManager.SpawnedObjects[networkObjectId].GetNetworkBehaviourAtOrderIndex(networkBehaviourIndex);

                    if (instance == null)
                    {
                        if (NetworkLog.CurrentLogLevel <= LogLevel.Normal)
                        {
                            NetworkLog.LogWarning($"{nameof(NetworkConstants.NETWORK_VARIABLE_DELTA)} message received for a non-existent behaviour. {nameof(networkObjectId)}: {networkObjectId}, {nameof(networkBehaviourIndex)}: {networkBehaviourIndex}");
                        }
                    }
                    else
                    {
                        NetworkBehaviour.HandleNetworkVariableDeltas(instance.NetworkVariableFields, stream, clientId, instance);
                    }
                }
                else if (NetworkManager.IsServer || !NetworkManager.NetworkConfig.EnableMessageBuffering)
                {
                    if (NetworkLog.CurrentLogLevel <= LogLevel.Normal)
                    {
                        NetworkLog.LogWarning($"{nameof(NetworkConstants.NETWORK_VARIABLE_DELTA)} message received for a non-existent object with {nameof(networkObjectId)}: {networkObjectId}. This delta was lost.");
                    }
                }
                else
                {
                    if (NetworkLog.CurrentLogLevel <= LogLevel.Normal)
                    {
                        NetworkLog.LogWarning($"{nameof(NetworkConstants.NETWORK_VARIABLE_DELTA)} message received for a non-existent object with {nameof(networkObjectId)}: {networkObjectId}. This delta will be buffered and might be recovered.");
                    }

                    bufferCallback(networkObjectId, bufferPreset);
                }
            }
#if DEVELOPMENT_BUILD || UNITY_EDITOR
            s_HandleNetworkVariableDelta.End();
#endif
        }

        public void HandleNetworkVariableUpdate(ulong clientId, Stream stream, Action<ulong, PreBufferPreset> bufferCallback, PreBufferPreset bufferPreset)
        {
#if DEVELOPMENT_BUILD || UNITY_EDITOR
            s_HandleNetworkVariableUpdate.Begin();
#endif
            if (!NetworkManager.NetworkConfig.EnableNetworkVariable)
            {
                if (NetworkLog.CurrentLogLevel <= LogLevel.Normal)
                {
                    NetworkLog.LogWarning($"{nameof(NetworkConstants.NETWORK_VARIABLE_UPDATE)} update received but {nameof(NetworkConfig.EnableNetworkVariable)} is false");
                }

                return;
            }

            using (var reader = PooledNetworkReader.Get(stream))
            {
                ulong networkObjectId = reader.ReadUInt64Packed();
                ushort networkBehaviourIndex = reader.ReadUInt16Packed();

                if (NetworkManager.SpawnManager.SpawnedObjects.ContainsKey(networkObjectId))
                {
                    var networkBehaviour = NetworkManager.SpawnManager.SpawnedObjects[networkObjectId].GetNetworkBehaviourAtOrderIndex(networkBehaviourIndex);

                    if (networkBehaviour == null)
                    {
                        if (NetworkLog.CurrentLogLevel <= LogLevel.Normal)
                        {
                            NetworkLog.LogWarning($"{nameof(NetworkConstants.NETWORK_VARIABLE_UPDATE)} message received for a non-existent behaviour. {nameof(networkObjectId)}: {networkObjectId}, {nameof(networkBehaviourIndex)}: {networkBehaviourIndex}");
                        }
                    }
                    else
                    {
                        NetworkBehaviour.HandleNetworkVariableUpdate(networkBehaviour.NetworkVariableFields, stream, clientId, networkBehaviour);
                    }
                }
                else if (NetworkManager.IsServer || !NetworkManager.NetworkConfig.EnableMessageBuffering)
                {
                    if (NetworkLog.CurrentLogLevel <= LogLevel.Normal)
                    {
                        NetworkLog.LogWarning($"{nameof(NetworkConstants.NETWORK_VARIABLE_UPDATE)} message received for a non-existent object with {nameof(networkObjectId)}: {networkObjectId}. This delta was lost.");
                    }
                }
                else
                {
                    if (NetworkLog.CurrentLogLevel <= LogLevel.Normal)
                    {
                        NetworkLog.LogWarning($"{nameof(NetworkConstants.NETWORK_VARIABLE_UPDATE)} message received for a non-existent object with {nameof(networkObjectId)}: {networkObjectId}. This delta will be buffered and might be recovered.");
                    }

                    bufferCallback(networkObjectId, bufferPreset);
                }
            }
#if DEVELOPMENT_BUILD || UNITY_EDITOR
            s_HandleNetworkVariableUpdate.End();
#endif
        }

        /// <summary>
        /// Converts the stream to a PerformanceQueueItem and adds it to the receive queue
        /// </summary>
        /// <param name="clientId"></param>
        /// <param name="stream"></param>
        /// <param name="receiveTime"></param>
        public void RpcReceiveQueueItem(ulong clientId, Stream stream, float receiveTime, RpcQueueContainer.QueueItemType queueItemType)
        {
            if (NetworkManager.IsServer && clientId == NetworkManager.ServerClientId)
            {
                return;
            }

            ProfilerStatManager.RpcsRcvd.Record();
            PerformanceDataManager.Increment(ProfilerConstants.RpcReceived);

#if DEVELOPMENT_BUILD || UNITY_EDITOR
            switch (queueItemType)
            {
                case RpcQueueContainer.QueueItemType.ServerRpc:
                    s_RpcReceiveQueueItemServerRpc.Begin();
                    break;
                case RpcQueueContainer.QueueItemType.ClientRpc:
                    s_RpcReceiveQueueItemClientRpc.Begin();
                    break;
            }
#endif

            var rpcQueueContainer = NetworkManager.RpcQueueContainer;
            rpcQueueContainer.AddQueueItemToInboundFrame(queueItemType, receiveTime, clientId, (NetworkBuffer)stream);

#if DEVELOPMENT_BUILD || UNITY_EDITOR
            switch (queueItemType)
            {
                case RpcQueueContainer.QueueItemType.ServerRpc:
                    s_RpcReceiveQueueItemServerRpc.End();
                    break;
                case RpcQueueContainer.QueueItemType.ClientRpc:
                    s_RpcReceiveQueueItemClientRpc.End();
                    break;
            }
#endif
        }

        public void HandleUnnamedMessage(ulong clientId, Stream stream)
        {
            PerformanceDataManager.Increment(ProfilerConstants.UnnamedMessageReceived);
            ProfilerStatManager.UnnamedMessage.Record();
#if DEVELOPMENT_BUILD || UNITY_EDITOR
            s_HandleUnnamedMessage.Begin();
#endif
            NetworkManager.CustomMessagingManager.InvokeUnnamedMessage(clientId, stream);
#if DEVELOPMENT_BUILD || UNITY_EDITOR
            s_HandleUnnamedMessage.End();
#endif
        }

        public void HandleNamedMessage(ulong clientId, Stream stream)
        {
            PerformanceDataManager.Increment(ProfilerConstants.NamedMessageReceived);
            ProfilerStatManager.NamedMessage.Record();
#if DEVELOPMENT_BUILD || UNITY_EDITOR
            s_HandleNamedMessage.Begin();
#endif
            using (var reader = PooledNetworkReader.Get(stream))
            {
                ulong hash = reader.ReadUInt64Packed();

                NetworkManager.CustomMessagingManager.InvokeNamedMessage(hash, clientId, stream);
            }
#if DEVELOPMENT_BUILD || UNITY_EDITOR
            s_HandleNamedMessage.End();
#endif
        }

        public void HandleNetworkLog(ulong clientId, Stream stream)
        {
#if DEVELOPMENT_BUILD || UNITY_EDITOR
            s_HandleNetworkLog.Begin();
#endif
            using (var reader = PooledNetworkReader.Get(stream))
            {
                var logType = (NetworkLog.LogType)reader.ReadByte();
                string message = reader.ReadStringPacked();

                switch (logType)
                {
                    case NetworkLog.LogType.Info:
                        NetworkLog.LogInfoServerLocal(message, clientId);
                        break;
                    case NetworkLog.LogType.Warning:
                        NetworkLog.LogWarningServerLocal(message, clientId);
                        break;
                    case NetworkLog.LogType.Error:
                        NetworkLog.LogErrorServerLocal(message, clientId);
                        break;
                }
            }
#if DEVELOPMENT_BUILD || UNITY_EDITOR
            s_HandleNetworkLog.End();
#endif
        }
    }
}<|MERGE_RESOLUTION|>--- conflicted
+++ resolved
@@ -107,11 +107,7 @@
                     sceneSwitchProgressGuid = new Guid(reader.ReadByteArray());
                 }
 
-<<<<<<< HEAD
                 bool sceneSwitch = NetworkManager.NetworkConfig.EnableSceneManagement && NetworkManager.SceneManager.HasSceneMismatch(sceneIndex);
-=======
-                bool sceneSwitch = NetworkManager.NetworkConfig.EnableSceneManagement && NetworkSceneManager.HasSceneMismatch(sceneIndex);
->>>>>>> 9dc01b00
 
                 float netTime = reader.ReadSinglePacked();
                 NetworkManager.UpdateNetworkTime(clientId, netTime, receiveTime, true);
@@ -123,11 +119,7 @@
                 {
                     using (var continuationReader = PooledNetworkReader.Get(continuationStream))
                     {
-<<<<<<< HEAD
-                        if (!NetworkManager.NetworkConfig.EnableSceneManagement || NetworkManager.NetworkConfig.UsePrefabSync)
-=======
-                        if (!NetworkManager.Singleton.NetworkConfig.EnableSceneManagement)
->>>>>>> 9dc01b00
+                        if (!NetworkManager.NetworkConfig.EnableSceneManagement)
                         {
                             NetworkManager.SpawnManager.DestroySceneObjects();
                         }
@@ -150,36 +142,8 @@
                                 parentNetworkId = continuationReader.ReadUInt64Packed();
                             }
 
-<<<<<<< HEAD
-                            uint prefabHash;
-                            ulong instanceId;
-                            bool softSync;
-
-                            if (!NetworkManager.NetworkConfig.EnableSceneManagement || NetworkManager.NetworkConfig.UsePrefabSync)
-                            {
-                                softSync = false;
-                                instanceId = 0;
-                                prefabHash = continuationReader.ReadUInt32Packed();
-                            }
-                            else
-                            {
-                                softSync = continuationReader.ReadBool();
-
-                                if (softSync)
-                                {
-                                    instanceId = continuationReader.ReadUInt64Packed();
-                                    prefabHash = 0;
-                                }
-                                else
-                                {
-                                    prefabHash = continuationReader.ReadUInt32Packed();
-                                    instanceId = 0;
-                                }
-                            }
-=======
                             var softSync = continuationReader.ReadBool();
                             var prefabHash = continuationReader.ReadUInt32Packed();
->>>>>>> 9dc01b00
 
                             Vector3? pos = null;
                             Quaternion? rot = null;
@@ -189,13 +153,8 @@
                                 rot = Quaternion.Euler(continuationReader.ReadSinglePacked(), continuationReader.ReadSinglePacked(), continuationReader.ReadSinglePacked());
                             }
 
-<<<<<<< HEAD
-                            var networkObject = NetworkManager.SpawnManager.CreateLocalNetworkObject(softSync, instanceId, prefabHash, ownerId, parentNetworkId, pos, rot);
+                            var networkObject = NetworkManager.SpawnManager.CreateLocalNetworkObject(softSync, prefabHash, ownerId, parentNetworkId, pos, rot);
                             NetworkManager.SpawnManager.SpawnNetworkObjectLocally(networkObject, networkId, softSync, isPlayerObject, ownerId, continuationStream, false, 0, true, false);
-=======
-                            var networkObject = NetworkManager.Singleton.SpawnManager.CreateLocalNetworkObject(softSync, prefabHash, ownerId, parentNetworkId, pos, rot);
-                            NetworkManager.Singleton.SpawnManager.SpawnNetworkObjectLocally(networkObject, networkId, softSync, isPlayerObject, ownerId, continuationStream, false, 0, true, false);
->>>>>>> 9dc01b00
 
                             Queue<BufferManager.BufferedMessage> bufferQueue = NetworkManager.BufferManager.ConsumeBuffersForNetworkId(networkId);
 
@@ -264,36 +223,8 @@
                     parentNetworkId = reader.ReadUInt64Packed();
                 }
 
-<<<<<<< HEAD
-                uint prefabHash;
-                ulong instanceId;
-                bool softSync;
-
-                if (!NetworkManager.NetworkConfig.EnableSceneManagement || NetworkManager.NetworkConfig.UsePrefabSync)
-                {
-                    softSync = false;
-                    instanceId = 0;
-                    prefabHash = reader.ReadUInt32Packed();
-                }
-                else
-                {
-                    softSync = reader.ReadBool();
-
-                    if (softSync)
-                    {
-                        instanceId = reader.ReadUInt64Packed();
-                        prefabHash = 0;
-                    }
-                    else
-                    {
-                        prefabHash = reader.ReadUInt32Packed();
-                        instanceId = 0;
-                    }
-                }
-=======
                 var softSync = reader.ReadBool();
                 var prefabHash = reader.ReadUInt32Packed();
->>>>>>> 9dc01b00
 
                 Vector3? pos = null;
                 Quaternion? rot = null;
@@ -306,13 +237,8 @@
                 var hasPayload = reader.ReadBool();
                 var payLoadLength = hasPayload ? reader.ReadInt32Packed() : 0;
 
-<<<<<<< HEAD
-                var networkObject = NetworkManager.SpawnManager.CreateLocalNetworkObject(softSync, instanceId, prefabHash, ownerClientId, parentNetworkId, pos, rot);
+                var networkObject = NetworkManager.SpawnManager.CreateLocalNetworkObject(softSync, prefabHash, ownerClientId, parentNetworkId, pos, rot);
                 NetworkManager.SpawnManager.SpawnNetworkObjectLocally(networkObject, networkId, softSync, isPlayerObject, ownerClientId, stream, hasPayload, payLoadLength, true, false);
-=======
-                var networkObject = NetworkManager.Singleton.SpawnManager.CreateLocalNetworkObject(softSync, prefabHash, ownerClientId, parentNetworkId, pos, rot);
-                NetworkManager.Singleton.SpawnManager.SpawnNetworkObjectLocally(networkObject, networkId, softSync, isPlayerObject, ownerClientId, stream, hasPayload, payLoadLength, true, false);
->>>>>>> 9dc01b00
 
                 Queue<BufferManager.BufferedMessage> bufferQueue = NetworkManager.BufferManager.ConsumeBuffersForNetworkId(networkId);
 
