--- conflicted
+++ resolved
@@ -119,11 +119,7 @@
                 {
                     using (var continuationReader = PooledNetworkReader.Get(continuationStream))
                     {
-<<<<<<< HEAD
-                        if (!NetworkManager.NetworkConfig.EnableSceneManagement || NetworkManager.NetworkConfig.UsePrefabSync)
-=======
                         if (!NetworkManager.NetworkConfig.EnableSceneManagement)
->>>>>>> 4beabfea
                         {
                             NetworkManager.SpawnManager.DestroySceneObjects();
                         }
@@ -146,36 +142,8 @@
                                 parentNetworkId = continuationReader.ReadUInt64Packed();
                             }
 
-<<<<<<< HEAD
-                            uint prefabHash;
-                            ulong instanceId;
-                            bool softSync;
-
-                            if (!NetworkManager.NetworkConfig.EnableSceneManagement || NetworkManager.NetworkConfig.UsePrefabSync)
-                            {
-                                softSync = false;
-                                instanceId = 0;
-                                prefabHash = continuationReader.ReadUInt32Packed();
-                            }
-                            else
-                            {
-                                softSync = continuationReader.ReadBool();
-
-                                if (softSync)
-                                {
-                                    instanceId = continuationReader.ReadUInt64Packed();
-                                    prefabHash = 0;
-                                }
-                                else
-                                {
-                                    prefabHash = continuationReader.ReadUInt32Packed();
-                                    instanceId = 0;
-                                }
-                            }
-=======
                             var softSync = continuationReader.ReadBool();
                             var prefabHash = continuationReader.ReadUInt32Packed();
->>>>>>> 4beabfea
 
                             Vector3? pos = null;
                             Quaternion? rot = null;
@@ -185,11 +153,7 @@
                                 rot = Quaternion.Euler(continuationReader.ReadSinglePacked(), continuationReader.ReadSinglePacked(), continuationReader.ReadSinglePacked());
                             }
 
-<<<<<<< HEAD
-                            var networkObject = NetworkManager.SpawnManager.CreateLocalNetworkObject(softSync, instanceId, prefabHash, ownerId, parentNetworkId, pos, rot);
-=======
                             var networkObject = NetworkManager.SpawnManager.CreateLocalNetworkObject(softSync, prefabHash, ownerId, parentNetworkId, pos, rot);
->>>>>>> 4beabfea
                             NetworkManager.SpawnManager.SpawnNetworkObjectLocally(networkObject, networkId, softSync, isPlayerObject, ownerId, continuationStream, false, 0, true, false);
 
                             Queue<BufferManager.BufferedMessage> bufferQueue = NetworkManager.BufferManager.ConsumeBuffersForNetworkId(networkId);
@@ -259,36 +223,8 @@
                     parentNetworkId = reader.ReadUInt64Packed();
                 }
 
-<<<<<<< HEAD
-                uint prefabHash;
-                ulong instanceId;
-                bool softSync;
-
-                if (!NetworkManager.NetworkConfig.EnableSceneManagement || NetworkManager.NetworkConfig.UsePrefabSync)
-                {
-                    softSync = false;
-                    instanceId = 0;
-                    prefabHash = reader.ReadUInt32Packed();
-                }
-                else
-                {
-                    softSync = reader.ReadBool();
-
-                    if (softSync)
-                    {
-                        instanceId = reader.ReadUInt64Packed();
-                        prefabHash = 0;
-                    }
-                    else
-                    {
-                        prefabHash = reader.ReadUInt32Packed();
-                        instanceId = 0;
-                    }
-                }
-=======
                 var softSync = reader.ReadBool();
                 var prefabHash = reader.ReadUInt32Packed();
->>>>>>> 4beabfea
 
                 Vector3? pos = null;
                 Quaternion? rot = null;
@@ -301,11 +237,7 @@
                 var hasPayload = reader.ReadBool();
                 var payLoadLength = hasPayload ? reader.ReadInt32Packed() : 0;
 
-<<<<<<< HEAD
-                var networkObject = NetworkManager.SpawnManager.CreateLocalNetworkObject(softSync, instanceId, prefabHash, ownerClientId, parentNetworkId, pos, rot);
-=======
                 var networkObject = NetworkManager.SpawnManager.CreateLocalNetworkObject(softSync, prefabHash, ownerClientId, parentNetworkId, pos, rot);
->>>>>>> 4beabfea
                 NetworkManager.SpawnManager.SpawnNetworkObjectLocally(networkObject, networkId, softSync, isPlayerObject, ownerClientId, stream, hasPayload, payLoadLength, true, false);
 
                 Queue<BufferManager.BufferedMessage> bufferQueue = NetworkManager.BufferManager.ConsumeBuffersForNetworkId(networkId);
