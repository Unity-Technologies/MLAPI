--- conflicted
+++ resolved
@@ -8,10 +8,7 @@
 using MLAPI.Serialization.Pooled;
 using UnityEngine;
 using UnityEngine.SceneManagement;
-<<<<<<< HEAD
 using MLAPI.Serialization;
-=======
->>>>>>> b9ffc1f1
 using MLAPI.Transports;
 
 namespace MLAPI.SceneManagement
@@ -320,7 +317,6 @@
             OnAdditiveSceneEvent?.Invoke(sceneUnload, sceneName, false);
         }
 
-<<<<<<< HEAD
         /// <summary>
         /// Invoked when the additively loaded scene is unloaded
         /// </summary>
@@ -332,17 +328,6 @@
                 SceneEventData.SceneEventType = SceneEventData.SceneEventTypes.Event_Unload_Complete;
                 SceneEventData.OnWrite(writer);
                 m_NetworkManager.MessageSender.Send(m_NetworkManager.ServerClientId, NetworkConstants.SCENE_EVENT, NetworkChannel.Internal, buffer);
-=======
-            var context = m_NetworkManager.MessageQueueContainer.EnterInternalCommandContext(
-                MessageQueueContainer.MessageType.ClientSwitchSceneCompleted, NetworkChannel.Internal,
-                new[] {m_NetworkManager.ServerClientId}, NetworkUpdateLoop.UpdateStage);
-            if (context != null)
-            {
-                using (var nonNullContext = (InternalCommandContext) context)
-                {
-                    nonNullContext.NetworkWriter.WriteByteArray(switchSceneGuid.ToByteArray());
-                }
->>>>>>> b9ffc1f1
             }
 
             s_IsSceneEventActive = false;
@@ -450,14 +435,7 @@
         {
             SceneEventData.CopyUnreadFromStream(objectStream);
 
-<<<<<<< HEAD
             if (!SceneIndexToString.TryGetValue(SceneEventData.SceneIndex, out string sceneName) || !RegisteredSceneNames.Contains(sceneName))
-=======
-            // Just add every NetworkObject found that isn't already in the list
-            // If any "non-in-scene placed NetworkObjects" are added to this list it shouldn't matter
-            // The only thing that matters is making sure each NetworkObject is keyed off of their GlobalObjectIdHash
-            foreach (var networkObjectInstance in networkObjects)
->>>>>>> b9ffc1f1
             {
                 if (NetworkLog.CurrentLogLevel <= LogLevel.Normal)
                 {
@@ -573,54 +551,29 @@
                 var clientId = m_NetworkManager.ConnectedClientsList[j].ClientId;
                 if (clientId != m_NetworkManager.ServerClientId)
                 {
-<<<<<<< HEAD
                     using (var buffer = PooledNetworkBuffer.Get())
                     {
                         using (var writer = PooledNetworkWriter.Get(buffer))
                         {
                             SceneEventData.OnWrite(writer);
-=======
-                    var context = m_NetworkManager.MessageQueueContainer.EnterInternalCommandContext(
-                        MessageQueueContainer.MessageType.SwitchScene, NetworkChannel.Internal,
-                        new[] {m_NetworkManager.ConnectedClientsList[j].ClientId}, NetworkUpdateLoop.UpdateStage);
-                    if (context != null)
-                    {
-                        using (var nonNullContext = (InternalCommandContext)context)
-                        {
-                            nonNullContext.NetworkWriter.WriteUInt32Packed(CurrentActiveSceneIndex);
-                            nonNullContext.NetworkWriter.WriteByteArray(switchSceneGuid.ToByteArray());
->>>>>>> b9ffc1f1
 
                             uint sceneObjectsToSpawn = 0;
 
                             foreach (var keyValuePair in ScenePlacedObjects)
                             {
-<<<<<<< HEAD
                                 if (keyValuePair.Value.Observers.Contains(clientId))
-=======
-                                if (keyValuePair.Value.Observers.Contains(m_NetworkManager.ConnectedClientsList[j].ClientId))
->>>>>>> b9ffc1f1
                                 {
                                     sceneObjectsToSpawn++;
                                 }
                             }
 
                             // Write number of scene objects to spawn
-<<<<<<< HEAD
                             writer.WriteUInt32Packed(sceneObjectsToSpawn);
                             foreach (var keyValuePair in ScenePlacedObjects)
                             {
                                 if (keyValuePair.Value.Observers.Contains(clientId))
                                 {
                                     keyValuePair.Value.SerializeSceneObject(writer, clientId);
-=======
-                            nonNullContext.NetworkWriter.WriteUInt32Packed(sceneObjectsToSpawn);
-                            foreach (var keyValuePair in ScenePlacedObjects)
-                            {
-                                if (keyValuePair.Value.Observers.Contains(m_NetworkManager.ConnectedClientsList[j].ClientId))
-                                {
-                                    keyValuePair.Value.SerializeSceneObject(nonNullContext.NetworkWriter, m_NetworkManager.ConnectedClientsList[j].ClientId);
->>>>>>> b9ffc1f1
                                 }
                             }
 
@@ -660,16 +613,9 @@
                 new[] {m_NetworkManager.ServerClientId}, NetworkUpdateLoop.UpdateStage);
             if (context != null)
             {
-<<<<<<< HEAD
                 SceneEventData.SceneEventType = SceneEventData.SceneEventTypes.Event_Load_Complete;
                 SceneEventData.OnWrite(writer);
                 m_NetworkManager.MessageSender.Send(m_NetworkManager.ServerClientId, NetworkConstants.SCENE_EVENT, NetworkChannel.Internal, buffer);
-=======
-                using (var nonNullContext = (InternalCommandContext) context)
-                {
-                    nonNullContext.NetworkWriter.WriteByteArray(switchSceneGuid.ToByteArray());
-                }
->>>>>>> b9ffc1f1
             }
 
             s_IsSceneEventActive = false;
