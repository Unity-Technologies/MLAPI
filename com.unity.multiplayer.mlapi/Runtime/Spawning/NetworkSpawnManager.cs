using System;
using System.Collections.Generic;
using System.IO;
using System.Linq;
using MLAPI.Configuration;
using MLAPI.Connection;
using MLAPI.Exceptions;
using MLAPI.Logging;
using MLAPI.Messaging;
using MLAPI.SceneManagement;
using MLAPI.Serialization.Pooled;
using MLAPI.Transports;
using UnityEngine;

namespace MLAPI.Spawning
{
    /// <summary>
    /// Class that handles object spawning
    /// </summary>
    public class NetworkSpawnManager
    {
        /// <summary>
        /// The currently spawned objects
        /// </summary>
        public readonly Dictionary<ulong, NetworkObject> SpawnedObjects = new Dictionary<ulong, NetworkObject>();

        // Pending SoftSync objects
        internal readonly Dictionary<ulong, NetworkObject> PendingSoftSyncObjects = new Dictionary<ulong, NetworkObject>();

        /// <summary>
        /// A list of the spawned objects
        /// </summary>
        public readonly HashSet<NetworkObject> SpawnedObjectsList = new HashSet<NetworkObject>();

<<<<<<< HEAD
        /// <summary>
        /// The delegate used when spawning a NetworkObject
        /// </summary>
        /// <param name="ownerClientId">The owner client id of the object that is being spawned</param>
        /// <param name="position">The position to spawn the object at</param>
        /// <param name="rotation">The rotation to spawn the object with</param>
        public delegate NetworkObject SpawnHandlerDelegate(ulong ownerClientId, Vector3 position, Quaternion rotation);

        /// <summary>
        /// The delegate used when destroying NetworkObjects
        /// </summary>
        /// <param name="networkObject">The NetworkObject to be destroy</param>
        public delegate void DestroyHandlerDelegate(NetworkObject networkObject);

        internal static readonly Dictionary<ulong, SpawnHandlerDelegate> CustomSpawnHandlers = new Dictionary<ulong, SpawnHandlerDelegate>();
        internal static readonly Dictionary<ulong, DestroyHandlerDelegate> CustomDestroyHandlers = new Dictionary<ulong, DestroyHandlerDelegate>();

        /// <summary>
        /// Registers a delegate for spawning NetworkPrefabs, useful for object pooling
        /// </summary>
        /// <param name="prefabHash">The prefab hash to spawn</param>
        /// <param name="handler">The delegate handler</param>
        public static void RegisterSpawnHandler(ulong prefabHash, SpawnHandlerDelegate handler)
        {
            CustomSpawnHandlers[prefabHash] = handler;
        }

        /// <summary>
        /// Registers a delegate for destroying NetworkObjects, useful for object pooling
        /// </summary>
        /// <param name="prefabHash">The prefab hash to destroy</param>
        /// <param name="handler">The delegate handler</param>
        public static void RegisterDestroyHandler(ulong prefabHash, DestroyHandlerDelegate handler)
        {
            CustomDestroyHandlers[prefabHash] = handler;
        }
=======
>>>>>>> f9ad5d4f

        /// <summary>
        /// Gets the NetworkManager associated with this SpawnManager.
        /// </summary>
        public NetworkManager NetworkManager { get; }

        internal NetworkSpawnManager(NetworkManager networkManager)
        {
            NetworkManager = networkManager;
        }

        internal readonly Queue<ReleasedNetworkId> ReleasedNetworkObjectIds = new Queue<ReleasedNetworkId>();
        private ulong m_NetworkObjectIdCounter;

        internal ulong GetNetworkObjectId()
        {
            if (ReleasedNetworkObjectIds.Count > 0 && NetworkManager.NetworkConfig.RecycleNetworkIds && (Time.unscaledTime - ReleasedNetworkObjectIds.Peek().ReleaseTime) >= NetworkManager.NetworkConfig.NetworkIdRecycleDelay)
            {
                return ReleasedNetworkObjectIds.Dequeue().NetworkId;
            }

            m_NetworkObjectIdCounter++;

            return m_NetworkObjectIdCounter;
        }

        /// <summary>
        /// Returns the local player object or null if one does not exist
        /// </summary>
        /// <returns>The local player object or null if one does not exist</returns>
        public NetworkObject GetLocalPlayerObject()
        {
<<<<<<< HEAD
            return GetPlayerNetworkObject(NetworkManager.Singleton.LocalClientId);
=======
            if (!NetworkManager.ConnectedClients.ContainsKey(NetworkManager.LocalClientId))
            {
                return null;
            }

            return NetworkManager.ConnectedClients[NetworkManager.LocalClientId].PlayerObject;
>>>>>>> f9ad5d4f
        }

        /// <summary>
        /// Returns the player object with a given clientId or null if one does not exist
        /// </summary>
        /// <returns>The player object with a given clientId or null if one does not exist</returns>
        public NetworkObject GetPlayerNetworkObject(ulong clientId)
        {
<<<<<<< HEAD
            if(NetworkManager.Singleton.ConnectedClients.TryGetValue(clientId, out NetworkClient networkClient))
=======
            if (!NetworkManager.ConnectedClients.ContainsKey(clientId))
>>>>>>> f9ad5d4f
            {
                return networkClient.PlayerObject;
            }

<<<<<<< HEAD
            return null;
=======
            return NetworkManager.ConnectedClients[clientId].PlayerObject;
>>>>>>> f9ad5d4f
        }

        internal void RemoveOwnership(NetworkObject networkObject)
        {
            if (!NetworkManager.IsServer)
            {
                throw new NotServerException("Only the server can change ownership");
            }

            if (!networkObject.IsSpawned)
            {
                throw new SpawnStateException("Object is not spawned");
            }

            for (int i = NetworkManager.ConnectedClients[networkObject.OwnerClientId].OwnedObjects.Count - 1; i > -1; i--)
            {
                if (NetworkManager.ConnectedClients[networkObject.OwnerClientId].OwnedObjects[i] == networkObject)
                {
                    NetworkManager.ConnectedClients[networkObject.OwnerClientId].OwnedObjects.RemoveAt(i);
                }
            }

            networkObject.OwnerClientIdInternal = null;

            using (var buffer = PooledNetworkBuffer.Get())
            using (var writer = PooledNetworkWriter.Get(buffer))
            {
                writer.WriteUInt64Packed(networkObject.NetworkObjectId);
                writer.WriteUInt64Packed(networkObject.OwnerClientId);

                NetworkManager.MessageSender.Send(NetworkConstants.CHANGE_OWNER, NetworkChannel.Internal, buffer);
            }
        }

        internal void ChangeOwnership(NetworkObject networkObject, ulong clientId)
        {
            if (!NetworkManager.IsServer)
            {
                throw new NotServerException("Only the server can change ownership");
            }

            if (!networkObject.IsSpawned)
            {
                throw new SpawnStateException("Object is not spawned");
            }

<<<<<<< HEAD
            if (NetworkManager.Singleton.ConnectedClients.TryGetValue(networkObject.OwnerClientId, out NetworkClient networkClient))
            {
                for (int i = networkClient.OwnedObjects.Count - 1; i >= 0; i--)
                {
                    if (networkClient.OwnedObjects[i] == networkObject)
                    {
                        networkClient.OwnedObjects.RemoveAt(i);
=======
            if (NetworkManager.ConnectedClients.ContainsKey(networkObject.OwnerClientId))
            {
                for (int i = NetworkManager.ConnectedClients[networkObject.OwnerClientId].OwnedObjects.Count - 1; i >= 0; i--)
                {
                    if (NetworkManager.ConnectedClients[networkObject.OwnerClientId].OwnedObjects[i] == networkObject)
                    {
                        NetworkManager.ConnectedClients[networkObject.OwnerClientId].OwnedObjects.RemoveAt(i);
>>>>>>> f9ad5d4f
                    }
                }

                networkClient.OwnedObjects.Add(networkObject);
            }

<<<<<<< HEAD
=======
            NetworkManager.ConnectedClients[clientId].OwnedObjects.Add(networkObject);
>>>>>>> f9ad5d4f
            networkObject.OwnerClientId = clientId;

            using (var buffer = PooledNetworkBuffer.Get())
            using (var writer = PooledNetworkWriter.Get(buffer))
            {
                writer.WriteUInt64Packed(networkObject.NetworkObjectId);
                writer.WriteUInt64Packed(clientId);

                NetworkManager.MessageSender.Send(NetworkConstants.CHANGE_OWNER, NetworkChannel.Internal, buffer);
            }
        }

        /// <summary>
        /// Should only run on the client
        /// </summary>
        internal NetworkObject CreateLocalNetworkObject(bool softCreate, uint prefabHash, ulong ownerClientId, ulong? parentNetworkId, Vector3? position, Quaternion? rotation)
        {
            NetworkObject parentNetworkObject = null;

            if (parentNetworkId != null)
            {
                if (SpawnedObjects.TryGetValue(parentNetworkId.Value, out NetworkObject networkObject))
                {
                    parentNetworkObject = networkObject;
                }
                else
                {
                    if (NetworkLog.CurrentLogLevel <= LogLevel.Normal) NetworkLog.LogWarning("Cannot find parent. Parent objects always have to be spawned and replicated BEFORE the child");
                }
            }

            if (!NetworkManager.NetworkConfig.EnableSceneManagement || !softCreate)
            {
<<<<<<< HEAD
                // Create the object
                if (CustomSpawnHandlers.TryGetValue(prefabHash, out SpawnHandlerDelegate spawnHandler))
                {
                    var networkObject = spawnHandler(ownerClientId,  position.GetValueOrDefault(Vector3.zero), rotation.GetValueOrDefault(Quaternion.identity));
=======
                // If the prefab hash has a registered INetworkPrefabInstanceHandler derived class
                if (NetworkManager.PrefabHandler.ContainsHandler(prefabHash))
                {
                    // Let the handler spawn the NetworkObject
                    var networkObject = NetworkManager.PrefabHandler.HandleNetworkPrefabSpawn(prefabHash, ownerClientId, position.GetValueOrDefault(Vector3.zero), rotation.GetValueOrDefault(Quaternion.identity));
>>>>>>> f9ad5d4f

                    if (parentNetworkObject != null)
                    {
                        networkObject.transform.SetParent(parentNetworkObject.transform, true);
                    }

                    if (NetworkSceneManager.IsSpawnedObjectsPendingInDontDestroyOnLoad)
                    {
                        UnityEngine.Object.DontDestroyOnLoad(networkObject.gameObject);
                    }

                    return networkObject;
                }
                else
                {
                    // See if there is a valid registered NetworkPrefabOverrideLink associated with the provided prefabHash
                    GameObject networkPrefabReference = null;
                    if (NetworkManager.NetworkConfig.NetworkPrefabOverrideLinks.ContainsKey(prefabHash))
                    {
                        switch (NetworkManager.NetworkConfig.NetworkPrefabOverrideLinks[prefabHash].Override)
                        {
                            default:
                            case NetworkPrefabOverride.None:
                                networkPrefabReference = NetworkManager.NetworkConfig.NetworkPrefabOverrideLinks[prefabHash].Prefab;
                                break;
                            case NetworkPrefabOverride.Hash:
                            case NetworkPrefabOverride.Prefab:
                                networkPrefabReference = NetworkManager.NetworkConfig.NetworkPrefabOverrideLinks[prefabHash].OverridingTargetPrefab;
                                break;
                        }
                    }

                    // If not, then there is an issue (user possibly didn't register the prefab properly?)
                    if (networkPrefabReference == null)
                    {
                        if (NetworkLog.CurrentLogLevel <= LogLevel.Error)
                        {
                            NetworkLog.LogError($"Failed to create object locally. [{nameof(prefabHash)}={prefabHash}]. {nameof(NetworkPrefab)} could not be found. Is the prefab registered with {nameof(NetworkManager)}?");
                        }

                        return null;
                    }

                    // Otherwise, instantiate an instance of the NetworkPrefab linked to the prefabHash
                    var networkObject = ((position == null && rotation == null) ? UnityEngine.Object.Instantiate(networkPrefabReference) : UnityEngine.Object.Instantiate(networkPrefabReference, position.GetValueOrDefault(Vector3.zero), rotation.GetValueOrDefault(Quaternion.identity))).GetComponent<NetworkObject>();

                    networkObject.NetworkManagerOwner = NetworkManager;

                    if (parentNetworkObject != null)
                    {
                        networkObject.transform.SetParent(parentNetworkObject.transform, true);
                    }

                    if (NetworkSceneManager.IsSpawnedObjectsPendingInDontDestroyOnLoad)
                    {
                        UnityEngine.Object.DontDestroyOnLoad(networkObject.gameObject);
                    }

                    return networkObject;
                }
            }
            else
            {
<<<<<<< HEAD
                // SoftSync them by mapping
                if (!PendingSoftSyncObjects.TryGetValue(instanceId, out NetworkObject networkObject))
=======
                // Check to see if the hash is in our pending in-scene objects waiting to be "soft synchronized"
                if (!PendingSoftSyncObjects.ContainsKey(prefabHash))
>>>>>>> f9ad5d4f
                {
                    if (NetworkLog.CurrentLogLevel <= LogLevel.Error)
                    {
                        NetworkLog.LogError($"{nameof(NetworkPrefab)} hash was not found! In-Scene placed {nameof(NetworkObject)} soft synchronization failure for Hash: {prefabHash}!");
                    }
                    return null;
                }

<<<<<<< HEAD
                PendingSoftSyncObjects.Remove(instanceId);
=======
                var networkObject = PendingSoftSyncObjects[prefabHash];
                PendingSoftSyncObjects.Remove(prefabHash);
>>>>>>> f9ad5d4f

                if (parentNetworkObject != null)
                {
                    networkObject.transform.SetParent(parentNetworkObject.transform, true);
                }

                return networkObject;
            }
        }

        // Ran on both server and client
        internal void SpawnNetworkObjectLocally(NetworkObject networkObject, ulong networkId, bool sceneObject, bool playerObject, ulong? ownerClientId, Stream dataStream, bool readPayload, int payloadLength, bool readNetworkVariable, bool destroyWithScene)
        {
            if (networkObject == null)
            {
                throw new ArgumentNullException(nameof(networkObject), "Cannot spawn null object");
            }

            if (networkObject.IsSpawned)
            {
                throw new SpawnStateException("Object is already spawned");
            }

            if (readNetworkVariable && NetworkManager.NetworkConfig.EnableNetworkVariable)
            {
                networkObject.SetNetworkVariableData(dataStream);
            }

            if (SpawnedObjects.ContainsKey(networkObject.NetworkObjectId))
            {
                return;
            }

            networkObject.IsSpawned = true;

            networkObject.IsSceneObject = sceneObject;
            networkObject.NetworkObjectId = networkId;

            networkObject.DestroyWithScene = sceneObject || destroyWithScene;

            networkObject.OwnerClientIdInternal = ownerClientId;
            networkObject.IsPlayerObject = playerObject;

            SpawnedObjects.Add(networkObject.NetworkObjectId, networkObject);
            SpawnedObjectsList.Add(networkObject);

            if (ownerClientId != null)
            {
                if (NetworkManager.IsServer)
                {
                    if (playerObject)
                    {
                        NetworkManager.ConnectedClients[ownerClientId.Value].PlayerObject = networkObject;
                    }
                    else
                    {
                        NetworkManager.ConnectedClients[ownerClientId.Value].OwnedObjects.Add(networkObject);
                    }
                }
                else if (playerObject && ownerClientId.Value == NetworkManager.LocalClientId)
                {
                    NetworkManager.ConnectedClients[ownerClientId.Value].PlayerObject = networkObject;
                }
            }

            if (NetworkManager.IsServer)
            {
                for (int i = 0; i < NetworkManager.ConnectedClientsList.Count; i++)
                {
                    if (networkObject.CheckObjectVisibility == null || networkObject.CheckObjectVisibility(NetworkManager.ConnectedClientsList[i].ClientId))
                    {
                        networkObject.Observers.Add(NetworkManager.ConnectedClientsList[i].ClientId);
                    }
                }
            }

            networkObject.ResetNetworkStartInvoked();

            if (readPayload)
            {
                using (var payloadBuffer = PooledNetworkBuffer.Get())
                {
                    payloadBuffer.CopyUnreadFrom(dataStream, payloadLength);
                    dataStream.Position += payloadLength;
                    payloadBuffer.Position = 0;
                    networkObject.InvokeBehaviourNetworkSpawn(payloadBuffer);
                }
            }
            else
            {
                networkObject.InvokeBehaviourNetworkSpawn(null);
            }
        }

        internal void SendSpawnCallForObject(ulong clientId, NetworkObject networkObject, Stream payload)
        {
            //Currently, if this is called and the clientId (destination) is the server's client Id, this case
            //will be checked within the below Send function.  To avoid unwarranted allocation of a PooledNetworkBuffer
            //placing this check here. [NSS]
            if (NetworkManager.IsServer && clientId == NetworkManager.ServerClientId)
            {
                return;
            }

            var rpcQueueContainer = NetworkManager.RpcQueueContainer;

            var buffer = PooledNetworkBuffer.Get();
            WriteSpawnCallForObject(buffer, clientId, networkObject, payload);

            var queueItem = new RpcFrameQueueItem
            {
                UpdateStage = NetworkUpdateStage.Update,
                QueueItemType = RpcQueueContainer.QueueItemType.CreateObject,
                NetworkId = 0,
                NetworkBuffer = buffer,
                NetworkChannel = NetworkChannel.Internal,
                ClientNetworkIds = new[] { clientId }
            };
            rpcQueueContainer.AddToInternalMLAPISendQueue(queueItem);
        }

        internal void WriteSpawnCallForObject(Serialization.NetworkBuffer buffer, ulong clientId, NetworkObject networkObject, Stream payload)
        {
            using (var writer = PooledNetworkWriter.Get(buffer))
            {
                writer.WriteBool(networkObject.IsPlayerObject);
                writer.WriteUInt64Packed(networkObject.NetworkObjectId);
                writer.WriteUInt64Packed(networkObject.OwnerClientId);

                NetworkObject parentNetworkObject = null;

                if (!networkObject.AlwaysReplicateAsRoot && networkObject.transform.parent != null)
                {
                    parentNetworkObject = networkObject.transform.parent.GetComponent<NetworkObject>();
                }

                if (parentNetworkObject == null)
                {
                    writer.WriteBool(false);
                }
                else
                {
                    writer.WriteBool(true);
                    writer.WriteUInt64Packed(parentNetworkObject.NetworkObjectId);
                }

                writer.WriteBool(networkObject.IsSceneObject ?? true);
                writer.WriteUInt32Packed(networkObject.GlobalObjectIdHash);

                if (networkObject.IncludeTransformWhenSpawning == null || networkObject.IncludeTransformWhenSpawning(clientId))
                {
                    writer.WriteBool(true);
                    writer.WriteSinglePacked(networkObject.transform.position.x);
                    writer.WriteSinglePacked(networkObject.transform.position.y);
                    writer.WriteSinglePacked(networkObject.transform.position.z);

                    writer.WriteSinglePacked(networkObject.transform.rotation.eulerAngles.x);
                    writer.WriteSinglePacked(networkObject.transform.rotation.eulerAngles.y);
                    writer.WriteSinglePacked(networkObject.transform.rotation.eulerAngles.z);
                }
                else
                {
                    writer.WriteBool(false);
                }

                writer.WriteBool(payload != null);

                if (payload != null)
                {
                    writer.WriteInt32Packed((int)payload.Length);
                }

                if (NetworkManager.NetworkConfig.EnableNetworkVariable)
                {
                    networkObject.WriteNetworkVariableData(buffer, clientId);
                }

                if (payload != null)
                {
                    buffer.CopyFrom(payload);
                }
            }
        }

        internal void DespawnObject(NetworkObject networkObject, bool destroyObject = false)
        {
            if (!networkObject.IsSpawned)
            {
                throw new SpawnStateException("Object is not spawned");
            }

            if (!NetworkManager.IsServer)
            {
                throw new NotServerException("Only server can despawn objects");
            }

            OnDestroyObject(networkObject.NetworkObjectId, destroyObject);
        }

        // Makes scene objects ready to be reused
        internal void ServerResetShudownStateForSceneObjects()
        {
            foreach (var sobj in SpawnedObjectsList)
            {
                if ((sobj.IsSceneObject != null && sobj.IsSceneObject == true) || sobj.DestroyWithScene)
                {
                    sobj.IsSpawned = false;
                    sobj.DestroyWithScene = false;
                    sobj.IsSceneObject = null;
                }
            }
        }

        /// <summary>
        /// Gets called only by NetworkSceneManager.SwitchScene
        /// </summary>
        internal void ServerDestroySpawnedSceneObjects()
        {
            //This Allocation is "ok" for now because this code only executes when a new scene is switched to
            //We need to create a new copy the HashSet of NetworkObjects (SpawnedObjectsList) so we can remove
            //objects from the HashSet (SpawnedObjectsList) without causing a list has been modified exception to occur.
            var spawnedObjects = SpawnedObjectsList.ToList();
            foreach (var sobj in spawnedObjects)
            {
                if ((sobj.IsSceneObject != null && sobj.IsSceneObject == true) || sobj.DestroyWithScene)
                {
<<<<<<< HEAD
                    if (CustomDestroyHandlers.TryGetValue(sobj.PrefabHash, out DestroyHandlerDelegate destroyHandler))
                    {
                        SpawnedObjectsList.Remove(sobj);
                        destroyHandler(sobj);
=======
                    if (NetworkManager.PrefabHandler.ContainsHandler(sobj))
                    {
                        SpawnedObjectsList.Remove(sobj);
                        NetworkManager.PrefabHandler.HandleNetworkPrefabDestroy(sobj);
>>>>>>> f9ad5d4f
                        OnDestroyObject(sobj.NetworkObjectId, false);
                    }
                    else
                    {
                        SpawnedObjectsList.Remove(sobj);
                        UnityEngine.Object.Destroy(sobj.gameObject);
                    }
                }
            }
        }

        internal void DestroyNonSceneObjects()
        {
            var networkObjects = UnityEngine.Object.FindObjectsOfType<NetworkObject>();

            for (int i = 0; i < networkObjects.Length; i++)
            {
                if (networkObjects[i].NetworkManager == NetworkManager)
                {
<<<<<<< HEAD
                    if (CustomDestroyHandlers.TryGetValue(networkObjects[i].PrefabHash, out DestroyHandlerDelegate destroyHandler))
                    {
                        destroyHandler(networkObjects[i]);
                        OnDestroyObject(networkObjects[i].NetworkObjectId, false);
                    }
                    else
=======
                    if (networkObjects[i].IsSceneObject != null && networkObjects[i].IsSceneObject.Value == false)
>>>>>>> f9ad5d4f
                    {
                        if (NetworkManager.PrefabHandler.ContainsHandler(networkObjects[i]))
                        {
                            NetworkManager.PrefabHandler.HandleNetworkPrefabDestroy(networkObjects[i]);

                            OnDestroyObject(networkObjects[i].NetworkObjectId, false);
                        }
                        else
                        {
                            UnityEngine.Object.Destroy(networkObjects[i].gameObject);
                        }
                    }
                }
            }
        }

        internal void DestroySceneObjects()
        {
            var networkObjects = UnityEngine.Object.FindObjectsOfType<NetworkObject>();

            for (int i = 0; i < networkObjects.Length; i++)
            {
                if (networkObjects[i].NetworkManager == NetworkManager)
                {
<<<<<<< HEAD
                    if (CustomDestroyHandlers.TryGetValue(networkObjects[i].PrefabHash, out DestroyHandlerDelegate customDestroyHandler))
                    {
                        customDestroyHandler(networkObjects[i]);
                        OnDestroyObject(networkObjects[i].NetworkObjectId, false);
                    }
                    else
                    {
                        UnityEngine.Object.Destroy(networkObjects[i].gameObject);
=======
                    if (networkObjects[i].IsSceneObject == null || networkObjects[i].IsSceneObject.Value == true)
                    {
                        if (NetworkManager.PrefabHandler.ContainsHandler(networkObjects[i]))
                        {
                            NetworkManager.PrefabHandler.HandleNetworkPrefabDestroy(networkObjects[i]);
                            OnDestroyObject(networkObjects[i].NetworkObjectId, false);
                        }
                        else
                        {
                            UnityEngine.Object.Destroy(networkObjects[i].gameObject);
                        }
>>>>>>> f9ad5d4f
                    }
                }
            }
        }

        internal void CleanDiffedSceneObjects()
        {
            // Clean up the diffed scene objects. I.E scene objects that have been destroyed
            if (PendingSoftSyncObjects.Count > 0)
            {
                var networkObjectsToDestroy = new List<NetworkObject>();

                foreach (var pair in PendingSoftSyncObjects)
                {
                    networkObjectsToDestroy.Add(pair.Value);
                }

                for (int i = 0; i < networkObjectsToDestroy.Count; i++)
                {
                    UnityEngine.Object.Destroy(networkObjectsToDestroy[i].gameObject);
                }
            }
        }

        internal void ServerSpawnSceneObjectsOnStartSweep()
        {
            var networkObjects = UnityEngine.Object.FindObjectsOfType<NetworkObject>();

            for (int i = 0; i < networkObjects.Length; i++)
            {
                if (networkObjects[i].NetworkManager == NetworkManager)
                {
                    if (networkObjects[i].IsSceneObject == null)
                    {
                        SpawnNetworkObjectLocally(networkObjects[i], GetNetworkObjectId(), true, false, null, null, false, 0, false, true);
                    }
                }
            }
        }

        internal void ClientCollectSoftSyncSceneObjectSweep(NetworkObject[] networkObjects)
        {
            if (networkObjects == null)
            {
                networkObjects = UnityEngine.Object.FindObjectsOfType<NetworkObject>();
            }

            for (int i = 0; i < networkObjects.Length; i++)
            {
                if (networkObjects[i].NetworkManager == NetworkManager)
                {
                    if (networkObjects[i].IsSceneObject == null)
                    {
                        PendingSoftSyncObjects.Add(networkObjects[i].GlobalObjectIdHash, networkObjects[i]);
                    }
                }
            }
        }

        internal void OnDestroyObject(ulong networkId, bool destroyGameObject)
        {
            if (NetworkManager == null)
            {
                return;
            }

            //Removal of spawned object
            if (!SpawnedObjects.TryGetValue(networkId, out NetworkObject sobj))
            {
                Debug.LogWarning($"Trying to destroy object {networkId} but it doesn't seem to exist anymore!");
                return;
            }

<<<<<<< HEAD
            if (!sobj.IsOwnedByServer && !sobj.IsPlayerObject && NetworkManager.Singleton.ConnectedClients.TryGetValue(sobj.OwnerClientId, out NetworkClient networkClient))
            {
                //Someone owns it.
                for (int i = networkClient.OwnedObjects.Count - 1; i > -1; i--)
                {
                    if (networkClient.OwnedObjects[i].NetworkObjectId == networkId)
                    {
                        networkClient.OwnedObjects.RemoveAt(i);
=======
            var sobj = SpawnedObjects[networkId];

            if (!sobj.IsOwnedByServer && !sobj.IsPlayerObject && NetworkManager.ConnectedClients.ContainsKey(sobj.OwnerClientId))
            {
                //Someone owns it.
                for (int i = NetworkManager.ConnectedClients[sobj.OwnerClientId].OwnedObjects.Count - 1; i > -1; i--)
                {
                    if (NetworkManager.ConnectedClients[sobj.OwnerClientId].OwnedObjects[i].NetworkObjectId == networkId)
                    {
                        NetworkManager.ConnectedClients[sobj.OwnerClientId].OwnedObjects.RemoveAt(i);
>>>>>>> f9ad5d4f
                    }
                }
            }

            sobj.IsSpawned = false;

            if (NetworkManager != null && NetworkManager.IsServer)
            {
                if (NetworkManager.NetworkConfig.RecycleNetworkIds)
                {
                    ReleasedNetworkObjectIds.Enqueue(new ReleasedNetworkId()
                    {
                        NetworkId = networkId,
                        ReleaseTime = Time.unscaledTime
                    });
                }

                var rpcQueueContainer = NetworkManager.RpcQueueContainer;
                if (rpcQueueContainer != null)
                {
                    if (sobj != null)
                    {
                        // As long as we have any remaining clients, then notify of the object being destroy.
                        if (NetworkManager.ConnectedClientsList.Count > 0)
                        {
                            var buffer = PooledNetworkBuffer.Get();
                            using (var writer = PooledNetworkWriter.Get(buffer))
                            {
                                writer.WriteUInt64Packed(networkId);

                                var queueItem = new RpcFrameQueueItem
                                {
                                    UpdateStage = NetworkUpdateStage.PostLateUpdate,
                                    QueueItemType = RpcQueueContainer.QueueItemType.DestroyObject,
                                    NetworkId = networkId,
                                    NetworkBuffer = buffer,
                                    NetworkChannel = NetworkChannel.Internal,
                                    ClientNetworkIds = NetworkManager.ConnectedClientsList.Select(c => c.ClientId).ToArray()
                                };

                                rpcQueueContainer.AddToInternalMLAPISendQueue(queueItem);
                            }
                        }
                    }
                }
            }

            var gobj = sobj.gameObject;

            if (destroyGameObject && gobj != null)
            {
<<<<<<< HEAD
                if (CustomDestroyHandlers.TryGetValue(sobj.PrefabHash, out DestroyHandlerDelegate destroyHandler))
                {
                    destroyHandler(sobj);
=======
                if (NetworkManager.PrefabHandler.ContainsHandler(sobj))
                {
                    NetworkManager.PrefabHandler.HandleNetworkPrefabDestroy(sobj);
>>>>>>> f9ad5d4f
                    OnDestroyObject(networkId, false);
                }
                else
                {
                    UnityEngine.Object.Destroy(gobj);
                }
            }

            // for some reason, we can get down here and SpawnedObjects for this
            //  networkId will no longer be here, even as we check this at the start
            //  of the function
            if (SpawnedObjects.Remove(networkId))
            {
                SpawnedObjectsList.Remove(sobj);
            }
        }
    }
}<|MERGE_RESOLUTION|>--- conflicted
+++ resolved
@@ -32,45 +32,6 @@
         /// </summary>
         public readonly HashSet<NetworkObject> SpawnedObjectsList = new HashSet<NetworkObject>();
 
-<<<<<<< HEAD
-        /// <summary>
-        /// The delegate used when spawning a NetworkObject
-        /// </summary>
-        /// <param name="ownerClientId">The owner client id of the object that is being spawned</param>
-        /// <param name="position">The position to spawn the object at</param>
-        /// <param name="rotation">The rotation to spawn the object with</param>
-        public delegate NetworkObject SpawnHandlerDelegate(ulong ownerClientId, Vector3 position, Quaternion rotation);
-
-        /// <summary>
-        /// The delegate used when destroying NetworkObjects
-        /// </summary>
-        /// <param name="networkObject">The NetworkObject to be destroy</param>
-        public delegate void DestroyHandlerDelegate(NetworkObject networkObject);
-
-        internal static readonly Dictionary<ulong, SpawnHandlerDelegate> CustomSpawnHandlers = new Dictionary<ulong, SpawnHandlerDelegate>();
-        internal static readonly Dictionary<ulong, DestroyHandlerDelegate> CustomDestroyHandlers = new Dictionary<ulong, DestroyHandlerDelegate>();
-
-        /// <summary>
-        /// Registers a delegate for spawning NetworkPrefabs, useful for object pooling
-        /// </summary>
-        /// <param name="prefabHash">The prefab hash to spawn</param>
-        /// <param name="handler">The delegate handler</param>
-        public static void RegisterSpawnHandler(ulong prefabHash, SpawnHandlerDelegate handler)
-        {
-            CustomSpawnHandlers[prefabHash] = handler;
-        }
-
-        /// <summary>
-        /// Registers a delegate for destroying NetworkObjects, useful for object pooling
-        /// </summary>
-        /// <param name="prefabHash">The prefab hash to destroy</param>
-        /// <param name="handler">The delegate handler</param>
-        public static void RegisterDestroyHandler(ulong prefabHash, DestroyHandlerDelegate handler)
-        {
-            CustomDestroyHandlers[prefabHash] = handler;
-        }
-=======
->>>>>>> f9ad5d4f
 
         /// <summary>
         /// Gets the NetworkManager associated with this SpawnManager.
@@ -103,16 +64,7 @@
         /// <returns>The local player object or null if one does not exist</returns>
         public NetworkObject GetLocalPlayerObject()
         {
-<<<<<<< HEAD
-            return GetPlayerNetworkObject(NetworkManager.Singleton.LocalClientId);
-=======
-            if (!NetworkManager.ConnectedClients.ContainsKey(NetworkManager.LocalClientId))
-            {
-                return null;
-            }
-
-            return NetworkManager.ConnectedClients[NetworkManager.LocalClientId].PlayerObject;
->>>>>>> f9ad5d4f
+            return GetPlayerNetworkObject(NetworkManager.LocalClientId);
         }
 
         /// <summary>
@@ -121,20 +73,12 @@
         /// <returns>The player object with a given clientId or null if one does not exist</returns>
         public NetworkObject GetPlayerNetworkObject(ulong clientId)
         {
-<<<<<<< HEAD
-            if(NetworkManager.Singleton.ConnectedClients.TryGetValue(clientId, out NetworkClient networkClient))
-=======
-            if (!NetworkManager.ConnectedClients.ContainsKey(clientId))
->>>>>>> f9ad5d4f
+            if(NetworkManager.ConnectedClients.TryGetValue(clientId, out NetworkClient networkClient))
             {
                 return networkClient.PlayerObject;
             }
 
-<<<<<<< HEAD
             return null;
-=======
-            return NetworkManager.ConnectedClients[clientId].PlayerObject;
->>>>>>> f9ad5d4f
         }
 
         internal void RemoveOwnership(NetworkObject networkObject)
@@ -181,33 +125,19 @@
                 throw new SpawnStateException("Object is not spawned");
             }
 
-<<<<<<< HEAD
-            if (NetworkManager.Singleton.ConnectedClients.TryGetValue(networkObject.OwnerClientId, out NetworkClient networkClient))
+            if (NetworkManager.ConnectedClients.TryGetValue(networkObject.OwnerClientId, out NetworkClient networkClient))
             {
                 for (int i = networkClient.OwnedObjects.Count - 1; i >= 0; i--)
                 {
                     if (networkClient.OwnedObjects[i] == networkObject)
                     {
                         networkClient.OwnedObjects.RemoveAt(i);
-=======
-            if (NetworkManager.ConnectedClients.ContainsKey(networkObject.OwnerClientId))
-            {
-                for (int i = NetworkManager.ConnectedClients[networkObject.OwnerClientId].OwnedObjects.Count - 1; i >= 0; i--)
-                {
-                    if (NetworkManager.ConnectedClients[networkObject.OwnerClientId].OwnedObjects[i] == networkObject)
-                    {
-                        NetworkManager.ConnectedClients[networkObject.OwnerClientId].OwnedObjects.RemoveAt(i);
->>>>>>> f9ad5d4f
                     }
                 }
 
                 networkClient.OwnedObjects.Add(networkObject);
             }
 
-<<<<<<< HEAD
-=======
-            NetworkManager.ConnectedClients[clientId].OwnedObjects.Add(networkObject);
->>>>>>> f9ad5d4f
             networkObject.OwnerClientId = clientId;
 
             using (var buffer = PooledNetworkBuffer.Get())
@@ -241,18 +171,11 @@
 
             if (!NetworkManager.NetworkConfig.EnableSceneManagement || !softCreate)
             {
-<<<<<<< HEAD
-                // Create the object
-                if (CustomSpawnHandlers.TryGetValue(prefabHash, out SpawnHandlerDelegate spawnHandler))
-                {
-                    var networkObject = spawnHandler(ownerClientId,  position.GetValueOrDefault(Vector3.zero), rotation.GetValueOrDefault(Quaternion.identity));
-=======
                 // If the prefab hash has a registered INetworkPrefabInstanceHandler derived class
                 if (NetworkManager.PrefabHandler.ContainsHandler(prefabHash))
                 {
                     // Let the handler spawn the NetworkObject
                     var networkObject = NetworkManager.PrefabHandler.HandleNetworkPrefabSpawn(prefabHash, ownerClientId, position.GetValueOrDefault(Vector3.zero), rotation.GetValueOrDefault(Quaternion.identity));
->>>>>>> f9ad5d4f
 
                     if (parentNetworkObject != null)
                     {
@@ -316,13 +239,8 @@
             }
             else
             {
-<<<<<<< HEAD
                 // SoftSync them by mapping
-                if (!PendingSoftSyncObjects.TryGetValue(instanceId, out NetworkObject networkObject))
-=======
-                // Check to see if the hash is in our pending in-scene objects waiting to be "soft synchronized"
-                if (!PendingSoftSyncObjects.ContainsKey(prefabHash))
->>>>>>> f9ad5d4f
+                if (!PendingSoftSyncObjects.TryGetValue(prefabHash, out NetworkObject networkObject))
                 {
                     if (NetworkLog.CurrentLogLevel <= LogLevel.Error)
                     {
@@ -331,12 +249,7 @@
                     return null;
                 }
 
-<<<<<<< HEAD
-                PendingSoftSyncObjects.Remove(instanceId);
-=======
-                var networkObject = PendingSoftSyncObjects[prefabHash];
                 PendingSoftSyncObjects.Remove(prefabHash);
->>>>>>> f9ad5d4f
 
                 if (parentNetworkObject != null)
                 {
@@ -563,17 +476,10 @@
             {
                 if ((sobj.IsSceneObject != null && sobj.IsSceneObject == true) || sobj.DestroyWithScene)
                 {
-<<<<<<< HEAD
-                    if (CustomDestroyHandlers.TryGetValue(sobj.PrefabHash, out DestroyHandlerDelegate destroyHandler))
-                    {
-                        SpawnedObjectsList.Remove(sobj);
-                        destroyHandler(sobj);
-=======
                     if (NetworkManager.PrefabHandler.ContainsHandler(sobj))
                     {
                         SpawnedObjectsList.Remove(sobj);
                         NetworkManager.PrefabHandler.HandleNetworkPrefabDestroy(sobj);
->>>>>>> f9ad5d4f
                         OnDestroyObject(sobj.NetworkObjectId, false);
                     }
                     else
@@ -593,16 +499,13 @@
             {
                 if (networkObjects[i].NetworkManager == NetworkManager)
                 {
-<<<<<<< HEAD
-                    if (CustomDestroyHandlers.TryGetValue(networkObjects[i].PrefabHash, out DestroyHandlerDelegate destroyHandler))
-                    {
-                        destroyHandler(networkObjects[i]);
-                        OnDestroyObject(networkObjects[i].NetworkObjectId, false);
-                    }
-                    else
-=======
+                    // if (CustomDestroyHandlers.TryGetValue(networkObjects[i].PrefabHash, out DestroyHandlerDelegate destroyHandler))
+                    // {
+                    //     destroyHandler(networkObjects[i]);
+                    //     OnDestroyObject(networkObjects[i].NetworkObjectId, false);
+                    // }
+                    // else
                     if (networkObjects[i].IsSceneObject != null && networkObjects[i].IsSceneObject.Value == false)
->>>>>>> f9ad5d4f
                     {
                         if (NetworkManager.PrefabHandler.ContainsHandler(networkObjects[i]))
                         {
@@ -627,16 +530,6 @@
             {
                 if (networkObjects[i].NetworkManager == NetworkManager)
                 {
-<<<<<<< HEAD
-                    if (CustomDestroyHandlers.TryGetValue(networkObjects[i].PrefabHash, out DestroyHandlerDelegate customDestroyHandler))
-                    {
-                        customDestroyHandler(networkObjects[i]);
-                        OnDestroyObject(networkObjects[i].NetworkObjectId, false);
-                    }
-                    else
-                    {
-                        UnityEngine.Object.Destroy(networkObjects[i].gameObject);
-=======
                     if (networkObjects[i].IsSceneObject == null || networkObjects[i].IsSceneObject.Value == true)
                     {
                         if (NetworkManager.PrefabHandler.ContainsHandler(networkObjects[i]))
@@ -648,7 +541,6 @@
                         {
                             UnityEngine.Object.Destroy(networkObjects[i].gameObject);
                         }
->>>>>>> f9ad5d4f
                     }
                 }
             }
@@ -722,7 +614,6 @@
                 return;
             }
 
-<<<<<<< HEAD
             if (!sobj.IsOwnedByServer && !sobj.IsPlayerObject && NetworkManager.Singleton.ConnectedClients.TryGetValue(sobj.OwnerClientId, out NetworkClient networkClient))
             {
                 //Someone owns it.
@@ -731,18 +622,6 @@
                     if (networkClient.OwnedObjects[i].NetworkObjectId == networkId)
                     {
                         networkClient.OwnedObjects.RemoveAt(i);
-=======
-            var sobj = SpawnedObjects[networkId];
-
-            if (!sobj.IsOwnedByServer && !sobj.IsPlayerObject && NetworkManager.ConnectedClients.ContainsKey(sobj.OwnerClientId))
-            {
-                //Someone owns it.
-                for (int i = NetworkManager.ConnectedClients[sobj.OwnerClientId].OwnedObjects.Count - 1; i > -1; i--)
-                {
-                    if (NetworkManager.ConnectedClients[sobj.OwnerClientId].OwnedObjects[i].NetworkObjectId == networkId)
-                    {
-                        NetworkManager.ConnectedClients[sobj.OwnerClientId].OwnedObjects.RemoveAt(i);
->>>>>>> f9ad5d4f
                     }
                 }
             }
@@ -794,15 +673,9 @@
 
             if (destroyGameObject && gobj != null)
             {
-<<<<<<< HEAD
-                if (CustomDestroyHandlers.TryGetValue(sobj.PrefabHash, out DestroyHandlerDelegate destroyHandler))
-                {
-                    destroyHandler(sobj);
-=======
                 if (NetworkManager.PrefabHandler.ContainsHandler(sobj))
                 {
                     NetworkManager.PrefabHandler.HandleNetworkPrefabDestroy(sobj);
->>>>>>> f9ad5d4f
                     OnDestroyObject(networkId, false);
                 }
                 else
