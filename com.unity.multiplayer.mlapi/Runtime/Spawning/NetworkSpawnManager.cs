using System;
using System.Collections.Generic;
using System.IO;
using System.Linq;
using MLAPI.Configuration;
using MLAPI.Connection;
using MLAPI.Exceptions;
using MLAPI.Hashing;
using MLAPI.Logging;
using MLAPI.Messaging;
using MLAPI.SceneManagement;
using MLAPI.Serialization.Pooled;
using MLAPI.Transports;
using UnityEngine;

namespace MLAPI.Spawning
{
    /// <summary>
    /// Class that handles object spawning
    /// </summary>
    public static class NetworkSpawnManager
    {
        /// <summary>
        /// The currently spawned objects
        /// </summary>
        public static readonly Dictionary<ulong, NetworkObject> SpawnedObjects = new Dictionary<ulong, NetworkObject>();

        // Pending SoftSync objects
        internal static readonly Dictionary<ulong, NetworkObject> PendingSoftSyncObjects = new Dictionary<ulong, NetworkObject>();

        /// <summary>
        /// A list of the spawned objects
        /// </summary>
        public static readonly HashSet<NetworkObject> SpawnedObjectsList = new HashSet<NetworkObject>();

        /// <summary>
        /// The delegate used when spawning a NetworkObject
        /// </summary>
        /// <param name="ownerClientId">The owner client id of the object that is being spawned</param>
        /// <param name="position">The position to spawn the object at</param>
        /// <param name="rotation">The rotation to spawn the object with</param>
        public delegate NetworkObject SpawnHandlerDelegate(ulong ownerClientId, Vector3 position, Quaternion rotation);

        /// <summary>
        /// The delegate used when destroying NetworkObjects
        /// </summary>
        /// <param name="networkObject">The NetworkObject to be destroy</param>
        public delegate void DestroyHandlerDelegate(NetworkObject networkObject);

        internal static readonly Dictionary<ulong, SpawnHandlerDelegate> CustomSpawnHandlers = new Dictionary<ulong, SpawnHandlerDelegate>();
        internal static readonly Dictionary<ulong, DestroyHandlerDelegate> CustomDestroyHandlers = new Dictionary<ulong, DestroyHandlerDelegate>();

        /// <summary>
        /// Registers a delegate for spawning NetworkPrefabs, useful for object pooling
        /// </summary>
        /// <param name="prefabHash">The prefab hash to spawn</param>
        /// <param name="handler">The delegate handler</param>
        public static void RegisterSpawnHandler(ulong prefabHash, SpawnHandlerDelegate handler)
        {
            CustomSpawnHandlers[prefabHash] = handler;
        }

        /// <summary>
        /// Registers a delegate for destroying NetworkObjects, useful for object pooling
        /// </summary>
        /// <param name="prefabHash">The prefab hash to destroy</param>
        /// <param name="handler">The delegate handler</param>
        public static void RegisterDestroyHandler(ulong prefabHash, DestroyHandlerDelegate handler)
        {
            CustomDestroyHandlers[prefabHash] = handler;
        }

        /// <summary>
        /// Unregisters the custom spawn handler for a specific prefab hash
        /// </summary>
        /// <param name="prefabHash">The prefab hash of the prefab spawn handler that is to be removed</param>
        public static void UnregisterSpawnHandler(ulong prefabHash)
        {
            CustomSpawnHandlers.Remove(prefabHash);
        }

        /// <summary>
        /// Unregisters the custom destroy handler for a specific prefab hash
        /// </summary>
        /// <param name="prefabHash">The prefab hash of the prefab destroy handler that is to be removed</param>
        public static void UnregisterDestroyHandler(ulong prefabHash)
        {
            CustomDestroyHandlers.Remove(prefabHash);
        }

        internal static readonly Queue<ReleasedNetworkId> ReleasedNetworkObjectIds = new Queue<ReleasedNetworkId>();
        private static ulong s_NetworkObjectIdCounter;

        internal static ulong GetNetworkObjectId()
        {
            if (ReleasedNetworkObjectIds.Count > 0 && NetworkManager.Singleton.NetworkConfig.RecycleNetworkIds && (Time.unscaledTime - ReleasedNetworkObjectIds.Peek().ReleaseTime) >= NetworkManager.Singleton.NetworkConfig.NetworkIdRecycleDelay)
            {
                return ReleasedNetworkObjectIds.Dequeue().NetworkId;
            }

            s_NetworkObjectIdCounter++;

            return s_NetworkObjectIdCounter;
        }

        /// <summary>
        /// Gets the prefab index of a given prefab hash
        /// </summary>
        /// <param name="hash">The hash of the prefab</param>
        /// <returns>The index of the prefab</returns>
        public static int GetNetworkPrefabIndexOfHash(ulong hash)
        {
            for (int i = 0; i < NetworkManager.Singleton.NetworkConfig.NetworkPrefabs.Count; i++)
            {
                if (NetworkManager.Singleton.NetworkConfig.NetworkPrefabs[i].Hash == hash)
                {
                    return i;
                }
            }

            return -1;
        }

        /// <summary>
        /// Returns the prefab hash for the NetworkPrefab with a given index
        /// </summary>
        /// <param name="index">The NetworkPrefab index</param>
        /// <returns>The prefab hash for the given prefab index</returns>
        public static ulong GetPrefabHashFromIndex(int index)
        {
            return NetworkManager.Singleton.NetworkConfig.NetworkPrefabs[index].Hash;
        }

        /// <summary>
        /// Returns the prefab hash for a given prefab hash generator
        /// </summary>
        /// <param name="generator">The prefab hash generator</param>
        /// <returns>The hash for the given generator</returns>
        public static ulong GetPrefabHashFromGenerator(string generator)
        {
            return XXHash.Hash64(generator);
        }

        /// <summary>
        /// Returns the local player object or null if one does not exist
        /// </summary>
        /// <returns>The local player object or null if one does not exist</returns>
        public static NetworkObject GetLocalPlayerObject()
        {
<<<<<<< HEAD
            return GetPlayerNetworkObject(NetworkManager.Singleton.LocalClientId);
=======
            if (!NetworkManager.Singleton.ConnectedClients.ContainsKey(NetworkManager.Singleton.LocalClientId))
            {
                return null;
            }

            return NetworkManager.Singleton.ConnectedClients[NetworkManager.Singleton.LocalClientId].PlayerObject;
>>>>>>> 2571b8ce
        }

        /// <summary>
        /// Returns the player object with a given clientId or null if one does not exist
        /// </summary>
        /// <returns>The player object with a given clientId or null if one does not exist</returns>
        public static NetworkObject GetPlayerNetworkObject(ulong clientId)
        {
<<<<<<< HEAD
            if(NetworkManager.Singleton.ConnectedClients.TryGetValue(clientId, out NetworkClient networkClient))
            {
                return networkClient.PlayerObject;
            }

            return null;
=======
            if (!NetworkManager.Singleton.ConnectedClients.ContainsKey(clientId))
            {
                return null;
            }

            return NetworkManager.Singleton.ConnectedClients[clientId].PlayerObject;
>>>>>>> 2571b8ce
        }

        internal static void RemoveOwnership(NetworkObject networkObject)
        {
            if (!NetworkManager.Singleton.IsServer)
            {
                throw new NotServerException("Only the server can change ownership");
            }

            if (!networkObject.IsSpawned)
            {
                throw new SpawnStateException("Object is not spawned");
            }

            for (int i = NetworkManager.Singleton.ConnectedClients[networkObject.OwnerClientId].OwnedObjects.Count - 1; i > -1; i--)
            {
                if (NetworkManager.Singleton.ConnectedClients[networkObject.OwnerClientId].OwnedObjects[i] == networkObject)
                {
                    NetworkManager.Singleton.ConnectedClients[networkObject.OwnerClientId].OwnedObjects.RemoveAt(i);
                }
            }

            networkObject.OwnerClientIdInternal = null;

            using (var buffer = PooledNetworkBuffer.Get())
            using (var writer = PooledNetworkWriter.Get(buffer))
            {
                writer.WriteUInt64Packed(networkObject.NetworkObjectId);
                writer.WriteUInt64Packed(networkObject.OwnerClientId);

                InternalMessageSender.Send(NetworkConstants.CHANGE_OWNER, NetworkChannel.Internal, buffer);
            }
        }

        internal static void ChangeOwnership(NetworkObject networkObject, ulong clientId)
        {
            if (!NetworkManager.Singleton.IsServer)
            {
                throw new NotServerException("Only the server can change ownership");
            }

            if (!networkObject.IsSpawned)
            {
                throw new SpawnStateException("Object is not spawned");
            }

            if (NetworkManager.Singleton.ConnectedClients.TryGetValue(networkObject.OwnerClientId, out NetworkClient networkClient))
            {
                for (int i = networkClient.OwnedObjects.Count - 1; i >= 0; i--)
                {
                    if (networkClient.OwnedObjects[i] == networkObject)
                    {
                        networkClient.OwnedObjects.RemoveAt(i);
                    }
                }

                networkClient.OwnedObjects.Add(networkObject);
            }

            networkObject.OwnerClientId = clientId;

            using (var buffer = PooledNetworkBuffer.Get())
            using (var writer = PooledNetworkWriter.Get(buffer))
            {
                writer.WriteUInt64Packed(networkObject.NetworkObjectId);
                writer.WriteUInt64Packed(clientId);

                InternalMessageSender.Send(NetworkConstants.CHANGE_OWNER, NetworkChannel.Internal, buffer);
            }
        }

        // Only ran on Client
        internal static NetworkObject CreateLocalNetworkObject(bool softCreate, ulong instanceId, ulong prefabHash, ulong ownerClientId, ulong? parentNetworkId, Vector3? position, Quaternion? rotation)
        {
            NetworkObject parentNetworkObject = null;

            if (parentNetworkId != null)
            {
<<<<<<< HEAD
                if (SpawnedObjects.TryGetValue(parentNetworkId.Value, out NetworkObject networkObject))
                {
                    parentNetworkObject = networkObject;
                }
                else
                {
                    if (NetworkLog.CurrentLogLevel <= LogLevel.Normal) NetworkLog.LogWarning("Cannot find parent. Parent objects always have to be spawned and replicated BEFORE the child");
=======
                parentNetworkObject = SpawnedObjects[parentNetworkId.Value];
            }
            else if (parentNetworkId != null)
            {
                if (NetworkLog.CurrentLogLevel <= LogLevel.Normal)
                {
                    NetworkLog.LogWarning("Cannot find parent. Parent objects always have to be spawned and replicated BEFORE the child");
>>>>>>> 2571b8ce
                }
            }

            if (!NetworkManager.Singleton.NetworkConfig.EnableSceneManagement || NetworkManager.Singleton.NetworkConfig.UsePrefabSync || !softCreate)
            {
                // Create the object
                if (CustomSpawnHandlers.TryGetValue(prefabHash, out SpawnHandlerDelegate spawnHandler))
                {
<<<<<<< HEAD
                    var networkObject = spawnHandler(position.GetValueOrDefault(Vector3.zero), rotation.GetValueOrDefault(Quaternion.identity));
=======
                    var networkObject = CustomSpawnHandlers[prefabHash](ownerClientId, position.GetValueOrDefault(Vector3.zero), rotation.GetValueOrDefault(Quaternion.identity));
>>>>>>> 2571b8ce

                    if (parentNetworkObject != null)
                    {
                        networkObject.transform.SetParent(parentNetworkObject.transform, true);
                    }

                    if (NetworkSceneManager.IsSpawnedObjectsPendingInDontDestroyOnLoad)
                    {
                        UnityEngine.Object.DontDestroyOnLoad(networkObject.gameObject);
                    }

                    return networkObject;
                }
                else
                {
                    int prefabIndex = GetNetworkPrefabIndexOfHash(prefabHash);

                    if (prefabIndex < 0)
                    {
                        if (NetworkLog.CurrentLogLevel <= LogLevel.Error)
                        {
                            NetworkLog.LogError($"Failed to create object locally. [{nameof(prefabHash)}={prefabHash}]. Hash could not be found. Is the prefab registered?");
                        }

                        return null;
                    }

                    var prefab = NetworkManager.Singleton.NetworkConfig.NetworkPrefabs[prefabIndex].Prefab;
                    var networkObject = ((position == null && rotation == null) ? UnityEngine.Object.Instantiate(prefab) : UnityEngine.Object.Instantiate(prefab, position.GetValueOrDefault(Vector3.zero), rotation.GetValueOrDefault(Quaternion.identity))).GetComponent<NetworkObject>();

                    if (parentNetworkObject != null)
                    {
                        networkObject.transform.SetParent(parentNetworkObject.transform, true);
                    }

                    if (NetworkSceneManager.IsSpawnedObjectsPendingInDontDestroyOnLoad)
                    {
                        UnityEngine.Object.DontDestroyOnLoad(networkObject.gameObject);
                    }

                    return networkObject;
                }
            }
            else
            {
                // SoftSync them by mapping
                if (!PendingSoftSyncObjects.TryGetValue(instanceId, out NetworkObject networkObject))
                {
                    // TODO: Fix this message
                    if (NetworkLog.CurrentLogLevel <= LogLevel.Error)
                    {
                        NetworkLog.LogError("Cannot find pending soft sync object. Is the projects the same?");
                    }
                    return null;
                }

                PendingSoftSyncObjects.Remove(instanceId);

                if (parentNetworkObject != null)
                {
                    networkObject.transform.SetParent(parentNetworkObject.transform, true);
                }

                return networkObject;
            }
        }

        // Ran on both server and client
        internal static void SpawnNetworkObjectLocally(NetworkObject networkObject, ulong networkId, bool sceneObject, bool playerObject, ulong? ownerClientId, Stream dataStream, bool readPayload, int payloadLength, bool readNetworkVariable, bool destroyWithScene)
        {
            if (networkObject == null)
            {
                throw new ArgumentNullException(nameof(networkObject), "Cannot spawn null object");
            }

            if (networkObject.IsSpawned)
            {
                throw new SpawnStateException("Object is already spawned");
            }

            if (readNetworkVariable && NetworkManager.Singleton.NetworkConfig.EnableNetworkVariable)
            {
                networkObject.SetNetworkVariableData(dataStream);
            }

            if (SpawnedObjects.ContainsKey(networkObject.NetworkObjectId))
            {
                return;
            }

            networkObject.IsSpawned = true;

            networkObject.IsSceneObject = sceneObject;
            networkObject.NetworkObjectId = networkId;

            networkObject.DestroyWithScene = sceneObject || destroyWithScene;

            networkObject.OwnerClientIdInternal = ownerClientId;
            networkObject.IsPlayerObject = playerObject;

            SpawnedObjects.Add(networkObject.NetworkObjectId, networkObject);
            SpawnedObjectsList.Add(networkObject);

            if (ownerClientId != null)
            {
                if (NetworkManager.Singleton.IsServer)
                {
                    if (playerObject)
                    {
                        NetworkManager.Singleton.ConnectedClients[ownerClientId.Value].PlayerObject = networkObject;
                    }
                    else
                    {
                        NetworkManager.Singleton.ConnectedClients[ownerClientId.Value].OwnedObjects.Add(networkObject);
                    }
                }
                else if (playerObject && ownerClientId.Value == NetworkManager.Singleton.LocalClientId)
                {
                    NetworkManager.Singleton.ConnectedClients[ownerClientId.Value].PlayerObject = networkObject;
                }
            }

            if (NetworkManager.Singleton.IsServer)
            {
                for (int i = 0; i < NetworkManager.Singleton.ConnectedClientsList.Count; i++)
                {
                    if (networkObject.CheckObjectVisibility == null || networkObject.CheckObjectVisibility(NetworkManager.Singleton.ConnectedClientsList[i].ClientId))
                    {
                        networkObject.Observers.Add(NetworkManager.Singleton.ConnectedClientsList[i].ClientId);
                    }
                }
            }

            networkObject.ResetNetworkStartInvoked();

            if (readPayload)
            {
                using (var payloadBuffer = PooledNetworkBuffer.Get())
                {
                    payloadBuffer.CopyUnreadFrom(dataStream, payloadLength);
                    dataStream.Position += payloadLength;
                    payloadBuffer.Position = 0;
                    networkObject.InvokeBehaviourNetworkSpawn(payloadBuffer);
                }
            }
            else
            {
                networkObject.InvokeBehaviourNetworkSpawn(null);
            }
        }

        internal static void SendSpawnCallForObject(ulong clientId, NetworkObject networkObject, Stream payload)
        {
            //Currently, if this is called and the clientId (destination) is the server's client Id, this case
            //will be checked within the below Send function.  To avoid unwarranted allocation of a PooledNetworkBuffer
            //placing this check here. [NSS]
            if (NetworkManager.Singleton.IsServer && clientId == NetworkManager.Singleton.ServerClientId)
            {
                return;
            }

            var rpcQueueContainer = NetworkManager.Singleton.RpcQueueContainer;

            var buffer = PooledNetworkBuffer.Get();
            WriteSpawnCallForObject(buffer, clientId, networkObject, payload);

            var queueItem = new RpcFrameQueueItem
            {
                UpdateStage = NetworkUpdateStage.Update,
                QueueItemType = RpcQueueContainer.QueueItemType.CreateObject,
                NetworkId = 0,
                NetworkBuffer = buffer,
                NetworkChannel = NetworkChannel.Internal,
                ClientNetworkIds = new[] { clientId }
            };
            rpcQueueContainer.AddToInternalMLAPISendQueue(queueItem);
        }

        internal static void WriteSpawnCallForObject(Serialization.NetworkBuffer buffer, ulong clientId, NetworkObject networkObject, Stream payload)
        {
            using (var writer = PooledNetworkWriter.Get(buffer))
            {
                writer.WriteBool(networkObject.IsPlayerObject);
                writer.WriteUInt64Packed(networkObject.NetworkObjectId);
                writer.WriteUInt64Packed(networkObject.OwnerClientId);

                NetworkObject parentNetworkObject = null;

                if (!networkObject.AlwaysReplicateAsRoot && networkObject.transform.parent != null)
                {
                    parentNetworkObject = networkObject.transform.parent.GetComponent<NetworkObject>();
                }

                if (parentNetworkObject == null)
                {
                    writer.WriteBool(false);
                }
                else
                {
                    writer.WriteBool(true);
                    writer.WriteUInt64Packed(parentNetworkObject.NetworkObjectId);
                }

                if (!NetworkManager.Singleton.NetworkConfig.EnableSceneManagement || NetworkManager.Singleton.NetworkConfig.UsePrefabSync)
                {
                    writer.WriteUInt64Packed(networkObject.PrefabHash);
                }
                else
                {
                    writer.WriteBool(networkObject.IsSceneObject ?? true);

                    if (networkObject.IsSceneObject == null || networkObject.IsSceneObject.Value)
                    {
                        writer.WriteUInt64Packed(networkObject.NetworkInstanceId);
                    }
                    else
                    {
                        writer.WriteUInt64Packed(networkObject.PrefabHash);
                    }
                }

                if (networkObject.IncludeTransformWhenSpawning == null || networkObject.IncludeTransformWhenSpawning(clientId))
                {
                    writer.WriteBool(true);
                    writer.WriteSinglePacked(networkObject.transform.position.x);
                    writer.WriteSinglePacked(networkObject.transform.position.y);
                    writer.WriteSinglePacked(networkObject.transform.position.z);

                    writer.WriteSinglePacked(networkObject.transform.rotation.eulerAngles.x);
                    writer.WriteSinglePacked(networkObject.transform.rotation.eulerAngles.y);
                    writer.WriteSinglePacked(networkObject.transform.rotation.eulerAngles.z);
                }
                else
                {
                    writer.WriteBool(false);
                }

                writer.WriteBool(payload != null);

                if (payload != null)
                {
                    writer.WriteInt32Packed((int)payload.Length);
                }

                if (NetworkManager.Singleton.NetworkConfig.EnableNetworkVariable)
                {
                    networkObject.WriteNetworkVariableData(buffer, clientId);
                }

                if (payload != null)
                {
                    buffer.CopyFrom(payload);
                }
            }
        }

        internal static void DespawnObject(NetworkObject networkObject, bool destroyObject = false)
        {
            if (!networkObject.IsSpawned)
            {
                throw new SpawnStateException("Object is not spawned");
            }

            if (!NetworkManager.Singleton.IsServer)
            {
                throw new NotServerException("Only server can despawn objects");
            }

            OnDestroyObject(networkObject.NetworkObjectId, destroyObject);
        }

        // Makes scene objects ready to be reused
        internal static void ServerResetShudownStateForSceneObjects()
        {
            foreach (var sobj in SpawnedObjectsList)
            {
                if ((sobj.IsSceneObject != null && sobj.IsSceneObject == true) || sobj.DestroyWithScene)
                {
                    sobj.IsSpawned = false;
                    sobj.DestroyWithScene = false;
                    sobj.IsSceneObject = null;
                }
            }
        }

        /// <summary>
        /// Gets called only by NetworkSceneManager.SwitchScene
        /// </summary>
        internal static void ServerDestroySpawnedSceneObjects()
        {
            //This Allocation is "ok" for now because this code only executes when a new scene is switched to
            //We need to create a new copy the HashSet of NetworkObjects (SpawnedObjectsList) so we can remove
            //objects from the HashSet (SpawnedObjectsList) without causing a list has been modified exception to occur.
            var spawnedObjects = SpawnedObjectsList.ToList();
            foreach (var sobj in spawnedObjects)
            {
                if ((sobj.IsSceneObject != null && sobj.IsSceneObject == true) || sobj.DestroyWithScene)
                {
                    if (CustomDestroyHandlers.TryGetValue(sobj.PrefabHash, out DestroyHandlerDelegate destroyHandler))
                    {
<<<<<<< HEAD
                        destroyHandler(sobj);
=======
                        SpawnedObjectsList.Remove(sobj);
                        CustomDestroyHandlers[sobj.PrefabHash](sobj);
>>>>>>> 2571b8ce
                        OnDestroyObject(sobj.NetworkObjectId, false);
                    }
                    else
                    {
                        SpawnedObjectsList.Remove(sobj);
                        UnityEngine.Object.Destroy(sobj.gameObject);
                    }
                }
            }
        }

        internal static void DestroyNonSceneObjects()
        {
            var networkObjects = UnityEngine.Object.FindObjectsOfType<NetworkObject>();

            for (int i = 0; i < networkObjects.Length; i++)
            {
                if (networkObjects[i].IsSceneObject != null && networkObjects[i].IsSceneObject.Value == false)
                {
                    if (CustomDestroyHandlers.TryGetValue(networkObjects[i].PrefabHash, out DestroyHandlerDelegate destroyHandler))
                    {
                        destroyHandler(networkObjects[i]);
                        OnDestroyObject(networkObjects[i].NetworkObjectId, false);
                    }
                    else
                    {
                        UnityEngine.Object.Destroy(networkObjects[i].gameObject);
                    }
                }
            }
        }

        internal static void DestroySceneObjects()
        {
            var networkObjects = UnityEngine.Object.FindObjectsOfType<NetworkObject>();

            for (int i = 0; i < networkObjects.Length; i++)
            {
                if (networkObjects[i].IsSceneObject == null || networkObjects[i].IsSceneObject.Value == true)
                {
                    if (CustomDestroyHandlers.TryGetValue(networkObjects[i].PrefabHash, out DestroyHandlerDelegate customDestroyHandler))
                    {
                        customDestroyHandler(networkObjects[i]);
                        OnDestroyObject(networkObjects[i].NetworkObjectId, false);
                    }
                    else
                    {
                        UnityEngine.Object.Destroy(networkObjects[i].gameObject);
                    }
                }
            }
        }

        internal static void CleanDiffedSceneObjects()
        {
            // Clean up the diffed scene objects. I.E scene objects that have been destroyed
            if (PendingSoftSyncObjects.Count > 0)
            {
                var networkObjectsToDestroy = new List<NetworkObject>();

                foreach (var pair in PendingSoftSyncObjects)
                {
                    networkObjectsToDestroy.Add(pair.Value);
                }

                for (int i = 0; i < networkObjectsToDestroy.Count; i++)
                {
                    UnityEngine.Object.Destroy(networkObjectsToDestroy[i].gameObject);
                }
            }
        }

        internal static void ServerSpawnSceneObjectsOnStartSweep()
        {
            var networkObjects = UnityEngine.Object.FindObjectsOfType<NetworkObject>();

            for (int i = 0; i < networkObjects.Length; i++)
            {
                if (networkObjects[i].IsSceneObject == null)
                {
                    SpawnNetworkObjectLocally(networkObjects[i], GetNetworkObjectId(), true, false, null, null, false, 0, false, true);
                }
            }
        }

        internal static void ClientCollectSoftSyncSceneObjectSweep(NetworkObject[] networkObjects)
        {
            if (networkObjects == null)
            {
                networkObjects = UnityEngine.Object.FindObjectsOfType<NetworkObject>();
            }

            for (int i = 0; i < networkObjects.Length; i++)
            {
                if (networkObjects[i].IsSceneObject == null)
                {
                    PendingSoftSyncObjects.Add(networkObjects[i].NetworkInstanceId, networkObjects[i]);
                }
            }
        }

        internal static void OnDestroyObject(ulong networkId, bool destroyGameObject)
        {
            if (NetworkManager.Singleton == null)
            {
                return;
            }

            //Removal of spawned object
            if (!SpawnedObjects.TryGetValue(networkId, out NetworkObject sobj))
            {
                Debug.LogWarning($"Trying to destroy object {networkId} but it doesn't seem to exist anymore!");
                return;
            }

            if (!sobj.IsOwnedByServer && !sobj.IsPlayerObject && NetworkManager.Singleton.ConnectedClients.TryGetValue(sobj.OwnerClientId, out NetworkClient networkClient))
            {
                //Someone owns it.
                for (int i = networkClient.OwnedObjects.Count - 1; i > -1; i--)
                {
                    if (networkClient.OwnedObjects[i].NetworkObjectId == networkId)
                    {
                        networkClient.OwnedObjects.RemoveAt(i);
                    }
                }
            }

            sobj.IsSpawned = false;

            if (NetworkManager.Singleton != null && NetworkManager.Singleton.IsServer)
            {
                if (NetworkManager.Singleton.NetworkConfig.RecycleNetworkIds)
                {
                    ReleasedNetworkObjectIds.Enqueue(new ReleasedNetworkId()
                    {
                        NetworkId = networkId,
                        ReleaseTime = Time.unscaledTime
                    });
                }

                var rpcQueueContainer = NetworkManager.Singleton.RpcQueueContainer;
                if (rpcQueueContainer != null)
                {
                    if (sobj != null)
                    {
                        // As long as we have any remaining clients, then notify of the object being destroy.
                        if (NetworkManager.Singleton.ConnectedClientsList.Count > 0)
                        {
                            var buffer = PooledNetworkBuffer.Get();
                            using (var writer = PooledNetworkWriter.Get(buffer))
                            {
                                writer.WriteUInt64Packed(networkId);

                                var queueItem = new RpcFrameQueueItem
                                {
                                    UpdateStage = NetworkUpdateStage.PostLateUpdate,
                                    QueueItemType = RpcQueueContainer.QueueItemType.DestroyObject,
                                    NetworkId = networkId,
                                    NetworkBuffer = buffer,
                                    NetworkChannel = NetworkChannel.Internal,
                                    ClientNetworkIds = NetworkManager.Singleton.ConnectedClientsList.Select(c => c.ClientId).ToArray()
                                };

                                rpcQueueContainer.AddToInternalMLAPISendQueue(queueItem);
                            }
                        }
                    }
                }
            }

            var gobj = sobj.gameObject;

            if (destroyGameObject && gobj != null)
            {
                if (CustomDestroyHandlers.TryGetValue(sobj.PrefabHash, out DestroyHandlerDelegate destroyHandler))
                {
                    destroyHandler(sobj);
                    OnDestroyObject(networkId, false);
                }
                else
                {
                    UnityEngine.Object.Destroy(gobj);
                }
            }

            // for some reason, we can get down here and SpawnedObjects for this
            //  networkId will no longer be here, even as we check this at the start
            //  of the function
            if (SpawnedObjects.Remove(networkId))
            {
                SpawnedObjectsList.Remove(sobj);
            }
        }
    }
}<|MERGE_RESOLUTION|>--- conflicted
+++ resolved
@@ -147,16 +147,7 @@
         /// <returns>The local player object or null if one does not exist</returns>
         public static NetworkObject GetLocalPlayerObject()
         {
-<<<<<<< HEAD
             return GetPlayerNetworkObject(NetworkManager.Singleton.LocalClientId);
-=======
-            if (!NetworkManager.Singleton.ConnectedClients.ContainsKey(NetworkManager.Singleton.LocalClientId))
-            {
-                return null;
-            }
-
-            return NetworkManager.Singleton.ConnectedClients[NetworkManager.Singleton.LocalClientId].PlayerObject;
->>>>>>> 2571b8ce
         }
 
         /// <summary>
@@ -165,21 +156,12 @@
         /// <returns>The player object with a given clientId or null if one does not exist</returns>
         public static NetworkObject GetPlayerNetworkObject(ulong clientId)
         {
-<<<<<<< HEAD
             if(NetworkManager.Singleton.ConnectedClients.TryGetValue(clientId, out NetworkClient networkClient))
             {
                 return networkClient.PlayerObject;
             }
 
             return null;
-=======
-            if (!NetworkManager.Singleton.ConnectedClients.ContainsKey(clientId))
-            {
-                return null;
-            }
-
-            return NetworkManager.Singleton.ConnectedClients[clientId].PlayerObject;
->>>>>>> 2571b8ce
         }
 
         internal static void RemoveOwnership(NetworkObject networkObject)
@@ -258,7 +240,6 @@
 
             if (parentNetworkId != null)
             {
-<<<<<<< HEAD
                 if (SpawnedObjects.TryGetValue(parentNetworkId.Value, out NetworkObject networkObject))
                 {
                     parentNetworkObject = networkObject;
@@ -266,15 +247,6 @@
                 else
                 {
                     if (NetworkLog.CurrentLogLevel <= LogLevel.Normal) NetworkLog.LogWarning("Cannot find parent. Parent objects always have to be spawned and replicated BEFORE the child");
-=======
-                parentNetworkObject = SpawnedObjects[parentNetworkId.Value];
-            }
-            else if (parentNetworkId != null)
-            {
-                if (NetworkLog.CurrentLogLevel <= LogLevel.Normal)
-                {
-                    NetworkLog.LogWarning("Cannot find parent. Parent objects always have to be spawned and replicated BEFORE the child");
->>>>>>> 2571b8ce
                 }
             }
 
@@ -283,11 +255,7 @@
                 // Create the object
                 if (CustomSpawnHandlers.TryGetValue(prefabHash, out SpawnHandlerDelegate spawnHandler))
                 {
-<<<<<<< HEAD
-                    var networkObject = spawnHandler(position.GetValueOrDefault(Vector3.zero), rotation.GetValueOrDefault(Quaternion.identity));
-=======
-                    var networkObject = CustomSpawnHandlers[prefabHash](ownerClientId, position.GetValueOrDefault(Vector3.zero), rotation.GetValueOrDefault(Quaternion.identity));
->>>>>>> 2571b8ce
+                    var networkObject = spawnHandler(ownerClientId,  position.GetValueOrDefault(Vector3.zero), rotation.GetValueOrDefault(Quaternion.identity));
 
                     if (parentNetworkObject != null)
                     {
@@ -588,12 +556,8 @@
                 {
                     if (CustomDestroyHandlers.TryGetValue(sobj.PrefabHash, out DestroyHandlerDelegate destroyHandler))
                     {
-<<<<<<< HEAD
+                        SpawnedObjectsList.Remove(sobj);
                         destroyHandler(sobj);
-=======
-                        SpawnedObjectsList.Remove(sobj);
-                        CustomDestroyHandlers[sobj.PrefabHash](sobj);
->>>>>>> 2571b8ce
                         OnDestroyObject(sobj.NetworkObjectId, false);
                     }
                     else
