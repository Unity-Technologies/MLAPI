--- conflicted
+++ resolved
@@ -250,11 +250,7 @@
         }
 
         // Only ran on Client
-<<<<<<< HEAD
         internal NetworkObject CreateLocalNetworkObject(bool softCreate, ulong prefabHash, ulong ownerClientId, ulong? parentNetworkId, Vector3? position, Quaternion? rotation)
-=======
-        internal NetworkObject CreateLocalNetworkObject(bool softCreate, ulong instanceId, uint prefabHash, ulong ownerClientId, ulong? parentNetworkId, Vector3? position, Quaternion? rotation)
->>>>>>> 2dda54ad
         {
             NetworkObject parentNetworkObject = null;
 
@@ -481,20 +477,8 @@
                     writer.WriteUInt64Packed(parentNetworkObject.NetworkObjectId);
                 }
 
-<<<<<<< HEAD
                 writer.WriteBool(networkObject.IsSceneObject ?? true);
-                writer.WriteUInt64Packed(networkObject.GlobalObjectIdHash);
-=======
-                if (!NetworkManager.NetworkConfig.EnableSceneManagement || NetworkManager.NetworkConfig.UsePrefabSync)
-                {
-                    writer.WriteUInt32Packed(networkObject.GlobalObjectIdHash);
-                }
-                else
-                {
-                    writer.WriteBool(networkObject.IsSceneObject ?? true);
-                    writer.WriteUInt32Packed(networkObject.GlobalObjectIdHash);
-                }
->>>>>>> 2dda54ad
+                writer.WriteUInt32Packed(networkObject.GlobalObjectIdHash);
 
                 if (networkObject.IncludeTransformWhenSpawning == null || networkObject.IncludeTransformWhenSpawning(clientId))
                 {
