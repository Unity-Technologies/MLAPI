using System;
using System.Collections.Generic;
using System.IO;
using System.Linq;
using MLAPI.Configuration;
using MLAPI.Exceptions;
using MLAPI.Hashing;
using MLAPI.Logging;
using MLAPI.Messaging;
using MLAPI.SceneManagement;
using MLAPI.Security;
using MLAPI.Serialization.Pooled;
using UnityEngine;

namespace MLAPI.Spawning
{
    /// <summary>
    /// Class that handles object spawning
    /// </summary>
    public static class SpawnManager
    {
        /// <summary>
        /// The currently spawned objects
        /// </summary>
        public static readonly Dictionary<ulong, NetworkedObject> SpawnedObjects = new Dictionary<ulong, NetworkedObject>();
        // Pending SoftSync objects
        internal static readonly Dictionary<ulong, NetworkedObject> pendingSoftSyncObjects = new Dictionary<ulong, NetworkedObject>();
        /// <summary>
        /// A list of the spawned objects
        /// </summary>
        public static readonly HashSet<NetworkedObject> SpawnedObjectsList = new HashSet<NetworkedObject>();
        /// <summary>
        /// The delegate used when spawning a networked object
        /// </summary>
        /// <param name="position">The position to spawn the object at</param>
        /// <param name="rotation">The rotation to spawn the object with</param>
        public delegate NetworkedObject SpawnHandlerDelegate(Vector3 position, Quaternion rotation);
        /// <summary>
        /// The delegate used when destroying networked objects
        /// </summary>
        /// <param name="networkedObject">The networked object to be destroy</param>
        public delegate void DestroyHandlerDelegate(NetworkedObject networkedObject);

        internal static readonly Dictionary<ulong, SpawnHandlerDelegate> customSpawnHandlers = new Dictionary<ulong, SpawnHandlerDelegate>();
        internal static readonly Dictionary<ulong, DestroyHandlerDelegate> customDestroyHandlers = new Dictionary<ulong, DestroyHandlerDelegate>();

        /// <summary>
        /// Registers a delegate for spawning networked prefabs, useful for object pooling
        /// </summary>
        /// <param name="prefabHash">The prefab hash to spawn</param>
        /// <param name="handler">The delegate handler</param>
        public static void RegisterSpawnHandler(ulong prefabHash, SpawnHandlerDelegate handler)
        {
            if (customSpawnHandlers.ContainsKey(prefabHash))
            {
                customSpawnHandlers[prefabHash] = handler;
            }
            else
            {
                customSpawnHandlers.Add(prefabHash, handler);
            }
        }

        /// <summary>
        /// Registers a delegate for destroying networked objects, useful for object pooling
        /// </summary>
        /// <param name="prefabHash">The prefab hash to destroy</param>
        /// <param name="handler">The delegate handler</param>
        public static void RegisterCustomDestroyHandler(ulong prefabHash, DestroyHandlerDelegate handler)
        {
            if (customDestroyHandlers.ContainsKey(prefabHash))
            {
                customDestroyHandlers[prefabHash] = handler;
            }
            else
            {
                customDestroyHandlers.Add(prefabHash, handler);
            }
        }

        /// <summary>
        /// Removes the custom spawn handler for a specific prefab hash
        /// </summary>
        /// <param name="prefabHash">The prefab hash of the prefab spawn handler that is to be removed</param>
        public static void RemoveCustomSpawnHandler(ulong prefabHash)
        {
            customSpawnHandlers.Remove(prefabHash);
        }

        /// <summary>
        /// Removes the custom destroy handler for a specific prefab hash
        /// </summary>
        /// <param name="prefabHash">The prefab hash of the prefab destroy handler that is to be removed</param>
        public static void RemoveCustomDestroyHandler(ulong prefabHash)
        {
            customDestroyHandlers.Remove(prefabHash);
        }

        internal static readonly Queue<ReleasedNetworkId> releasedNetworkObjectIds = new Queue<ReleasedNetworkId>();
        private static ulong networkObjectIdCounter;
        internal static ulong GetNetworkObjectId()
        {
            if (releasedNetworkObjectIds.Count > 0 && NetworkingManager.Singleton.NetworkConfig.RecycleNetworkIds && (Time.unscaledTime - releasedNetworkObjectIds.Peek().ReleaseTime) >= NetworkingManager.Singleton.NetworkConfig.NetworkIdRecycleDelay)
            {
                return releasedNetworkObjectIds.Dequeue().NetworkId;
            }
            else
            {
                networkObjectIdCounter++;
                return networkObjectIdCounter;
            }
        }

        /// <summary>
        /// Gets the prefab index of a given prefab hash
        /// </summary>
        /// <param name="hash">The hash of the prefab</param>
        /// <returns>The index of the prefab</returns>
        public static int GetNetworkedPrefabIndexOfHash(ulong hash)
        {
            for (int i = 0; i < NetworkingManager.Singleton.NetworkConfig.NetworkedPrefabs.Count; i++)
            {
                if (NetworkingManager.Singleton.NetworkConfig.NetworkedPrefabs[i].Hash == hash)
                    return i;
            }

            return -1;
        }

        /// <summary>
        /// Returns the prefab hash for the networked prefab with a given index
        /// </summary>
        /// <param name="index">The networked prefab index</param>
        /// <returns>The prefab hash for the given prefab index</returns>
        public static ulong GetPrefabHashFromIndex(int index)
        {
            return NetworkingManager.Singleton.NetworkConfig.NetworkedPrefabs[index].Hash;
        }

        /// <summary>
        /// Returns the prefab hash for a given prefab hash generator
        /// </summary>
        /// <param name="generator">The prefab hash generator</param>
        /// <returns>The hash for the given generator</returns>
        public static ulong GetPrefabHashFromGenerator(string generator)
        {
            return generator.GetStableHash64();
        }

        /// <summary>
        /// Returns the local player object or null if one does not exist
        /// </summary>
        /// <returns>The local player object or null if one does not exist</returns>
        public static NetworkedObject GetLocalPlayerObject()
        {
            if (!NetworkingManager.Singleton.ConnectedClients.ContainsKey(NetworkingManager.Singleton.LocalClientId)) return null;
            return NetworkingManager.Singleton.ConnectedClients[NetworkingManager.Singleton.LocalClientId].PlayerObject;
        }

        /// <summary>
        /// Returns the player object with a given clientId or null if one does not exist
        /// </summary>
        /// <returns>The player object with a given clientId or null if one does not exist</returns>
        public static NetworkedObject GetPlayerObject(ulong clientId)
        {
            if (!NetworkingManager.Singleton.ConnectedClients.ContainsKey(clientId)) return null;
            return NetworkingManager.Singleton.ConnectedClients[clientId].PlayerObject;
        }

        internal static void RemoveOwnership(NetworkedObject netObject)
        {
            if (!NetworkingManager.Singleton.IsServer)
            {
                throw new NotServerException("Only the server can change ownership");
            }

            if (!netObject.IsSpawned)
            {
                throw new SpawnStateException("Object is not spawned");
            }

            for (int i = NetworkingManager.Singleton.ConnectedClients[netObject.OwnerClientId].OwnedObjects.Count - 1; i > -1; i--)
            {
                if (NetworkingManager.Singleton.ConnectedClients[netObject.OwnerClientId].OwnedObjects[i] == netObject)
                    NetworkingManager.Singleton.ConnectedClients[netObject.OwnerClientId].OwnedObjects.RemoveAt(i);
            }

			netObject._ownerClientId = null;

            using (PooledBitStream stream = PooledBitStream.Get())
            {
                using (PooledBitWriter writer = PooledBitWriter.Get(stream))
                {
                    writer.WriteUInt64Packed(netObject.NetworkId);
                    writer.WriteUInt64Packed(netObject.OwnerClientId);

                    InternalMessageSender.Send(MLAPIConstants.MLAPI_CHANGE_OWNER, "MLAPI_INTERNAL", stream, SecuritySendFlags.None);
                }
            }
        }

        internal static void ChangeOwnership(NetworkedObject netObject, ulong clientId)
        {
            if (!NetworkingManager.Singleton.IsServer)
            {
                throw new NotServerException("Only the server can change ownership");
            }

            if (!netObject.IsSpawned)
            {
                throw new SpawnStateException("Object is not spawned");
            }

            if (NetworkingManager.Singleton.ConnectedClients.ContainsKey(netObject.OwnerClientId))
            {
                for (int i = NetworkingManager.Singleton.ConnectedClients[netObject.OwnerClientId].OwnedObjects.Count - 1; i >= 0; i--)
                {
                    if (NetworkingManager.Singleton.ConnectedClients[netObject.OwnerClientId].OwnedObjects[i] == netObject)
                        NetworkingManager.Singleton.ConnectedClients[netObject.OwnerClientId].OwnedObjects.RemoveAt(i);
                }
            }

            NetworkingManager.Singleton.ConnectedClients[clientId].OwnedObjects.Add(netObject);
            netObject.OwnerClientId = clientId;

            using (PooledBitStream stream = PooledBitStream.Get())
            {
                using (PooledBitWriter writer = PooledBitWriter.Get(stream))
                {
                    writer.WriteUInt64Packed(netObject.NetworkId);
                    writer.WriteUInt64Packed(clientId);

                    InternalMessageSender.Send(MLAPIConstants.MLAPI_CHANGE_OWNER, "MLAPI_INTERNAL", stream, SecuritySendFlags.None);
                }
            }
        }

        // Only ran on Client
        internal static NetworkedObject CreateLocalNetworkedObject(bool softCreate, ulong instanceId, ulong prefabHash, ulong? parentNetworkId, Vector3? position, Quaternion? rotation)
        {
            NetworkedObject parent = null;

            if (parentNetworkId != null && SpawnedObjects.ContainsKey(parentNetworkId.Value))
            {
                parent = SpawnedObjects[parentNetworkId.Value];
            }
            else if (parentNetworkId != null)
            {
                if (NetworkLog.CurrentLogLevel <= LogLevel.Normal) NetworkLog.LogWarning("Cannot find parent. Parent objects always have to be spawned and replicated BEFORE the child");
            }

            if (!NetworkingManager.Singleton.NetworkConfig.EnableSceneManagement || NetworkingManager.Singleton.NetworkConfig.UsePrefabSync || !softCreate)
            {
                // Create the object
                if (customSpawnHandlers.ContainsKey(prefabHash))
                {
                    NetworkedObject networkedObject = customSpawnHandlers[prefabHash](position.GetValueOrDefault(Vector3.zero), rotation.GetValueOrDefault(Quaternion.identity));

                    if (parent != null)
                    {
                        networkedObject.transform.SetParent(parent.transform, true);
                    }

                    if (NetworkSceneManager.isSpawnedObjectsPendingInDontDestroyOnLoad)
                    {
                        GameObject.DontDestroyOnLoad(networkedObject.gameObject);
                    }

                    return networkedObject;
                }
                else
                {
                    int prefabIndex = GetNetworkedPrefabIndexOfHash(prefabHash);

                    if (prefabIndex < 0)
                    {
                        if (NetworkLog.CurrentLogLevel <= LogLevel.Error) NetworkLog.LogError("Failed to create object locally. [PrefabHash=" + prefabHash + "]. Hash could not be found. Is the prefab registered?");

                        return null;
                    }
                    else
                    {
                        GameObject prefab = NetworkingManager.Singleton.NetworkConfig.NetworkedPrefabs[prefabIndex].Prefab;

                        NetworkedObject networkedObject = ((position == null && rotation == null) ? MonoBehaviour.Instantiate(prefab) : MonoBehaviour.Instantiate(prefab, position.GetValueOrDefault(Vector3.zero), rotation.GetValueOrDefault(Quaternion.identity))).GetComponent<NetworkedObject>();

                        if (parent != null)
                        {
                            networkedObject.transform.SetParent(parent.transform, true);
                        }

                        if (NetworkSceneManager.isSpawnedObjectsPendingInDontDestroyOnLoad)
                        {
                            GameObject.DontDestroyOnLoad(networkedObject.gameObject);
                        }

                        return networkedObject;
                    }
                }
            }
            else
            {
                // SoftSync them by mapping
                if (!pendingSoftSyncObjects.ContainsKey(instanceId))
                {
                    // TODO: Fix this message
                    if (NetworkLog.CurrentLogLevel <= LogLevel.Error) NetworkLog.LogError("Cannot find pending soft sync object. Is the projects the same?");
                    return null;
                }

                NetworkedObject networkedObject = pendingSoftSyncObjects[instanceId];
                pendingSoftSyncObjects.Remove(instanceId);

                if (parent != null)
                {
                    networkedObject.transform.SetParent(parent.transform, true);
                }

                return networkedObject;
            }
        }

        // Ran on both server and client
        internal static void SpawnNetworkedObjectLocally(NetworkedObject netObject, ulong networkId, bool sceneObject, bool playerObject, ulong? ownerClientId, Stream dataStream, bool readPayload, int payloadLength, bool readNetworkedVar, bool destroyWithScene)
        {
            try
            {
                if (netObject == null)
                {
                    throw new ArgumentNullException(nameof(netObject), "Cannot spawn null object");
                }

                if (netObject.IsSpawned)
                {
                    throw new SpawnStateException("Object is already spawned");
                }

                if (readNetworkedVar && NetworkingManager.Singleton.NetworkConfig.EnableNetworkedVar)
                {
                    netObject.SetNetworkedVarData(dataStream);
                }

                if (SpawnedObjects.ContainsKey(netObject.NetworkId)) return;

                netObject.IsSpawned = true;

                netObject.IsSceneObject = sceneObject;
                netObject.NetworkId = networkId;

                netObject.DestroyWithScene = sceneObject || destroyWithScene;

                netObject._ownerClientId = ownerClientId;
                netObject.IsPlayerObject = playerObject;

                SpawnedObjects.Add(netObject.NetworkId, netObject);
                SpawnedObjectsList.Add(netObject);

                if (ownerClientId != null)
                {
                    if (NetworkingManager.Singleton.IsServer)
                    {
                        if (playerObject)
                        {
                            NetworkingManager.Singleton.ConnectedClients[ownerClientId.Value].PlayerObject = netObject;
                        }
                        else
                        {
                            NetworkingManager.Singleton.ConnectedClients[ownerClientId.Value].OwnedObjects.Add(netObject);
                        }
                    }
                    else if (playerObject && ownerClientId.Value == NetworkingManager.Singleton.LocalClientId)
                    {
                        NetworkingManager.Singleton.ConnectedClients[ownerClientId.Value].PlayerObject = netObject;
                    }
                }

                if (NetworkingManager.Singleton.IsServer)
                {
                    for (int i = 0; i < NetworkingManager.Singleton.ConnectedClientsList.Count; i++)
                    {
                        if (netObject.CheckObjectVisibility == null || netObject.CheckObjectVisibility(NetworkingManager.Singleton.ConnectedClientsList[i].ClientId))
                        {
                            netObject.observers.Add(NetworkingManager.Singleton.ConnectedClientsList[i].ClientId);
                        }
                    }
                }

                netObject.ResetNetworkedStartInvoked();

                if (readPayload)
                {
                    using (PooledBitStream payloadStream = PooledBitStream.Get())
                    {
                        payloadStream.CopyUnreadFrom(dataStream, payloadLength);
                        dataStream.Position += payloadLength;
                        payloadStream.Position = 0;
                        netObject.InvokeBehaviourNetworkSpawn(payloadStream);
                    }
                }
                else
                {
                    netObject.InvokeBehaviourNetworkSpawn(null);
                }
            }
            catch(Exception ex)
            {
                Debug.LogError(ex);
            }
        }

        internal static void SendSpawnCallForObject(ulong clientId, NetworkedObject netObject, Stream payload)
        {
            //Currently, if this is called and the clientId (destination) is the server's client Id, this case
            //will be checked within the below Send function.  To avoid unwarranted allocation of a PooledBitStream
            //placing this check here. [NSS]
            if (NetworkingManager.Singleton.IsServer && clientId == NetworkingManager.Singleton.ServerClientId)
            {
                return;
            }

            RpcQueueContainer rpcQueueContainer = NetworkingManager.Singleton.rpcQueueContainer;

            var stream = PooledBitStream.Get();
            WriteSpawnCallForObject(stream, clientId, netObject, payload);

            var QueueItem = new FrameQueueItem
            {
                updateStage = NetworkUpdateManager.NetworkUpdateStages.UPDATE,
                queueItemType = RpcQueueContainer.QueueItemType.CreateObject,
                networkId = 0,
                itemStream = stream,
                channel = "MLAPI_INTERNAL",
                sendFlags = SecuritySendFlags.None,
                clientIds = new[] {clientId}
            };
            rpcQueueContainer.AddToInternalMLAPISendQueue(QueueItem);
        }

        internal static void WriteSpawnCallForObject(Serialization.BitStream stream, ulong clientId, NetworkedObject netObject, Stream payload)
        {
            using (PooledBitWriter writer = PooledBitWriter.Get(stream))
            {
                writer.WriteBool(netObject.IsPlayerObject);
                writer.WriteUInt64Packed(netObject.NetworkId);
                writer.WriteUInt64Packed(netObject.OwnerClientId);

                NetworkedObject parent = null;

                if (!netObject.AlwaysReplicateAsRoot && netObject.transform.parent != null)
                {
                    parent = netObject.transform.parent.GetComponent<NetworkedObject>();
                }

                if (parent == null)
                {
                    writer.WriteBool(false);
                }
                else
                {
                    writer.WriteBool(true);
                    writer.WriteUInt64Packed(parent.NetworkId);
                }

                if (!NetworkingManager.Singleton.NetworkConfig.EnableSceneManagement || NetworkingManager.Singleton.NetworkConfig.UsePrefabSync)
                {
                    writer.WriteUInt64Packed(netObject.PrefabHash);
                }
                else
                {
                    writer.WriteBool(netObject.IsSceneObject == null ? true : netObject.IsSceneObject.Value);

                    if (netObject.IsSceneObject == null || netObject.IsSceneObject.Value)
                    {
                        writer.WriteUInt64Packed(netObject.NetworkedInstanceId);
                    }
                    else
                    {
                        writer.WriteUInt64Packed(netObject.PrefabHash);
                    }
                }

                if (netObject.IncludeTransformWhenSpawning == null || netObject.IncludeTransformWhenSpawning(clientId))
                {
                    writer.WriteBool(true);
                    writer.WriteSinglePacked(netObject.transform.position.x);
                    writer.WriteSinglePacked(netObject.transform.position.y);
                    writer.WriteSinglePacked(netObject.transform.position.z);

                    writer.WriteSinglePacked(netObject.transform.rotation.eulerAngles.x);
                    writer.WriteSinglePacked(netObject.transform.rotation.eulerAngles.y);
                    writer.WriteSinglePacked(netObject.transform.rotation.eulerAngles.z);
                } else
                {
                    writer.WriteBool(false);
                }

                writer.WriteBool(payload != null);

                if (payload != null)
                {
                    writer.WriteInt32Packed((int) payload.Length);
                }

                if (NetworkingManager.Singleton.NetworkConfig.EnableNetworkedVar)
                {
                    netObject.WriteNetworkedVarData(stream, clientId);
                }

                if (payload != null) stream.CopyFrom(payload);
            }
        }

        internal static void UnSpawnObject(NetworkedObject netObject, bool destroyObject = false)
        {
            if (!netObject.IsSpawned)
            {
                throw new SpawnStateException("Object is not spawned");
            }

            if (!NetworkingManager.Singleton.IsServer)
            {
                throw new NotServerException("Only server unspawn objects");
            }

            OnDestroyObject(netObject.NetworkId, destroyObject);
        }

        // Makes scene objects ready to be reused
        internal static void ServerResetShudownStateForSceneObjects()
        {
            foreach (var sobj in SpawnedObjectsList)
            {
                if ((sobj.IsSceneObject != null && sobj.IsSceneObject == true) || sobj.DestroyWithScene)
                {
                    sobj.IsSpawned = false;
                    sobj.DestroyWithScene = false;
                    sobj.IsSceneObject = null;
                }
            }
        }

        internal static void ServerDestroySpawnedSceneObjects()
        {
            foreach (var sobj in SpawnedObjectsList)
            {
                if ((sobj.IsSceneObject != null && sobj.IsSceneObject == true) || sobj.DestroyWithScene)
                {
                    if (customDestroyHandlers.ContainsKey(sobj.PrefabHash))
                    {
                        customDestroyHandlers[sobj.PrefabHash](sobj);
                        SpawnManager.OnDestroyObject(sobj.NetworkId, false);
                    }
                    else
                    {
                        MonoBehaviour.Destroy(sobj.gameObject);
                    }
                }
            }
        }

        internal static void DestroyNonSceneObjects()
        {
            NetworkedObject[] netObjects = MonoBehaviour.FindObjectsOfType<NetworkedObject>();

            for (int i = 0; i < netObjects.Length; i++)
            {
                if (netObjects[i].IsSceneObject != null && netObjects[i].IsSceneObject.Value == false)
                {
                    if (customDestroyHandlers.ContainsKey(netObjects[i].PrefabHash))
                    {
                        customDestroyHandlers[netObjects[i].PrefabHash](netObjects[i]);
                        SpawnManager.OnDestroyObject(netObjects[i].NetworkId, false);
                    }
                    else
                    {
                        MonoBehaviour.Destroy(netObjects[i].gameObject);
                    }
                }
            }
        }

        internal static void DestroySceneObjects()
        {
            NetworkedObject[] netObjects = MonoBehaviour.FindObjectsOfType<NetworkedObject>();

            for (int i = 0; i < netObjects.Length; i++)
            {
                if (netObjects[i].IsSceneObject == null || netObjects[i].IsSceneObject.Value == true)
                {
                    if (customDestroyHandlers.ContainsKey(netObjects[i].PrefabHash))
                    {
                        customDestroyHandlers[netObjects[i].PrefabHash](netObjects[i]);
                        SpawnManager.OnDestroyObject(netObjects[i].NetworkId, false);
                    }
                    else
                    {
                        MonoBehaviour.Destroy(netObjects[i].gameObject);
                    }
                }
            }
        }

        internal static void CleanDiffedSceneObjects()
        {
            // Clean up the diffed scene objects. I.E scene objects that have been destroyed
            if (pendingSoftSyncObjects.Count > 0)
            {
                List<NetworkedObject> objectsToDestroy = new List<NetworkedObject>();

                foreach (KeyValuePair<ulong, NetworkedObject> pair in pendingSoftSyncObjects)
                {
                    objectsToDestroy.Add(pair.Value);
                }

                for (int i = 0; i < objectsToDestroy.Count; i++)
                {
                    MonoBehaviour.Destroy(objectsToDestroy[i].gameObject);
                }
            }
        }

        internal static void ServerSpawnSceneObjectsOnStartSweep()
        {
            NetworkedObject[] networkedObjects = MonoBehaviour.FindObjectsOfType<NetworkedObject>();

            for (int i = 0; i < networkedObjects.Length; i++)
            {
                if (networkedObjects[i].IsSceneObject == null)
                {
                    SpawnNetworkedObjectLocally(networkedObjects[i], GetNetworkObjectId(), true, false, null, null, false, 0, false, true);
                }
            }
        }

        internal static void ClientCollectSoftSyncSceneObjectSweep(NetworkedObject[] networkedObjects)
        {
            if (networkedObjects == null)
                networkedObjects = MonoBehaviour.FindObjectsOfType<NetworkedObject>();

            for (int i = 0; i < networkedObjects.Length; i++)
            {
                if (networkedObjects[i].IsSceneObject == null)
                {
                    pendingSoftSyncObjects.Add(networkedObjects[i].NetworkedInstanceId, networkedObjects[i]);
                }
            }
        }

        internal static void OnDestroyObject(ulong networkId, bool destroyGameObject)
        {
            if (NetworkingManager.Singleton == null)
                return;

            //Removal of spawned object
            if (!SpawnedObjects.ContainsKey(networkId))
            {
                Debug.LogWarning("Trying to destroy object " + networkId.ToString() + " but it doesn't seem to exist anymore!");
                return;
            }

            var sobj = SpawnedObjects[networkId];

            if (!sobj.IsOwnedByServer && !sobj.IsPlayerObject &&
                NetworkingManager.Singleton.ConnectedClients.ContainsKey(sobj.OwnerClientId))
            {
                //Someone owns it.
                for (int i = NetworkingManager.Singleton.ConnectedClients[sobj.OwnerClientId].OwnedObjects.Count - 1; i > -1; i--)
                {
                    if (NetworkingManager.Singleton.ConnectedClients[sobj.OwnerClientId].OwnedObjects[i].NetworkId == networkId)
                        NetworkingManager.Singleton.ConnectedClients[sobj.OwnerClientId].OwnedObjects.RemoveAt(i);
                }
            }

            sobj.IsSpawned = false;

            if (NetworkingManager.Singleton != null && NetworkingManager.Singleton.IsServer)
            {
                if (NetworkingManager.Singleton.NetworkConfig.RecycleNetworkIds)
                {
                    releasedNetworkObjectIds.Enqueue(new ReleasedNetworkId()
                    {
                        NetworkId = networkId,
                        ReleaseTime = Time.unscaledTime
                    });
                }

                var rpcQueueContainer = NetworkingManager.Singleton.rpcQueueContainer;
                if (rpcQueueContainer != null)
                {
                    if (sobj != null)
                    {
                        // As long as we have any remaining clients, then notify of the object being destroy.
                        if (NetworkingManager.Singleton.ConnectedClientsList.Count > 0)
                        {
                            var stream = PooledBitStream.Get();
<<<<<<< HEAD
                            var writer = PooledBitWriter.Get(stream);
                            writer.WriteUInt64Packed(networkId);

                            var QueueItem = new FrameQueueItem
                            {
                                queueItemType = RpcQueueContainer.QueueItemType.DestroyObject,
                                networkId = networkId,
                                itemStream = stream,
                                channel = "MLAPI_INTERNAL",
                                sendFlags = SecuritySendFlags.None,
                                clientIds = NetworkingManager.Singleton.ConnectedClientsList.Select(c => c.ClientId).ToArray()
                            };
                            rpcQueueContainer.AddToInternalMLAPISendQueue(QueueItem);
                            writer.Dispose();

=======
                            using (var writer = PooledBitWriter.Get(stream))
                            {
                                writer.WriteUInt64Packed(networkId);

                                var QueueItem = new FrameQueueItem
                                {
                                    QueueItemType = RPCQueueManager.QueueItemType.DestroyObject,
                                    NetworkId = networkId,
                                    ItemStream = stream,
                                    Channel = "MLAPI_INTERNAL",
                                    SendFlags = SecuritySendFlags.None,
                                    ClientIds = NetworkingManager.Singleton.ConnectedClientsList.Select(c => c.ClientId).ToArray()
                                };
                                rpcQueueManager.AddToInternalMLAPISendQueue(QueueItem);
                            }
>>>>>>> 121e9d74
                        }
                    }
                }
            }

            GameObject go = sobj.gameObject;

            if (destroyGameObject && go != null)
            {
                if (customDestroyHandlers.ContainsKey(sobj.PrefabHash))
                {
                    customDestroyHandlers[sobj.PrefabHash](sobj);
                    SpawnManager.OnDestroyObject(networkId, false);
                }
                else
                {
                    MonoBehaviour.Destroy(go);
                }
            }

            // for some reason, we can get down here and SpawnedObjects for this
            //  networkId will no longer be here, even as we check this at the start
            //  of the function
            if (SpawnedObjects.ContainsKey(networkId))
            {
                SpawnedObjectsList.Remove(sobj);
                SpawnedObjects.Remove(networkId);
            }
        }
    }
}<|MERGE_RESOLUTION|>--- conflicted
+++ resolved
@@ -693,23 +693,6 @@
                         if (NetworkingManager.Singleton.ConnectedClientsList.Count > 0)
                         {
                             var stream = PooledBitStream.Get();
-<<<<<<< HEAD
-                            var writer = PooledBitWriter.Get(stream);
-                            writer.WriteUInt64Packed(networkId);
-
-                            var QueueItem = new FrameQueueItem
-                            {
-                                queueItemType = RpcQueueContainer.QueueItemType.DestroyObject,
-                                networkId = networkId,
-                                itemStream = stream,
-                                channel = "MLAPI_INTERNAL",
-                                sendFlags = SecuritySendFlags.None,
-                                clientIds = NetworkingManager.Singleton.ConnectedClientsList.Select(c => c.ClientId).ToArray()
-                            };
-                            rpcQueueContainer.AddToInternalMLAPISendQueue(QueueItem);
-                            writer.Dispose();
-
-=======
                             using (var writer = PooledBitWriter.Get(stream))
                             {
                                 writer.WriteUInt64Packed(networkId);
@@ -725,7 +708,6 @@
                                 };
                                 rpcQueueManager.AddToInternalMLAPISendQueue(QueueItem);
                             }
->>>>>>> 121e9d74
                         }
                     }
                 }
