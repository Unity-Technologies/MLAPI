--- conflicted
+++ resolved
@@ -418,11 +418,7 @@
                 return;
             }
 
-<<<<<<< HEAD
-            RPCQueueManager rpcQueueManager = NetworkingManager.Singleton.RpcQueueManager;
-=======
             RpcQueueContainer rpcQueueManager = NetworkingManager.Singleton.RpcQueueManager;
->>>>>>> e1dc42f3
             if (rpcQueueManager == null)
             {
                 return;
@@ -433,22 +429,13 @@
 
             var QueueItem = new FrameQueueItem
             {
-<<<<<<< HEAD
-                UpdateStage = NetworkUpdateManager.NetworkUpdateStages.UPDATE,
-                QueueItemType = RPCQueueManager.QueueItemType.CreateObject,
-                NetworkId = 0,
-                ItemStream = stream,
-                Channel = "MLAPI_INTERNAL",
-                SendFlags = SecuritySendFlags.None,
-                ClientIds = new[] {clientId}
-=======
-                queueItemType = RpcQueueContainer.QueueItemType.CreateObject,
+                updateStage = NetworkUpdateManager.NetworkUpdateStages.UPDATE,
+                queueItemType = RPCQueueManager.QueueItemType.CreateObject,
                 networkId = 0,
                 itemStream = stream,
                 channel = "MLAPI_INTERNAL",
                 sendFlags = SecuritySendFlags.None,
                 clientIds = new[] {clientId}
->>>>>>> e1dc42f3
             };
             rpcQueueManager.AddToInternalMLAPISendQueue(QueueItem);
         }
@@ -691,26 +678,11 @@
                         if (NetworkingManager.Singleton.ConnectedClientsList.Count > 0)
                         {
                             var stream = PooledBitStream.Get();
-<<<<<<< HEAD
                             var writer = PooledBitWriter.Get(stream);
-=======
-                            using var writer = PooledBitWriter.Get(stream);
->>>>>>> e1dc42f3
                             writer.WriteUInt64Packed(networkId);
 
                             var QueueItem = new FrameQueueItem
                             {
-<<<<<<< HEAD
-                                QueueItemType = RPCQueueManager.QueueItemType.DestroyObject,
-                                NetworkId = networkId,
-                                ItemStream = stream,
-                                Channel = "MLAPI_INTERNAL",
-                                SendFlags = SecuritySendFlags.None,
-                                ClientIds = NetworkingManager.Singleton.ConnectedClientsList.Select(c => c.ClientId).ToArray()
-                            };
-                            rpcQueueManager.AddToInternalMLAPISendQueue(QueueItem);
-                            writer.Dispose();
-=======
                                 queueItemType = RpcQueueContainer.QueueItemType.DestroyObject,
                                 networkId = networkId,
                                 itemStream = stream,
@@ -719,7 +691,7 @@
                                 clientIds = NetworkingManager.Singleton.ConnectedClientsList.Select(c => c.ClientId).ToArray()
                             };
                             rpcQueueManager.AddToInternalMLAPISendQueue(QueueItem);
->>>>>>> e1dc42f3
+                            writer.Dispose();
                         }
                     }
                 }
