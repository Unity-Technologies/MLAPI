using System.Collections.Generic;
using System.Linq;
using Unity.Multiplayer.NetStats.Dispatch;
using Unity.Multiplayer.NetStats.Metrics;
using Unity.Multiplayer.NetworkProfiler;
using Unity.Multiplayer.NetworkProfiler.Models;

namespace MLAPI.Metrics
{
#if MULTIPLAYER_TOOLS
    public class NetworkMetrics : INetworkMetrics
    {
        private readonly NetworkManager m_NetworkManager;

        readonly EventMetric<NamedMessageEvent> m_NamedMessageSentEvent = new EventMetric<NamedMessageEvent>(MetricNames.NamedMessageSent);
        readonly EventMetric<NamedMessageEvent> m_NamedMessageReceivedEvent = new EventMetric<NamedMessageEvent>(MetricNames.NamedMessageReceived);

        readonly EventMetric<UnnamedMessageEvent> m_UnnamedMessageSentEvent = new EventMetric<UnnamedMessageEvent>(MetricNames.UnnamedMessageSent);
        readonly EventMetric<UnnamedMessageEvent> m_UnnamedMessageReceivedEvent = new EventMetric<UnnamedMessageEvent>(MetricNames.UnnamedMessageReceived);

        readonly EventMetric<NetworkVariableEvent> m_NetworkVariableDeltaSentEvent = new EventMetric<NetworkVariableEvent>(MetricNames.NetworkVariableDeltaSent);
        readonly EventMetric<NetworkVariableEvent> m_NetworkVariableDeltaReceivedEvent = new EventMetric<NetworkVariableEvent>(MetricNames.NetworkVariableDeltaReceived);

        private readonly EventMetric<ObjectSpawnedEvent> m_ObjectSpawnSentEvent = new EventMetric<ObjectSpawnedEvent>(MetricNames.ObjectSpawnedSent);
        private readonly EventMetric<ObjectSpawnedEvent> m_ObjectSpawnReceivedEvent = new EventMetric<ObjectSpawnedEvent>(MetricNames.ObjectSpawnedReceived);
        private readonly EventMetric<ObjectDestroyedEvent> m_ObjectDestroySentEvent = new EventMetric<ObjectDestroyedEvent>(MetricNames.ObjectDestroyedSent);
        private readonly EventMetric<ObjectDestroyedEvent> m_ObjectDestroyReceivedEvent = new EventMetric<ObjectDestroyedEvent>(MetricNames.ObjectDestroyedReceived);

<<<<<<< HEAD
        private readonly EventMetric<MultipleObjectsSpawnedEvent> m_MultipleObjectsSpawnedSentEvent = new EventMetric<MultipleObjectsSpawnedEvent>(MetricNames.MultipleObjectsSpawnedSent);
        private readonly EventMetric<MultipleObjectsDestroyedEvent> m_MultipleObjectsDestroyedSentEvent = new EventMetric<MultipleObjectsDestroyedEvent>(MetricNames.MultipleObjectDestroyedSent);

=======
>>>>>>> 4360413f
        private Dictionary<ulong, NetworkObjectIdentifier> m_NetworkGameObjects = new Dictionary<ulong, NetworkObjectIdentifier>();

        public NetworkMetrics(NetworkManager networkManager)
        {
            m_NetworkManager = networkManager;
            Dispatcher = new MetricDispatcherBuilder()
                .WithMetricEvents(m_NamedMessageSentEvent, m_NamedMessageReceivedEvent)
                .WithMetricEvents(m_UnnamedMessageSentEvent, m_UnnamedMessageReceivedEvent)
                .WithMetricEvents(m_NetworkVariableDeltaSentEvent, m_NetworkVariableDeltaReceivedEvent)
                .WithMetricEvents(m_ObjectSpawnSentEvent, m_ObjectSpawnReceivedEvent)
                .WithMetricEvents(m_ObjectDestroySentEvent, m_ObjectDestroyReceivedEvent)
<<<<<<< HEAD
                .WithMetricEvents(m_MultipleObjectsSpawnedSentEvent)
                .WithMetricEvents(m_MultipleObjectsDestroyedSentEvent)
=======
>>>>>>> 4360413f
                .Build();

            Dispatcher.RegisterObserver(MLAPIObserver.Observer);
        }

        internal IMetricDispatcher Dispatcher { get; }

        public void TrackNetworkObject(NetworkObject networkObject)
        {
            if (!m_NetworkGameObjects.ContainsKey(networkObject.NetworkObjectId))
            {
                m_NetworkGameObjects[networkObject.NetworkObjectId] = new NetworkObjectIdentifier(networkObject.name, networkObject.NetworkObjectId);
            }
        }

        public void TrackNamedMessageSent(ulong receiverClientId, string messageName, ulong bytesCount)
        {
            m_NamedMessageSentEvent.Mark(new NamedMessageEvent(new ConnectionInfo(receiverClientId), messageName, bytesCount));
        }

        public void TrackNamedMessageSent(IReadOnlyCollection<ulong> receiverClientIds, string messageName, ulong bytesCount)
        {
            foreach (var receiver in receiverClientIds)
            {
                TrackNamedMessageSent(receiver, messageName, bytesCount);
            }
        }

        public void TrackNamedMessageReceived(ulong senderClientId, string messageName, ulong bytesCount)
        {
            m_NamedMessageReceivedEvent.Mark(new NamedMessageEvent(new ConnectionInfo(senderClientId), messageName, bytesCount));
        }

        public void TrackUnnamedMessageSent(ulong receiverClientId, ulong bytesCount)
        {
            m_UnnamedMessageSentEvent.Mark(new UnnamedMessageEvent(new ConnectionInfo(receiverClientId), bytesCount));
        }

        public void TrackUnnamedMessageSent(IReadOnlyCollection<ulong> receiverClientIds, ulong bytesCount)
        {
            foreach (var receiverClientId in receiverClientIds)
            {
                TrackUnnamedMessageSent(receiverClientId, bytesCount);
            }
        }

        public void TrackUnnamedMessageReceived(ulong senderClientId, ulong bytesCount)
        {
            m_UnnamedMessageReceivedEvent.Mark(new UnnamedMessageEvent(new ConnectionInfo(senderClientId), bytesCount));
        }

        public void TrackNetworkVariableDeltaSent(ulong receiverClientId, ulong networkObjectId, string gameObjectName, string variableName, ulong bytesCount)
        {
            variableName = PrettyPrintVariableName(variableName);
            m_NetworkVariableDeltaSentEvent.Mark(new NetworkVariableEvent(new ConnectionInfo(receiverClientId), new NetworkObjectIdentifier(gameObjectName, networkObjectId), variableName, bytesCount));
        }


        public void TrackNetworkVariableDeltaReceived(ulong senderClientId, ulong networkObjectId, string gameObjectName, string variableName, ulong bytesCount)
        {
            variableName = PrettyPrintVariableName(variableName);
            m_NetworkVariableDeltaReceivedEvent.Mark(new NetworkVariableEvent(new ConnectionInfo(senderClientId), new NetworkObjectIdentifier(gameObjectName, networkObjectId), variableName, bytesCount));
        }

        public void TrackObjectSpawnSent(ulong receiverClientId, ulong networkObjectId, string gameObjectName, ulong bytesCount)
        {
            m_ObjectSpawnSentEvent.Mark(new ObjectSpawnedEvent(new ConnectionInfo(receiverClientId), new NetworkObjectIdentifier(gameObjectName, networkObjectId), bytesCount));
        }

        public void TrackObjectSpawnReceived(ulong senderClientId, ulong networkObjectId, string gameObjectName, ulong bytesCount)
        {
            m_ObjectSpawnReceivedEvent.Mark(new ObjectSpawnedEvent(new ConnectionInfo(senderClientId), new NetworkObjectIdentifier(gameObjectName, networkObjectId), bytesCount));
        }

        public void TrackObjectDestroySent(ulong receiverClientId, ulong networkObjectId, string gameObjectName, ulong bytesCount)
        {
            m_ObjectDestroySentEvent.Mark(new ObjectDestroyedEvent(new ConnectionInfo(receiverClientId), new NetworkObjectIdentifier(gameObjectName, networkObjectId), bytesCount));
        }

        public void TrackObjectDestroySent(IReadOnlyCollection<ulong> receiverClientIds, ulong networkObjectId, string gameObjectName, ulong bytesCount)
        {
            foreach (var receiverClientId in receiverClientIds)
            {
                TrackObjectDestroySent(receiverClientId, networkObjectId, gameObjectName, bytesCount);
            }
        }

        public void TrackObjectDestroyReceived(ulong senderClientId, ulong networkObjectId, string gameObjectName, ulong bytesCount)
        {
            m_ObjectDestroyReceivedEvent.Mark(new ObjectDestroyedEvent(new ConnectionInfo(senderClientId), new NetworkObjectIdentifier(gameObjectName, networkObjectId), bytesCount));
        }

<<<<<<< HEAD
        public void TrackMultipleObjectSpawnSent(ulong receiverClientId, Dictionary<ulong, string> networkObjectIdToName, ulong bytesCount)
        {
            var networkIds = networkObjectIdToName.Select(idToName => new NetworkObjectIdentifier(idToName.Value, idToName.Key)).ToList();
            m_MultipleObjectsSpawnedSentEvent.Mark(new MultipleObjectsSpawnedEvent(new ConnectionInfo(receiverClientId), networkIds, bytesCount));
        }

        public void TrackMultipleObjectDestroySent(ulong receiverClientId, Dictionary<ulong, string> networkObjectIdToName, ulong bytesCount)
        {
            var networkIds = networkObjectIdToName.Select(idToName => new NetworkObjectIdentifier(idToName.Value, idToName.Key)).ToList();
            m_MultipleObjectsDestroyedSentEvent.Mark(new MultipleObjectsDestroyedEvent(new ConnectionInfo(receiverClientId), networkIds, bytesCount));
        }

        public void TrackMultipleObjectDestroySent(IReadOnlyCollection<ulong> receiverClientIds, Dictionary<ulong, string> networkObjectIdToName, ulong bytesCount)
        {
            foreach (var receiverClientId in receiverClientIds)
            {
                TrackMultipleObjectDestroySent(receiverClientId, networkObjectIdToName, bytesCount);
            }
        }

=======
>>>>>>> 4360413f
        public void DispatchFrame()
        {
            Dispatcher.Dispatch();
        }

        private static string PrettyPrintVariableName(string variableName)
        {
            return variableName.Replace("<", string.Empty).Replace(">k__BackingField", string.Empty);
        }
    }

    public class MLAPIObserver
    {
        public static IMetricObserver Observer { get; }

        static MLAPIObserver()
        {
            Observer = new NetStatObserver();
        }
    }
#endif
}<|MERGE_RESOLUTION|>--- conflicted
+++ resolved
@@ -26,12 +26,9 @@
         private readonly EventMetric<ObjectDestroyedEvent> m_ObjectDestroySentEvent = new EventMetric<ObjectDestroyedEvent>(MetricNames.ObjectDestroyedSent);
         private readonly EventMetric<ObjectDestroyedEvent> m_ObjectDestroyReceivedEvent = new EventMetric<ObjectDestroyedEvent>(MetricNames.ObjectDestroyedReceived);
 
-<<<<<<< HEAD
         private readonly EventMetric<MultipleObjectsSpawnedEvent> m_MultipleObjectsSpawnedSentEvent = new EventMetric<MultipleObjectsSpawnedEvent>(MetricNames.MultipleObjectsSpawnedSent);
         private readonly EventMetric<MultipleObjectsDestroyedEvent> m_MultipleObjectsDestroyedSentEvent = new EventMetric<MultipleObjectsDestroyedEvent>(MetricNames.MultipleObjectDestroyedSent);
 
-=======
->>>>>>> 4360413f
         private Dictionary<ulong, NetworkObjectIdentifier> m_NetworkGameObjects = new Dictionary<ulong, NetworkObjectIdentifier>();
 
         public NetworkMetrics(NetworkManager networkManager)
@@ -43,11 +40,8 @@
                 .WithMetricEvents(m_NetworkVariableDeltaSentEvent, m_NetworkVariableDeltaReceivedEvent)
                 .WithMetricEvents(m_ObjectSpawnSentEvent, m_ObjectSpawnReceivedEvent)
                 .WithMetricEvents(m_ObjectDestroySentEvent, m_ObjectDestroyReceivedEvent)
-<<<<<<< HEAD
                 .WithMetricEvents(m_MultipleObjectsSpawnedSentEvent)
                 .WithMetricEvents(m_MultipleObjectsDestroyedSentEvent)
-=======
->>>>>>> 4360413f
                 .Build();
 
             Dispatcher.RegisterObserver(MLAPIObserver.Observer);
@@ -140,7 +134,6 @@
             m_ObjectDestroyReceivedEvent.Mark(new ObjectDestroyedEvent(new ConnectionInfo(senderClientId), new NetworkObjectIdentifier(gameObjectName, networkObjectId), bytesCount));
         }
 
-<<<<<<< HEAD
         public void TrackMultipleObjectSpawnSent(ulong receiverClientId, Dictionary<ulong, string> networkObjectIdToName, ulong bytesCount)
         {
             var networkIds = networkObjectIdToName.Select(idToName => new NetworkObjectIdentifier(idToName.Value, idToName.Key)).ToList();
@@ -161,8 +154,6 @@
             }
         }
 
-=======
->>>>>>> 4360413f
         public void DispatchFrame()
         {
             Dispatcher.Dispatch();
