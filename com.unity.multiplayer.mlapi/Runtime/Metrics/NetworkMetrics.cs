--- conflicted
+++ resolved
@@ -17,6 +17,8 @@
         readonly EventMetric<UnnamedMessageEvent> m_UnnamedMessageReceivedEvent = new EventMetric<UnnamedMessageEvent>(MetricNames.UnnamedMessageReceived);
         readonly EventMetric<NetworkVariableEvent> m_NetworkVariableDeltaSentEvent = new EventMetric<NetworkVariableEvent>(MetricNames.NetworkVariableDeltaSent);
         readonly EventMetric<NetworkVariableEvent> m_NetworkVariableDeltaReceivedEvent = new EventMetric<NetworkVariableEvent>(MetricNames.NetworkVariableDeltaReceived);
+        readonly EventMetric<OwnershipChangeEvent> m_OwnershipChangeSentEvent = new EventMetric<OwnershipChangeEvent>(MetricNames.OwnershipChangeSent);
+        readonly EventMetric<OwnershipChangeEvent> m_OwnershipChangeReceivedEvent = new EventMetric<OwnershipChangeEvent>(MetricNames.OwnershipChangeReceived);
         readonly EventMetric<ObjectSpawnedEvent> m_ObjectSpawnSentEvent = new EventMetric<ObjectSpawnedEvent>(MetricNames.ObjectSpawnedSent);
         readonly EventMetric<ObjectSpawnedEvent> m_ObjectSpawnReceivedEvent = new EventMetric<ObjectSpawnedEvent>(MetricNames.ObjectSpawnedReceived);
         readonly EventMetric<ObjectDestroyedEvent> m_ObjectDestroySentEvent = new EventMetric<ObjectDestroyedEvent>(MetricNames.ObjectDestroyedSent);
@@ -26,14 +28,7 @@
         readonly EventMetric<ServerLogEvent> m_ServerLogSentEvent = new EventMetric<ServerLogEvent>(MetricNames.ServerLogSent);
         readonly EventMetric<ServerLogEvent> m_ServerLogReceivedEvent = new EventMetric<ServerLogEvent>(MetricNames.ServerLogReceived);
 
-<<<<<<< HEAD
-        readonly EventMetric<OwnershipChangeEvent> m_OwnershipChangeSentEvent = new EventMetric<OwnershipChangeEvent>(MetricNames.OwnershipChangeSent);
-        readonly EventMetric<OwnershipChangeEvent> m_OwnershipChangeReceivedEvent = new EventMetric<OwnershipChangeEvent>(MetricNames.OwnershipChangeReceived);
-
-        private Dictionary<ulong, NetworkObjectIdentifier> m_NetworkGameObjects = new Dictionary<ulong, NetworkObjectIdentifier>();
-=======
         readonly Dictionary<ulong, NetworkObjectIdentifier> m_NetworkGameObjects = new Dictionary<ulong, NetworkObjectIdentifier>();
->>>>>>> 8b907ab1
 
         public NetworkMetrics(NetworkManager networkManager)
         {
@@ -42,14 +37,11 @@
                 .WithMetricEvents(m_NamedMessageSentEvent, m_NamedMessageReceivedEvent)
                 .WithMetricEvents(m_UnnamedMessageSentEvent, m_UnnamedMessageReceivedEvent)
                 .WithMetricEvents(m_NetworkVariableDeltaSentEvent, m_NetworkVariableDeltaReceivedEvent)
-<<<<<<< HEAD
                 .WithMetricEvents(m_OwnershipChangeSentEvent, m_OwnershipChangeReceivedEvent)
-=======
                 .WithMetricEvents(m_ObjectSpawnSentEvent, m_ObjectSpawnReceivedEvent)
                 .WithMetricEvents(m_ObjectDestroySentEvent, m_ObjectDestroyReceivedEvent)
                 .WithMetricEvents(m_RpcSentEvent, m_RpcReceivedEvent)
                 .WithMetricEvents(m_ServerLogSentEvent, m_ServerLogReceivedEvent)
->>>>>>> 8b907ab1
                 .Build();
 
             Dispatcher.RegisterObserver(MLAPIObserver.Observer);
@@ -114,7 +106,6 @@
             m_NetworkVariableDeltaReceivedEvent.Mark(new NetworkVariableEvent(new ConnectionInfo(senderClientId), new NetworkObjectIdentifier(gameObjectName, networkObjectId), variableName, bytesCount));
         }
 
-<<<<<<< HEAD
         public void TrackOwnershipChangeSent(ulong receiverClientId, ulong networkObjectId, string gameObjectName, ulong bytesCount)
         {
             m_OwnershipChangeSentEvent.Mark(new OwnershipChangeEvent(new ConnectionInfo(receiverClientId), new NetworkObjectIdentifier(gameObjectName, networkObjectId), bytesCount));
@@ -122,8 +113,10 @@
 
         public void TrackOwnershipChangeReceived(ulong senderClientId, ulong networkObjectId, string gameObjectName, ulong bytesCount)
         {
-            m_OwnershipChangeReceivedEvent.Mark(new OwnershipChangeEvent(new ConnectionInfo(senderClientId), new NetworkObjectIdentifier(gameObjectName, networkObjectId), bytesCount));
-=======
+            m_OwnershipChangeReceivedEvent.Mark(new OwnershipChangeEvent(new ConnectionInfo(senderClientId),
+                new NetworkObjectIdentifier(gameObjectName, networkObjectId), bytesCount));
+        }
+
         public void TrackObjectSpawnSent(ulong receiverClientId, ulong networkObjectId, string gameObjectName, ulong bytesCount)
         {
             m_ObjectSpawnSentEvent.Mark(new ObjectSpawnedEvent(new ConnectionInfo(receiverClientId), new NetworkObjectIdentifier(gameObjectName, networkObjectId), bytesCount));
@@ -188,7 +181,6 @@
         public void TrackServerLogReceived(ulong senderClientId, uint logType, ulong bytesCount)
         {
             m_ServerLogReceivedEvent.Mark(new ServerLogEvent(new ConnectionInfo(senderClientId), (LogLevel)logType, bytesCount));
->>>>>>> 8b907ab1
         }
 
         public void DispatchFrame()
