--- conflicted
+++ resolved
@@ -11,16 +11,14 @@
 
         void TrackNamedMessageReceived(string messageName, ulong bytesCount);
 
-<<<<<<< HEAD
         void TrackSceneSwitchInitiated(string lastSceneName, string nextSceneName); // NetworkSceneManager
         void TrackSceneSwitchRequested(string lastSceneName, string nextSceneName); // internalMessageHandler
         void TrackSceneSwitchCompleted(string lastSceneName, string nextSceneName); // called from internalMessageHandler
         void TrackSceneSwitchCompletedAllClients(string lastSceneName, string nextSceneName); // called from internalMessageHandler
-=======
+
         void TrackUnnamedMessageSent(ulong bytesCount);
 
         void TrackUnnamedMessageReceived(ulong bytesCount);
->>>>>>> b1d4390a
 
         void DispatchFrame();
     }
@@ -35,7 +33,6 @@
         {
         }
 
-<<<<<<< HEAD
         public void TrackSceneSwitchInitiated(string lastSceneName, string nextSceneName)
         {
         }
@@ -52,8 +49,6 @@
         {
         }
 
-
-=======
         public void TrackUnnamedMessageSent(ulong bytesCount)
         {
         }
@@ -62,7 +57,7 @@
         {
         }
 
->>>>>>> b1d4390a
+
         public void DispatchFrame()
         {
         }
@@ -91,13 +86,8 @@
                 .WithMetricEvents(m_NamedMessageSentEvent, m_NamedMessageReceivedEvent)
                 .WithMetricEvents(m_UnnamedMessageSentEvent, m_UnnamedMessageReceivedEvent)
                 .Build();
-<<<<<<< HEAD
 
-            m_Dispatcher.RegisterObserver(MLAPIObserver.Observer);
-=======
-            
             Dispatcher.RegisterObserver(MLAPIObserver.Observer);
->>>>>>> b1d4390a
         }
 
         internal IMetricDispatcher Dispatcher { get; }
