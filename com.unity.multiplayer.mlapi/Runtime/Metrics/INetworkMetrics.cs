--- conflicted
+++ resolved
@@ -1,5 +1,4 @@
 using System.Collections.Generic;
-using MLAPI.Logging;
 
 namespace MLAPI.Metrics
 {
@@ -33,17 +32,15 @@
 
         void TrackObjectDestroyReceived(ulong senderClientId, ulong networkObjectId, string gameObjectName, ulong bytesCount);
 
-<<<<<<< HEAD
-        void TrackServerLogSent(ulong receiverClientId, uint logType, ulong bytesCount);
-
-        void TrackServerLogReceived(ulong senderClientId, uint logType, ulong bytesCount);
-=======
         void TrackRpcSent(ulong receiverClientId, ulong networkObjectId, string rpcName, ulong bytesCount);
 
         void TrackRpcSent(ulong[] receiverClientIds, ulong networkObjectId, string rpcName, ulong bytesCount);
 
         void TrackRpcReceived(ulong senderClientId, ulong networkObjectId, string rpcName, ulong bytesCount);
->>>>>>> c11bb95f
+
+        void TrackServerLogSent(ulong receiverClientId, uint logType, ulong bytesCount);
+
+        void TrackServerLogReceived(ulong senderClientId, uint logType, ulong bytesCount);
 
         void DispatchFrame();
     }
