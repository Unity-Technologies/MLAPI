using System.Collections.Generic;
using UnityEngine;
using System.IO;
using System;
using MLAPI.Timing;
using MLAPI.Serialization.Pooled;
using MLAPI.Transports;

namespace MLAPI.NetworkVariable
{
    /// <summary>
    /// A variable that can be synchronized over the network.
    /// </summary>
    [Serializable]
    public class NetworkVariable<T> : INetworkVariable
    {
        /// <summary>
        /// The settings for this var
        /// </summary>
        public readonly NetworkVariableSettings Settings = new NetworkVariableSettings();

<<<<<<< HEAD
        /// <inheritdoc />
        public int LastModifiedTick { get; internal set; }

=======
>>>>>>> 459c041c
        /// <summary>
        /// Delegate type for value changed event
        /// </summary>
        /// <param name="previousValue">The value before the change</param>
        /// <param name="newValue">The new value</param>
        public delegate void OnValueChangedDelegate(T previousValue, T newValue);
        /// <summary>
        /// The callback to be invoked when the value gets changed
        /// </summary>
        public OnValueChangedDelegate OnValueChanged;

        private NetworkBehaviour m_NetworkBehaviour;

        /// <summary>
        /// Creates a NetworkVariable with the default value and settings
        /// </summary>
        public NetworkVariable() { }

        /// <summary>
        /// Creates a NetworkVariable with the default value and custom settings
        /// </summary>
        /// <param name="settings">The settings to use for the NetworkVariable</param>
        public NetworkVariable(NetworkVariableSettings settings)
        {
            Settings = settings;
        }

        /// <summary>
        /// Creates a NetworkVariable with a custom value and custom settings
        /// </summary>
        /// <param name="settings">The settings to use for the NetworkVariable</param>
        /// <param name="value">The initial value to use for the NetworkVariable</param>
        public NetworkVariable(NetworkVariableSettings settings, T value)
        {
            Settings = settings;
            m_InternalValue = value;
        }

        /// <summary>
        /// Creates a NetworkVariable with a custom value and the default settings
        /// </summary>
        /// <param name="value">The initial value to use for the NetworkVariable</param>
        public NetworkVariable(T value)
        {
            m_InternalValue = value;
        }

        [SerializeField]
        private T m_InternalValue;

        /// <summary>
        /// The value of the NetworkVariable container
        /// </summary>
        public T Value
        {
            get => m_InternalValue;
            set
            {
                if (EqualityComparer<T>.Default.Equals(m_InternalValue, value))
                {
                    return;
                }

<<<<<<< HEAD
                LastModifiedTick = NetworkManager.Singleton.PredictedTime.Tick;

=======
>>>>>>> 459c041c
                m_IsDirty = true;
                T previousValue = m_InternalValue;
                m_InternalValue = value;
                OnValueChanged?.Invoke(previousValue, m_InternalValue);
            }
        }

        private bool m_IsDirty = false;

        /// <summary>
        /// Gets or sets the name of the network variable's instance
        /// (MemberInfo) where it was declared.
        /// </summary>
        public string Name { get; internal set; }

        /// <summary>
        /// Sets whether or not the variable needs to be delta synced
        /// </summary>
        public void SetDirty(bool isDirty)
        {
            m_IsDirty = isDirty;
        }

        /// <inheritdoc />
        public bool IsDirty()
        {
            return m_IsDirty;
        }

        /// <inheritdoc />
        public void ResetDirty()
        {
            m_IsDirty = false;
        }

        /// <inheritdoc />
        public bool CanClientRead(ulong clientId)
        {
            switch (Settings.ReadPermission)
            {
                case NetworkVariablePermission.Everyone:
                    return true;
                case NetworkVariablePermission.ServerOnly:
                    return false;
                case NetworkVariablePermission.OwnerOnly:
                    return m_NetworkBehaviour.OwnerClientId == clientId;
                case NetworkVariablePermission.Custom:
                    {
                        if (Settings.ReadPermissionCallback == null)
                        {
                            return false;
                        }

                        return Settings.ReadPermissionCallback(clientId);
                    }
            }
            return true;
        }

        /// <summary>
        /// Writes the variable to the writer
        /// </summary>
        /// <param name="stream">The stream to write the value to</param>
        public void WriteDelta(Stream stream)
        {
            WriteField(stream);
        }

        /// <inheritdoc />
        public bool CanClientWrite(ulong clientId)
        {
            switch (Settings.WritePermission)
            {
                case NetworkVariablePermission.Everyone:
                    return true;
                case NetworkVariablePermission.ServerOnly:
                    return false;
                case NetworkVariablePermission.OwnerOnly:
                    return m_NetworkBehaviour.OwnerClientId == clientId;
                case NetworkVariablePermission.Custom:
                    {
                        if (Settings.WritePermissionCallback == null)
                        {
                            return false;
                        }

                        return Settings.WritePermissionCallback(clientId);
                    }
            }

            return true;
        }

<<<<<<< HEAD
        public void ReadDelta(Stream stream, bool keepDirtyDelta, int remoteTick)
        {
            // TODO The change to the NetworkVariable should be ignored here if LastModified tick is newer then remote tick so that client authoritative writes work. But I'm afraid that this will break other stuff so I'm leaving it for now.
            LastModifiedTick = remoteTick;

=======
        /// <summary>
        /// Reads value from the reader and applies it
        /// </summary>
        /// <param name="stream">The stream to read the value from</param>
        /// <param name="keepDirtyDelta">Whether or not the container should keep the dirty delta, or mark the delta as consumed</param>
        public void ReadDelta(Stream stream, bool keepDirtyDelta)
        {
>>>>>>> 459c041c
            using (var reader = PooledNetworkReader.Get(stream))
            {
                T previousValue = m_InternalValue;
                m_InternalValue = (T)reader.ReadObjectPacked(typeof(T));

                if (keepDirtyDelta)
                {
                    m_IsDirty = true;
                }

                OnValueChanged?.Invoke(previousValue, m_InternalValue);
            }
        }

        /// <inheritdoc />
        public void SetNetworkBehaviour(NetworkBehaviour behaviour)
        {
            m_NetworkBehaviour = behaviour;
        }

        /// <inheritdoc />
<<<<<<< HEAD
        public void ReadField(Stream stream, int remoteTick)
        {
            ReadDelta(stream, false, remoteTick);
=======
        public void ReadField(Stream stream)
        {
            ReadDelta(stream, false);
>>>>>>> 459c041c
        }

        /// <inheritdoc />
        public void WriteField(Stream stream)
        {
            using (var writer = PooledNetworkWriter.Get(stream))
            {
                writer.WriteObjectPacked(m_InternalValue); //BOX
            }
        }

        /// <inheritdoc />
        public NetworkChannel GetChannel()
        {
            return Settings.SendNetworkChannel;
        }
    }

    /// <summary>
    /// A NetworkVariable that holds strings and support serialization
    /// </summary>
    [Serializable]
    public class NetworkVariableString : NetworkVariable<string>
    {
        /// <inheritdoc />
        public NetworkVariableString() : base(string.Empty) { }

        /// <inheritdoc />
        public NetworkVariableString(NetworkVariableSettings settings) : base(settings, string.Empty) { }

        /// <inheritdoc />
        public NetworkVariableString(string value) : base(value) { }

        /// <inheritdoc />
        public NetworkVariableString(NetworkVariableSettings settings, string value) : base(settings, value) { }
    }

    /// <summary>
    /// A NetworkVariable that holds bools and support serialization
    /// </summary>
    [Serializable]
    public class NetworkVariableBool : NetworkVariable<bool>
    {
        /// <inheritdoc />
        public NetworkVariableBool() { }

        /// <inheritdoc />
        public NetworkVariableBool(NetworkVariableSettings settings) : base(settings) { }

        /// <inheritdoc />
        public NetworkVariableBool(bool value) : base(value) { }

        /// <inheritdoc />
        public NetworkVariableBool(NetworkVariableSettings settings, bool value) : base(settings, value) { }
    }

    /// <summary>
    /// A NetworkVariable that holds bytes and support serialization
    /// </summary>
    [Serializable]
    public class NetworkVariableByte : NetworkVariable<byte>
    {
        /// <inheritdoc />
        public NetworkVariableByte() { }

        /// <inheritdoc />
        public NetworkVariableByte(NetworkVariableSettings settings) : base(settings) { }

        /// <inheritdoc />
        public NetworkVariableByte(byte value) : base(value) { }

        /// <inheritdoc />
        public NetworkVariableByte(NetworkVariableSettings settings, byte value) : base(settings, value) { }
    }

    /// <summary>
    /// A NetworkVariable that holds sbytes and support serialization
    /// </summary>
    [Serializable]
    public class NetworkVariableSByte : NetworkVariable<sbyte>
    {
        /// <inheritdoc />
        public NetworkVariableSByte() { }

        /// <inheritdoc />
        public NetworkVariableSByte(NetworkVariableSettings settings) : base(settings) { }

        /// <inheritdoc />
        public NetworkVariableSByte(sbyte value) : base(value) { }

        /// <inheritdoc />
        public NetworkVariableSByte(NetworkVariableSettings settings, sbyte value) : base(settings, value) { }
    }

    /// <summary>
    /// A NetworkVariable that holds ushorts and support serialization
    /// </summary>
    [Serializable]
    public class NetworkVariableUShort : NetworkVariable<ushort>
    {
        /// <inheritdoc />
        public NetworkVariableUShort() { }

        /// <inheritdoc />
        public NetworkVariableUShort(NetworkVariableSettings settings) : base(settings) { }

        /// <inheritdoc />
        public NetworkVariableUShort(ushort value) : base(value) { }

        /// <inheritdoc />
        public NetworkVariableUShort(NetworkVariableSettings settings, ushort value) : base(settings, value) { }
    }

    /// <summary>
    /// A NetworkVariable that holds shorts and support serialization
    /// </summary>
    [Serializable]
    public class NetworkVariableShort : NetworkVariable<short>
    {
        /// <inheritdoc />
        public NetworkVariableShort() { }

        /// <inheritdoc />
        public NetworkVariableShort(NetworkVariableSettings settings) : base(settings) { }

        /// <inheritdoc />
        public NetworkVariableShort(short value) : base(value) { }

        /// <inheritdoc />
        public NetworkVariableShort(NetworkVariableSettings settings, short value) : base(settings, value) { }
    }

    /// <summary>
    /// A NetworkVariable that holds uints and support serialization
    /// </summary>
    [Serializable]
    public class NetworkVariableUInt : NetworkVariable<uint>
    {
        /// <inheritdoc />
        public NetworkVariableUInt() { }

        /// <inheritdoc />
        public NetworkVariableUInt(NetworkVariableSettings settings) : base(settings) { }

        /// <inheritdoc />
        public NetworkVariableUInt(uint value) : base(value) { }

        /// <inheritdoc />
        public NetworkVariableUInt(NetworkVariableSettings settings, uint value) : base(settings, value) { }
    }

    /// <summary>
    /// A NetworkVariable that holds ints and support serialization
    /// </summary>
    [Serializable]
    public class NetworkVariableInt : NetworkVariable<int>
    {
        /// <inheritdoc />
        public NetworkVariableInt() { }

        /// <inheritdoc />
        public NetworkVariableInt(NetworkVariableSettings settings) : base(settings) { }

        /// <inheritdoc />
        public NetworkVariableInt(int value) : base(value) { }

        /// <inheritdoc />
        public NetworkVariableInt(NetworkVariableSettings settings, int value) : base(settings, value) { }
    }

    /// <summary>
    /// A NetworkVariable that holds ulongs and support serialization
    /// </summary>
    [Serializable]
    public class NetworkVariableULong : NetworkVariable<ulong>
    {
        /// <inheritdoc />
        public NetworkVariableULong() { }

        /// <inheritdoc />
        public NetworkVariableULong(NetworkVariableSettings settings) : base(settings) { }

        /// <inheritdoc />
        public NetworkVariableULong(ulong value) : base(value) { }

        /// <inheritdoc />
        public NetworkVariableULong(NetworkVariableSettings settings, ulong value) : base(settings, value) { }
    }

    /// <summary>
    /// A NetworkVariable that holds longs and support serialization
    /// </summary>
    [Serializable]
    public class NetworkVariableLong : NetworkVariable<long>
    {
        /// <inheritdoc />
        public NetworkVariableLong() { }

        /// <inheritdoc />
        public NetworkVariableLong(NetworkVariableSettings settings) : base(settings) { }

        /// <inheritdoc />
        public NetworkVariableLong(long value) : base(value) { }

        /// <inheritdoc />
        public NetworkVariableLong(NetworkVariableSettings settings, long value) : base(settings, value) { }
    }

    /// <summary>
    /// A NetworkVariable that holds floats and support serialization
    /// </summary>
    [Serializable]
    public class NetworkVariableFloat : NetworkVariable<float>
    {
        /// <inheritdoc />
        public NetworkVariableFloat() { }

        /// <inheritdoc />
        public NetworkVariableFloat(NetworkVariableSettings settings) : base(settings) { }

        /// <inheritdoc />
        public NetworkVariableFloat(float value) : base(value) { }

        /// <inheritdoc />
        public NetworkVariableFloat(NetworkVariableSettings settings, float value) : base(settings, value) { }
    }

    /// <summary>
    /// A NetworkVariable that holds doubles and support serialization
    /// </summary>
    [Serializable]
    public class NetworkVariableDouble : NetworkVariable<double>
    {
        /// <inheritdoc />
        public NetworkVariableDouble() { }

        /// <inheritdoc />
        public NetworkVariableDouble(NetworkVariableSettings settings) : base(settings) { }

        /// <inheritdoc />
        public NetworkVariableDouble(double value) : base(value) { }

        /// <inheritdoc />
        public NetworkVariableDouble(NetworkVariableSettings settings, double value) : base(settings, value) { }
    }

    /// <summary>
    /// A NetworkVariable that holds vector2s and support serialization
    /// </summary>
    [Serializable]
    public class NetworkVariableVector2 : NetworkVariable<Vector2>
    {
        /// <inheritdoc />
        public NetworkVariableVector2() { }

        /// <inheritdoc />
        public NetworkVariableVector2(NetworkVariableSettings settings) : base(settings) { }

        /// <inheritdoc />
        public NetworkVariableVector2(Vector2 value) : base(value) { }

        /// <inheritdoc />
        public NetworkVariableVector2(NetworkVariableSettings settings, Vector2 value) : base(settings, value) { }
    }

    /// <summary>
    /// A NetworkVariable that holds vector3s and support serialization
    /// </summary>
    [Serializable]
    public class NetworkVariableVector3 : NetworkVariable<Vector3>
    {
        /// <inheritdoc />
        public NetworkVariableVector3() { }

        /// <inheritdoc />
        public NetworkVariableVector3(NetworkVariableSettings settings) : base(settings) { }

        /// <inheritdoc />
        public NetworkVariableVector3(Vector3 value) : base(value) { }

        /// <inheritdoc />
        public NetworkVariableVector3(NetworkVariableSettings settings, Vector3 value) : base(settings, value) { }
    }

    /// <summary>
    /// A NetworkVariable that holds vector4s and support serialization
    /// </summary>
    [Serializable]
    public class NetworkVariableVector4 : NetworkVariable<Vector4>
    {
        /// <inheritdoc />
        public NetworkVariableVector4() { }

        /// <inheritdoc />
        public NetworkVariableVector4(NetworkVariableSettings settings) : base(settings) { }

        /// <inheritdoc />
        public NetworkVariableVector4(Vector4 value) : base(value) { }

        /// <inheritdoc />
        public NetworkVariableVector4(NetworkVariableSettings settings, Vector4 value) : base(settings, value) { }
    }

    /// <summary>
    /// A NetworkVariable that holds colors and support serialization
    /// </summary>
    [Serializable]
    public class NetworkVariableColor : NetworkVariable<Color>
    {
        /// <inheritdoc />
        public NetworkVariableColor() { }

        /// <inheritdoc />
        public NetworkVariableColor(NetworkVariableSettings settings) : base(settings) { }

        /// <inheritdoc />
        public NetworkVariableColor(Color value) : base(value) { }

        /// <inheritdoc />
        public NetworkVariableColor(NetworkVariableSettings settings, Color value) : base(settings, value) { }
    }

    /// <summary>
    /// A NetworkVariable that holds color32s and support serialization
    /// </summary>
    [Serializable]
    public class NetworkVariableColor32 : NetworkVariable<Color32>
    {
        /// <inheritdoc />
        public NetworkVariableColor32() { }

        /// <inheritdoc />
        public NetworkVariableColor32(NetworkVariableSettings settings) : base(settings) { }

        /// <inheritdoc />
        public NetworkVariableColor32(Color32 value) : base(value) { }

        /// <inheritdoc />
        public NetworkVariableColor32(NetworkVariableSettings settings, Color32 value) : base(settings, value) { }
    }

    /// <summary>
    /// A NetworkVariable that holds rays and support serialization
    /// </summary>
    [Serializable]
    public class NetworkVariableRay : NetworkVariable<Ray>
    {
        /// <inheritdoc />
        public NetworkVariableRay() { }

        /// <inheritdoc />
        public NetworkVariableRay(NetworkVariableSettings settings) : base(settings) { }

        /// <inheritdoc />
        public NetworkVariableRay(Ray value) : base(value) { }

        /// <inheritdoc />
        public NetworkVariableRay(NetworkVariableSettings settings, Ray value) : base(settings, value) { }
    }

    /// <summary>
    /// A NetworkVariable that holds quaternions and support serialization
    /// </summary>
    [Serializable]
    public class NetworkVariableQuaternion : NetworkVariable<Quaternion>
    {
        /// <inheritdoc />
        public NetworkVariableQuaternion() { }

        /// <inheritdoc />
        public NetworkVariableQuaternion(NetworkVariableSettings settings) : base(settings) { }

        /// <inheritdoc />
        public NetworkVariableQuaternion(Quaternion value) : base(value) { }

        /// <inheritdoc />
        public NetworkVariableQuaternion(NetworkVariableSettings settings, Quaternion value) : base(settings, value) { }
    }
}<|MERGE_RESOLUTION|>--- conflicted
+++ resolved
@@ -19,12 +19,6 @@
         /// </summary>
         public readonly NetworkVariableSettings Settings = new NetworkVariableSettings();
 
-<<<<<<< HEAD
-        /// <inheritdoc />
-        public int LastModifiedTick { get; internal set; }
-
-=======
->>>>>>> 459c041c
         /// <summary>
         /// Delegate type for value changed event
         /// </summary>
@@ -88,11 +82,6 @@
                     return;
                 }
 
-<<<<<<< HEAD
-                LastModifiedTick = NetworkManager.Singleton.PredictedTime.Tick;
-
-=======
->>>>>>> 459c041c
                 m_IsDirty = true;
                 T previousValue = m_InternalValue;
                 m_InternalValue = value;
@@ -186,13 +175,6 @@
             return true;
         }
 
-<<<<<<< HEAD
-        public void ReadDelta(Stream stream, bool keepDirtyDelta, int remoteTick)
-        {
-            // TODO The change to the NetworkVariable should be ignored here if LastModified tick is newer then remote tick so that client authoritative writes work. But I'm afraid that this will break other stuff so I'm leaving it for now.
-            LastModifiedTick = remoteTick;
-
-=======
         /// <summary>
         /// Reads value from the reader and applies it
         /// </summary>
@@ -200,7 +182,6 @@
         /// <param name="keepDirtyDelta">Whether or not the container should keep the dirty delta, or mark the delta as consumed</param>
         public void ReadDelta(Stream stream, bool keepDirtyDelta)
         {
->>>>>>> 459c041c
             using (var reader = PooledNetworkReader.Get(stream))
             {
                 T previousValue = m_InternalValue;
@@ -222,15 +203,9 @@
         }
 
         /// <inheritdoc />
-<<<<<<< HEAD
-        public void ReadField(Stream stream, int remoteTick)
-        {
-            ReadDelta(stream, false, remoteTick);
-=======
         public void ReadField(Stream stream)
         {
             ReadDelta(stream, false);
->>>>>>> 459c041c
         }
 
         /// <inheritdoc />
