--- conflicted
+++ resolved
@@ -216,11 +216,7 @@
         }
 
         /// <inheritdoc />
-<<<<<<< HEAD
-        public void ReadField(Stream stream, int remoteTick)
-=======
         public void ReadField(Stream stream)
->>>>>>> 459c041c
         {
             using (var reader = PooledNetworkReader.Get(stream))
             {
@@ -235,11 +231,7 @@
         }
 
         /// <inheritdoc />
-<<<<<<< HEAD
-        public void ReadDelta(Stream stream, bool keepDirtyDelta, int remoteTick)
-=======
         public void ReadDelta(Stream stream, bool keepDirtyDelta)
->>>>>>> 459c041c
         {
             using (var reader = PooledNetworkReader.Get(stream))
             {
