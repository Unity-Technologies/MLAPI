--- conflicted
+++ resolved
@@ -79,10 +79,5 @@
         /// </summary>
         /// <param name="behaviour">The behaviour the container behaves to</param>
         void SetNetworkBehaviour(NetworkBehaviour behaviour);
-<<<<<<< HEAD
-
-        string Name { get; set; }
-=======
->>>>>>> 32da2f9f
     }
 }