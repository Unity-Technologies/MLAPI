#if UNITY_2020_2_OR_NEWER
using Unity.Profiling;
#endif
using UnityEngine;

namespace MLAPI.Profiling
{
    internal static class ProfilerCountersInfo
    {
#if UNITY_2020_2_OR_NEWER && ENABLE_PROFILER
        // Operations
        private static readonly ProfilerCounterValue<int> k_ConnectionsCounterValue =
            new ProfilerCounterValue<int>(ProfilerCategory.Network, ProfilerConstants.NumberOfConnections,
                ProfilerMarkerDataUnit.Count, ProfilerCounterOptions.FlushOnEndOfFrame);

        private static readonly ProfilerCounterValue<int> k_TickRateCounterValue =
            new ProfilerCounterValue<int>(ProfilerCategory.Network, ProfilerConstants.ReceiveTickRate,
                ProfilerMarkerDataUnit.Count, ProfilerCounterOptions.FlushOnEndOfFrame);

        // Messages
        private static readonly ProfilerCounterValue<int> k_NamedMessagesCounterValue =
            new ProfilerCounterValue<int>(ProfilerCategory.Network, ProfilerConstants.NumberOfNamedMessages,
                ProfilerMarkerDataUnit.Count, ProfilerCounterOptions.FlushOnEndOfFrame);

        private static readonly ProfilerCounterValue<int> k_UnnamedMessagesCounterValue =
            new ProfilerCounterValue<int>(ProfilerCategory.Network, ProfilerConstants.NumberOfUnnamedMessages,
                ProfilerMarkerDataUnit.Count, ProfilerCounterOptions.FlushOnEndOfFrame);

        private static readonly ProfilerCounterValue<int> k_BytesSentCounterValue =
            new ProfilerCounterValue<int>(ProfilerCategory.Network, ProfilerConstants.NumberBytesSent,
                ProfilerMarkerDataUnit.Count, ProfilerCounterOptions.FlushOnEndOfFrame);

        private static readonly ProfilerCounterValue<int> k_BytesReceivedCounterValue =
            new ProfilerCounterValue<int>(ProfilerCategory.Network, ProfilerConstants.NumberBytesReceived,
                ProfilerMarkerDataUnit.Count, ProfilerCounterOptions.FlushOnEndOfFrame);

        private static readonly ProfilerCounterValue<int> k_NetworkVarsCounterValue =
            new ProfilerCounterValue<int>(ProfilerCategory.Network, ProfilerConstants.NumberNetworkVarsReceived,
                ProfilerMarkerDataUnit.Count, ProfilerCounterOptions.FlushOnEndOfFrame);

        // RPCs
        private static readonly ProfilerCounterValue<int> k_RPCsSentCounterValue =
            new ProfilerCounterValue<int>(ProfilerCategory.Network, ProfilerConstants.NumberOfRPCsSent,
                ProfilerMarkerDataUnit.Count, ProfilerCounterOptions.FlushOnEndOfFrame);

        private static readonly ProfilerCounterValue<int> k_RPCsReceivedCounterValue =
            new ProfilerCounterValue<int>(ProfilerCategory.Network, ProfilerConstants.NumberOfRPCsReceived,
                ProfilerMarkerDataUnit.Count, ProfilerCounterOptions.FlushOnEndOfFrame);

        private static readonly ProfilerCounterValue<int> k_RPCBatchesSentCounterValue =
            new ProfilerCounterValue<int>(ProfilerCategory.Network, ProfilerConstants.NumberOfRPCBatchesSent,
                ProfilerMarkerDataUnit.Count, ProfilerCounterOptions.FlushOnEndOfFrame);

        private static readonly ProfilerCounterValue<int> k_RPCBatchesReceivedCounterValue =
            new ProfilerCounterValue<int>(ProfilerCategory.Network, ProfilerConstants.NumberOfRPCBatchesReceived,
                ProfilerMarkerDataUnit.Count, ProfilerCounterOptions.FlushOnEndOfFrame);

        private static readonly ProfilerCounterValue<int> k_RPCQueueProcessedCounterValue =
            new ProfilerCounterValue<int>(ProfilerCategory.Network, ProfilerConstants.NumberOfRPCQueueProcessed,
                ProfilerMarkerDataUnit.Count, ProfilerCounterOptions.FlushOnEndOfFrame);

        private static readonly ProfilerCounterValue<int> k_RPCsInQueueSizeCounterValue =
            new ProfilerCounterValue<int>(ProfilerCategory.Network, ProfilerConstants.NumberOfRPCsInQueueSize,
                ProfilerMarkerDataUnit.Count, ProfilerCounterOptions.FlushOnEndOfFrame);

        private static readonly ProfilerCounterValue<int> k_RPCsOutQueueSizeCounterValue =
            new ProfilerCounterValue<int>(ProfilerCategory.Network, ProfilerConstants.NumberOfRPCsOutQueueSize,
                ProfilerMarkerDataUnit.Count, ProfilerCounterOptions.FlushOnEndOfFrame);

        [RuntimeInitializeOnLoadMethod]
        private static void RegisterMLAPIPerformanceEvent()
        {
            NetworkManager.OnPerformanceDataEvent += OnPerformanceTickData;
        }

        private static void OnPerformanceTickData(PerformanceTickData tickData)
        {
<<<<<<< HEAD
            if(tickData != null)
            {
                //Operations
                k_ConnectionsCounterValue.Value += tickData.GetData(ProfilerConstants.NumberOfConnections);
                k_TickRateCounterValue.Value += tickData.GetData(ProfilerConstants.ReceiveTickRate);

                //Messages
                k_NamedMessagesCounterValue.Value += tickData.GetData(ProfilerConstants.NumberOfNamedMessages);
                k_UnnamedMessagesCounterValue.Value += tickData.GetData(ProfilerConstants.NumberOfUnnamedMessages);
                k_BytesSentCounterValue.Value += tickData.GetData(ProfilerConstants.NumberBytesSent);
                k_BytesReceivedCounterValue.Value += tickData.GetData(ProfilerConstants.NumberBytesReceived);
                k_NetworkVarsCounterValue.Value += tickData.GetData(ProfilerConstants.NumberNetworkVarsReceived);

                //RPCs
                k_RPCsSentCounterValue.Value += tickData.GetData(ProfilerConstants.NumberOfRPCsSent);
                k_RPCsReceivedCounterValue.Value += tickData.GetData(ProfilerConstants.NumberOfRPCsReceived);
                k_RPCBatchesSentCounterValue.Value += tickData.GetData(ProfilerConstants.NumberOfRPCBatchesSent);
                k_RPCBatchesReceivedCounterValue.Value += tickData.GetData(ProfilerConstants.NumberOfRPCBatchesReceived);
                k_RPCBatchesReceivedCounterValue.Value += tickData.GetData(ProfilerConstants.NumberOfRPCBatchesReceived);
                k_RPCQueueProcessedCounterValue.Value += tickData.GetData(ProfilerConstants.NumberOfRPCQueueProcessed);
                k_RPCsInQueueSizeCounterValue.Value += tickData.GetData(ProfilerConstants.NumberOfRPCsInQueueSize);
                k_RPCsOutQueueSizeCounterValue.Value += tickData.GetData(ProfilerConstants.NumberOfRPCsOutQueueSize);
            }
=======
            // Operations
            k_ConnectionsCounterValue.Value = tickData.GetData(ProfilerConstants.NumberOfConnections);
            k_TickRateCounterValue.Value = tickData.GetData(ProfilerConstants.ReceiveTickRate);

            // Messages
            k_NamedMessagesCounterValue.Value = tickData.GetData(ProfilerConstants.NumberOfNamedMessages);
            k_UnnamedMessagesCounterValue.Value = tickData.GetData(ProfilerConstants.NumberOfUnnamedMessages);
            k_BytesSentCounterValue.Value = tickData.GetData(ProfilerConstants.NumberBytesSent);
            k_BytesReceivedCounterValue.Value = tickData.GetData(ProfilerConstants.NumberBytesReceived);
            k_NetworkVarsCounterValue.Value = tickData.GetData(ProfilerConstants.NumberNetworkVarsReceived);

            // RPCs
            k_RPCsSentCounterValue.Value = tickData.GetData(ProfilerConstants.NumberOfRPCsSent);
            k_RPCsReceivedCounterValue.Value = tickData.GetData(ProfilerConstants.NumberOfRPCsReceived);
            k_RPCBatchesSentCounterValue.Value = tickData.GetData(ProfilerConstants.NumberOfRPCBatchesSent);
            k_RPCBatchesReceivedCounterValue.Value = tickData.GetData(ProfilerConstants.NumberOfRPCBatchesReceived);
            k_RPCBatchesReceivedCounterValue.Value = tickData.GetData(ProfilerConstants.NumberOfRPCBatchesReceived);
            k_RPCQueueProcessedCounterValue.Value = tickData.GetData(ProfilerConstants.NumberOfRPCQueueProcessed);
            k_RPCsInQueueSizeCounterValue.Value = tickData.GetData(ProfilerConstants.NumberOfRPCsInQueueSize);
            k_RPCsOutQueueSizeCounterValue.Value = tickData.GetData(ProfilerConstants.NumberOfRPCsOutQueueSize);
>>>>>>> 7fd6e10d
        }
#endif
    }
}<|MERGE_RESOLUTION|>--- conflicted
+++ resolved
@@ -75,31 +75,6 @@
 
         private static void OnPerformanceTickData(PerformanceTickData tickData)
         {
-<<<<<<< HEAD
-            if(tickData != null)
-            {
-                //Operations
-                k_ConnectionsCounterValue.Value += tickData.GetData(ProfilerConstants.NumberOfConnections);
-                k_TickRateCounterValue.Value += tickData.GetData(ProfilerConstants.ReceiveTickRate);
-
-                //Messages
-                k_NamedMessagesCounterValue.Value += tickData.GetData(ProfilerConstants.NumberOfNamedMessages);
-                k_UnnamedMessagesCounterValue.Value += tickData.GetData(ProfilerConstants.NumberOfUnnamedMessages);
-                k_BytesSentCounterValue.Value += tickData.GetData(ProfilerConstants.NumberBytesSent);
-                k_BytesReceivedCounterValue.Value += tickData.GetData(ProfilerConstants.NumberBytesReceived);
-                k_NetworkVarsCounterValue.Value += tickData.GetData(ProfilerConstants.NumberNetworkVarsReceived);
-
-                //RPCs
-                k_RPCsSentCounterValue.Value += tickData.GetData(ProfilerConstants.NumberOfRPCsSent);
-                k_RPCsReceivedCounterValue.Value += tickData.GetData(ProfilerConstants.NumberOfRPCsReceived);
-                k_RPCBatchesSentCounterValue.Value += tickData.GetData(ProfilerConstants.NumberOfRPCBatchesSent);
-                k_RPCBatchesReceivedCounterValue.Value += tickData.GetData(ProfilerConstants.NumberOfRPCBatchesReceived);
-                k_RPCBatchesReceivedCounterValue.Value += tickData.GetData(ProfilerConstants.NumberOfRPCBatchesReceived);
-                k_RPCQueueProcessedCounterValue.Value += tickData.GetData(ProfilerConstants.NumberOfRPCQueueProcessed);
-                k_RPCsInQueueSizeCounterValue.Value += tickData.GetData(ProfilerConstants.NumberOfRPCsInQueueSize);
-                k_RPCsOutQueueSizeCounterValue.Value += tickData.GetData(ProfilerConstants.NumberOfRPCsOutQueueSize);
-            }
-=======
             // Operations
             k_ConnectionsCounterValue.Value = tickData.GetData(ProfilerConstants.NumberOfConnections);
             k_TickRateCounterValue.Value = tickData.GetData(ProfilerConstants.ReceiveTickRate);
@@ -120,7 +95,6 @@
             k_RPCQueueProcessedCounterValue.Value = tickData.GetData(ProfilerConstants.NumberOfRPCQueueProcessed);
             k_RPCsInQueueSizeCounterValue.Value = tickData.GetData(ProfilerConstants.NumberOfRPCsInQueueSize);
             k_RPCsOutQueueSizeCounterValue.Value = tickData.GetData(ProfilerConstants.NumberOfRPCsOutQueueSize);
->>>>>>> 7fd6e10d
         }
 #endif
     }
