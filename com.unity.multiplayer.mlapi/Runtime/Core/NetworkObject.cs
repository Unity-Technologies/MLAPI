using System;
using System.Collections.Generic;
using System.IO;
using System.Runtime.CompilerServices;
using MLAPI.Configuration;
using MLAPI.Exceptions;
using MLAPI.Hashing;
using MLAPI.Logging;
using MLAPI.Serialization.Pooled;
using MLAPI.Transports;
using MLAPI.Serialization;
using UnityEngine;

namespace MLAPI
{
    /// <summary>
    /// A component used to identify that a GameObject in the network
    /// </summary>
    [AddComponentMenu("MLAPI/NetworkObject", -99)]
    [DisallowMultipleComponent]
    public sealed class NetworkObject : MonoBehaviour
    {
        [HideInInspector]
        [SerializeField]
        internal uint GlobalObjectIdHash;

#if UNITY_EDITOR
        // HEAD: DO NOT USE! TEST ONLY TEMP IMPL, WILL BE REMOVED
        internal uint TempGlobalObjectIdHashOverride = 0;
        // TAIL: DO NOT USE! TEST ONLY TEMP IMPL, WILL BE REMOVED

        private void OnValidate()
        {
            GenerateGlobalObjectIdHash();
        }

        internal void GenerateGlobalObjectIdHash()
        {
            // HEAD: DO NOT USE! TEST ONLY TEMP IMPL, WILL BE REMOVED
            if (TempGlobalObjectIdHashOverride != 0)
            {
                GlobalObjectIdHash = TempGlobalObjectIdHashOverride;
                return;
            }
            // TAIL: DO NOT USE! TEST ONLY TEMP IMPL, WILL BE REMOVED

            // do NOT regenerate GlobalObjectIdHash for NetworkPrefabs while Editor is in PlayMode
            if (UnityEditor.EditorApplication.isPlaying && !string.IsNullOrEmpty(gameObject.scene.name))
            {
                return;
            }

            // do NOT regenerate GlobalObjectIdHash if Editor is transitining into or out of PlayMode
            if (!UnityEditor.EditorApplication.isPlaying && UnityEditor.EditorApplication.isPlayingOrWillChangePlaymode)
            {
                return;
            }

            var globalObjectIdString = UnityEditor.GlobalObjectId.GetGlobalObjectIdSlow(this).ToString();
            GlobalObjectIdHash = XXHash.Hash32(globalObjectIdString);
        }
#endif

        /// <summary>
        /// Gets the NetworkManager that owns this NetworkObject instance
        /// </summary>
        public NetworkManager NetworkManager => NetworkManagerOwner != null ? NetworkManagerOwner : NetworkManager.Singleton;

        /// <summary>
        /// The NetworkManager that owns this NetworkObject.
        /// This property controls where this NetworkObject belongs.
        /// This property is null by default currently, which means that the above NetworkManager getter will return the Singleton.
        /// In the future this is the path where alternative NetworkManagers should be injected for running multi NetworkManagers
        /// </summary>
        internal NetworkManager NetworkManagerOwner;

        /// <summary>
        /// Gets the unique Id of this object that is synced across the network
        /// </summary>
        public ulong NetworkObjectId { get; internal set; }

        /// <summary>
        /// Gets the ClientId of the owner of this NetworkObject
        /// </summary>
        public ulong OwnerClientId
        {
            get
            {
                if (OwnerClientIdInternal == null)
                {
                    return NetworkManager != null ? NetworkManager.ServerClientId : 0;
                }
                else
                {
                    return OwnerClientIdInternal.Value;
                }
            }
            internal set
            {
                if (NetworkManager != null && value == NetworkManager.ServerClientId)
                {
                    OwnerClientIdInternal = null;
                }
                else
                {
                    OwnerClientIdInternal = value;
                }
            }
        }

        internal ulong? OwnerClientIdInternal = null;

        /// <summary>
        /// If true, the object will always be replicated as root on clients and the parent will be ignored.
        /// </summary>
        public bool AlwaysReplicateAsRoot;

        /// <summary>
        /// Gets if this object is a player object
        /// </summary>
        public bool IsPlayerObject { get; internal set; }

        /// <summary>
        /// Gets if the object is the the personal clients player object
        /// </summary>
        public bool IsLocalPlayer => NetworkManager != null && IsPlayerObject && OwnerClientId == NetworkManager.LocalClientId;

        /// <summary>
        /// Gets if the object is owned by the local player or if the object is the local player object
        /// </summary>
        public bool IsOwner => NetworkManager != null && OwnerClientId == NetworkManager.LocalClientId;

        /// <summary>
        /// Gets Whether or not the object is owned by anyone
        /// </summary>
        public bool IsOwnedByServer => NetworkManager != null && OwnerClientId == NetworkManager.ServerClientId;

        /// <summary>
        /// Gets if the object has yet been spawned across the network
        /// </summary>
        public bool IsSpawned { get; internal set; }

        /// <summary>
        /// Gets if the object is a SceneObject, null if it's not yet spawned but is a scene object.
        /// </summary>
        public bool? IsSceneObject { get; internal set; }

        /// <summary>
        /// Gets whether or not the object should be automatically removed when the scene is unloaded.
        /// </summary>
        public bool DestroyWithScene { get; internal set; }

        /// <summary>
        /// Delegate type for checking visibility
        /// </summary>
        /// <param name="clientId">The clientId to check visibility for</param>
        public delegate bool VisibilityDelegate(ulong clientId);

        /// <summary>
        /// Delegate invoked when the MLAPI needs to know if the object should be visible to a client, if null it will assume true
        /// </summary>
        public VisibilityDelegate CheckObjectVisibility = null;

        /// <summary>
        /// Delegate type for checking spawn options
        /// </summary>
        /// <param name="clientId">The clientId to check spawn options for</param>
        public delegate bool SpawnDelegate(ulong clientId);

        /// <summary>
        /// Delegate invoked when the MLAPI needs to know if it should include the transform when spawning the object, if null it will assume true
        /// </summary>
        public SpawnDelegate IncludeTransformWhenSpawning = null;

        /// <summary>
        /// Whether or not to destroy this object if it's owner is destroyed.
        /// If false, the objects ownership will be given to the server.
        /// </summary>
        public bool DontDestroyWithOwner;

        internal readonly HashSet<ulong> Observers = new HashSet<ulong>();

        /// <summary>
        /// Returns Observers enumerator
        /// </summary>
        /// <returns>Observers enumerator</returns>
        public HashSet<ulong>.Enumerator GetObservers()
        {
            if (!IsSpawned)
            {
                throw new SpawnStateException("Object is not spawned");
            }

            return Observers.GetEnumerator();
        }

        /// <summary>
        /// Whether or not this object is visible to a specific client
        /// </summary>
        /// <param name="clientId">The clientId of the client</param>
        /// <returns>True if the client knows about the object</returns>
        public bool IsNetworkVisibleTo(ulong clientId)
        {
            if (!IsSpawned)
            {
                throw new SpawnStateException("Object is not spawned");
            }

            return Observers.Contains(clientId);
        }

        /// <summary>
        /// Shows a previously hidden object to a client
        /// </summary>
        /// <param name="clientId">The client to show the object to</param>
        /// <param name="payload">An optional payload to send as part of the spawn</param>
        public void NetworkShow(ulong clientId, Stream payload = null)
        {
            if (!IsSpawned)
            {
                throw new SpawnStateException("Object is not spawned");
            }

            if (!NetworkManager.IsServer)
            {
                throw new NotServerException("Only server can change visibility");
            }

            if (Observers.Contains(clientId))
            {
                throw new VisibilityChangeException("The object is already visible");
            }

            // Send spawn call
            Observers.Add(clientId);

            NetworkManager.SpawnManager.SendSpawnCallForObject(clientId, this, payload);
        }

        /// <summary>
        /// Shows a list of previously hidden objects to a client
        /// </summary>
        /// <param name="networkObjects">The objects to show</param>
        /// <param name="clientId">The client to show the objects to</param>
        /// <param name="payload">An optional payload to send as part of the spawns</param>
        public static void NetworkShow(List<NetworkObject> networkObjects, ulong clientId, Stream payload = null)
        {
            if (networkObjects == null || networkObjects.Count == 0)
            {
                throw new ArgumentNullException("At least one " + nameof(NetworkObject) + " has to be provided");
            }

            NetworkManager networkManager = networkObjects[0].NetworkManager;

            if (!networkManager.IsServer)
            {
                throw new NotServerException("Only server can change visibility");
            }


            // Do the safety loop first to prevent putting the MLAPI in an invalid state.
            for (int i = 0; i < networkObjects.Count; i++)
            {
                if (!networkObjects[i].IsSpawned)
                {
                    throw new SpawnStateException("Object is not spawned");
                }

                if (networkObjects[i].Observers.Contains(clientId))
                {
                    throw new VisibilityChangeException($"{nameof(NetworkObject)} with NetworkId: {networkObjects[i].NetworkObjectId} is already visible");
                }

                if (networkObjects[i].NetworkManager != networkManager)
                {
                    throw new ArgumentNullException("All " + nameof(NetworkObject) + "s must belong to the same " + nameof(NetworkManager));
                }
            }

            using (var buffer = PooledNetworkBuffer.Get())
            using (var writer = PooledNetworkWriter.Get(buffer))
            {
                writer.WriteUInt16Packed((ushort)networkObjects.Count);

                for (int i = 0; i < networkObjects.Count; i++)
                {
                    // Send spawn call
                    networkObjects[i].Observers.Add(clientId);

                    networkManager.SpawnManager.WriteSpawnCallForObject(buffer, clientId, networkObjects[i], payload);
                }

                networkManager.MessageSender.Send(clientId, NetworkConstants.ADD_OBJECTS, NetworkChannel.Internal, buffer);
            }
        }

        /// <summary>
        /// Hides a object from a specific client
        /// </summary>
        /// <param name="clientId">The client to hide the object for</param>
        public void NetworkHide(ulong clientId)
        {
            if (!IsSpawned)
            {
                throw new SpawnStateException("Object is not spawned");
            }

            if (!NetworkManager.IsServer)
            {
                throw new NotServerException("Only server can change visibility");
            }

            if (!Observers.Contains(clientId))
            {
                throw new VisibilityChangeException("The object is already hidden");
            }

            if (clientId == NetworkManager.ServerClientId)
            {
                throw new VisibilityChangeException("Cannot hide an object from the server");
            }


            // Send destroy call
            Observers.Remove(clientId);

            using (var buffer = PooledNetworkBuffer.Get())
            using (var writer = PooledNetworkWriter.Get(buffer))
            {
                writer.WriteUInt64Packed(NetworkObjectId);

                NetworkManager.MessageSender.Send(clientId, NetworkConstants.DESTROY_OBJECT, NetworkChannel.Internal, buffer);
            }
        }

        /// <summary>
        /// Hides a list of objects from a client
        /// </summary>
        /// <param name="networkObjects">The objects to hide</param>
        /// <param name="clientId">The client to hide the objects from</param>
        public static void NetworkHide(List<NetworkObject> networkObjects, ulong clientId)
        {
            if (networkObjects == null || networkObjects.Count == 0)
            {
                throw new ArgumentNullException("At least one " + nameof(NetworkObject) + " has to be provided");
            }

            NetworkManager networkManager = networkObjects[0].NetworkManager;

            if (!networkManager.IsServer)
            {
                throw new NotServerException("Only server can change visibility");
            }

            if (clientId == networkManager.ServerClientId)
            {
                throw new VisibilityChangeException("Cannot hide an object from the server");
            }

            // Do the safety loop first to prevent putting the MLAPI in an invalid state.
            for (int i = 0; i < networkObjects.Count; i++)
            {
                if (!networkObjects[i].IsSpawned)
                {
                    throw new SpawnStateException("Object is not spawned");
                }

                if (!networkObjects[i].Observers.Contains(clientId))
                {
                    throw new VisibilityChangeException($"{nameof(NetworkObject)} with {nameof(NetworkObjectId)}: {networkObjects[i].NetworkObjectId} is already hidden");
                }

                if (networkObjects[i].NetworkManager != networkManager)
                {
                    throw new ArgumentNullException("All " + nameof(NetworkObject) + "s must belong to the same " + nameof(NetworkManager));
                }
            }

            using (var buffer = PooledNetworkBuffer.Get())
            using (var writer = PooledNetworkWriter.Get(buffer))
            {
                writer.WriteUInt16Packed((ushort)networkObjects.Count);

                for (int i = 0; i < networkObjects.Count; i++)
                {
                    // Send destroy call
                    networkObjects[i].Observers.Remove(clientId);

                    writer.WriteUInt64Packed(networkObjects[i].NetworkObjectId);
                }

                networkManager.MessageSender.Send(clientId, NetworkConstants.DESTROY_OBJECTS, NetworkChannel.Internal, buffer);
            }
        }

        private void OnDestroy()
        {
            if (NetworkManager != null && NetworkManager.SpawnManager != null && NetworkManager.SpawnManager.SpawnedObjects.ContainsKey(NetworkObjectId))
            {
                NetworkManager.SpawnManager.OnDestroyObject(NetworkObjectId, false);
            }
        }

        [MethodImpl(MethodImplOptions.AggressiveInlining)]
        private void SpawnInternal(Stream spawnPayload, bool destroyWithScene, ulong? ownerClientId, bool playerObject)
        {
            if (!NetworkManager.IsListening)
            {
                throw new NotListeningException($"{nameof(NetworkManager)} isn't listening, start a server or host before spawning objects.");
            }

            if (!NetworkManager.IsServer)
            {
                throw new NotServerException($"Only server can spawn {nameof(NetworkObject)}s");
            }

            if (spawnPayload != null)
            {
                spawnPayload.Position = 0;
            }

            NetworkManager.SpawnManager.SpawnNetworkObjectLocally(this, NetworkManager.SpawnManager.GetNetworkObjectId(), false, playerObject, ownerClientId, spawnPayload, spawnPayload != null, spawnPayload == null ? 0 : (int)spawnPayload.Length, false, destroyWithScene);

            for (int i = 0; i < NetworkManager.ConnectedClientsList.Count; i++)
            {
                if (Observers.Contains(NetworkManager.ConnectedClientsList[i].ClientId))
                {
                    NetworkManager.SpawnManager.SendSpawnCallForObject(NetworkManager.ConnectedClientsList[i].ClientId, this, spawnPayload);
                }
            }
        }

        /// <summary>
        /// Spawns this GameObject across the network. Can only be called from the Server
        /// </summary>
        /// <param name="spawnPayload">The writer containing the spawn payload</param>
        /// <param name="destroyWithScene">Should the object be destroyd when the scene is changed</param>
        public void Spawn(Stream spawnPayload = null, bool destroyWithScene = false)
        {
            SpawnInternal(spawnPayload, destroyWithScene, null, false);
        }

        /// <summary>
        /// Spawns an object across the network with a given owner. Can only be called from server
        /// </summary>
        /// <param name="clientId">The clientId to own the object</param>
        /// <param name="spawnPayload">The writer containing the spawn payload</param>
        /// <param name="destroyWithScene">Should the object be destroyd when the scene is changed</param>
        public void SpawnWithOwnership(ulong clientId, Stream spawnPayload = null, bool destroyWithScene = false)
        {
            SpawnInternal(spawnPayload, destroyWithScene, clientId, false);
        }

        /// <summary>
        /// Spawns an object across the network and makes it the player object for the given client
        /// </summary>
        /// <param name="clientId">The clientId whos player object this is</param>
        /// <param name="spawnPayload">The writer containing the spawn payload</param>
        /// <param name="destroyWithScene">Should the object be destroyd when the scene is changed</param>
        public void SpawnAsPlayerObject(ulong clientId, Stream spawnPayload = null, bool destroyWithScene = false)
        {
            SpawnInternal(spawnPayload, destroyWithScene, clientId, true);
        }

        /// <summary>
        /// Despawns this GameObject and destroys it for other clients. This should be used if the object should be kept on the server
        /// </summary>
        public void Despawn(bool destroy = false)
        {
            NetworkManager.SpawnManager.DespawnObject(this, destroy);
        }


        /// <summary>
        /// Removes all ownership of an object from any client. Can only be called from server
        /// </summary>
        public void RemoveOwnership()
        {
            NetworkManager.SpawnManager.RemoveOwnership(this);
        }

        /// <summary>
        /// Changes the owner of the object. Can only be called from server
        /// </summary>
        /// <param name="newOwnerClientId">The new owner clientId</param>
        public void ChangeOwnership(ulong newOwnerClientId)
        {
            NetworkManager.SpawnManager.ChangeOwnership(this, newOwnerClientId);
        }

        internal void InvokeBehaviourOnLostOwnership()
        {
            for (int i = 0; i < ChildNetworkBehaviours.Count; i++)
            {
                ChildNetworkBehaviours[i].OnLostOwnership();
            }
        }

        internal void InvokeBehaviourOnGainedOwnership()
        {
            for (int i = 0; i < ChildNetworkBehaviours.Count; i++)
            {
                ChildNetworkBehaviours[i].OnGainedOwnership();
            }
        }

        internal void ResetNetworkStartInvoked()
        {
            if (ChildNetworkBehaviours != null)
            {
                for (int i = 0; i < ChildNetworkBehaviours.Count; i++)
                {
                    ChildNetworkBehaviours[i].NetworkStartInvoked = false;
                }
            }
        }

        internal void InvokeBehaviourNetworkSpawn(Stream stream)
        {
            for (int i = 0; i < ChildNetworkBehaviours.Count; i++)
            {
                //We check if we are it's NetworkObject owner incase a NetworkObject exists as a child of our NetworkObject
                if (!ChildNetworkBehaviours[i].NetworkStartInvoked)
                {
                    if (!ChildNetworkBehaviours[i].InternalNetworkStartInvoked)
                    {
                        ChildNetworkBehaviours[i].InternalNetworkStart();
                        ChildNetworkBehaviours[i].InternalNetworkStartInvoked = true;
                    }

                    ChildNetworkBehaviours[i].NetworkStart(stream);
                    ChildNetworkBehaviours[i].NetworkStartInvoked = true;
                }
            }
        }

        private List<NetworkBehaviour> m_ChildNetworkBehaviours;

        internal List<NetworkBehaviour> ChildNetworkBehaviours
        {
            get
            {
                if (m_ChildNetworkBehaviours != null)
                {
                    return m_ChildNetworkBehaviours;
                }

                m_ChildNetworkBehaviours = new List<NetworkBehaviour>();
                var networkBehaviours = GetComponentsInChildren<NetworkBehaviour>(true);
                for (int i = 0; i < networkBehaviours.Length; i++)
                {
                    if (networkBehaviours[i].NetworkObject == this)
                    {
                        m_ChildNetworkBehaviours.Add(networkBehaviours[i]);
                    }
                }

                return m_ChildNetworkBehaviours;
            }
        }

        internal void WriteNetworkVariableData(Stream stream, ulong clientId)
        {
            for (int i = 0; i < ChildNetworkBehaviours.Count; i++)
            {
                ChildNetworkBehaviours[i].InitializeVariables();
                NetworkBehaviour.WriteNetworkVariableData(ChildNetworkBehaviours[i].NetworkVariableFields, stream, clientId, NetworkManager);
            }
        }

        internal void SetNetworkVariableData(Stream stream)
        {
            for (int i = 0; i < ChildNetworkBehaviours.Count; i++)
            {
                ChildNetworkBehaviours[i].InitializeVariables();
                NetworkBehaviour.SetNetworkVariableData(ChildNetworkBehaviours[i].NetworkVariableFields, stream, NetworkManager);
            }
        }

        internal ushort GetNetworkBehaviourOrderIndex(NetworkBehaviour instance)
        {
            for (ushort i = 0; i < ChildNetworkBehaviours.Count; i++)
            {
                if (ChildNetworkBehaviours[i] == instance)
                {
                    return i;
                }
            }

            return 0;
        }

        internal NetworkBehaviour GetNetworkBehaviourAtOrderIndex(ushort index)
        {
            if (index >= ChildNetworkBehaviours.Count)
            {
                if (NetworkLog.CurrentLogLevel <= LogLevel.Error)
                {
                    NetworkLog.LogError($"Behaviour index was out of bounds. Did you mess up the order of your {nameof(NetworkBehaviour)}s?");
                }

                return null;
            }

            return ChildNetworkBehaviours[index];
        }

        /// <summary>
        /// Used to serialize a NetworkObjects during scene synchronization that occurs
        /// upon a client being approved or a scene transition.
        /// </summary>
        /// <param name="writer">writer into the outbound stream</param>
        /// <param name="targetClientId">clientid we are targeting</param>
        internal void SerializeSceneObject(NetworkWriter writer, ulong targetClientId)
        {
            writer.WriteBool(IsPlayerObject);
            writer.WriteUInt64Packed(NetworkObjectId);
            writer.WriteUInt64Packed(OwnerClientId);

            NetworkObject parentNetworkObject = null;

            if (!AlwaysReplicateAsRoot && transform.parent != null)
            {
                parentNetworkObject = transform.parent.GetComponent<NetworkObject>();
            }

            if (parentNetworkObject == null)
            {
                // We don't have a parent
                writer.WriteBool(false);
            }
            else
            {
                // We do have a parent
                writer.WriteBool(true);
                // Write the parent's NetworkObjectId to be used for linking back to the child
                writer.WriteUInt64Packed(parentNetworkObject.NetworkObjectId);
            }

            // Write if we are a scene object or not
            writer.WriteBool(IsSceneObject ?? true);

            // Write the hash for this NetworkObject
            writer.WriteUInt32Packed(GlobalObjectIdHash);

            if (IncludeTransformWhenSpawning == null || IncludeTransformWhenSpawning(OwnerClientId))
            {
                // Set the position and rotation data marker to true (i.e. flag to know, when reading from the stream, that position and rotation data follows).
                writer.WriteBool(true);

                // Write position
                writer.WriteSinglePacked(transform.position.x);
                writer.WriteSinglePacked(transform.position.y);
                writer.WriteSinglePacked(transform.position.z);

                // Write rotation
                writer.WriteSinglePacked(transform.rotation.eulerAngles.x);
                writer.WriteSinglePacked(transform.rotation.eulerAngles.y);
                writer.WriteSinglePacked(transform.rotation.eulerAngles.z);
            }
            else
            {
                // Set the position and rotation data marker to false (i.e. flag to know, when reading from the stream, that position and rotation data *was not included*)
                writer.WriteBool(false);
            }

            // Write whether we are including network variable data
            writer.WriteBool(NetworkManager.NetworkConfig.EnableNetworkVariable);

            //If we are including NetworkVariable data
            if (NetworkManager.NetworkConfig.EnableNetworkVariable)
            {
                var buffer = writer.GetStream() as NetworkBuffer;

                // Write placeholder size, NOT as a packed value, initially as zero (i.e. we do not know how much NetworkVariable data will be written yet)
                writer.WriteUInt32(0);

                // Mark our current position before we potentially write any NetworkVariable data
                var positionBeforeNetworkVariableData = buffer.Position;

                // Write network variable data
                WriteNetworkVariableData(buffer, targetClientId);

                // If our current buffer position is greater than our positionBeforeNetworkVariableData then we wrote NetworkVariable data
                // Part 1: This will include the total NetworkVariable data size, if there was NetworkVariable data written, to the stream
<<<<<<< HEAD
                // in order to be able to skip past this entry on the deserialization side in the event this NetworkObject fails to be
                // constructed (See Part 2 below in the DeserializeSceneObject method) 
=======
                // in order to be able to skip past this entry on the de-serialization side in the event this NetworkObject fails to be
                // constructed (See Part 2 below in the DeserializeSceneObject method)
>>>>>>> a8f16aa7
                if (buffer.Position > positionBeforeNetworkVariableData)
                {
                    // Store our current stream buffer position
                    var endOfNetworkVariableData = buffer.Position;

                    // Calculate the total NetworkVariable data size written
                    var networkVariableDataSize = endOfNetworkVariableData - positionBeforeNetworkVariableData;

                    // Move the stream position back to just before we wrote our size (we include the unpacked UInt32 data size placeholder)
                    buffer.Position = positionBeforeNetworkVariableData - sizeof(uint);

                    // Now write the actual data size written into our unpacked UInt32 placeholder position
                    writer.WriteUInt32((uint)(networkVariableDataSize));

                    // Finally, revert the buffer position back to the end of the network variable data written
                    buffer.Position = endOfNetworkVariableData;
                }
            }
        }

        /// <summary>
        /// Used to deserialize a serialized scene object which occurs
        /// when the client is approved or during a scene transition
        /// </summary>
        /// <param name="objectStream">inbound stream</param>
        /// <param name="reader">reader for the stream</param>
        /// <param name="networkManager">NetworkManager instance</param>
        /// <returns>optional to use NetworkObject deserialized</returns>
        internal static NetworkObject DeserializeSceneObject(NetworkBuffer objectStream, NetworkReader reader, NetworkManager networkManager)
        {
            var isPlayerObject = reader.ReadBool();
            var networkId = reader.ReadUInt64Packed();
            var ownerClientId = reader.ReadUInt64Packed();
            var hasParent = reader.ReadBool();
            ulong? parentNetworkId = null;

            if (hasParent)
            {
                parentNetworkId = reader.ReadUInt32Packed();
            }

            var isSceneObject = reader.ReadBool();

            var prefabHash = reader.ReadUInt32Packed();
            Vector3? position = null;
            Quaternion? rotation = null;

            // Check to see if we have position and rotation values that follows
            if (reader.ReadBool())
            {
                position = new Vector3(reader.ReadSinglePacked(), reader.ReadSinglePacked(), reader.ReadSinglePacked());
                rotation = Quaternion.Euler(reader.ReadSinglePacked(), reader.ReadSinglePacked(), reader.ReadSinglePacked());
            }

            //Attempt to create a local NetworkObject
            var networkObject = networkManager.SpawnManager.CreateLocalNetworkObject(isSceneObject, prefabHash, ownerClientId, parentNetworkId, position, rotation);

            // Determine if this NetworkObject has NetworkVariable data to read
            var networkVariableDataIsIncluded = reader.ReadBool();

            if (networkVariableDataIsIncluded)
            {
                // (See Part 1 above in the NetworkObject.SerializeSceneObject method to better understand this)
                // Part 2: This makes sure that if one NetworkObject fails to construct (for whatever reason) then we can "skip past"
                // that specific NetworkObject but continue processing any remaining serialized NetworkObjects as opposed to just
                // throwing an exception and skipping the remaining (if any) NetworkObjects.  This will prevent one misconfigured
                // issue (or more) from breaking the entire loading process.
                var networkVariableDataSize = reader.ReadUInt32();
                if (networkObject == null)
                {
                    // Log the error that the NetworkObject failed to construct
                    Debug.LogError($"Failed to spawn {nameof(NetworkObject)} for Hash {prefabHash}.");

                    // If we failed to load this NetworkObject, then skip past the network variable data
                    objectStream.Position += networkVariableDataSize;

                    // We have nothing left to do here.
                    return null;
                }
            }

            // Spawn the NetworkObject
            networkManager.SpawnManager.SpawnNetworkObjectLocally(networkObject, networkId, isSceneObject, isPlayerObject, ownerClientId, objectStream, false, 0, true, false);

            var bufferQueue = networkManager.BufferManager.ConsumeBuffersForNetworkId(networkId);

            // Apply buffered messages
            if (bufferQueue != null)
            {
                while (bufferQueue.Count > 0)
                {
                    Messaging.Buffering.BufferManager.BufferedMessage message = bufferQueue.Dequeue();
                    networkManager.HandleIncomingData(message.SenderClientId, message.NetworkChannel, new ArraySegment<byte>(message.NetworkBuffer.GetBuffer(), (int)message.NetworkBuffer.Position, (int)message.NetworkBuffer.Length), message.ReceiveTime, false);
                    Messaging.Buffering.BufferManager.RecycleConsumedBufferedMessage(message);
                }
            }

            return networkObject;
        }
    }
}<|MERGE_RESOLUTION|>--- conflicted
+++ resolved
@@ -683,13 +683,8 @@
 
                 // If our current buffer position is greater than our positionBeforeNetworkVariableData then we wrote NetworkVariable data
                 // Part 1: This will include the total NetworkVariable data size, if there was NetworkVariable data written, to the stream
-<<<<<<< HEAD
                 // in order to be able to skip past this entry on the deserialization side in the event this NetworkObject fails to be
                 // constructed (See Part 2 below in the DeserializeSceneObject method) 
-=======
-                // in order to be able to skip past this entry on the de-serialization side in the event this NetworkObject fails to be
-                // constructed (See Part 2 below in the DeserializeSceneObject method)
->>>>>>> a8f16aa7
                 if (buffer.Position > positionBeforeNetworkVariableData)
                 {
                     // Store our current stream buffer position
