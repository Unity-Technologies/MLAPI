--- conflicted
+++ resolved
@@ -241,11 +241,7 @@
 
                 if (networkObjects[i].NetworkManager != networkManager)
                 {
-<<<<<<< HEAD
-                    throw new ArgumentException("All NetworkObjects has to belong to the same " + nameof(NetworkManager));
-=======
                     throw new ArgumentNullException("All " + nameof(NetworkObject) + "s must belong to the same " + nameof(NetworkManager));
->>>>>>> 4beabfea
                 }
             }
 
@@ -344,11 +340,7 @@
 
                 if (networkObjects[i].NetworkManager != networkManager)
                 {
-<<<<<<< HEAD
-                    throw new ArgumentException("All NetworkObjects has to belong to the same " + nameof(NetworkManager));
-=======
                     throw new ArgumentNullException("All " + nameof(NetworkObject) + "s must belong to the same " + nameof(NetworkManager));
->>>>>>> 4beabfea
                 }
             }
 
