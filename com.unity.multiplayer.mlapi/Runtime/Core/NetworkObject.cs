--- conflicted
+++ resolved
@@ -514,7 +514,6 @@
             }
         }
 
-<<<<<<< HEAD
         internal void InvokeBehaviourOnNetworkObjectParentChanged(NetworkObject parentNetworkObject)
         {
             for (int i = 0; i < ChildNetworkBehaviours.Count; i++)
@@ -769,10 +768,7 @@
             }
         }
 
-        internal void ResetNetworkStartInvoked()
-=======
         internal void InvokeBehaviourNetworkSpawn(Stream stream)
->>>>>>> 32da2f9f
         {
             for (int i = 0; i < ChildNetworkBehaviours.Count; i++)
             {
