--- conflicted
+++ resolved
@@ -25,22 +25,13 @@
 
 #if UNITY_EDITOR
         private void OnValidate()
-<<<<<<< HEAD
-        {           
-            if(UnityEditor.EditorApplication.isPlaying && !string.IsNullOrEmpty(gameObject.scene.name))
+        {
+            if (UnityEditor.EditorApplication.isPlaying && !string.IsNullOrEmpty(gameObject.scene.name))
             {
                 return;
             }
-            if (UnityEditor.EditorApplication.isPlayingOrWillChangePlaymode && !UnityEditor.EditorApplication.isPlaying)
-=======
-        {
-            if (UnityEditor.EditorApplication.isPlaying && !string.IsNullOrEmpty(gameObject.scene.name))
-            {
-                return;
-            }
 
             if (!UnityEditor.EditorApplication.isPlaying && UnityEditor.EditorApplication.isPlayingOrWillChangePlaymode)
->>>>>>> d42446c2
             {
                 return;
             }
