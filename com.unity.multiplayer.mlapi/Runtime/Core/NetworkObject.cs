using System;
using System.Collections.Generic;
using System.IO;
using System.Runtime.CompilerServices;
using MLAPI.Configuration;
using MLAPI.Exceptions;
using MLAPI.Hashing;
using MLAPI.Logging;
using MLAPI.Serialization.Pooled;
using MLAPI.Transports;
using UnityEngine;

namespace MLAPI
{
    /// <summary>
    /// A component used to identify that a GameObject in the network
    /// </summary>
    [AddComponentMenu("MLAPI/NetworkObject", -99)]
    [DisallowMultipleComponent]
    public sealed class NetworkObject : MonoBehaviour
    {
        [HideInInspector]
        [SerializeField]
        internal uint GlobalObjectIdHash;

#if UNITY_EDITOR
        private void OnValidate()
        {
<<<<<<< HEAD
            if (UnityEditor.EditorApplication.isPlaying && !string.IsNullOrEmpty(gameObject.scene.name))
=======
            // do NOT regenerate GlobalObjectIdHash for NetworkPrefabs while Editor is in PlayMode
            if (UnityEditor.EditorApplication.isPlaying && !string.IsNullOrEmpty(gameObject.scene.name))
            {
                return;
            }

            // do NOT regenerate GlobalObjectIdHash if Editor is transitining into or out of PlayMode
            if (!UnityEditor.EditorApplication.isPlaying && UnityEditor.EditorApplication.isPlayingOrWillChangePlaymode)
>>>>>>> abc85557
            {
                return;
            }

            if (!UnityEditor.EditorApplication.isPlaying && UnityEditor.EditorApplication.isPlayingOrWillChangePlaymode)
            {
                return;
            }
            var globalObjectIdString = UnityEditor.GlobalObjectId.GetGlobalObjectIdSlow(this).ToString();
            GlobalObjectIdHash = XXHash.Hash32(globalObjectIdString);            
        }
#endif

        /// <summary>
        /// Gets the NetworkManager that owns this NetworkObject instance
        /// </summary>
        public NetworkManager NetworkManager => NetworkManager.Singleton;

        /// <summary>
        /// Gets the unique Id of this object that is synced across the network
        /// </summary>
        public ulong NetworkObjectId { get; internal set; }

        /// <summary>
        /// Gets the ClientId of the owner of this NetworkObject
        /// </summary>
        public ulong OwnerClientId
        {
            get
            {
                if (OwnerClientIdInternal == null)
                {
                    return NetworkManager.Singleton != null ? NetworkManager.Singleton.ServerClientId : 0;
                }
                else
                {
                    return OwnerClientIdInternal.Value;
                }
            }
            internal set
            {
                if (NetworkManager.Singleton != null && value == NetworkManager.Singleton.ServerClientId)
                {
                    OwnerClientIdInternal = null;
                }
                else
                {
                    OwnerClientIdInternal = value;
                }
            }
        }

        internal ulong? OwnerClientIdInternal = null;

        /// <summary>
        /// If true, the object will always be replicated as root on clients and the parent will be ignored.
        /// </summary>
        public bool AlwaysReplicateAsRoot;

        /// <summary>
        /// Gets if this object is a player object
        /// </summary>
        public bool IsPlayerObject { get; internal set; }

        /// <summary>
        /// Gets if the object is the the personal clients player object
        /// </summary>
        public bool IsLocalPlayer => NetworkManager.Singleton != null && IsPlayerObject && OwnerClientId == NetworkManager.Singleton.LocalClientId;

        /// <summary>
        /// Gets if the object is owned by the local player or if the object is the local player object
        /// </summary>
        public bool IsOwner => NetworkManager.Singleton != null && OwnerClientId == NetworkManager.Singleton.LocalClientId;

        /// <summary>
        /// Gets Whether or not the object is owned by anyone
        /// </summary>
        public bool IsOwnedByServer => NetworkManager.Singleton != null && OwnerClientId == NetworkManager.Singleton.ServerClientId;

        /// <summary>
        /// Gets if the object has yet been spawned across the network
        /// </summary>
        public bool IsSpawned { get; internal set; }

        /// <summary>
        /// Gets if the object is a SceneObject, null if it's not yet spawned but is a scene object.
        /// </summary>
        public bool? IsSceneObject { get; internal set; }

        /// <summary>
        /// Gets whether or not the object should be automatically removed when the scene is unloaded.
        /// </summary>
        public bool DestroyWithScene { get; internal set; }

        /// <summary>
        /// Delegate type for checking visibility
        /// </summary>
        /// <param name="clientId">The clientId to check visibility for</param>
        public delegate bool VisibilityDelegate(ulong clientId);

        /// <summary>
        /// Delegate invoked when the MLAPI needs to know if the object should be visible to a client, if null it will assume true
        /// </summary>
        public VisibilityDelegate CheckObjectVisibility = null;

        /// <summary>
        /// Delegate type for checking spawn options
        /// </summary>
        /// <param name="clientId">The clientId to check spawn options for</param>
        public delegate bool SpawnDelegate(ulong clientId);

        /// <summary>
        /// Delegate invoked when the MLAPI needs to know if it should include the transform when spawning the object, if null it will assume true
        /// </summary>
        public SpawnDelegate IncludeTransformWhenSpawning = null;

        /// <summary>
        /// Whether or not to destroy this object if it's owner is destroyed.
        /// If false, the objects ownership will be given to the server.
        /// </summary>
        public bool DontDestroyWithOwner;

        internal readonly HashSet<ulong> Observers = new HashSet<ulong>();

        /// <summary>
        /// Returns Observers enumerator
        /// </summary>
        /// <returns>Observers enumerator</returns>
        public HashSet<ulong>.Enumerator GetObservers()
        {
            if (!IsSpawned)
            {
                throw new SpawnStateException("Object is not spawned");
            }

            return Observers.GetEnumerator();
        }

        /// <summary>
        /// Whether or not this object is visible to a specific client
        /// </summary>
        /// <param name="clientId">The clientId of the client</param>
        /// <returns>True if the client knows about the object</returns>
        public bool IsNetworkVisibleTo(ulong clientId)
        {
            if (!IsSpawned)
            {
                throw new SpawnStateException("Object is not spawned");
            }

            return Observers.Contains(clientId);
        }

        /// <summary>
        /// Shows a previously hidden object to a client
        /// </summary>
        /// <param name="clientId">The client to show the object to</param>
        /// <param name="payload">An optional payload to send as part of the spawn</param>
        public void NetworkShow(ulong clientId, Stream payload = null)
        {
            if (!IsSpawned)
            {
                throw new SpawnStateException("Object is not spawned");
            }

            if (!NetworkManager.Singleton.IsServer)
            {
                throw new NotServerException("Only server can change visibility");
            }

            if (Observers.Contains(clientId))
            {
                throw new VisibilityChangeException("The object is already visible");
            }

            // Send spawn call
            Observers.Add(clientId);

            NetworkManager.Singleton.SpawnManager.SendSpawnCallForObject(clientId, this, payload);
        }

        /// <summary>
        /// Shows a list of previously hidden objects to a client
        /// </summary>
        /// <param name="networkObjects">The objects to show</param>
        /// <param name="clientId">The client to show the objects to</param>
        /// <param name="payload">An optional payload to send as part of the spawns</param>
        public static void NetworkShow(List<NetworkObject> networkObjects, ulong clientId, Stream payload = null)
        {
            if (!NetworkManager.Singleton.IsServer)
            {
                throw new NotServerException("Only server can change visibility");
            }

            if (networkObjects == null || networkObjects.Count == 0)
            {
                throw new ArgumentNullException("At least one NetworkObject has to be provided");
            }

            NetworkManager networkManager = networkObjects[0].NetworkManager;

            // Do the safety loop first to prevent putting the MLAPI in an invalid state.
            for (int i = 0; i < networkObjects.Count; i++)
            {
                if (!networkObjects[i].IsSpawned)
                {
                    throw new SpawnStateException("Object is not spawned");
                }

                if (networkObjects[i].Observers.Contains(clientId))
                {
                    throw new VisibilityChangeException($"{nameof(NetworkObject)} with NetworkId: {networkObjects[i].NetworkObjectId} is already visible");
                }

                if (networkObjects[i].NetworkManager != networkManager)
                {
                    throw new ArgumentNullException("All " + nameof(NetworkObject) + "s must belong to the same " + nameof(NetworkManager));
                }
            }

            using (var buffer = PooledNetworkBuffer.Get())
            using (var writer = PooledNetworkWriter.Get(buffer))
            {
                writer.WriteUInt16Packed((ushort)networkObjects.Count);

                for (int i = 0; i < networkObjects.Count; i++)
                {
                    // Send spawn call
                    networkObjects[i].Observers.Add(clientId);

                    NetworkManager.Singleton.SpawnManager.WriteSpawnCallForObject(buffer, clientId, networkObjects[i], payload);
                }

                networkManager.MessageSender.Send(clientId, NetworkConstants.ADD_OBJECTS, NetworkChannel.Internal, buffer);
            }
        }

        /// <summary>
        /// Hides a object from a specific client
        /// </summary>
        /// <param name="clientId">The client to hide the object for</param>
        public void NetworkHide(ulong clientId)
        {
            if (!IsSpawned)
            {
                throw new SpawnStateException("Object is not spawned");
            }

            if (!NetworkManager.Singleton.IsServer)
            {
                throw new NotServerException("Only server can change visibility");
            }

            if (!Observers.Contains(clientId))
            {
                throw new VisibilityChangeException("The object is already hidden");
            }

            if (clientId == NetworkManager.Singleton.ServerClientId)
            {
                throw new VisibilityChangeException("Cannot hide an object from the server");
            }


            // Send destroy call
            Observers.Remove(clientId);

            using (var buffer = PooledNetworkBuffer.Get())
            using (var writer = PooledNetworkWriter.Get(buffer))
            {
                writer.WriteUInt64Packed(NetworkObjectId);

                NetworkManager.MessageSender.Send(clientId, NetworkConstants.DESTROY_OBJECT, NetworkChannel.Internal, buffer);
            }
        }

        /// <summary>
        /// Hides a list of objects from a client
        /// </summary>
        /// <param name="networkObjects">The objects to hide</param>
        /// <param name="clientId">The client to hide the objects from</param>
        public static void NetworkHide(List<NetworkObject> networkObjects, ulong clientId)
        {
            if (!NetworkManager.Singleton.IsServer)
            {
                throw new NotServerException("Only server can change visibility");
            }

            if (clientId == NetworkManager.Singleton.ServerClientId)
            {
                throw new VisibilityChangeException("Cannot hide an object from the server");
            }

            if (networkObjects == null || networkObjects.Count == 0)
            {
                throw new ArgumentNullException("At least one NetworkObject has to be provided");
            }

            NetworkManager networkManager = networkObjects[0].NetworkManager;

            // Do the safety loop first to prevent putting the MLAPI in an invalid state.
            for (int i = 0; i < networkObjects.Count; i++)
            {
                if (!networkObjects[i].IsSpawned)
                {
                    throw new SpawnStateException("Object is not spawned");
                }

                if (!networkObjects[i].Observers.Contains(clientId))
                {
                    throw new VisibilityChangeException($"{nameof(NetworkObject)} with {nameof(NetworkObjectId)}: {networkObjects[i].NetworkObjectId} is already hidden");
                }

                if (networkObjects[i].NetworkManager != networkManager)
                {
                    throw new ArgumentNullException("All " + nameof(NetworkObject) + "s must belong to the same " + nameof(NetworkManager));
                }
            }

            using (var buffer = PooledNetworkBuffer.Get())
            using (var writer = PooledNetworkWriter.Get(buffer))
            {
                writer.WriteUInt16Packed((ushort)networkObjects.Count);

                for (int i = 0; i < networkObjects.Count; i++)
                {
                    // Send destroy call
                    networkObjects[i].Observers.Remove(clientId);

                    writer.WriteUInt64Packed(networkObjects[i].NetworkObjectId);
                }

                networkManager.MessageSender.Send(clientId, NetworkConstants.DESTROY_OBJECTS, NetworkChannel.Internal, buffer);
            }
        }

        private void OnDestroy()
        {
            if (NetworkManager.Singleton != null && NetworkManager.Singleton.SpawnManager != null && NetworkManager.Singleton.SpawnManager.SpawnedObjects.ContainsKey(NetworkObjectId))
            {
                NetworkManager.Singleton.SpawnManager.OnDestroyObject(NetworkObjectId, false);
            }
        }

        [MethodImpl(MethodImplOptions.AggressiveInlining)]
        private void SpawnInternal(Stream spawnPayload, bool destroyWithScene, ulong? ownerClientId, bool playerObject)
        {
            if (!NetworkManager.Singleton.IsListening)
            {
                throw new NotListeningException($"{nameof(NetworkManager)} isn't listening, start a server or host before spawning objects.");
            }

            if (!NetworkManager.Singleton.IsServer)
            {
                throw new NotServerException($"Only server can spawn {nameof(NetworkObject)}s");
            }

            if (spawnPayload != null)
            {
                spawnPayload.Position = 0;
            }

            NetworkManager.Singleton.SpawnManager.SpawnNetworkObjectLocally(this, NetworkManager.Singleton.SpawnManager.GetNetworkObjectId(), false, playerObject, ownerClientId, spawnPayload, spawnPayload != null, spawnPayload == null ? 0 : (int)spawnPayload.Length, false, destroyWithScene);

            for (int i = 0; i < NetworkManager.Singleton.ConnectedClientsList.Count; i++)
            {
                if (Observers.Contains(NetworkManager.Singleton.ConnectedClientsList[i].ClientId))
                {
                    NetworkManager.Singleton.SpawnManager.SendSpawnCallForObject(NetworkManager.Singleton.ConnectedClientsList[i].ClientId, this, spawnPayload);
                }
            }
        }

        /// <summary>
        /// Spawns this GameObject across the network. Can only be called from the Server
        /// </summary>
        /// <param name="spawnPayload">The writer containing the spawn payload</param>
        /// <param name="destroyWithScene">Should the object be destroyd when the scene is changed</param>
        public void Spawn(Stream spawnPayload = null, bool destroyWithScene = false)
        {
            SpawnInternal(spawnPayload, destroyWithScene, null, false);
        }

        /// <summary>
        /// Spawns an object across the network with a given owner. Can only be called from server
        /// </summary>
        /// <param name="clientId">The clientId to own the object</param>
        /// <param name="spawnPayload">The writer containing the spawn payload</param>
        /// <param name="destroyWithScene">Should the object be destroyd when the scene is changed</param>
        public void SpawnWithOwnership(ulong clientId, Stream spawnPayload = null, bool destroyWithScene = false)
        {
            SpawnInternal(spawnPayload, destroyWithScene, clientId, false);
        }

        /// <summary>
        /// Spawns an object across the network and makes it the player object for the given client
        /// </summary>
        /// <param name="clientId">The clientId whos player object this is</param>
        /// <param name="spawnPayload">The writer containing the spawn payload</param>
        /// <param name="destroyWithScene">Should the object be destroyd when the scene is changed</param>
        public void SpawnAsPlayerObject(ulong clientId, Stream spawnPayload = null, bool destroyWithScene = false)
        {
            SpawnInternal(spawnPayload, destroyWithScene, clientId, true);
        }

        /// <summary>
        /// Despawns this GameObject and destroys it for other clients. This should be used if the object should be kept on the server
        /// </summary>
        public void Despawn(bool destroy = false)
        {
            NetworkManager.Singleton.SpawnManager.DespawnObject(this, destroy);
        }


        /// <summary>
        /// Removes all ownership of an object from any client. Can only be called from server
        /// </summary>
        public void RemoveOwnership()
        {
            NetworkManager.Singleton.SpawnManager.RemoveOwnership(this);
        }

        /// <summary>
        /// Changes the owner of the object. Can only be called from server
        /// </summary>
        /// <param name="newOwnerClientId">The new owner clientId</param>
        public void ChangeOwnership(ulong newOwnerClientId)
        {
            NetworkManager.Singleton.SpawnManager.ChangeOwnership(this, newOwnerClientId);
        }

        internal void InvokeBehaviourOnLostOwnership()
        {
            for (int i = 0; i < ChildNetworkBehaviours.Count; i++)
            {
                ChildNetworkBehaviours[i].OnLostOwnership();
            }
        }

        internal void InvokeBehaviourOnGainedOwnership()
        {
            for (int i = 0; i < ChildNetworkBehaviours.Count; i++)
            {
                ChildNetworkBehaviours[i].OnGainedOwnership();
            }
        }

        internal void ResetNetworkStartInvoked()
        {
            if (ChildNetworkBehaviours != null)
            {
                for (int i = 0; i < ChildNetworkBehaviours.Count; i++)
                {
                    ChildNetworkBehaviours[i].NetworkStartInvoked = false;
                }
            }
        }

        internal void InvokeBehaviourNetworkSpawn(Stream stream)
        {
            for (int i = 0; i < ChildNetworkBehaviours.Count; i++)
            {
                //We check if we are it's NetworkObject owner incase a NetworkObject exists as a child of our NetworkObject
                if (!ChildNetworkBehaviours[i].NetworkStartInvoked)
                {
                    if (!ChildNetworkBehaviours[i].InternalNetworkStartInvoked)
                    {
                        ChildNetworkBehaviours[i].InternalNetworkStart();
                        ChildNetworkBehaviours[i].InternalNetworkStartInvoked = true;
                    }

                    ChildNetworkBehaviours[i].NetworkStart(stream);
                    ChildNetworkBehaviours[i].NetworkStartInvoked = true;
                }
            }
        }

        private List<NetworkBehaviour> m_ChildNetworkBehaviours;

        internal List<NetworkBehaviour> ChildNetworkBehaviours
        {
            get
            {
                if (m_ChildNetworkBehaviours != null)
                {
                    return m_ChildNetworkBehaviours;
                }

                m_ChildNetworkBehaviours = new List<NetworkBehaviour>();
                var networkBehaviours = GetComponentsInChildren<NetworkBehaviour>(true);
                for (int i = 0; i < networkBehaviours.Length; i++)
                {
                    if (networkBehaviours[i].NetworkObject == this)
                    {
                        m_ChildNetworkBehaviours.Add(networkBehaviours[i]);
                    }
                }

                return m_ChildNetworkBehaviours;
            }
        }

        internal void WriteNetworkVariableData(Stream stream, ulong clientId)
        {
            for (int i = 0; i < ChildNetworkBehaviours.Count; i++)
            {
                ChildNetworkBehaviours[i].InitializeVariables();
                NetworkBehaviour.WriteNetworkVariableData(ChildNetworkBehaviours[i].NetworkVariableFields, stream, clientId);
            }
        }

        internal void SetNetworkVariableData(Stream stream)
        {
            for (int i = 0; i < ChildNetworkBehaviours.Count; i++)
            {
                ChildNetworkBehaviours[i].InitializeVariables();
                NetworkBehaviour.SetNetworkVariableData(ChildNetworkBehaviours[i].NetworkVariableFields, stream);
            }
        }

        internal ushort GetNetworkBehaviourOrderIndex(NetworkBehaviour instance)
        {
            for (ushort i = 0; i < ChildNetworkBehaviours.Count; i++)
            {
                if (ChildNetworkBehaviours[i] == instance)
                {
                    return i;
                }
            }

            return 0;
        }

        internal NetworkBehaviour GetNetworkBehaviourAtOrderIndex(ushort index)
        {
            if (index >= ChildNetworkBehaviours.Count)
            {
                if (NetworkLog.CurrentLogLevel <= LogLevel.Error)
                {
                    NetworkLog.LogError($"Behaviour index was out of bounds. Did you mess up the order of your {nameof(NetworkBehaviour)}s?");
                }

                return null;
            }

            return ChildNetworkBehaviours[index];
        }
    }
}<|MERGE_RESOLUTION|>--- conflicted
+++ resolved
@@ -26,9 +26,6 @@
 #if UNITY_EDITOR
         private void OnValidate()
         {
-<<<<<<< HEAD
-            if (UnityEditor.EditorApplication.isPlaying && !string.IsNullOrEmpty(gameObject.scene.name))
-=======
             // do NOT regenerate GlobalObjectIdHash for NetworkPrefabs while Editor is in PlayMode
             if (UnityEditor.EditorApplication.isPlaying && !string.IsNullOrEmpty(gameObject.scene.name))
             {
@@ -37,17 +34,12 @@
 
             // do NOT regenerate GlobalObjectIdHash if Editor is transitining into or out of PlayMode
             if (!UnityEditor.EditorApplication.isPlaying && UnityEditor.EditorApplication.isPlayingOrWillChangePlaymode)
->>>>>>> abc85557
             {
                 return;
             }
 
-            if (!UnityEditor.EditorApplication.isPlaying && UnityEditor.EditorApplication.isPlayingOrWillChangePlaymode)
-            {
-                return;
-            }
             var globalObjectIdString = UnityEditor.GlobalObjectId.GetGlobalObjectIdSlow(this).ToString();
-            GlobalObjectIdHash = XXHash.Hash32(globalObjectIdString);            
+            GlobalObjectIdHash = XXHash.Hash32(globalObjectIdString);
         }
 #endif
 
