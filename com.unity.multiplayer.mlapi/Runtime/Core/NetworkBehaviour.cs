using System;
using System.Collections.Generic;
using UnityEngine;
using System.Reflection;
using System.Linq;
using System.IO;
using MLAPI.Configuration;
using MLAPI.Logging;
using MLAPI.Messaging;
using MLAPI.NetworkVariable;
using MLAPI.Profiling;
using MLAPI.Reflection;
using MLAPI.Serialization;
using MLAPI.Serialization.Pooled;
using MLAPI.Transports;

namespace MLAPI
{
    /// <summary>
    /// The base class to override to write network code. Inherits MonoBehaviour
    /// </summary>
    public abstract class NetworkBehaviour : MonoBehaviour
    {
#pragma warning disable IDE1006 // disable naming rule violation check
        // RuntimeAccessModifiersILPP will make this `protected`
        internal enum __RpcExecStage
#pragma warning restore IDE1006 // restore naming rule violation check
        {
            None = 0,
            Server = 1,
            Client = 2
        }

#pragma warning disable 414 // disable assigned but its value is never used
#pragma warning disable IDE1006 // disable naming rule violation check
        [NonSerialized]
        // RuntimeAccessModifiersILPP will make this `protected`
        internal __RpcExecStage __rpc_exec_stage = __RpcExecStage.None;
#pragma warning restore 414 // restore assigned but its value is never used
#pragma warning restore IDE1006 // restore naming rule violation

#pragma warning disable IDE1006 // disable naming rule violation check
        // RuntimeAccessModifiersILPP will make this `protected`
        internal NetworkSerializer __beginSendServerRpc(uint rpcMethodId, ServerRpcParams serverRpcParams, RpcDelivery rpcDelivery)
#pragma warning restore IDE1006 // restore naming rule violation check
        {
            PooledNetworkWriter writer;

            var rpcQueueContainer = NetworkManager.RpcQueueContainer;
            var isUsingBatching = rpcQueueContainer.IsUsingBatching();
            var transportChannel = rpcDelivery == RpcDelivery.Reliable ? NetworkChannel.ReliableRpc : NetworkChannel.UnreliableRpc;

            if (IsHost)
            {
                writer = rpcQueueContainer.BeginAddQueueItemToFrame(RpcQueueContainer.QueueItemType.ServerRpc, Time.realtimeSinceStartup, transportChannel,
                    NetworkManager.ServerClientId, null, RpcQueueHistoryFrame.QueueFrameType.Inbound, serverRpcParams.Send.UpdateStage);

                if (!isUsingBatching)
                {
                    writer.WriteByte(NetworkConstants.SERVER_RPC); // MessageType
                }
            }
            else
            {
                writer = rpcQueueContainer.BeginAddQueueItemToFrame(RpcQueueContainer.QueueItemType.ServerRpc, Time.realtimeSinceStartup, transportChannel,
                    NetworkManager.ServerClientId, null, RpcQueueHistoryFrame.QueueFrameType.Outbound, NetworkUpdateStage.PostLateUpdate);
                if (!isUsingBatching)
                {
                    writer.WriteByte(NetworkConstants.SERVER_RPC); // MessageType
                }
            }

            writer.WriteUInt64Packed(NetworkObjectId); // NetworkObjectId
            writer.WriteUInt16Packed(NetworkBehaviourId); // NetworkBehaviourId
            writer.WriteUInt32Packed(rpcMethodId); // NetworkRpcMethodId
            writer.WriteByte((byte)serverRpcParams.Send.UpdateStage); // NetworkUpdateStage

            return writer.Serializer;
        }

#pragma warning disable IDE1006 // disable naming rule violation check
        // RuntimeAccessModifiersILPP will make this `protected`
        internal void __endSendServerRpc(NetworkSerializer serializer, uint rpcMethodId, ServerRpcParams serverRpcParams, RpcDelivery rpcDelivery)
#pragma warning restore IDE1006 // restore naming rule violation check
        {
            if (serializer == null)
            {
                return;
            }

            var rpcQueueContainer = NetworkManager.RpcQueueContainer;
            if (IsHost)
            {
                rpcQueueContainer.EndAddQueueItemToFrame(serializer.Writer, RpcQueueHistoryFrame.QueueFrameType.Inbound, serverRpcParams.Send.UpdateStage);
            }
            else
            {
                rpcQueueContainer.EndAddQueueItemToFrame(serializer.Writer, RpcQueueHistoryFrame.QueueFrameType.Outbound, NetworkUpdateStage.PostLateUpdate);
            }
        }

#pragma warning disable IDE1006 // disable naming rule violation check
        // RuntimeAccessModifiersILPP will make this `protected`
        internal NetworkSerializer __beginSendClientRpc(uint rpcMethodId, ClientRpcParams clientRpcParams, RpcDelivery rpcDelivery)
#pragma warning restore IDE1006 // restore naming rule violation check
        {
            PooledNetworkWriter writer;

            // This will start a new queue item entry and will then return the writer to the current frame's stream
            var rpcQueueContainer = NetworkManager.RpcQueueContainer;
            var isUsingBatching = rpcQueueContainer.IsUsingBatching();
            var transportChannel = rpcDelivery == RpcDelivery.Reliable ? NetworkChannel.ReliableRpc : NetworkChannel.UnreliableRpc;

            ulong[] clientIds = clientRpcParams.Send.TargetClientIds ?? NetworkManager.ConnectedClientsList.Select(c => c.ClientId).ToArray();
            if (clientRpcParams.Send.TargetClientIds != null && clientRpcParams.Send.TargetClientIds.Length == 0)
            {
                clientIds = NetworkManager.ConnectedClientsList.Select(c => c.ClientId).ToArray();
            }

            //NOTES ON BELOW CHANGES:
            //The following checks for IsHost and whether the host client id is part of the clients to recieve the RPC
            //Is part of a patch-fix to handle looping back RPCs into the next frame's inbound queue.
            //!!! This code is temporary and will change (soon) when NetworkSerializer can be configured for mutliple NetworkWriters!!!
            var containsServerClientId = clientIds.Contains(NetworkManager.ServerClientId);
            if (IsHost && containsServerClientId)
            {
                //Always write to the next frame's inbound queue
                writer = rpcQueueContainer.BeginAddQueueItemToFrame(RpcQueueContainer.QueueItemType.ClientRpc, Time.realtimeSinceStartup, transportChannel,
                    NetworkManager.ServerClientId, null, RpcQueueHistoryFrame.QueueFrameType.Inbound, clientRpcParams.Send.UpdateStage);

                //Handle sending to the other clients, if so the above notes explain why this code is here (a temporary patch-fix)
                if (clientIds.Length > 1)
                {
                    //Set the loopback frame
                    rpcQueueContainer.SetLoopBackFrameItem(clientRpcParams.Send.UpdateStage);

                    //Switch to the outbound queue
                    writer = rpcQueueContainer.BeginAddQueueItemToFrame(RpcQueueContainer.QueueItemType.ClientRpc, Time.realtimeSinceStartup, transportChannel, NetworkObjectId,
                        clientIds, RpcQueueHistoryFrame.QueueFrameType.Outbound, NetworkUpdateStage.PostLateUpdate);

                    if (!isUsingBatching)
                    {
                        writer.WriteByte(NetworkConstants.CLIENT_RPC); // MessageType
                    }
                }
                else
                {
                    if (!isUsingBatching)
                    {
                        writer.WriteByte(NetworkConstants.CLIENT_RPC); // MessageType
                    }
                }
            }
            else
            {
                writer = rpcQueueContainer.BeginAddQueueItemToFrame(RpcQueueContainer.QueueItemType.ClientRpc, Time.realtimeSinceStartup, transportChannel, NetworkObjectId,
                    clientIds, RpcQueueHistoryFrame.QueueFrameType.Outbound, NetworkUpdateStage.PostLateUpdate);

                if (!isUsingBatching)
                {
                    writer.WriteByte(NetworkConstants.CLIENT_RPC); // MessageType
                }
            }

            writer.WriteUInt64Packed(NetworkObjectId); // NetworkObjectId
            writer.WriteUInt16Packed(NetworkBehaviourId); // NetworkBehaviourId
            writer.WriteUInt32Packed(rpcMethodId); // NetworkRpcMethodId
            writer.WriteByte((byte)clientRpcParams.Send.UpdateStage); // NetworkUpdateStage

            return writer.Serializer;
        }

#pragma warning disable IDE1006 // disable naming rule violation check
        // RuntimeAccessModifiersILPP will make this `protected`
        internal void __endSendClientRpc(NetworkSerializer serializer, uint rpcMethodId, ClientRpcParams clientRpcParams, RpcDelivery rpcDelivery)
#pragma warning restore IDE1006 // restore naming rule violation check
        {
            if (serializer == null)
            {
                return;
            }

            var rpcQueueContainer = NetworkManager.RpcQueueContainer;

            if (IsHost)
            {
                ulong[] clientIds = clientRpcParams.Send.TargetClientIds ?? NetworkManager.ConnectedClientsList.Select(c => c.ClientId).ToArray();
                if (clientRpcParams.Send.TargetClientIds != null && clientRpcParams.Send.TargetClientIds.Length == 0)
                {
                    clientIds = NetworkManager.ConnectedClientsList.Select(c => c.ClientId).ToArray();
                }

                var containsServerClientId = clientIds.Contains(NetworkManager.ServerClientId);
                if (containsServerClientId && clientIds.Length == 1)
                {
                    rpcQueueContainer.EndAddQueueItemToFrame(serializer.Writer, RpcQueueHistoryFrame.QueueFrameType.Inbound, clientRpcParams.Send.UpdateStage);
                    return;
                }
            }

            rpcQueueContainer.EndAddQueueItemToFrame(serializer.Writer, RpcQueueHistoryFrame.QueueFrameType.Outbound, NetworkUpdateStage.PostLateUpdate);
        }

        /// <summary>
        /// Gets the NetworkManager that owns this NetworkBehaviour instance
        /// </summary>
        public NetworkManager NetworkManager => NetworkObject.NetworkManager;

        /// <summary>
        /// Gets if the object is the the personal clients player object
        /// </summary>
        public bool IsLocalPlayer => NetworkObject.IsLocalPlayer;

        /// <summary>
        /// Gets if the object is owned by the local player or if the object is the local player object
        /// </summary>
        public bool IsOwner => NetworkObject.IsOwner;

        /// <summary>
        /// Gets if we are executing as server
        /// </summary>
        protected bool IsServer => IsRunning && NetworkManager.IsServer;

        /// <summary>
        /// Gets if we are executing as client
        /// </summary>
        protected bool IsClient => IsRunning && NetworkManager.IsClient;

        /// <summary>
        /// Gets if we are executing as Host, I.E Server and Client
        /// </summary>
        protected bool IsHost => IsRunning && NetworkManager.IsHost;

        private bool IsRunning => NetworkManager != null && NetworkManager.IsListening;

        /// <summary>
        /// Gets Whether or not the object has a owner
        /// </summary>
        public bool IsOwnedByServer => NetworkObject.IsOwnedByServer;

        /// <summary>
        /// Gets the NetworkObject that owns this NetworkBehaviour instance
        /// </summary>
        public NetworkObject NetworkObject
        {
            get
            {
                if (m_NetworkObject == null)
                {
                    m_NetworkObject = GetComponentInParent<NetworkObject>();
                }

                if (m_NetworkObject == null && NetworkLog.CurrentLogLevel <= LogLevel.Normal)
                {
                    NetworkLog.LogWarning($"Could not get {nameof(NetworkObject)} for the {nameof(NetworkBehaviour)}. Are you missing a {nameof(NetworkObject)} component?");
                }

                return m_NetworkObject;
            }
        }

        /// <summary>
        /// Gets whether or not this NetworkBehaviour instance has a NetworkObject owner.
        /// </summary>
        public bool HasNetworkObject => NetworkObject != null;

        private NetworkObject m_NetworkObject = null;

        /// <summary>
        /// Gets the NetworkId of the NetworkObject that owns this NetworkBehaviour
        /// </summary>
        public ulong NetworkObjectId => NetworkObject.NetworkObjectId;

        /// <summary>
        /// Gets NetworkId for this NetworkBehaviour from the owner NetworkObject
        /// </summary>
        public ushort NetworkBehaviourId => NetworkObject.GetNetworkBehaviourOrderIndex(this);

        /// <summary>
        /// Internally caches the Id of this behaviour in a NetworkObject. Makes look-up faster
        /// </summary>
        internal ushort NetworkBehaviourIdCache = 0;

        /// <summary>
        /// Returns a the NetworkBehaviour with a given BehaviourId for the current NetworkObject
        /// </summary>
        /// <param name="behaviourId">The behaviourId to return</param>
        /// <returns>Returns NetworkBehaviour with given behaviourId</returns>
        protected NetworkBehaviour GetNetworkBehaviour(ushort behaviourId)
        {
            return NetworkObject.GetNetworkBehaviourAtOrderIndex(behaviourId);
        }

        /// <summary>
        /// Gets the ClientId that owns the NetworkObject
        /// </summary>
        public ulong OwnerClientId => NetworkObject.OwnerClientId;

<<<<<<< HEAD
        internal bool NetworkStartInvoked = false;
        internal bool InternalNetworkStartInvoked = false;

=======
        /// <summary>
        /// Stores the network tick at the NetworkBehaviourUpdate time
        /// This allows sending NetworkVariables not more often than once per network tick, regardless of the update rate
        /// </summary>
        public static ushort CurrentTick { get; private set; }
>>>>>>> 1a7c145e

        /// <summary>
        /// Gets called when message handlers are ready to be registered and the network is setup
        /// </summary>
        public virtual void OnNetworkSpawn() { }

        /// <summary>
        /// Gets called when the <see cref="NetworkObject"/> gets spawned, message handlers are ready to be registered and the network is setup. Provides a Payload if it was provided
        /// </summary>
        /// <param name="stream">The stream containing the spawn payload</param>
        public virtual void OnNetworkSpawn(Stream stream)
        {
            OnNetworkSpawn();
        }

        /// <summary>
        /// Gets called when the <see cref="NetworkObject"/> gets de-spawned. Is called both on the server and clients.
        /// </summary>
        public virtual void OnNetworkDespawn() { }

        internal void InternalOnNetworkSpawn()
        {
            InitializeVariables();
        }

        internal void InternalOnNetworkDespawn()
        {

        }

        /// <summary>
        /// Gets called when the local client gains ownership of this object
        /// </summary>
        public virtual void OnGainedOwnership() { }

        /// <summary>
        /// Gets called when we loose ownership of this object
        /// </summary>
        public virtual void OnLostOwnership() { }

        /// <summary>
        /// Gets called when the parent NetworkObject of this NetworkBehaviour's NetworkObject has changed
        /// </summary>
        public virtual void OnNetworkObjectParentChanged(NetworkObject parentNetworkObject) { }

        private bool m_VarInit = false;

        private readonly List<HashSet<int>> m_ChannelMappedNetworkVariableIndexes = new List<HashSet<int>>();
        private readonly List<NetworkChannel> m_ChannelsForNetworkVariableGroups = new List<NetworkChannel>();
        internal readonly List<INetworkVariable> NetworkVariableFields = new List<INetworkVariable>();

        private static Dictionary<Type, FieldInfo[]> s_FieldTypes = new Dictionary<Type, FieldInfo[]>();

        private static FieldInfo[] GetFieldInfoForType(Type type)
        {
            if (!s_FieldTypes.ContainsKey(type))
            {
                s_FieldTypes.Add(type, GetFieldInfoForTypeRecursive(type));
            }

            return s_FieldTypes[type];
        }

        private static FieldInfo[] GetFieldInfoForTypeRecursive(Type type, List<FieldInfo> list = null)
        {
            if (list == null)
            {
                list = new List<FieldInfo>();
                list.AddRange(type.GetFields(BindingFlags.Public | BindingFlags.NonPublic | BindingFlags.Instance));
            }
            else
            {
                list.AddRange(type.GetFields(BindingFlags.NonPublic | BindingFlags.Instance));
            }

            if (type.BaseType != null && type.BaseType != typeof(NetworkBehaviour))
            {
                return GetFieldInfoForTypeRecursive(type.BaseType, list);
            }

            return list.OrderBy(x => x.Name, StringComparer.Ordinal).ToArray();
        }

        internal void InitializeVariables()
        {
            if (m_VarInit)
            {
                return;
            }

            m_VarInit = true;

            FieldInfo[] sortedFields = GetFieldInfoForType(GetType());

            for (int i = 0; i < sortedFields.Length; i++)
            {
                Type fieldType = sortedFields[i].FieldType;

                if (fieldType.HasInterface(typeof(INetworkVariable)))
                {
                    var instance = (INetworkVariable)sortedFields[i].GetValue(this);

                    if (instance == null)
                    {
                        instance = (INetworkVariable)Activator.CreateInstance(fieldType, true);
                        sortedFields[i].SetValue(this, instance);
                    }

                    instance.SetNetworkBehaviour(this);

                    var instanceNameProperty = fieldType.GetProperty(nameof(INetworkVariable.Name));
                    instanceNameProperty?.SetValue(instance, sortedFields[i].Name);

                    NetworkVariableFields.Add(instance);
                }
            }

            {
                // Create index map for channels
                var firstLevelIndex = new Dictionary<NetworkChannel, int>();
                int secondLevelCounter = 0;

                for (int i = 0; i < NetworkVariableFields.Count; i++)
                {
                    NetworkChannel networkChannel = NetworkVariableFields[i].GetChannel();

                    if (!firstLevelIndex.ContainsKey(networkChannel))
                    {
                        firstLevelIndex.Add(networkChannel, secondLevelCounter);
                        m_ChannelsForNetworkVariableGroups.Add(networkChannel);
                        secondLevelCounter++;
                    }

                    if (firstLevelIndex[networkChannel] >= m_ChannelMappedNetworkVariableIndexes.Count)
                    {
                        m_ChannelMappedNetworkVariableIndexes.Add(new HashSet<int>());
                    }

                    m_ChannelMappedNetworkVariableIndexes[firstLevelIndex[networkChannel]].Add(i);
                }
            }
        }

        internal void PreNetworkVariableWrite()
        {
            // reset our "which variables got written" data
            m_NetworkVariableIndexesToReset.Clear();
            m_NetworkVariableIndexesToResetSet.Clear();
        }

        internal void PostNetworkVariableWrite()
        {
            // mark any variables we wrote as no longer dirty
            for (int i = 0; i < m_NetworkVariableIndexesToReset.Count; i++)
            {
                NetworkVariableFields[m_NetworkVariableIndexesToReset[i]].ResetDirty();
            }
        }

        internal void VariableUpdate(ulong clientId)
        {
            if (!m_VarInit)
            {
                InitializeVariables();
            }

            PreNetworkVariableWrite();
            NetworkVariableUpdate(clientId, NetworkBehaviourId);
        }

        private readonly List<int> m_NetworkVariableIndexesToReset = new List<int>();
        private readonly HashSet<int> m_NetworkVariableIndexesToResetSet = new HashSet<int>();

        private void NetworkVariableUpdate(ulong clientId, int behaviourIndex)
        {
            if (!CouldHaveDirtyNetworkVariables())
            {
                return;
            }

            if (NetworkManager.UseSnapshot)
            {
                for (int k = 0; k < NetworkVariableFields.Count; k++)
                {
                    NetworkManager.SnapshotSystem.Store(NetworkObjectId, behaviourIndex, k, NetworkVariableFields[k]);
                }
            }

            if (NetworkManager.UseClassicDelta)
            {
                for (int j = 0; j < m_ChannelMappedNetworkVariableIndexes.Count; j++)
                {
                    using (var buffer = PooledNetworkBuffer.Get())
                    {
                        using (var writer = PooledNetworkWriter.Get(buffer))
                        {
                            writer.WriteUInt64Packed(NetworkObjectId);
                            writer.WriteUInt16Packed(NetworkObject.GetNetworkBehaviourOrderIndex(this));

                            bool writtenAny = false;
                            for (int k = 0; k < NetworkVariableFields.Count; k++)
                            {
                                if (!m_ChannelMappedNetworkVariableIndexes[j].Contains(k))
                                {
                                    // This var does not belong to the currently iterating channel group.
                                    if (NetworkManager.NetworkConfig.EnsureNetworkVariableLengthSafety)
                                    {
                                        writer.WriteUInt16Packed(0);
                                    }
                                    else
                                    {
                                        writer.WriteBool(false);
                                    }

                                    continue;
                                }

                                bool isDirty =
                                    NetworkVariableFields[k]
                                        .IsDirty(); // cache this here. You never know what operations users will do in the dirty methods

                                //   if I'm dirty AND a client, write (server always has all permissions)
                                //   if I'm dirty AND the server AND the client can read me, send.
                                bool shouldWrite = isDirty &&
                                                   (!IsServer || NetworkVariableFields[k].CanClientRead(clientId));

                                if (NetworkManager.NetworkConfig.EnsureNetworkVariableLengthSafety)
                                {
                                    if (!shouldWrite)
                                    {
                                        writer.WriteUInt16Packed(0);
                                    }
                                }
                                else
                                {
                                    writer.WriteBool(shouldWrite);
                                }

                                if (shouldWrite)
                                {
                                    writtenAny = true;

                                    if (NetworkManager.NetworkConfig.EnsureNetworkVariableLengthSafety)
                                    {
                                        using (var varBuffer = PooledNetworkBuffer.Get())
                                        {
                                            NetworkVariableFields[k].WriteDelta(varBuffer);
                                            varBuffer.PadBuffer();

                                            writer.WriteUInt16Packed((ushort)varBuffer.Length);
                                            buffer.CopyFrom(varBuffer);
                                        }
                                    }
                                    else
                                    {
                                        NetworkVariableFields[k].WriteDelta(buffer);
                                    }

                                    if (!m_NetworkVariableIndexesToResetSet.Contains(k))
                                    {
                                        m_NetworkVariableIndexesToResetSet.Add(k);
                                        m_NetworkVariableIndexesToReset.Add(k);
                                    }
                                }
                            }

                            if (writtenAny)
                            {
                                NetworkManager.MessageSender.Send(clientId, NetworkConstants.NETWORK_VARIABLE_DELTA,
                                    m_ChannelsForNetworkVariableGroups[j], buffer);
                            }
                        }
                    }
                }
            }
        }

        private bool CouldHaveDirtyNetworkVariables()
        {
            // TODO: There should be a better way by reading one dirty variable vs. 'n'
            for (int i = 0; i < NetworkVariableFields.Count; i++)
            {
                if (NetworkVariableFields[i].IsDirty())
                {
                    return true;
                }
            }

            return false;
        }

        internal static void HandleNetworkVariableDeltas(List<INetworkVariable> networkVariableList, Stream stream, ulong clientId, NetworkBehaviour logInstance, NetworkManager networkManager)
        {
            using (var reader = PooledNetworkReader.Get(stream))
            {
                for (int i = 0; i < networkVariableList.Count; i++)
                {
                    ushort varSize = 0;

                    if (networkManager.NetworkConfig.EnsureNetworkVariableLengthSafety)
                    {
                        varSize = reader.ReadUInt16Packed();

                        if (varSize == 0)
                        {
                            continue;
                        }
                    }
                    else
                    {
                        if (!reader.ReadBool())
                        {
                            continue;
                        }
                    }

                    if (networkManager.IsServer && !networkVariableList[i].CanClientWrite(clientId))
                    {
                        if (networkManager.NetworkConfig.EnsureNetworkVariableLengthSafety)
                        {
                            if (NetworkLog.CurrentLogLevel <= LogLevel.Normal)
                            {
                                NetworkLog.LogWarning($"Client wrote to {nameof(NetworkVariable)} without permission. => {(logInstance != null ? ($"{nameof(NetworkObjectId)}: {logInstance.NetworkObjectId} - {nameof(NetworkObject.GetNetworkBehaviourOrderIndex)}(): {logInstance.NetworkObject.GetNetworkBehaviourOrderIndex(logInstance)} - VariableIndex: {i}") : string.Empty)}");
                                NetworkLog.LogError($"[{networkVariableList[i].GetType().Name}]");
                            }

                            stream.Position += varSize;
                            continue;
                        }

                        //This client wrote somewhere they are not allowed. This is critical
                        //We can't just skip this field. Because we don't actually know how to dummy read
                        //That is, we don't know how many bytes to skip. Because the interface doesn't have a
                        //Read that gives us the value. Only a Read that applies the value straight away
                        //A dummy read COULD be added to the interface for this situation, but it's just being too nice.
                        //This is after all a developer fault. A critical error should be fine.
                        // - TwoTen

                        if (NetworkLog.CurrentLogLevel <= LogLevel.Error)
                        {
                            NetworkLog.LogError($"Client wrote to {nameof(NetworkVariable)} without permission. No more variables can be read. This is critical. => {(logInstance != null ? ($"{nameof(NetworkObjectId)}: {logInstance.NetworkObjectId} - {nameof(NetworkObject.GetNetworkBehaviourOrderIndex)}(): {logInstance.NetworkObject.GetNetworkBehaviourOrderIndex(logInstance)} - VariableIndex: {i}") : string.Empty)}");
                            NetworkLog.LogError($"[{networkVariableList[i].GetType().Name}]");
                        }

                        return;
                    }

                    long readStartPos = stream.Position;

                    networkVariableList[i].ReadDelta(stream, networkManager.IsServer);
                    PerformanceDataManager.Increment(ProfilerConstants.NetworkVarDeltas);

                    ProfilerStatManager.NetworkVarsRcvd.Record();

                    if (networkManager.NetworkConfig.EnsureNetworkVariableLengthSafety)
                    {
                        (stream as NetworkBuffer).SkipPadBits();

                        if (stream.Position > (readStartPos + varSize))
                        {
                            if (NetworkLog.CurrentLogLevel <= LogLevel.Normal)
                            {
                                NetworkLog.LogWarning($"Var delta read too far. {stream.Position - (readStartPos + varSize)} bytes. => {(logInstance != null ? ($"{nameof(NetworkObjectId)}: {logInstance.NetworkObjectId} - {nameof(NetworkObject.GetNetworkBehaviourOrderIndex)}(): {logInstance.NetworkObject.GetNetworkBehaviourOrderIndex(logInstance)} - VariableIndex: {i}") : string.Empty)}");
                            }

                            stream.Position = readStartPos + varSize;
                        }
                        else if (stream.Position < (readStartPos + varSize))
                        {
                            if (NetworkLog.CurrentLogLevel <= LogLevel.Normal)
                            {
                                NetworkLog.LogWarning($"Var delta read too little. {(readStartPos + varSize) - stream.Position} bytes. => {(logInstance != null ? ($"{nameof(NetworkObjectId)}: {logInstance.NetworkObjectId} - {nameof(NetworkObject.GetNetworkBehaviourOrderIndex)}(): {logInstance.NetworkObject.GetNetworkBehaviourOrderIndex(logInstance)} - VariableIndex: {i}") : string.Empty)}");
                            }

                            stream.Position = readStartPos + varSize;
                        }
                    }
                }
            }
        }

        internal static void HandleNetworkVariableUpdate(List<INetworkVariable> networkVariableList, Stream stream, ulong clientId, NetworkBehaviour logInstance, NetworkManager networkManager)
        {
            using (var reader = PooledNetworkReader.Get(stream))
            {
                for (int i = 0; i < networkVariableList.Count; i++)
                {
                    ushort varSize = 0;

                    if (networkManager.NetworkConfig.EnsureNetworkVariableLengthSafety)
                    {
                        varSize = reader.ReadUInt16Packed();

                        if (varSize == 0)
                        {
                            continue;
                        }
                    }
                    else
                    {
                        if (!reader.ReadBool())
                        {
                            continue;
                        }
                    }

                    if (networkManager.IsServer && !networkVariableList[i].CanClientWrite(clientId))
                    {
                        if (networkManager.NetworkConfig.EnsureNetworkVariableLengthSafety)
                        {
                            if (NetworkLog.CurrentLogLevel <= LogLevel.Normal)
                            {
                                NetworkLog.LogWarning($"Client wrote to {nameof(NetworkVariable)} without permission. => {(logInstance != null ? ($"{nameof(NetworkObjectId)}: {logInstance.NetworkObjectId} - {nameof(NetworkObject.GetNetworkBehaviourOrderIndex)}(): {logInstance.NetworkObject.GetNetworkBehaviourOrderIndex(logInstance)} - VariableIndex: {i}") : string.Empty)}");
                            }

                            stream.Position += varSize;
                            continue;
                        }

                        //This client wrote somewhere they are not allowed. This is critical
                        //We can't just skip this field. Because we don't actually know how to dummy read
                        //That is, we don't know how many bytes to skip. Because the interface doesn't have a
                        //Read that gives us the value. Only a Read that applies the value straight away
                        //A dummy read COULD be added to the interface for this situation, but it's just being too nice.
                        //This is after all a developer fault. A critical error should be fine.
                        // - TwoTen
                        if (NetworkLog.CurrentLogLevel <= LogLevel.Error)
                        {
                            NetworkLog.LogError($"Client wrote to {nameof(NetworkVariable)} without permission. No more variables can be read. This is critical. => {(logInstance != null ? ($"{nameof(NetworkObjectId)}: {logInstance.NetworkObjectId} - {nameof(NetworkObject.GetNetworkBehaviourOrderIndex)}(): {logInstance.NetworkObject.GetNetworkBehaviourOrderIndex(logInstance)} - VariableIndex: {i}") : string.Empty)}");
                        }

                        return;
                    }

                    long readStartPos = stream.Position;

                    networkVariableList[i].ReadField(stream);
                    PerformanceDataManager.Increment(ProfilerConstants.NetworkVarUpdates);

                    ProfilerStatManager.NetworkVarsRcvd.Record();

                    if (networkManager.NetworkConfig.EnsureNetworkVariableLengthSafety)
                    {
                        if (stream is NetworkBuffer networkBuffer)
                        {
                            networkBuffer.SkipPadBits();
                        }

                        if (stream.Position > (readStartPos + varSize))
                        {
                            if (NetworkLog.CurrentLogLevel <= LogLevel.Normal)
                            {
                                NetworkLog.LogWarning($"Var update read too far. {stream.Position - (readStartPos + varSize)} bytes. => {(logInstance != null ? ($"{nameof(NetworkObjectId)}: {logInstance.NetworkObjectId} - {nameof(NetworkObject.GetNetworkBehaviourOrderIndex)}(): {logInstance.NetworkObject.GetNetworkBehaviourOrderIndex(logInstance)} - VariableIndex: {i}") : string.Empty)}");
                            }

                            stream.Position = readStartPos + varSize;
                        }
                        else if (stream.Position < (readStartPos + varSize))
                        {
                            if (NetworkLog.CurrentLogLevel <= LogLevel.Normal)
                            {
                                NetworkLog.LogWarning($"Var update read too little. {(readStartPos + varSize) - stream.Position} bytes. => {(logInstance != null ? ($"{nameof(NetworkObjectId)}: {logInstance.NetworkObjectId} - {nameof(NetworkObject.GetNetworkBehaviourOrderIndex)}(): {logInstance.NetworkObject.GetNetworkBehaviourOrderIndex(logInstance)} - VariableIndex: {i}") : string.Empty)}");
                            }

                            stream.Position = readStartPos + varSize;
                        }
                    }
                }
            }
        }


        internal static void WriteNetworkVariableData(List<INetworkVariable> networkVariableList, Stream stream, ulong clientId, NetworkManager networkManager)
        {
            if (networkVariableList.Count == 0)
            {
                return;
            }

            using (var writer = PooledNetworkWriter.Get(stream))
            {
                for (int j = 0; j < networkVariableList.Count; j++)
                {
                    bool canClientRead = networkVariableList[j].CanClientRead(clientId);

                    if (networkManager.NetworkConfig.EnsureNetworkVariableLengthSafety)
                    {
                        if (!canClientRead)
                        {
                            writer.WriteUInt16Packed(0);
                        }
                    }
                    else
                    {
                        writer.WriteBool(canClientRead);
                    }

                    if (canClientRead)
                    {
                        if (networkManager.NetworkConfig.EnsureNetworkVariableLengthSafety)
                        {
                            using (var varBuffer = PooledNetworkBuffer.Get())
                            {
                                networkVariableList[j].WriteField(varBuffer);
                                varBuffer.PadBuffer();

                                writer.WriteUInt16Packed((ushort)varBuffer.Length);
                                varBuffer.CopyTo(stream);
                            }
                        }
                        else
                        {
                            networkVariableList[j].WriteField(stream);
                        }
                    }
                }
            }
        }

        internal static void SetNetworkVariableData(List<INetworkVariable> networkVariableList, Stream stream, NetworkManager networkManager)
        {
            if (networkVariableList.Count == 0)
            {
                return;
            }

            using (var reader = PooledNetworkReader.Get(stream))
            {
                for (int j = 0; j < networkVariableList.Count; j++)
                {
                    ushort varSize = 0;

                    if (networkManager.NetworkConfig.EnsureNetworkVariableLengthSafety)
                    {
                        varSize = reader.ReadUInt16Packed();

                        if (varSize == 0)
                        {
                            continue;
                        }
                    }
                    else
                    {
                        if (!reader.ReadBool())
                        {
                            continue;
                        }
                    }

                    long readStartPos = stream.Position;

                    networkVariableList[j].ReadField(stream);

                    if (networkManager.NetworkConfig.EnsureNetworkVariableLengthSafety)
                    {
                        if (stream is NetworkBuffer networkBuffer)
                        {
                            networkBuffer.SkipPadBits();
                        }

                        if (stream.Position > (readStartPos + varSize))
                        {
                            if (NetworkLog.CurrentLogLevel <= LogLevel.Normal)
                            {
                                NetworkLog.LogWarning($"Var data read too far. {stream.Position - (readStartPos + varSize)} bytes.");
                            }

                            stream.Position = readStartPos + varSize;
                        }
                        else if (stream.Position < (readStartPos + varSize))
                        {
                            if (NetworkLog.CurrentLogLevel <= LogLevel.Normal)
                            {
                                NetworkLog.LogWarning($"Var data read too little. {(readStartPos + varSize) - stream.Position} bytes.");
                            }

                            stream.Position = readStartPos + varSize;
                        }
                    }
                }
            }
        }

        /// <summary>
        /// Gets the local instance of a object with a given NetworkId
        /// </summary>
        /// <param name="networkId"></param>
        /// <returns></returns>
        protected NetworkObject GetNetworkObject(ulong networkId)
        {
            return NetworkManager.SpawnManager.SpawnedObjects.TryGetValue(networkId, out NetworkObject networkObject) ? networkObject : null;
        }
    }
}<|MERGE_RESOLUTION|>--- conflicted
+++ resolved
@@ -296,17 +296,6 @@
         /// </summary>
         public ulong OwnerClientId => NetworkObject.OwnerClientId;
 
-<<<<<<< HEAD
-        internal bool NetworkStartInvoked = false;
-        internal bool InternalNetworkStartInvoked = false;
-
-=======
-        /// <summary>
-        /// Stores the network tick at the NetworkBehaviourUpdate time
-        /// This allows sending NetworkVariables not more often than once per network tick, regardless of the update rate
-        /// </summary>
-        public static ushort CurrentTick { get; private set; }
->>>>>>> 1a7c145e
 
         /// <summary>
         /// Gets called when message handlers are ready to be registered and the network is setup
