--- conflicted
+++ resolved
@@ -4,24 +4,8 @@
 using System.Reflection;
 using System.Linq;
 using System.IO;
-<<<<<<< HEAD
-using MLAPI.Configuration;
-using MLAPI.Logging;
-using MLAPI.Messaging;
-using MLAPI.Metrics;
-using MLAPI.Timing;
-using MLAPI.NetworkVariable;
-using MLAPI.Profiling;
-using MLAPI.Reflection;
-using MLAPI.Serialization;
-using MLAPI.Serialization.Pooled;
-using MLAPI.Transports;
-
-namespace MLAPI
-=======
 
 namespace Unity.Netcode
->>>>>>> 63be9085
 {
     /// <summary>
     /// The base class to override to write network code. Inherits MonoBehaviour
