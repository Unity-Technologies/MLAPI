--- conflicted
+++ resolved
@@ -791,12 +791,9 @@
 
                     long readStartPos = stream.Position;
 
-<<<<<<< HEAD
                     networkedVarList[i].ReadDelta(stream, IsServer, localTick, remoteTick);
-=======
-                    networkedVarList[i].ReadDelta(stream, IsServer);
                     PerformanceDataManager.Increment(ProfilerConstants.NumberNetworkVarsReceived);
->>>>>>> 18c1a0a1
+
                     ProfilerStatManager.networkVarsRcvd.Record();
 
                     if (NetworkingManager.Singleton.NetworkConfig.EnsureNetworkedVarLengthSafety)
@@ -863,12 +860,9 @@
 
                     long readStartPos = stream.Position;
 
-<<<<<<< HEAD
                     networkedVarList[i].ReadField(stream, NetworkTickSystem.k_NoTick, NetworkTickSystem.k_NoTick);
-=======
-                    networkedVarList[i].ReadField(stream);
                     PerformanceDataManager.Increment(ProfilerConstants.NumberNetworkVarsReceived);
->>>>>>> 18c1a0a1
+
                     ProfilerStatManager.networkVarsRcvd.Record();
 
                     if (NetworkingManager.Singleton.NetworkConfig.EnsureNetworkedVarLengthSafety)
