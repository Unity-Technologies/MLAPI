using System;
using System.Collections.Generic;
using System.ComponentModel;
using System.Diagnostics;
using UnityEngine;
using System.Reflection;
using System.Linq;
using System.IO;
using MLAPI.Configuration;
using MLAPI.Logging;
using MLAPI.Messaging;
using MLAPI.NetworkedVar;
using MLAPI.Profiling;
using MLAPI.Reflection;
using MLAPI.Security;
using MLAPI.Serialization;
using MLAPI.Serialization.Pooled;
using MLAPI.Spawning;
using MLAPI.Transports;
using BitStream = MLAPI.Serialization.BitStream;
using Unity.Profiling;

namespace MLAPI
{
    /// <summary>
    /// The base class to override to write networked code. Inherits MonoBehaviour
    /// </summary>
    public abstract class NetworkedBehaviour : MonoBehaviour
    {
        [Browsable(false)]
        [EditorBrowsable(EditorBrowsableState.Never)]
#if UNITY_2020_2_OR_NEWER
        // RuntimeAccessModifiersILPP will make this `protected`
        internal enum __NExec
#else
        [Obsolete("Please do not use, will no longer be exposed in the future versions (framework internal)")]
        public enum __NExec
#endif
        {
            None = 0,
            Server = 1,
            Client = 2
        }

#pragma warning disable 414
        [NonSerialized]
        [Browsable(false)]
        [EditorBrowsable(EditorBrowsableState.Never)]
        [DebuggerBrowsable(DebuggerBrowsableState.Never)]
#if UNITY_2020_2_OR_NEWER
        // RuntimeAccessModifiersILPP will make this `protected`
        internal __NExec __nexec = __NExec.None;
#else
        [Obsolete("Please do not use, will no longer be exposed in the future versions (framework internal)")]
        public __NExec __nexec = __NExec.None;
#endif
#pragma warning restore 414

        [Browsable(false)]
        [EditorBrowsable(EditorBrowsableState.Never)]
#if UNITY_2020_2_OR_NEWER
        // RuntimeAccessModifiersILPP will make this `protected`
        internal BitSerializer __beginSendServerRpc(ServerRpcParams serverRpcParams, bool isReliable)
#else
        [Obsolete("Please do not use, will no longer be exposed in the future versions (framework internal)")]
        public BitSerializer __beginSendServerRpc(ServerRpcParams serverRpcParams, bool isReliable)
#endif
        {
            var rpcQueueContainer = NetworkingManager.Singleton.rpcQueueContainer;
<<<<<<< HEAD
            PooledBitWriter writer;
            var IsUsingBatching = rpcQueueContainer.IsUsingBatching();
            if (IsHost)
            {
                if (sendParams.UpdateStage == NetworkUpdateManager.NetworkUpdateStages.Default)
                {
                    sendParams.UpdateStage = NetworkUpdateManager.NetworkUpdateStages.Update;
                }
                writer = rpcQueueContainer.BeginAddQueueItemToFrame(RpcQueueContainer.QueueItemType.ServerRpc, Time.realtimeSinceStartup, Transport.MLAPI_STDRPC_CHANNEL, 0,
                    NetworkingManager.Singleton.ServerClientId, null, QueueHistoryFrame.QueueFrameType.Inbound,sendParams.UpdateStage );

                //Under this condition we always treat this like there is no batching
                writer.WriteBit(false); // Encrypted
                writer.WriteBit(false); // Authenticated
                writer.WriteBits(MLAPIConstants.MLAPI_SERVER_RPC, 6); // MessageType
            }
            else
            {
                writer = rpcQueueContainer.BeginAddQueueItemToFrame(RpcQueueContainer.QueueItemType.ServerRpc, Time.realtimeSinceStartup, Transport.MLAPI_STDRPC_CHANNEL, 0,
                    NetworkingManager.Singleton.ServerClientId, null, QueueHistoryFrame.QueueFrameType.Outbound, NetworkUpdateManager.NetworkUpdateStages.LateUpdate);
            }

            if (!IsUsingBatching)
=======
            var writer = rpcQueueContainer.BeginAddQueueItemToOutboundFrame(
                RpcQueueContainer.QueueItemType.ServerRpc,
                Time.realtimeSinceStartup,
                Transport.MLAPI_STDRPC_CHANNEL,
                /* sendFlags = */ 0,
                NetworkingManager.Singleton.ServerClientId,
                /* targetNetworkIds = */ null);
            if (!rpcQueueContainer.IsUsingBatching())
>>>>>>> d352dce1
            {
                writer.WriteBit(false); // Encrypted
                writer.WriteBit(false); // Authenticated
                writer.WriteBits(MLAPIConstants.MLAPI_SERVER_RPC, 6); // MessageType
            }

            writer.WriteUInt64Packed(NetworkId); // NetworkObjectId
            writer.WriteUInt16Packed(GetBehaviourId()); // NetworkBehaviourId

<<<<<<< HEAD
            //Write the update stage in front of RPC related information
            if (sendParams.UpdateStage == NetworkUpdateManager.NetworkUpdateStages.Default)
=======
            // Write the update stage in front of RPC related information
            if (serverRpcParams.Send.UpdateStage == NetworkUpdateManager.NetworkUpdateStage.Default)
>>>>>>> d352dce1
            {
                writer.WriteUInt16Packed((ushort)NetworkUpdateManager.NetworkUpdateStage.Update);
            }
            else
            {
                writer.WriteUInt16Packed((ushort)serverRpcParams.Send.UpdateStage);
            }
<<<<<<< HEAD
            return writer;
=======

            return writer.Serializer;
>>>>>>> d352dce1
        }

        [Browsable(false)]
        [EditorBrowsable(EditorBrowsableState.Never)]
#if UNITY_2020_2_OR_NEWER
        // RuntimeAccessModifiersILPP will make this `protected`
        internal void __endSendServerRpc(BitSerializer serializer, ServerRpcParams serverRpcParams, bool isReliable)
#else
        [Obsolete("Please do not use, will no longer be exposed in the future versions (framework internal)")]
        public void __endSendServerRpc(BitSerializer serializer, ServerRpcParams serverRpcParams, bool isReliable)
#endif
        {
            if (serializer == null) return;

            var rpcQueueContainer = NetworkingManager.Singleton.rpcQueueContainer;
<<<<<<< HEAD
            if (IsHost)
            {
                rpcQueueContainer.EndAddQueueItemToFrame(writer, QueueHistoryFrame.QueueFrameType.Inbound, sendParams.UpdateStage == NetworkUpdateManager.NetworkUpdateStages.Default ? NetworkUpdateManager.NetworkUpdateStages.Update:sendParams.UpdateStage );
            }
            else
            {
                rpcQueueContainer.EndAddQueueItemToFrame(writer, QueueHistoryFrame.QueueFrameType.Outbound, NetworkUpdateManager.NetworkUpdateStages.LateUpdate);
            }

=======
            rpcQueueContainer.EndAddQueueItemToOutboundFrame(serializer.Writer);
>>>>>>> d352dce1
        }

        [Browsable(false)]
        [EditorBrowsable(EditorBrowsableState.Never)]
#if UNITY_2020_2_OR_NEWER
        // RuntimeAccessModifiersILPP will make this `protected`
        internal BitSerializer __beginSendClientRpc(ClientRpcParams clientRpcParams, bool isReliable)
#else
        [Obsolete("Please do not use, will no longer be exposed in the future versions (framework internal)")]
        public BitSerializer __beginSendClientRpc(ClientRpcParams clientRpcParams, bool isReliable)
#endif
        {
            // This will start a new queue item entry and will then return the writer to the current frame's stream
            var rpcQueueContainer = NetworkingManager.Singleton.rpcQueueContainer;
<<<<<<< HEAD

            PooledBitWriter writer;
            var IsUsingBatching = rpcQueueContainer.IsUsingBatching();

            ulong[] ClientIds = sendParams.TargetClientIds ?? NetworkingManager.Singleton.ConnectedClientsList.Select(c => c.ClientId).ToArray();
            if(sendParams.TargetClientIds != null && sendParams.TargetClientIds.Length == 0)
            {
                ClientIds = NetworkingManager.Singleton.ConnectedClientsList.Select(c => c.ClientId).ToArray();
            }

            var ContainsServerClientId = ClientIds.Contains(NetworkingManager.Singleton.ServerClientId);
            if (IsHost && ContainsServerClientId)
=======
            var writer = rpcQueueContainer.BeginAddQueueItemToOutboundFrame(
                RpcQueueContainer.QueueItemType.ClientRpc,
                Time.realtimeSinceStartup,
                Transport.MLAPI_STDRPC_CHANNEL,
                /* sendFlags = */ 0,
                NetworkId,
                clientRpcParams.Send.TargetClientIds ?? NetworkingManager.Singleton.ConnectedClientsList.Select(c => c.ClientId).ToArray());
            if (!rpcQueueContainer.IsUsingBatching())
>>>>>>> d352dce1
            {
                if(sendParams.UpdateStage == NetworkUpdateManager.NetworkUpdateStages.Default)
                {
                    sendParams.UpdateStage = NetworkUpdateManager.NetworkUpdateStages.Update;
                }

                writer = rpcQueueContainer.BeginAddQueueItemToFrame(RpcQueueContainer.QueueItemType.ClientRpc, Time.realtimeSinceStartup, Transport.MLAPI_STDRPC_CHANNEL, 0,
                    NetworkingManager.Singleton.ServerClientId, null, QueueHistoryFrame.QueueFrameType.Inbound,sendParams.UpdateStage );

                writer.WriteBit(false); // Encrypted
                writer.WriteBit(false); // Authenticated
                writer.WriteBits(MLAPIConstants.MLAPI_CLIENT_RPC, 6); // MessageType

                //Handle sending to the other clients
                if (ClientIds.Length > 1 )
                {
                    rpcQueueContainer.SetLoopBackWriter(writer, QueueHistoryFrame.QueueFrameType.Outbound, NetworkUpdateManager.NetworkUpdateStages.LateUpdate);
                    writer = rpcQueueContainer.BeginAddQueueItemToFrame(RpcQueueContainer.QueueItemType.ClientRpc, Time.realtimeSinceStartup, Transport.MLAPI_STDRPC_CHANNEL, 0, NetworkId,
                        ClientIds, QueueHistoryFrame.QueueFrameType.Outbound, NetworkUpdateManager.NetworkUpdateStages.LateUpdate);

                    if (!IsUsingBatching)
                    {
                        writer.WriteBit(false); // Encrypted
                        writer.WriteBit(false); // Authenticated
                        writer.WriteBits(MLAPIConstants.MLAPI_CLIENT_RPC, 6); // MessageType
                    }
                }
            }
            else
            {
                writer = rpcQueueContainer.BeginAddQueueItemToFrame(RpcQueueContainer.QueueItemType.ClientRpc, Time.realtimeSinceStartup, Transport.MLAPI_STDRPC_CHANNEL, 0, NetworkId,
                    ClientIds, QueueHistoryFrame.QueueFrameType.Outbound, NetworkUpdateManager.NetworkUpdateStages.LateUpdate);

                if (!IsUsingBatching)
                {
                    writer.WriteBit(false); // Encrypted
                    writer.WriteBit(false); // Authenticated
                    writer.WriteBits(MLAPIConstants.MLAPI_CLIENT_RPC, 6); // MessageType
                }
            }

            writer.WriteUInt64Packed(NetworkId); // NetworkObjectId
            writer.WriteUInt16Packed(GetBehaviourId()); // NetworkBehaviourId

<<<<<<< HEAD
            //Write the update stage in front of RPC related information
            if (sendParams.UpdateStage == NetworkUpdateManager.NetworkUpdateStages.Default)
=======
            // Write the update stage in front of RPC related information
            if (clientRpcParams.Send.UpdateStage == NetworkUpdateManager.NetworkUpdateStage.Default)
>>>>>>> d352dce1
            {
                writer.WriteUInt16Packed((ushort)NetworkUpdateManager.NetworkUpdateStage.Update);
            }
            else
            {
                writer.WriteUInt16Packed((ushort)clientRpcParams.Send.UpdateStage);
            }
<<<<<<< HEAD
            return writer;
=======

            return writer.Serializer;
>>>>>>> d352dce1
        }


        [Browsable(false)]
        [EditorBrowsable(EditorBrowsableState.Never)]
#if UNITY_2020_2_OR_NEWER
        // RuntimeAccessModifiersILPP will make this `protected`
        internal void __endSendClientRpc(BitSerializer serializer, ClientRpcParams clientRpcParams, bool isReliable)
#else
        [Obsolete("Please do not use, will no longer be exposed in the future versions (framework internal)")]
        public void __endSendClientRpc(BitSerializer serializer, ClientRpcParams clientRpcParams, bool isReliable)
#endif
        {
            if (serializer == null) return;

            var rpcQueueContainer = NetworkingManager.Singleton.rpcQueueContainer;
<<<<<<< HEAD
            ulong[] ClientIds = sendParams.TargetClientIds ?? NetworkingManager.Singleton.ConnectedClientsList.Select(c => c.ClientId).ToArray();
            if(sendParams.TargetClientIds != null && sendParams.TargetClientIds.Length == 0)
            {
                ClientIds = NetworkingManager.Singleton.ConnectedClientsList.Select(c => c.ClientId).ToArray();
            }
            var ContainsServerClientId = ClientIds.Contains(NetworkingManager.Singleton.ServerClientId);

            if (IsHost && ContainsServerClientId)
            {
                PooledBitWriter loopbackWriter = writer as PooledBitWriter;
                if (ClientIds.Length > 1 )
                {
                    rpcQueueContainer.EndAddQueueItemToFrame(writer, QueueHistoryFrame.QueueFrameType.Outbound, NetworkUpdateManager.NetworkUpdateStages.LateUpdate);

                    loopbackWriter = rpcQueueContainer.GetLoopBackWriter(QueueHistoryFrame.QueueFrameType.Outbound, NetworkUpdateManager.NetworkUpdateStages.LateUpdate);
                    rpcQueueContainer.ClearLoopBackWriter(QueueHistoryFrame.QueueFrameType.Outbound, NetworkUpdateManager.NetworkUpdateStages.LateUpdate);
                }

                if(ContainsServerClientId)
                {
                    rpcQueueContainer.EndAddQueueItemToFrame(loopbackWriter, QueueHistoryFrame.QueueFrameType.Inbound, sendParams.UpdateStage == NetworkUpdateManager.NetworkUpdateStages.Default ? NetworkUpdateManager.NetworkUpdateStages.Update:sendParams.UpdateStage );
                }
            }
            else
            {
                rpcQueueContainer.EndAddQueueItemToFrame(writer, QueueHistoryFrame.QueueFrameType.Outbound, NetworkUpdateManager.NetworkUpdateStages.LateUpdate);
            }
=======
            rpcQueueContainer.EndAddQueueItemToOutboundFrame(serializer.Writer);
>>>>>>> d352dce1
        }

        /// <summary>
        /// Gets if the object is the the personal clients player object
        /// </summary>
        [EditorBrowsable(EditorBrowsableState.Never)]
        [Obsolete("Use IsLocalPlayer instead", false)]
        public bool isLocalPlayer => IsLocalPlayer;
        /// <summary>
        /// Gets if the object is the the personal clients player object
        /// </summary>
        public bool IsLocalPlayer => NetworkedObject.IsLocalPlayer;
        /// <summary>
        /// Gets if the object is owned by the local player or if the object is the local player object
        /// </summary>
        [EditorBrowsable(EditorBrowsableState.Never)]
        [Obsolete("Use IsOwner instead", false)]
        public bool isOwner => IsOwner;
        /// <summary>
        /// Gets if the object is owned by the local player or if the object is the local player object
        /// </summary>
        public bool IsOwner => NetworkedObject.IsOwner;
        /// <summary>
        /// Gets if we are executing as server
        /// </summary>
        [EditorBrowsable(EditorBrowsableState.Never)]
        [Obsolete("Use IsServer instead", false)]
        protected bool isServer => IsServer;
        /// <summary>
        /// Gets if we are executing as server
        /// </summary>
        protected static bool IsServer => IsRunning && NetworkingManager.Singleton.IsServer;
        /// <summary>
        /// Gets if we are executing as client
        /// </summary>
        [EditorBrowsable(EditorBrowsableState.Never)]
        [Obsolete("Use IsClient instead")]
        protected bool isClient => IsClient;
        /// <summary>
        /// Gets if we are executing as client
        /// </summary>
        protected bool IsClient => IsRunning && NetworkingManager.Singleton.IsClient;
        /// <summary>
        /// Gets if we are executing as Host, I.E Server and Client
        /// </summary>
        [EditorBrowsable(EditorBrowsableState.Never)]
        [Obsolete("Use IsHost instead", false)]
        protected bool isHost => IsHost;
        /// <summary>
        /// Gets if we are executing as Host, I.E Server and Client
        /// </summary>
        protected bool IsHost => IsRunning && NetworkingManager.Singleton.IsHost;
        private static bool IsRunning => NetworkingManager.Singleton != null && NetworkingManager.Singleton.IsListening;
        /// <summary>
        /// Gets Whether or not the object has a owner
        /// </summary>
        [EditorBrowsable(EditorBrowsableState.Never)]
        [Obsolete("Use IsOwnedByServer instead", false)]
		public bool isOwnedByServer => IsOwnedByServer;
        /// <summary>
        /// Gets Whether or not the object has a owner
        /// </summary>
        public bool IsOwnedByServer => NetworkedObject.IsOwnedByServer;
        /// <summary>
        /// Gets the NetworkedObject that owns this NetworkedBehaviour instance
        /// </summary>
        [EditorBrowsable(EditorBrowsableState.Never)]
        [Obsolete("Use NetworkedObject instead", false)]
        public NetworkedObject networkedObject => NetworkedObject;
        /// <summary>
        /// Gets the NetworkedObject that owns this NetworkedBehaviour instance
        /// </summary>
        public NetworkedObject NetworkedObject
        {
            get
            {
                if (_networkedObject == null)
                {
                    _networkedObject = GetComponentInParent<NetworkedObject>();
                }

                if (_networkedObject == null)
                {
                    throw new NullReferenceException("Could not get NetworkedObject for the NetworkedBehaviour. Are you missing a NetworkedObject component?");
                }

                return _networkedObject;
            }
        }
        /// <summary>
        /// Gets whether or not this NetworkedBehaviour instance has a NetworkedObject owner.
        /// </summary>
        public bool HasNetworkedObject
        {
            get
            {
                if (_networkedObject == null)
                {
                    _networkedObject = GetComponentInParent<NetworkedObject>();
                }

                return _networkedObject != null;
            }
        }

        private NetworkedObject _networkedObject = null;
        /// <summary>
        /// Gets the NetworkId of the NetworkedObject that owns the NetworkedBehaviour instance
        /// </summary>
        [EditorBrowsable(EditorBrowsableState.Never)]
        [Obsolete("Use NetworkId instead", false)]
        public ulong networkId => NetworkId;
        /// <summary>
        /// Gets the NetworkId of the NetworkedObject that owns the NetworkedBehaviour instance
        /// </summary>
        public ulong NetworkId => NetworkedObject.NetworkId;
        /// <summary>
        /// Gets the clientId that owns the NetworkedObject
        /// </summary>
        public ulong OwnerClientId => NetworkedObject.OwnerClientId;

        internal bool networkedStartInvoked = false;
        internal bool internalNetworkedStartInvoked = false;
        /// <summary>
        /// Gets called when message handlers are ready to be registered and the networking is setup
        /// </summary>
        public virtual void NetworkStart()
        {

        }

        /// <summary>
        /// Gets called when message handlers are ready to be registered and the networking is setup. Provides a Payload if it was provided
        /// </summary>
        /// <param name="stream">The stream containing the spawn payload</param>
        public virtual void NetworkStart(Stream stream)
        {
            NetworkStart();
        }

        internal void InternalNetworkStart()
        {
            InitializeVars();
        }

        /// <summary>
        /// Gets called when the local client gains ownership of this object
        /// </summary>
        public virtual void OnGainedOwnership()
        {

        }
        /// <summary>
        /// Gets called when we loose ownership of this object
        /// </summary>
        public virtual void OnLostOwnership()
        {

        }

        /// <summary>
        /// Gets behaviourId for this NetworkedBehaviour on this NetworkedObject
        /// </summary>
        /// <returns>The behaviourId for the current NetworkedBehaviour</returns>
        public ushort GetBehaviourId()
        {
            return NetworkedObject.GetOrderIndex(this);
        }

        /// <summary>
        /// Returns a the NetworkedBehaviour with a given behaviourId for the current networkedObject
        /// </summary>
        /// <param name="id">The behaviourId to return</param>
        /// <returns>Returns NetworkedBehaviour with given behaviourId</returns>
        protected NetworkedBehaviour GetBehaviour(ushort id)
        {
            return NetworkedObject.GetBehaviourAtOrderIndex(id);
        }

        #region NetworkedVar

        private bool varInit = false;

        private readonly List<HashSet<int>> channelMappedNetworkedVarIndexes = new List<HashSet<int>>();
        private readonly List<byte> channelsForNetworkedVarGroups = new List<byte>();
        internal readonly List<INetworkedVar> networkedVarFields = new List<INetworkedVar>();

        private static HashSet<MLAPI.NetworkedObject> touched = new HashSet<MLAPI.NetworkedObject>();
        private static readonly Dictionary<Type, FieldInfo[]> fieldTypes = new Dictionary<Type, FieldInfo[]>();

        private static FieldInfo[] GetFieldInfoForType(Type type)
        {
            if (!fieldTypes.ContainsKey(type))
                fieldTypes.Add(type, GetFieldInfoForTypeRecursive(type));

            return fieldTypes[type];
        }

        private static FieldInfo[] GetFieldInfoForTypeRecursive(Type type, List<FieldInfo> list = null)
        {
            if (list == null)
            {
                list = new List<FieldInfo>();
                list.AddRange(type.GetFields(BindingFlags.Public | BindingFlags.NonPublic | BindingFlags.Instance));
            }
            else
            {
                list.AddRange(type.GetFields(BindingFlags.NonPublic | BindingFlags.Instance));
            }

            if (type.BaseType != null && type.BaseType != typeof(NetworkedBehaviour))
            {
                return GetFieldInfoForTypeRecursive(type.BaseType, list);
            }
            else
            {
                return list.OrderBy(x => x.Name, StringComparer.Ordinal).ToArray();
            }
        }

        internal void InitializeVars()
        {
            if (varInit)
                return;
            varInit = true;

            FieldInfo[] sortedFields = GetFieldInfoForType(GetType());

            for (int i = 0; i < sortedFields.Length; i++)
            {
                Type fieldType = sortedFields[i].FieldType;

                if (fieldType.HasInterface(typeof(INetworkedVar)))
                {
                    INetworkedVar instance = (INetworkedVar)sortedFields[i].GetValue(this);

                    if (instance == null)
                    {
                        instance = (INetworkedVar)Activator.CreateInstance(fieldType, true);
                        sortedFields[i].SetValue(this, instance);
                    }

                    instance.SetNetworkedBehaviour(this);
                    networkedVarFields.Add(instance);
                }
            }

            {
                // Create index map for channels
                Dictionary<byte, int> firstLevelIndex = new Dictionary<byte, int>();
                int secondLevelCounter = 0;

                for (int i = 0; i < networkedVarFields.Count; i++)
                {
                    // this could be cleaner.  The GetChannel() methods look for the SendChannel string channel name
                    //  from the settings file, which could be easily misconfigured.  If a bogus channel is specified,
                    //  GetChannelByte() will return the default, MLAPI_INTERNAL_CHANNEL
                    string channelName = networkedVarFields[i].GetChannel();
                    byte channel = Transport.GetChannelByte(channelName);

                    if (!firstLevelIndex.ContainsKey(channel))
                    {
                        firstLevelIndex.Add(channel, secondLevelCounter);
                        channelsForNetworkedVarGroups.Add(channel);
                        secondLevelCounter++;
                    }

                    if (firstLevelIndex[channel] >= channelMappedNetworkedVarIndexes.Count)
                    {
                        channelMappedNetworkedVarIndexes.Add(new HashSet<int>());
                    }

                    channelMappedNetworkedVarIndexes[firstLevelIndex[channel]].Add(i);
                }
            }
        }

#if DEVELOPMENT_BUILD || UNITY_EDITOR
        public static ProfilerMarker s_NetworkedBehaviourUpdate = new ProfilerMarker("MLAPI.NetworkedObject.NetworkedBehaviourUpdate");
#endif

        internal static void NetworkedBehaviourUpdate()
        {
#if DEVELOPMENT_BUILD || UNITY_EDITOR
            s_NetworkedBehaviourUpdate.Begin();
#endif
            try
            {
                if (IsServer)
                {
                    touched.Clear();
                    for (int i = 0; i < NetworkingManager.Singleton.ConnectedClientsList.Count; i++)
                    {
                        var client = NetworkingManager.Singleton.ConnectedClientsList[i];
                        var spawnedObjs = SpawnManager.SpawnedObjectsList;
                        touched.UnionWith(spawnedObjs);
                        foreach (var sobj in spawnedObjs)
                        {
                            // Sync just the variables for just the objects this client sees
                            for (int k = 0; k < sobj.childNetworkedBehaviours.Count; k++)
                            {
                                sobj.childNetworkedBehaviours[k].VarUpdate(client.ClientId);
                            }
                        }
                    }

                    // Now, reset all the no-longer-dirty variables
                    foreach (var sobj in touched)
                    {
                        for (int k = 0; k < sobj.childNetworkedBehaviours.Count; k++)
                        {
                            sobj.childNetworkedBehaviours[k].PostNetworkVariableWrite();
                        }
                    }
                }
                else
                {

                    // when client updates the sever, it tells it about all its objects
                    foreach (var sobj in SpawnManager.SpawnedObjectsList)
                    {
                        for (int k = 0; k < sobj.childNetworkedBehaviours.Count; k++)
                        {
                           sobj.childNetworkedBehaviours[k].VarUpdate(NetworkingManager.Singleton.ServerClientId);
                        }
                    }

                    // Now, reset all the no-longer-dirty variables
                    foreach (var sobj in SpawnManager.SpawnedObjectsList)
                    {
                        for (int k = 0; k < sobj.childNetworkedBehaviours.Count; k++)
                        {
                            sobj.childNetworkedBehaviours[k].PostNetworkVariableWrite();
                        }
                    }
                }

            }
            finally
            {
#if DEVELOPMENT_BUILD || UNITY_EDITOR
                s_NetworkedBehaviourUpdate.End();
#endif
            }
        }


        internal void PreNetworkVariableWrite()
        {
            // reset our "which variables got written" data
            networkedVarIndexesToReset.Clear();
            networkedVarIndexesToResetSet.Clear();
        }

        internal void PostNetworkVariableWrite()
        {
            // mark any variables we wrote as no longer dirty
            for (int i = 0; i < networkedVarIndexesToReset.Count; i++)
            {
                networkedVarFields[networkedVarIndexesToReset[i]].ResetDirty();
            }
        }

        internal void VarUpdate(ulong clientId)
        {
            if (!varInit)
                InitializeVars();

            PreNetworkVariableWrite();
            NetworkedVarUpdate(clientId);
        }

        private readonly List<int> networkedVarIndexesToReset = new List<int>();
        private readonly HashSet<int> networkedVarIndexesToResetSet = new HashSet<int>();

        private void NetworkedVarUpdate(ulong clientId)
        {
           if (!CouldHaveDirtyNetworkedVars())
               return;

            for (int j = 0; j < channelMappedNetworkedVarIndexes.Count; j++)
            {
                using (PooledBitStream stream = PooledBitStream.Get())
                {
                    using (PooledBitWriter writer = PooledBitWriter.Get(stream))
                    {
                        writer.WriteUInt64Packed(NetworkId);
                        writer.WriteUInt16Packed(NetworkedObject.GetOrderIndex(this));

                        bool writtenAny = false;
                        for (int k = 0; k < networkedVarFields.Count; k++)
                        {
                            if (!channelMappedNetworkedVarIndexes[j].Contains(k))
                            {
                                // This var does not belong to the currently iterating channel group.
                                if (NetworkingManager.Singleton.NetworkConfig.EnsureNetworkedVarLengthSafety)
                                {
                                    writer.WriteUInt16Packed(0);
                                }
                                else
                                {
                                    writer.WriteBool(false);
                                }
                                continue;
                            }

                            bool isDirty = networkedVarFields[k].IsDirty(); // cache this here. You never know what operations users will do in the dirty methods

                            //   if I'm dirty AND a client, write (server always has all permissions)
                            //   if I'm dirty AND the server AND the client can read me, send.
                            bool shouldWrite = isDirty && (!IsServer || networkedVarFields[k].CanClientRead(clientId));

                            if (NetworkingManager.Singleton.NetworkConfig.EnsureNetworkedVarLengthSafety)
                            {
                                if (!shouldWrite)
                                {
                                    writer.WriteUInt16Packed(0);
                                }
                            }
                            else
                            {
                                writer.WriteBool(shouldWrite);
                            }

                            if (shouldWrite)
                            {
                                writtenAny = true;

                                if (NetworkingManager.Singleton.NetworkConfig.EnsureNetworkedVarLengthSafety)
                                {
                                    using (PooledBitStream varStream = PooledBitStream.Get())
                                    {
                                        networkedVarFields[k].WriteDelta(varStream);
                                        varStream.PadStream();

                                        writer.WriteUInt16Packed((ushort)varStream.Length);
                                        stream.CopyFrom(varStream);
                                    }
                                }
                                else
                                {
                                    networkedVarFields[k].WriteDelta(stream);
                                }

                                if (!networkedVarIndexesToResetSet.Contains(k))
                                {
                                    networkedVarIndexesToResetSet.Add(k);
                                    networkedVarIndexesToReset.Add(k);
                                }
                            }
                        }

                        if (writtenAny)
                        {
                            InternalMessageSender.Send(clientId,
                                MLAPIConstants.MLAPI_NETWORKED_VAR_DELTA,
                                channelsForNetworkedVarGroups[j], stream, SecuritySendFlags.None);
                        }
                    }
                }
            }
        }
        private bool CouldHaveDirtyNetworkedVars()
        {
            // TODO: There should be a better way by reading one dirty variable vs. 'n'
            for (int i = 0; i < networkedVarFields.Count; i++)
            {
                if (networkedVarFields[i].IsDirty())
                    return true;
            }

            return false;
        }

        internal static void HandleNetworkedVarDeltas(List<INetworkedVar> networkedVarList, Stream stream, ulong clientId, NetworkedBehaviour logInstance)
        {
            using (PooledBitReader reader = PooledBitReader.Get(stream))
            {
                for (int i = 0; i < networkedVarList.Count; i++)
                {
                    ushort varSize = 0;

                    if (NetworkingManager.Singleton.NetworkConfig.EnsureNetworkedVarLengthSafety)
                    {
                        varSize = reader.ReadUInt16Packed();

                        if (varSize == 0)
                            continue;
                    }
                    else
                    {
                        if (!reader.ReadBool())
                            continue;
                    }

                    if (IsServer && !networkedVarList[i].CanClientWrite(clientId))
                    {
                        if (NetworkingManager.Singleton.NetworkConfig.EnsureNetworkedVarLengthSafety)
                        {
                            if (NetworkLog.CurrentLogLevel <= LogLevel.Normal) NetworkLog.LogWarning("Client wrote to NetworkedVar without permission. " + (logInstance != null ? ("NetworkId: " + logInstance.NetworkId + " BehaviourIndex: " + logInstance.NetworkedObject.GetOrderIndex(logInstance) + " VariableIndex: " + i) : string.Empty));
                            stream.Position += varSize;
                            continue;
                        }
                        else
                        {
                            //This client wrote somewhere they are not allowed. This is critical
                            //We can't just skip this field. Because we don't actually know how to dummy read
                            //That is, we don't know how many bytes to skip. Because the interface doesn't have a
                            //Read that gives us the value. Only a Read that applies the value straight away
                            //A dummy read COULD be added to the interface for this situation, but it's just being too nice.
                            //This is after all a developer fault. A critical error should be fine.
                            // - TwoTen

                            if (NetworkLog.CurrentLogLevel <= LogLevel.Error) NetworkLog.LogError("Client wrote to NetworkedVar without permission. No more variables can be read. This is critical. " + (logInstance != null ? ("NetworkId: " + logInstance.NetworkId + " BehaviourIndex: " + logInstance.NetworkedObject.GetOrderIndex(logInstance) + " VariableIndex: " + i) : string.Empty));
                            return;
                        }
                    }

                    long readStartPos = stream.Position;

                    networkedVarList[i].ReadDelta(stream, IsServer);
                    ProfilerStatManager.networkVarsRcvd.Record();

                    if (NetworkingManager.Singleton.NetworkConfig.EnsureNetworkedVarLengthSafety)
                    {
                        (stream as BitStream).SkipPadBits();

                        if (stream.Position > (readStartPos + varSize))
                        {
                            if (NetworkLog.CurrentLogLevel <= LogLevel.Normal) NetworkLog.LogWarning("Var delta read too far. " + (stream.Position - (readStartPos + varSize)) + " bytes." + (logInstance != null ? ("NetworkId: " + logInstance.NetworkId + " BehaviourIndex: " + logInstance.NetworkedObject.GetOrderIndex(logInstance) + " VariableIndex: " + i) : string.Empty));
                            stream.Position = readStartPos + varSize;
                        }
                        else if (stream.Position < (readStartPos + varSize))
                        {
                            if (NetworkLog.CurrentLogLevel <= LogLevel.Normal) NetworkLog.LogWarning("Var delta read too little. " + ((readStartPos + varSize) - stream.Position) + " bytes." + (logInstance != null ? ("NetworkId: " + logInstance.NetworkId + " BehaviourIndex: " + logInstance.NetworkedObject.GetOrderIndex(logInstance) + " VariableIndex: " + i) : string.Empty));
                            stream.Position = readStartPos + varSize;
                        }
                    }
                }
            }
        }

        internal static void HandleNetworkedVarUpdate(List<INetworkedVar> networkedVarList, Stream stream, ulong clientId, NetworkedBehaviour logInstance)
        {
            using (PooledBitReader reader = PooledBitReader.Get(stream))
            {
                for (int i = 0; i < networkedVarList.Count; i++)
                {
                    ushort varSize = 0;

                    if (NetworkingManager.Singleton.NetworkConfig.EnsureNetworkedVarLengthSafety)
                    {
                        varSize = reader.ReadUInt16Packed();

                        if (varSize == 0)
                            continue;
                    }
                    else
                    {
                        if (!reader.ReadBool())
                            continue;
                    }

                    if (IsServer && !networkedVarList[i].CanClientWrite(clientId))
                    {
                        if (NetworkingManager.Singleton.NetworkConfig.EnsureNetworkedVarLengthSafety)
                        {
                            if (NetworkLog.CurrentLogLevel <= LogLevel.Normal) NetworkLog.LogWarning("Client wrote to NetworkedVar without permission. " + (logInstance != null ? ("NetworkId: " + logInstance.NetworkId + " BehaviourIndex: " + logInstance.NetworkedObject.GetOrderIndex(logInstance) + " VariableIndex: " + i) : string.Empty));
                            stream.Position += varSize;
                            continue;
                        }
                        else
                        {
                            //This client wrote somewhere they are not allowed. This is critical
                            //We can't just skip this field. Because we don't actually know how to dummy read
                            //That is, we don't know how many bytes to skip. Because the interface doesn't have a
                            //Read that gives us the value. Only a Read that applies the value straight away
                            //A dummy read COULD be added to the interface for this situation, but it's just being too nice.
                            //This is after all a developer fault. A critical error should be fine.
                            // - TwoTen
                            if (NetworkLog.CurrentLogLevel <= LogLevel.Error) NetworkLog.LogError("Client wrote to NetworkedVar without permission. No more variables can be read. This is critical. " + (logInstance != null ? ("NetworkId: " + logInstance.NetworkId + " BehaviourIndex: " + logInstance.NetworkedObject.GetOrderIndex(logInstance) + " VariableIndex: " + i) : string.Empty));
                            return;
                        }
                    }

                    long readStartPos = stream.Position;

                    networkedVarList[i].ReadField(stream);
                    ProfilerStatManager.networkVarsRcvd.Record();

                    if (NetworkingManager.Singleton.NetworkConfig.EnsureNetworkedVarLengthSafety)
                    {
                        if (stream is BitStream bitStream)
                        {
                            bitStream.SkipPadBits();
                        }

                        if (stream.Position > (readStartPos + varSize))
                        {
                            if (NetworkLog.CurrentLogLevel <= LogLevel.Normal) NetworkLog.LogWarning("Var update read too far. " + (stream.Position - (readStartPos + varSize)) + " bytes." + (logInstance != null ? ("NetworkId: " + logInstance.NetworkId + " BehaviourIndex: " + logInstance.NetworkedObject.GetOrderIndex(logInstance) + " VariableIndex: " + i) : string.Empty));
                            stream.Position = readStartPos + varSize;
                        }
                        else if (stream.Position < (readStartPos + varSize))
                        {
                            if (NetworkLog.CurrentLogLevel <= LogLevel.Normal) NetworkLog.LogWarning("Var update read too little. " + ((readStartPos + varSize) - stream.Position) + " bytes." + (logInstance != null ? ("NetworkId: " + logInstance.NetworkId + " BehaviourIndex: " + logInstance.NetworkedObject.GetOrderIndex(logInstance) + " VariableIndex: " + i) : string.Empty));
                            stream.Position = readStartPos + varSize;
                        }
                    }
                }
            }
        }


        internal static void WriteNetworkedVarData(List<INetworkedVar> networkedVarList, Stream stream, ulong clientId)
        {
            if (networkedVarList.Count == 0)
                return;

            using (PooledBitWriter writer = PooledBitWriter.Get(stream))
            {
                for (int j = 0; j < networkedVarList.Count; j++)
                {
                    bool canClientRead = networkedVarList[j].CanClientRead(clientId);

                    if (NetworkingManager.Singleton.NetworkConfig.EnsureNetworkedVarLengthSafety)
                    {
                        if (!canClientRead)
                        {
                            writer.WriteUInt16Packed(0);
                        }
                    }
                    else
                    {
                        writer.WriteBool(canClientRead);
                    }

                    if (canClientRead)
                    {
                        if (NetworkingManager.Singleton.NetworkConfig.EnsureNetworkedVarLengthSafety)
                        {
                            using (PooledBitStream varStream = PooledBitStream.Get())
                            {
                                networkedVarList[j].WriteField(varStream);
                                varStream.PadStream();

                                writer.WriteUInt16Packed((ushort)varStream.Length);
                                varStream.CopyTo(stream);
                            }
                        }
                        else
                        {
                            networkedVarList[j].WriteField(stream);
                        }
                    }
                }
            }
        }

        internal static void SetNetworkedVarData(List<INetworkedVar> networkedVarList, Stream stream)
        {
            if (networkedVarList.Count == 0)
                return;

            using (PooledBitReader reader = PooledBitReader.Get(stream))
            {
                for (int j = 0; j < networkedVarList.Count; j++)
                {
                    ushort varSize = 0;

                    if (NetworkingManager.Singleton.NetworkConfig.EnsureNetworkedVarLengthSafety)
                    {
                        varSize = reader.ReadUInt16Packed();

                        if (varSize == 0)
                            continue;
                    }
                    else
                    {
                        if (!reader.ReadBool())
                            continue;
                    }

                    long readStartPos = stream.Position;

                    networkedVarList[j].ReadField(stream);

                    if (NetworkingManager.Singleton.NetworkConfig.EnsureNetworkedVarLengthSafety)
                    {
                        if (stream is BitStream bitStream)
                        {
                            bitStream.SkipPadBits();
                        }

                        if (stream.Position > (readStartPos + varSize))
                        {
                            if (NetworkLog.CurrentLogLevel <= LogLevel.Normal) NetworkLog.LogWarning("Var data read too far. " + (stream.Position - (readStartPos + varSize)) + " bytes.");
                            stream.Position = readStartPos + varSize;
                        }
                        else if (stream.Position < (readStartPos + varSize))
                        {
                            if (NetworkLog.CurrentLogLevel <= LogLevel.Normal) NetworkLog.LogWarning("Var data read too little. " + ((readStartPos + varSize) - stream.Position) + " bytes.");
                            stream.Position = readStartPos + varSize;
                        }
                    }
                }
            }
        }
        #endregion

        /// <summary>
        /// Gets the local instance of a object with a given NetworkId
        /// </summary>
        /// <param name="networkId"></param>
        /// <returns></returns>
        protected NetworkedObject GetNetworkedObject(ulong networkId)
        {
            if(SpawnManager.SpawnedObjects.ContainsKey(networkId))
                return SpawnManager.SpawnedObjects[networkId];
            return null;
        }
    }
}<|MERGE_RESOLUTION|>--- conflicted
+++ resolved
@@ -67,7 +67,6 @@
 #endif
         {
             var rpcQueueContainer = NetworkingManager.Singleton.rpcQueueContainer;
-<<<<<<< HEAD
             PooledBitWriter writer;
             var IsUsingBatching = rpcQueueContainer.IsUsingBatching();
             if (IsHost)
@@ -91,16 +90,6 @@
             }
 
             if (!IsUsingBatching)
-=======
-            var writer = rpcQueueContainer.BeginAddQueueItemToOutboundFrame(
-                RpcQueueContainer.QueueItemType.ServerRpc,
-                Time.realtimeSinceStartup,
-                Transport.MLAPI_STDRPC_CHANNEL,
-                /* sendFlags = */ 0,
-                NetworkingManager.Singleton.ServerClientId,
-                /* targetNetworkIds = */ null);
-            if (!rpcQueueContainer.IsUsingBatching())
->>>>>>> d352dce1
             {
                 writer.WriteBit(false); // Encrypted
                 writer.WriteBit(false); // Authenticated
@@ -110,13 +99,8 @@
             writer.WriteUInt64Packed(NetworkId); // NetworkObjectId
             writer.WriteUInt16Packed(GetBehaviourId()); // NetworkBehaviourId
 
-<<<<<<< HEAD
             //Write the update stage in front of RPC related information
             if (sendParams.UpdateStage == NetworkUpdateManager.NetworkUpdateStages.Default)
-=======
-            // Write the update stage in front of RPC related information
-            if (serverRpcParams.Send.UpdateStage == NetworkUpdateManager.NetworkUpdateStage.Default)
->>>>>>> d352dce1
             {
                 writer.WriteUInt16Packed((ushort)NetworkUpdateManager.NetworkUpdateStage.Update);
             }
@@ -124,12 +108,8 @@
             {
                 writer.WriteUInt16Packed((ushort)serverRpcParams.Send.UpdateStage);
             }
-<<<<<<< HEAD
-            return writer;
-=======
 
             return writer.Serializer;
->>>>>>> d352dce1
         }
 
         [Browsable(false)]
@@ -145,7 +125,6 @@
             if (serializer == null) return;
 
             var rpcQueueContainer = NetworkingManager.Singleton.rpcQueueContainer;
-<<<<<<< HEAD
             if (IsHost)
             {
                 rpcQueueContainer.EndAddQueueItemToFrame(writer, QueueHistoryFrame.QueueFrameType.Inbound, sendParams.UpdateStage == NetworkUpdateManager.NetworkUpdateStages.Default ? NetworkUpdateManager.NetworkUpdateStages.Update:sendParams.UpdateStage );
@@ -155,9 +134,6 @@
                 rpcQueueContainer.EndAddQueueItemToFrame(writer, QueueHistoryFrame.QueueFrameType.Outbound, NetworkUpdateManager.NetworkUpdateStages.LateUpdate);
             }
 
-=======
-            rpcQueueContainer.EndAddQueueItemToOutboundFrame(serializer.Writer);
->>>>>>> d352dce1
         }
 
         [Browsable(false)]
@@ -172,7 +148,6 @@
         {
             // This will start a new queue item entry and will then return the writer to the current frame's stream
             var rpcQueueContainer = NetworkingManager.Singleton.rpcQueueContainer;
-<<<<<<< HEAD
 
             PooledBitWriter writer;
             var IsUsingBatching = rpcQueueContainer.IsUsingBatching();
@@ -185,16 +160,6 @@
 
             var ContainsServerClientId = ClientIds.Contains(NetworkingManager.Singleton.ServerClientId);
             if (IsHost && ContainsServerClientId)
-=======
-            var writer = rpcQueueContainer.BeginAddQueueItemToOutboundFrame(
-                RpcQueueContainer.QueueItemType.ClientRpc,
-                Time.realtimeSinceStartup,
-                Transport.MLAPI_STDRPC_CHANNEL,
-                /* sendFlags = */ 0,
-                NetworkId,
-                clientRpcParams.Send.TargetClientIds ?? NetworkingManager.Singleton.ConnectedClientsList.Select(c => c.ClientId).ToArray());
-            if (!rpcQueueContainer.IsUsingBatching())
->>>>>>> d352dce1
             {
                 if(sendParams.UpdateStage == NetworkUpdateManager.NetworkUpdateStages.Default)
                 {
@@ -239,13 +204,8 @@
             writer.WriteUInt64Packed(NetworkId); // NetworkObjectId
             writer.WriteUInt16Packed(GetBehaviourId()); // NetworkBehaviourId
 
-<<<<<<< HEAD
-            //Write the update stage in front of RPC related information
-            if (sendParams.UpdateStage == NetworkUpdateManager.NetworkUpdateStages.Default)
-=======
             // Write the update stage in front of RPC related information
             if (clientRpcParams.Send.UpdateStage == NetworkUpdateManager.NetworkUpdateStage.Default)
->>>>>>> d352dce1
             {
                 writer.WriteUInt16Packed((ushort)NetworkUpdateManager.NetworkUpdateStage.Update);
             }
@@ -253,12 +213,8 @@
             {
                 writer.WriteUInt16Packed((ushort)clientRpcParams.Send.UpdateStage);
             }
-<<<<<<< HEAD
-            return writer;
-=======
 
             return writer.Serializer;
->>>>>>> d352dce1
         }
 
 
@@ -275,7 +231,6 @@
             if (serializer == null) return;
 
             var rpcQueueContainer = NetworkingManager.Singleton.rpcQueueContainer;
-<<<<<<< HEAD
             ulong[] ClientIds = sendParams.TargetClientIds ?? NetworkingManager.Singleton.ConnectedClientsList.Select(c => c.ClientId).ToArray();
             if(sendParams.TargetClientIds != null && sendParams.TargetClientIds.Length == 0)
             {
@@ -303,9 +258,6 @@
             {
                 rpcQueueContainer.EndAddQueueItemToFrame(writer, QueueHistoryFrame.QueueFrameType.Outbound, NetworkUpdateManager.NetworkUpdateStages.LateUpdate);
             }
-=======
-            rpcQueueContainer.EndAddQueueItemToOutboundFrame(serializer.Writer);
->>>>>>> d352dce1
         }
 
         /// <summary>
