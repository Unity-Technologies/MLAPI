--- conflicted
+++ resolved
@@ -38,12 +38,9 @@
             Client = 2
         }
 
-<<<<<<< HEAD
-=======
         /// <summary>
         /// This is a temporary solution for channel names and the below hardcoded value might not be mandatory in the future.
         /// </summary>
->>>>>>> e1dc42f3
         private const string StandardRpc_ChannelName = "STDRPC";
 
 #pragma warning disable 414
@@ -55,37 +52,21 @@
         internal BitWriter BeginSendServerRpc(ServerRpcSendParams sendParams, bool isReliable)
         {
             var rpcQueueMananger = NetworkingManager.Singleton.RpcQueueManager;
-<<<<<<< HEAD
-            if (rpcQueueMananger == null)
-            {
-                return null;
-            }
-
-            var writer = rpcQueueMananger.BeginAddQueueItemToOutboundFrame(RPCQueueManager.QueueItemType.ServerRpc, Time.realtimeSinceStartup, StandardRpc_ChannelName, 0, NetworkingManager.Singleton.ServerClientId, null);
-            writer.WriteBit(false); // Encrypted
-            writer.WriteBit(false); // Authenticated
-            writer.WriteBits(MLAPIConstants.MLAPI_SERVER_RPC, 6); // MessageType
-
-
-            writer.WriteUInt64Packed(NetworkId); // NetworkObjectId
-            writer.WriteUInt16Packed(GetBehaviourId()); // NetworkBehaviourId
-
-            //Write the update stage in front of RPC related information
-            if(sendParams.UpdateStage == NetworkUpdateManager.NetworkUpdateStages.DEFAULT)
-            {
-                writer.WriteUInt16Packed((ushort)NetworkUpdateManager.NetworkUpdateStages.UPDATE);
-            }
-            else
-            {
-                writer.WriteUInt16Packed((ushort)sendParams.UpdateStage);
-            }
-
-=======
 
             var writer = rpcQueueMananger.BeginAddQueueItemToOutboundFrame(RpcQueueContainer.QueueItemType.ServerRpc, Time.realtimeSinceStartup, StandardRpc_ChannelName, 0, NetworkingManager.Singleton.ServerClientId, null);
             writer.WriteUInt64Packed(NetworkId); // NetworkObjectId
             writer.WriteUInt16Packed(GetBehaviourId()); // NetworkBehaviourId
->>>>>>> e1dc42f3
+
+            //Write the update stage in front of RPC related information
+            if(sendParams.UpdateStage == NetworkUpdateManager.NetworkUpdateStages.DEFAULT)
+            {
+                writer.WriteUInt16Packed((ushort)NetworkUpdateManager.NetworkUpdateStages.UPDATE);
+            }
+            else
+            {
+                writer.WriteUInt16Packed((ushort)sendParams.UpdateStage);
+            }
+
             return writer;
         }
 
@@ -103,50 +84,21 @@
         {
             //This will start a new queue item entry and will then return the writer to the current frame's stream
             var rpcQueueMananger = NetworkingManager.Singleton.RpcQueueManager;
-<<<<<<< HEAD
-            if (rpcQueueMananger == null)
-            {
-                return null;
-            }
-
-            ulong[] TargetIds = sendParams.TargetClientIds;
-            if(TargetIds == null)
-            {
-                if((NetworkingManager.Singleton.ConnectedClientsList.Count > 0))
-                {
-                    var FirstPass = NetworkingManager.Singleton.ConnectedClientsList.Select(c => c.ClientId).ToList();
-                    FirstPass.Remove(NetworkingManager.Singleton.ServerClientId);
-                    TargetIds = FirstPass.ToArray();
-                }
-            }
-
-            //var writer = rpcQueueMananger.BeginAddQueueItemToOutboundFrame(RPCQueueManager.QueueItemType.ClientRpc, Time.realtimeSinceStartup, StandardRpc_ChannelName, 0, NetworkId, sendParams.TargetClientIds ?? NetworkingManager.Singleton.ConnectedClientsList.Select(c => c.ClientId).ToArray());
-            var writer = rpcQueueMananger.BeginAddQueueItemToOutboundFrame(RPCQueueManager.QueueItemType.ClientRpc, Time.realtimeSinceStartup, StandardRpc_ChannelName, 0, NetworkId, TargetIds);
-            writer.WriteBit(false); // Encrypted
-            writer.WriteBit(false); // Authenticated
-            writer.WriteBits(MLAPIConstants.MLAPI_CLIENT_RPC, 6); // MessageType
-
-
-
-            writer.WriteUInt64Packed(NetworkId); // NetworkObjectId
-            writer.WriteUInt16Packed(GetBehaviourId()); // NetworkBehaviourId
-
-                        //Write the update stage in front of RPC related information
-            if(sendParams.UpdateStage == NetworkUpdateManager.NetworkUpdateStages.DEFAULT)
-            {
-                writer.WriteUInt16Packed((ushort)NetworkUpdateManager.NetworkUpdateStages.UPDATE);
-            }
-            else
-            {
-                writer.WriteUInt16Packed((ushort)sendParams.UpdateStage);
-            }
-
-=======
 
             var writer = rpcQueueMananger.BeginAddQueueItemToOutboundFrame(RpcQueueContainer.QueueItemType.ClientRpc, Time.realtimeSinceStartup, StandardRpc_ChannelName, 0, NetworkId, sendParams.TargetClientIds ?? NetworkingManager.Singleton.ConnectedClientsList.Select(c => c.ClientId).ToArray());
             writer.WriteUInt64Packed(NetworkId); // NetworkObjectId
             writer.WriteUInt16Packed(GetBehaviourId()); // NetworkBehaviourId
->>>>>>> e1dc42f3
+
+                        //Write the update stage in front of RPC related information
+            if(sendParams.UpdateStage == NetworkUpdateManager.NetworkUpdateStages.DEFAULT)
+            {
+                writer.WriteUInt16Packed((ushort)NetworkUpdateManager.NetworkUpdateStages.UPDATE);
+            }
+            else
+            {
+                writer.WriteUInt16Packed((ushort)sendParams.UpdateStage);
+            }
+
             return writer;
         }
 
