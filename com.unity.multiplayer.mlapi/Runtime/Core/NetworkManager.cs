using System;
using System.Collections;
using System.Collections.Generic;
using System.ComponentModel;
using System.Diagnostics;
using UnityEngine;
using MLAPI.Logging;
using MLAPI.Configuration;
using MLAPI.Internal;
using MLAPI.Profiling;
using MLAPI.Serialization;
using MLAPI.Transports;
using MLAPI.Connection;
using MLAPI.Messaging;
using MLAPI.SceneManagement;
using MLAPI.Serialization.Pooled;
using MLAPI.Spawning;
using MLAPI.Exceptions;
using MLAPI.Transports.Tasks;
using MLAPI.Messaging.Buffering;
using Unity.Profiling;

namespace MLAPI
{
    /// <summary>
    /// The main component of the library
    /// </summary>
    [AddComponentMenu("MLAPI/NetworkManager", -100)]
    public class NetworkManager : MonoBehaviour, INetworkUpdateSystem, IProfilableTransportProvider
    {
#pragma warning disable IDE1006 // disable naming rule violation check
        [Browsable(false)]
        [EditorBrowsable(EditorBrowsableState.Never)]
        [DebuggerBrowsable(DebuggerBrowsableState.Never)]
#if UNITY_2020_2_OR_NEWER
        // RuntimeAccessModifiersILPP will make this `public`
        internal static readonly Dictionary<uint, Action<NetworkBehaviour, NetworkSerializer, __RpcParams>> __ntable = new Dictionary<uint, Action<NetworkBehaviour, NetworkSerializer, __RpcParams>>();
#else
        [Obsolete("Please do not use, will no longer be exposed in the future versions (framework internal)")]
        public static readonly Dictionary<uint, Action<NetworkBehaviour, NetworkSerializer, __RpcParams>> __ntable = new Dictionary<uint, Action<NetworkBehaviour, NetworkSerializer, __RpcParams>>();
#endif
#pragma warning restore IDE1006 // restore naming rule violation check

#if DEVELOPMENT_BUILD || UNITY_EDITOR
        private static ProfilerMarker s_EventTick = new ProfilerMarker($"{nameof(NetworkManager)}.EventTick");
        private static ProfilerMarker s_ReceiveTick = new ProfilerMarker($"{nameof(NetworkManager)}.ReceiveTick");
        private static ProfilerMarker s_SyncTime = new ProfilerMarker($"{nameof(NetworkManager)}.SyncTime");
        private static ProfilerMarker s_TransportConnect = new ProfilerMarker($"{nameof(NetworkManager)}.TransportConnect");
        private static ProfilerMarker s_HandleIncomingData = new ProfilerMarker($"{nameof(NetworkManager)}.{nameof(HandleIncomingData)}");
        private static ProfilerMarker s_TransportDisconnect = new ProfilerMarker($"{nameof(NetworkManager)}.TransportDisconnect");

        private static ProfilerMarker s_InvokeRpc = new ProfilerMarker($"{nameof(NetworkManager)}.{nameof(InvokeRpc)}");
#endif

        internal RpcQueueContainer RpcQueueContainer { get; private set; }
        internal NetworkTickSystem NetworkTickSystem { get; private set; }
        public NetworkPrefabHandler PrefabHandler { get; private set; }

        /// <summary>
        /// A synchronized time, represents the time in seconds since the server application started. Is replicated across all clients
        /// </summary>
        public float NetworkTime => Time.unscaledTime + m_CurrentNetworkTimeOffset;

        private float m_NetworkTimeOffset;
        private float m_CurrentNetworkTimeOffset;

        /// <summary>
        /// Gets or sets if the NetworkManager should be marked as DontDestroyOnLoad
        /// </summary>
        [HideInInspector]
        public bool DontDestroy = true;

        /// <summary>
        /// Gets or sets if the application should be set to run in background
        /// </summary>
        [HideInInspector]
        public bool RunInBackground = true;

        /// <summary>
        /// The log level to use
        /// </summary>
        [HideInInspector]
        public LogLevel LogLevel = LogLevel.Normal;

        /// <summary>
        /// The singleton instance of the NetworkManager
        /// </summary>
        public static NetworkManager Singleton { get; private set; }

        /// <summary>
        /// Gets the SpawnManager for this NetworkManager
        /// </summary>
        public NetworkSpawnManager SpawnManager { get; private set; }

        public CustomMessagingManager CustomMessagingManager { get; private set; }

        public NetworkSceneManager SceneManager { get; private set; }

        internal BufferManager BufferManager { get; private set; }

        // Has to have setter for tests
        internal IInternalMessageHandler MessageHandler { get; set; }

        internal InternalMessageSender MessageSender { get; set; }

        /// <summary>
        /// Gets the networkId of the server
        /// </summary>
        public ulong ServerClientId => NetworkConfig.NetworkTransport?.ServerClientId ?? throw new NullReferenceException($"The transport in the active {nameof(NetworkConfig)} is null");

        /// <summary>
        /// The clientId the server calls the local client by, only valid for clients
        /// </summary>
        public ulong LocalClientId
        {
            get => IsServer ? NetworkConfig.NetworkTransport.ServerClientId : m_LocalClientId;
            internal set => m_LocalClientId = value;
        }

        private ulong m_LocalClientId;

        /// <summary>
        /// Gets a dictionary of connected clients and their clientId keys. This is only populated on the server.
        /// </summary>
        public readonly Dictionary<ulong, NetworkClient> ConnectedClients = new Dictionary<ulong, NetworkClient>();

        /// <summary>
        /// Gets a list of connected clients. This is only populated on the server.
        /// </summary>
        public readonly List<NetworkClient> ConnectedClientsList = new List<NetworkClient>();

        /// <summary>
        /// Gets a dictionary of the clients that have been accepted by the transport but are still pending by the MLAPI. This is only populated on the server.
        /// </summary>
        public readonly Dictionary<ulong, PendingClient> PendingClients = new Dictionary<ulong, PendingClient>();

        /// <summary>
        /// Gets Whether or not a server is running
        /// </summary>
        public bool IsServer { get; internal set; }

        /// <summary>
        /// Gets Whether or not a client is running
        /// </summary>
        public bool IsClient { get; internal set; }

        /// <summary>
        /// Gets if we are running as host
        /// </summary>
        public bool IsHost => IsServer && IsClient;

        /// <summary>
        /// Gets Whether or not we are listening for connections
        /// </summary>
        public bool IsListening { get; internal set; }

        /// <summary>
        /// Gets if we are connected as a client
        /// </summary>
        public bool IsConnectedClient { get; internal set; }

        /// <summary>
        /// The callback to invoke once a client connects. This callback is only ran on the server and on the local client that connects.
        /// </summary>
        public event Action<ulong> OnClientConnectedCallback = null;

        internal void InvokeOnClientConnectedCallback(ulong clientId) => OnClientConnectedCallback?.Invoke(clientId);

        /// <summary>
        /// The callback to invoke when a client disconnects. This callback is only ran on the server and on the local client that disconnects.
        /// </summary>
        public event Action<ulong> OnClientDisconnectCallback = null;

        internal void InvokeOnClientDisconnectCallback(ulong clientId) => OnClientDisconnectCallback?.Invoke(clientId);

        /// <summary>
        /// The callback to invoke once the server is ready
        /// </summary>
        public event Action OnServerStarted = null;

        /// <summary>
        /// Delegate type called when connection has been approved. This only has to be set on the server.
        /// </summary>
        /// <param name="createPlayerObject">If true, a player object will be created. Otherwise the client will have no object.</param>
        /// <param name="playerPrefabHash">The prefabHash to use for the client. If createPlayerObject is false, this is ignored. If playerPrefabHash is null, the default player prefab is used.</param>
        /// <param name="approved">Whether or not the client was approved</param>
        /// <param name="position">The position to spawn the client at. If null, the prefab position is used.</param>
        /// <param name="rotation">The rotation to spawn the client with. If null, the prefab position is used.</param>
        public delegate void ConnectionApprovedDelegate(bool createPlayerObject, uint? playerPrefabHash, bool approved, Vector3? position, Quaternion? rotation);

        /// <summary>
        /// The callback to invoke during connection approval
        /// </summary>
        public event Action<byte[], ulong, ConnectionApprovedDelegate> ConnectionApprovalCallback = null;

        internal void InvokeConnectionApproval(byte[] payload, ulong clientId, ConnectionApprovedDelegate action) => ConnectionApprovalCallback?.Invoke(payload, clientId, action);

        /// <summary>
        /// The current NetworkConfig
        /// </summary>
        [HideInInspector]
        public NetworkConfig NetworkConfig;

        /// <summary>
        /// The current hostname we are connected to, used to validate certificate
        /// </summary>
        public string ConnectedHostname { get; private set; }

        internal static event Action OnSingletonReady;

#if UNITY_EDITOR
        internal static bool IsTestRun = false;

        private void OnValidate()
        {
            if (NetworkConfig == null)
            {
                return; // May occur when the component is added
            }

            if (GetComponentInChildren<NetworkObject>() != null)
            {
                if (NetworkLog.CurrentLogLevel <= LogLevel.Normal)
                {
                    NetworkLog.LogWarning($"{nameof(NetworkManager)} cannot be a {nameof(NetworkObject)}.");
                }
            }

            var activeScene = UnityEngine.SceneManagement.SceneManager.GetActiveScene();
            var activeSceneName = activeScene.name;
            if (!NetworkConfig.RegisteredScenes.Contains(activeSceneName))
            {
                if (NetworkLog.CurrentLogLevel <= LogLevel.Normal)
                {
                    NetworkLog.LogWarning("Active scene is not registered as a network scene. The MLAPI has added it");
                }

                NetworkConfig.RegisteredScenes.Add(activeSceneName);
                UnityEditor.EditorApplication.delayCall += () =>
                {
                    if (!UnityEditor.EditorApplication.isPlaying)
                    {
                        UnityEditor.EditorUtility.SetDirty(this);
                        UnityEditor.SceneManagement.EditorSceneManager.MarkSceneDirty(activeScene);
                    }
                };
            }

            // During OnValidate we will always clear out NetworkPrefabOverrideLinks and rebuild it
            NetworkConfig.NetworkPrefabOverrideLinks.Clear();

            // Check network prefabs and assign to dictionary for quick look up
            for (int i = 0; i < NetworkConfig.NetworkPrefabs.Count; i++)
            {
                if (NetworkConfig.NetworkPrefabs[i] != null && NetworkConfig.NetworkPrefabs[i].Prefab != null)
                {
                    var networkObject = NetworkConfig.NetworkPrefabs[i].Prefab.GetComponent<NetworkObject>();
                    if (networkObject == null)
                    {
                        if (NetworkLog.CurrentLogLevel <= LogLevel.Normal)
                        {
                            NetworkLog.LogWarning($"{nameof(NetworkPrefab)} [{i}] does not have a {nameof(NetworkObject)} component");
                        }
                    }
                    else
                    {
                        // Default to the standard NetworkPrefab.Prefab's NetworkObject first
                        var globalObjectIdHash = networkObject.GlobalObjectIdHash;

                        // Now check to see if it has an override
                        switch (NetworkConfig.NetworkPrefabs[i].Override)
                        {
                            case NetworkPrefabOverride.Prefab:
                                {
                                    if (NetworkConfig.NetworkPrefabs[i].SourcePrefabToOverride == null && NetworkConfig.NetworkPrefabs[i].Prefab != null)
                                    {
                                        NetworkConfig.NetworkPrefabs[i].SourcePrefabToOverride = NetworkConfig.NetworkPrefabs[i].Prefab;
                                    }
                                    globalObjectIdHash = NetworkConfig.NetworkPrefabs[i].SourcePrefabToOverride.GetComponent<NetworkObject>().GlobalObjectIdHash;
                                }
                                break;
                            case NetworkPrefabOverride.Hash:
                                globalObjectIdHash = NetworkConfig.NetworkPrefabs[i].SourceHashToOverride;
                                break;
                        }

                        // Add to the NetworkPrefabOverrideLinks or handle a new (blank) entries
                        if (!NetworkConfig.NetworkPrefabOverrideLinks.ContainsKey(globalObjectIdHash))
                        {
                            NetworkConfig.NetworkPrefabOverrideLinks.Add(globalObjectIdHash, NetworkConfig.NetworkPrefabs[i]);
                        }
                        else
                        {
                            // Duplicate entries can happen when adding a new entry into a list of existing entries
                            // Either this is user error or a new entry, either case we replace it with a new, blank, NetworkPrefab under this condition
                            NetworkConfig.NetworkPrefabs[i] = new NetworkPrefab();
                        }
                    }
                }
            }
        }
#endif

        private void Init(bool server)
        {
            if (NetworkLog.CurrentLogLevel <= LogLevel.Developer)
            {
                NetworkLog.LogInfo(nameof(Init));
            }

            LocalClientId = 0;
            m_NetworkTimeOffset = 0f;
            m_CurrentNetworkTimeOffset = 0f;
            m_LastReceiveTickTime = 0f;
            m_LastReceiveTickTime = 0f;
            PendingClients.Clear();
            ConnectedClients.Clear();
            ConnectedClientsList.Clear();

            // Create spawn manager instance
            SpawnManager = new NetworkSpawnManager(this);

            CustomMessagingManager = new CustomMessagingManager(this);
            
            BufferManager = new BufferManager(this);

            SceneManager = new NetworkSceneManager(this);

            if (MessageHandler == null)
            {
                // Only create this if it's not already set (like in test cases)
                MessageHandler = new InternalMessageHandler(this);
            }

            MessageSender = new InternalMessageSender(this);

            if (NetworkConfig.NetworkTransport == null)
            {
                if (NetworkLog.CurrentLogLevel <= LogLevel.Error)
                {
                    NetworkLog.LogError("No transport has been selected!");
                }

                return;
            }

            // This 'if' should never enter
            if (NetworkTickSystem != null)
            {
                NetworkTickSystem.Dispose();
                NetworkTickSystem = null;
            }

            NetworkTickSystem = new NetworkTickSystem(NetworkConfig.NetworkTickIntervalSec);

            // This should never happen, but in the event that it does there should be (at a minimum) a unity error logged.
            if (RpcQueueContainer != null)
            {
                UnityEngine.Debug.LogError("Init was invoked, but rpcQueueContainer was already initialized! (destroying previous instance)");
                RpcQueueContainer.Dispose();
                RpcQueueContainer = null;
            }

            // The RpcQueueContainer must be initialized within the Init method ONLY
            // It should ONLY be shutdown and destroyed in the Shutdown method (other than just above)
            RpcQueueContainer = new RpcQueueContainer(this);

            // Register INetworkUpdateSystem (always register this after rpcQueueContainer has been instantiated)
            this.RegisterNetworkUpdate(NetworkUpdateStage.EarlyUpdate);
            this.RegisterNetworkUpdate(NetworkUpdateStage.PreUpdate);

            if (NetworkConfig.EnableSceneManagement)
            {
                NetworkConfig.RegisteredScenes.Sort(StringComparer.Ordinal);

                for (int i = 0; i < NetworkConfig.RegisteredScenes.Count; i++)
                {
                    SceneManager.RegisteredSceneNames.Add(NetworkConfig.RegisteredScenes[i]);
                    SceneManager.SceneIndexToString.Add((uint)i, NetworkConfig.RegisteredScenes[i]);
                    SceneManager.SceneNameToIndex.Add(NetworkConfig.RegisteredScenes[i], (uint)i);
                }

                SceneManager.SetCurrentSceneIndex();
            }

            // This is used to remove entries not needed or invalid 
            var removeEmptyPrefabs = new List<int>();

            // Always clear our prefab override links before building
            NetworkConfig.NetworkPrefabOverrideLinks.Clear();

            // Build the NetworkPrefabOverrideLinks dictionary
            for (int i = 0; i < NetworkConfig.NetworkPrefabs.Count; i++)
            {
                if (NetworkConfig.NetworkPrefabs[i] == null || NetworkConfig.NetworkPrefabs[i].Prefab == null)
                {
                    if (NetworkLog.CurrentLogLevel <= LogLevel.Error)
                    {
                        NetworkLog.LogWarning($"{nameof(NetworkPrefab)} cannot be null ({nameof(NetworkPrefab)} at index: {i})");
                    }

                    // Provide the name of the prefab with issues so the user can more easily find the prefab and fix it
                    UnityEngine.Debug.LogWarning($"{nameof(NetworkPrefab)} (\"{NetworkConfig.NetworkPrefabs[i].Prefab.name}\") will be removed and ignored.");
                    removeEmptyPrefabs.Add(i);

                    continue;
                }
                else if (NetworkConfig.NetworkPrefabs[i].Prefab.GetComponent<NetworkObject>() == null)
                {
                    if (NetworkLog.CurrentLogLevel <= LogLevel.Error)
                    {
                        NetworkLog.LogWarning($"{nameof(NetworkPrefab)} (\"{NetworkConfig.NetworkPrefabs[i].Prefab.name}\") is missing a {nameof(NetworkObject)} component");
                    }

                    // Provide the name of the prefab with issues so the user can more easily find the prefab and fix it
                    UnityEngine.Debug.LogWarning($"{nameof(NetworkPrefab)} (\"{NetworkConfig.NetworkPrefabs[i].Prefab.name}\") will be removed and ignored.");
                    removeEmptyPrefabs.Add(i);

                    continue;
                }

                var networkObject = NetworkConfig.NetworkPrefabs[i].Prefab.GetComponent<NetworkObject>();

                // Assign the appropriate GlobalObjectIdHash to the appropriate NetworkPrefab
                if (!NetworkConfig.NetworkPrefabOverrideLinks.ContainsKey(networkObject.GlobalObjectIdHash))
                {
                    switch (NetworkConfig.NetworkPrefabs[i].Override)
                    {
                        default:
                        case NetworkPrefabOverride.None:
                            NetworkConfig.NetworkPrefabOverrideLinks.Add(networkObject.GlobalObjectIdHash, NetworkConfig.NetworkPrefabs[i]);
                            break;
                        case NetworkPrefabOverride.Prefab:
                            NetworkConfig.NetworkPrefabOverrideLinks.Add(NetworkConfig.NetworkPrefabs[i].SourcePrefabToOverride.GetComponent<NetworkObject>().GlobalObjectIdHash, NetworkConfig.NetworkPrefabs[i]);
                            break;
                        case NetworkPrefabOverride.Hash:
                            NetworkConfig.NetworkPrefabOverrideLinks.Add(NetworkConfig.NetworkPrefabs[i].SourceHashToOverride, NetworkConfig.NetworkPrefabs[i]);
                            break;
<<<<<<< HEAD
                    }
                }
                else
                {
                    // This should never happen, but in the case it somehow does log an error and remove the duplicate entry
                    UnityEngine.Debug.LogError($"{nameof(NetworkPrefab)} (\"{NetworkConfig.NetworkPrefabs[i].Prefab.name}\") has a duplicate {nameof(NetworkObject.GlobalObjectIdHash)} {networkObject.GlobalObjectIdHash} entry! Removing entry from list!");
                    removeEmptyPrefabs.Add(i);
                }
            }

            // If we have a player prefab, then we need to verify it is in the list of NetworkPrefabOverrideLinks for client side spawning.
            if (NetworkConfig.PlayerPrefab != null)
            {
                var playerPrefabNetworkObject = NetworkConfig.PlayerPrefab.GetComponent<NetworkObject>();
                if (playerPrefabNetworkObject != null)
                {
                    //In the event there is no NetworkPrefab entry (i.e. no override for default player prefab)
                    if (!NetworkConfig.NetworkPrefabOverrideLinks.ContainsKey(playerPrefabNetworkObject.GlobalObjectIdHash))
                    {
                        //Then add a new entry for the player prefab
                        var playerNetworkPrefab = new NetworkPrefab();
                        playerNetworkPrefab.Prefab = NetworkConfig.PlayerPrefab;                        
                        NetworkConfig.NetworkPrefabs.Insert(0, playerNetworkPrefab);
                        NetworkConfig.NetworkPrefabOverrideLinks.Add(playerPrefabNetworkObject.GlobalObjectIdHash, playerNetworkPrefab);
=======
>>>>>>> 9e127c10
                    }
                }
                else
                {
<<<<<<< HEAD
=======
                    // This should never happen, but in the case it somehow does log an error and remove the duplicate entry
                    UnityEngine.Debug.LogError($"{nameof(NetworkPrefab)} (\"{NetworkConfig.NetworkPrefabs[i].Prefab.name}\") has a duplicate {nameof(NetworkObject.GlobalObjectIdHash)} {networkObject.GlobalObjectIdHash} entry! Removing entry from list!");
                    removeEmptyPrefabs.Add(i);
                }
            }

            // If we have a player prefab, then we need to verify it is in the list of NetworkPrefabOverrideLinks for client side spawning.
            if (NetworkConfig.PlayerPrefab != null)
            {
                var playerPrefabNetworkObject = NetworkConfig.PlayerPrefab.GetComponent<NetworkObject>();
                if (playerPrefabNetworkObject != null)
                {
                    //In the event there is no NetworkPrefab entry (i.e. no override for default player prefab)
                    if (!NetworkConfig.NetworkPrefabOverrideLinks.ContainsKey(playerPrefabNetworkObject.GlobalObjectIdHash))
                    {
                        //Then add a new entry for the player prefab
                        var playerNetworkPrefab = new NetworkPrefab();
                        playerNetworkPrefab.Prefab = NetworkConfig.PlayerPrefab;                        
                        NetworkConfig.NetworkPrefabs.Insert(0, playerNetworkPrefab);
                        NetworkConfig.NetworkPrefabOverrideLinks.Add(playerPrefabNetworkObject.GlobalObjectIdHash, playerNetworkPrefab);
                    }
                }
                else
                {
>>>>>>> 9e127c10
                    // Provide the name of the prefab with issues so the user can more easily find the prefab and fix it
                    UnityEngine.Debug.LogError($"{nameof(NetworkConfig.PlayerPrefab)} (\"{NetworkConfig.PlayerPrefab.name}\") has no NetworkObject assigned to it!.");
                }
            }

            // Clear out anything that is invalid or not used (for invalid entries we already logged warnings to the user earlier)
            foreach (var networkPrefabIndexToRemove in removeEmptyPrefabs)
            {
                NetworkConfig.NetworkPrefabs.RemoveAt(networkPrefabIndexToRemove);
            }
            removeEmptyPrefabs.Clear();

            NetworkConfig.NetworkTransport.OnTransportEvent += HandleRawTransportPoll;

            NetworkConfig.NetworkTransport.ResetChannelCache();

            NetworkConfig.NetworkTransport.Init();

            ProfilerNotifier.Initialize(this);
        }

        /// <summary>
        /// Starts a server
        /// </summary>
        public SocketTasks StartServer()
        {
            if (NetworkLog.CurrentLogLevel <= LogLevel.Developer)
            {
                NetworkLog.LogInfo("StartServer()");
            }

            if (IsServer || IsClient)
            {
                if (NetworkLog.CurrentLogLevel <= LogLevel.Normal)
                {
                    NetworkLog.LogWarning("Cannot start server while an instance is already running");
                }

                return SocketTask.Fault.AsTasks();
            }

            if (NetworkConfig.ConnectionApproval)
            {
                if (ConnectionApprovalCallback == null)
                {
                    if (NetworkLog.CurrentLogLevel <= LogLevel.Normal)
                    {
                        NetworkLog.LogWarning("No ConnectionApproval callback defined. Connection approval will timeout");
                    }
                }
            }

            Init(true);

            var socketTasks = NetworkConfig.NetworkTransport.StartServer();

            IsServer = true;
            IsClient = false;
            IsListening = true;

            SpawnManager.ServerSpawnSceneObjectsOnStartSweep();

            OnServerStarted?.Invoke();

            return socketTasks;
        }

        /// <summary>
        /// Starts a client
        /// </summary>
        public SocketTasks StartClient()
        {
            if (NetworkLog.CurrentLogLevel <= LogLevel.Developer)
            {
                NetworkLog.LogInfo(nameof(StartClient));
            }

            if (IsServer || IsClient)
            {
                if (NetworkLog.CurrentLogLevel <= LogLevel.Normal)
                {
                    NetworkLog.LogWarning("Cannot start client while an instance is already running");
                }

                return SocketTask.Fault.AsTasks();
            }

            Init(false);

            var socketTasks = NetworkConfig.NetworkTransport.StartClient();

            IsServer = false;
            IsClient = true;
            IsListening = true;

            return socketTasks;
        }

        /// <summary>
        /// Stops the running server
        /// </summary>
        public void StopServer()
        {
            if (NetworkLog.CurrentLogLevel <= LogLevel.Developer)
            {
                NetworkLog.LogInfo(nameof(StopServer));
            }

            var disconnectedIds = new HashSet<ulong>();
            //Don't know if I have to disconnect the clients. I'm assuming the NetworkTransport does all the cleaning on shtudown. But this way the clients get a disconnect message from server (so long it does't get lost)

            foreach (KeyValuePair<ulong, NetworkClient> pair in ConnectedClients)
            {
                if (!disconnectedIds.Contains(pair.Key))
                {
                    disconnectedIds.Add(pair.Key);

                    if (pair.Key == NetworkConfig.NetworkTransport.ServerClientId)
                    {
                        continue;
                    }

                    NetworkConfig.NetworkTransport.DisconnectRemoteClient(pair.Key);
                }
            }

            foreach (KeyValuePair<ulong, PendingClient> pair in PendingClients)
            {
                if (!disconnectedIds.Contains(pair.Key))
                {
                    disconnectedIds.Add(pair.Key);
                    if (pair.Key == NetworkConfig.NetworkTransport.ServerClientId)
                    {
                        continue;
                    }

                    NetworkConfig.NetworkTransport.DisconnectRemoteClient(pair.Key);
                }
            }

            IsServer = false;
            Shutdown();
        }

        /// <summary>
        /// Stops the running host
        /// </summary>
        public void StopHost()
        {
            if (NetworkLog.CurrentLogLevel <= LogLevel.Developer)
            {
                NetworkLog.LogInfo(nameof(StopHost));
            }

            IsServer = false;
            IsClient = false;
            StopServer();
            //We don't stop client since we dont actually have a transport connection to our own host. We just handle host messages directly in the MLAPI
        }

        /// <summary>
        /// Stops the running client
        /// </summary>
        public void StopClient()
        {
            if (NetworkLog.CurrentLogLevel <= LogLevel.Developer)
            {
                NetworkLog.LogInfo(nameof(StopClient));
            }

            IsClient = false;
            NetworkConfig.NetworkTransport.DisconnectLocalClient();
            IsConnectedClient = false;
            Shutdown();
        }

        /// <summary>
        /// Starts a Host
        /// </summary>
        public SocketTasks StartHost()
        {
            if (NetworkLog.CurrentLogLevel <= LogLevel.Developer)
            {
                NetworkLog.LogInfo(nameof(StartHost));
            }

            if (IsServer || IsClient)
            {
                if (NetworkLog.CurrentLogLevel <= LogLevel.Normal)
                {
                    NetworkLog.LogWarning("Cannot start host while an instance is already running");
                }

                return SocketTask.Fault.AsTasks();
            }

            if (NetworkConfig.ConnectionApproval)
            {
                if (ConnectionApprovalCallback == null)
                {
                    if (NetworkLog.CurrentLogLevel <= LogLevel.Normal)
                    {
                        NetworkLog.LogWarning("No ConnectionApproval callback defined. Connection approval will timeout");
                    }
                }
            }

            Init(true);

            var socketTasks = NetworkConfig.NetworkTransport.StartServer();

            IsServer = true;
            IsClient = true;
            IsListening = true;

            if (NetworkConfig.ConnectionApproval)
            {
                InvokeConnectionApproval(NetworkConfig.ConnectionData, ServerClientId, (createPlayerObject, playerPrefabHash, approved, position, rotation) =>
                {
                    // You cannot decline the local server. Force approved to true
                    if (!approved)
                    {
                        if (NetworkLog.CurrentLogLevel <= LogLevel.Normal)
                        {
                            NetworkLog.LogWarning("You cannot decline the host connection. The connection was automatically approved.");
                        }
                    }

                    HandleApproval(ServerClientId, createPlayerObject, playerPrefabHash, true, position, rotation);
                });
            }
            else
            {
                HandleApproval(ServerClientId, NetworkConfig.PlayerPrefab != null, null, true, null, null);
            }

            SpawnManager.ServerSpawnSceneObjectsOnStartSweep();

            OnServerStarted?.Invoke();

            return socketTasks;
        }

        public void SetSingleton()
        {
            Singleton = this;

            OnSingletonReady?.Invoke();
        }

        private void Awake()
        {
            PrefabHandler = new NetworkPrefabHandler();
        }

        private void OnEnable()
        {
            if (Singleton != null && Singleton != this)
            {
                Destroy(gameObject);
                return;
            }

            SetSingleton();

            if (DontDestroy)
            {
                DontDestroyOnLoad(gameObject);
            }

            if (RunInBackground)
            {
                Application.runInBackground = true;
            }
        }

        private void OnDestroy()
        {
            if (Singleton != null && Singleton == this)
            {
                Shutdown();
                Singleton = null;
            }
        }

        public void Shutdown()
        {
            if (NetworkLog.CurrentLogLevel <= LogLevel.Developer)
            {
                NetworkLog.LogInfo(nameof(Shutdown));
            }

            // Unregister INetworkUpdateSystem before shutting down the RpcQueueContainer
            this.UnregisterAllNetworkUpdates();

            //If an instance of the RpcQueueContainer is still around, then shut it down and remove the reference
            if (RpcQueueContainer != null)
            {
                RpcQueueContainer.Dispose();
                RpcQueueContainer = null;
            }

            if (NetworkTickSystem != null)
            {
                NetworkTickSystem.Dispose();
                NetworkTickSystem = null;
            }

#if !UNITY_2020_2_OR_NEWER
            NetworkProfiler.Stop();
#endif
            IsListening = false;
            IsServer = false;
            IsClient = false;
            NetworkConfig.NetworkTransport.OnTransportEvent -= HandleRawTransportPoll;

            if (BufferManager != null)
            {
                BufferManager = null;
            }

            if (SpawnManager != null)
            {
                SpawnManager.DestroyNonSceneObjects();
                SpawnManager.ServerResetShudownStateForSceneObjects();

                SpawnManager = null;
            }

            if (SceneManager != null)
            {
                SceneManager = null;
            }

            if (MessageHandler != null)
            {
                MessageHandler = null;
            }

            if (MessageSender != null)
            {
                MessageSender = null;
            }

            if (CustomMessagingManager != null)
            {
                CustomMessagingManager = null;
            }

            //The Transport is set during Init time, thus it is possible for the Transport to be null
            NetworkConfig?.NetworkTransport?.Shutdown();
        }

        // INetworkUpdateSystem
        public void NetworkUpdate(NetworkUpdateStage updateStage)
        {
            switch (updateStage)
            {
                case NetworkUpdateStage.EarlyUpdate:
                    OnNetworkEarlyUpdate();
                    break;
                case NetworkUpdateStage.PreUpdate:
                    OnNetworkPreUpdate();
                    break;
            }
        }

        private float m_LastReceiveTickTime;
        private float m_LastEventTickTime;
        private float m_LastTimeSyncTime;

        private void OnNetworkEarlyUpdate()
        {
            NotifyProfilerListeners();
            ProfilerBeginTick();

            if (IsListening)
            {
                // Process received data
                if ((NetworkTime - m_LastReceiveTickTime >= (1f / NetworkConfig.ReceiveTickrate)) || NetworkConfig.ReceiveTickrate <= 0)
                {
                    PerformanceDataManager.Increment(ProfilerConstants.ReceiveTickRate);
                    ProfilerStatManager.RcvTickRate.Record();
#if DEVELOPMENT_BUILD || UNITY_EDITOR
                    s_ReceiveTick.Begin();
#endif
                    var isLoopBack = false;

#if !UNITY_2020_2_OR_NEWER
                    NetworkProfiler.StartTick(TickType.Receive);
#endif

                    //If we are in loopback mode, we don't need to touch the transport
                    if (!isLoopBack)
                    {
                        NetworkEvent networkEvent;
                        int processedEvents = 0;
                        do
                        {
                            processedEvents++;
                            networkEvent = NetworkConfig.NetworkTransport.PollEvent(out ulong clientId, out NetworkChannel networkChannel, out ArraySegment<byte> payload, out float receiveTime);
                            HandleRawTransportPoll(networkEvent, clientId, networkChannel, payload, receiveTime);

                            // Only do another iteration if: there are no more messages AND (there is no limit to max events or we have processed less than the maximum)
                        } while (IsListening && (networkEvent != NetworkEvent.Nothing) && (NetworkConfig.MaxReceiveEventsPerTickRate <= 0 || processedEvents < NetworkConfig.MaxReceiveEventsPerTickRate));
                    }

                    m_LastReceiveTickTime = NetworkTime;

#if !UNITY_2020_2_OR_NEWER
                    NetworkProfiler.EndTick();
#endif

#if DEVELOPMENT_BUILD || UNITY_EDITOR
                    s_ReceiveTick.End();
#endif
                }
            }
        }

        private void OnNetworkPreUpdate()
        {
            if (IsListening)
            {
                if (((NetworkTime - m_LastEventTickTime >= (1f / NetworkConfig.EventTickrate))))
                {
#if DEVELOPMENT_BUILD || UNITY_EDITOR
                    s_EventTick.Begin();
#endif
#if UNITY_EDITOR && !UNITY_2020_2_OR_NEWER
                    NetworkProfiler.StartTick(TickType.Event);
#endif

                    if (NetworkConfig.EnableNetworkVariable)
                    {
                        // Do NetworkVariable updates
                        NetworkBehaviour.NetworkBehaviourUpdate();
                    }

                    if (!IsServer && NetworkConfig.EnableMessageBuffering)
                    {
                        BufferManager.CleanBuffer();
                    }

                    if (IsServer)
                    {
                        m_LastEventTickTime = NetworkTime;
                    }
#if UNITY_EDITOR && !UNITY_2020_2_OR_NEWER
                    NetworkProfiler.EndTick();
#endif

#if DEVELOPMENT_BUILD || UNITY_EDITOR
                    s_EventTick.End();
#endif
                }

                if (IsServer && NetworkConfig.EnableTimeResync && NetworkTime - m_LastTimeSyncTime >= NetworkConfig.TimeResyncInterval)
                {
#if UNITY_EDITOR && !UNITY_2020_2_OR_NEWER
                    NetworkProfiler.StartTick(TickType.Event);
#endif
                    SyncTime();
                    m_LastTimeSyncTime = NetworkTime;
#if UNITY_EDITOR && !UNITY_2020_2_OR_NEWER
                    NetworkProfiler.EndTick();
#endif
                }

                if (!Mathf.Approximately(m_NetworkTimeOffset, m_CurrentNetworkTimeOffset))
                {
                    // Smear network time adjustments by no more than 200ms per second.  This should help code deal with
                    // changes more gracefully, since the network time will always flow forward at a reasonable pace.
                    float maxDelta = Mathf.Max(0.001f, 0.2f * Time.unscaledDeltaTime);
                    m_CurrentNetworkTimeOffset += Mathf.Clamp(m_NetworkTimeOffset - m_CurrentNetworkTimeOffset, -maxDelta, maxDelta);
                }
            }
        }

        internal void UpdateNetworkTime(ulong clientId, float netTime, float receiveTime, bool warp = false)
        {
            float rtt = NetworkConfig.NetworkTransport.GetCurrentRtt(clientId) / 1000f;
            m_NetworkTimeOffset = netTime - receiveTime + rtt / 2f;

            if (warp)
            {
                m_CurrentNetworkTimeOffset = m_NetworkTimeOffset;
            }

            if (NetworkLog.CurrentLogLevel <= LogLevel.Developer)
            {
                NetworkLog.LogInfo($"Received network time {netTime}, RTT to server is {rtt}, {(warp ? "setting" : "smearing")} offset to {m_NetworkTimeOffset} (delta {m_NetworkTimeOffset - m_CurrentNetworkTimeOffset})");
            }
        }

        private void SendConnectionRequest()
        {
            using (var buffer = PooledNetworkBuffer.Get())
            using (var writer = PooledNetworkWriter.Get(buffer))
            {
                writer.WriteUInt64Packed(NetworkConfig.GetConfig());

                if (NetworkConfig.ConnectionApproval)
                {
                    writer.WriteByteArray(NetworkConfig.ConnectionData);
                }

                MessageSender.Send(ServerClientId, NetworkConstants.CONNECTION_REQUEST, NetworkChannel.Internal, buffer);
            }
        }

        private IEnumerator ApprovalTimeout(ulong clientId)
        {
            float timeStarted = NetworkTime;

            //We yield every frame incase a pending client disconnects and someone else gets its connection id
            while (NetworkTime - timeStarted < NetworkConfig.ClientConnectionBufferTimeout && PendingClients.ContainsKey(clientId))
            {
                yield return null;
            }

            if (PendingClients.ContainsKey(clientId) && !ConnectedClients.ContainsKey(clientId))
            {
                // Timeout
                if (NetworkLog.CurrentLogLevel <= LogLevel.Developer)
                {
                    NetworkLog.LogInfo($"Client {clientId} Handshake Timed Out");
                }

                DisconnectClient(clientId);
            }
        }

        internal IEnumerator TimeOutSwitchSceneProgress(SceneSwitchProgress switchSceneProgress)
        {
            yield return new WaitForSecondsRealtime(NetworkConfig.LoadSceneTimeOut);
            switchSceneProgress.SetTimedOut();
        }

        private void HandleRawTransportPoll(NetworkEvent networkEvent, ulong clientId, NetworkChannel networkChannel, ArraySegment<byte> payload, float receiveTime)
        {
            PerformanceDataManager.Increment(ProfilerConstants.ByteReceived, payload.Count);
            ProfilerStatManager.BytesRcvd.Record(payload.Count);

            switch (networkEvent)
            {
                case NetworkEvent.Connect:
#if DEVELOPMENT_BUILD || UNITY_EDITOR
                    s_TransportConnect.Begin();
#endif
#if !UNITY_2020_2_OR_NEWER
                    NetworkProfiler.StartEvent(TickType.Receive, (uint)payload.Count, networkChannel, "TRANSPORT_CONNECT");
#endif
                    if (IsServer)
                    {
                        if (NetworkLog.CurrentLogLevel <= LogLevel.Developer)
                        {
                            NetworkLog.LogInfo("Client Connected");
                        }

                        PendingClients.Add(clientId, new PendingClient()
                        {
                            ClientId = clientId,
                            ConnectionState = PendingClient.State.PendingConnection
                        });

                        StartCoroutine(ApprovalTimeout(clientId));
                    }
                    else
                    {
                        if (NetworkLog.CurrentLogLevel <= LogLevel.Developer)
                        {
                            NetworkLog.LogInfo("Connected");
                        }

                        SendConnectionRequest();
                        StartCoroutine(ApprovalTimeout(clientId));
                    }

#if !UNITY_2020_2_OR_NEWER
                    NetworkProfiler.EndEvent();
#endif
#if DEVELOPMENT_BUILD || UNITY_EDITOR
                    s_TransportConnect.End();
#endif
                    break;
                case NetworkEvent.Data:
                    {
                        if (NetworkLog.CurrentLogLevel <= LogLevel.Developer)
                        {
                            NetworkLog.LogInfo($"Incoming Data From {clientId}: {payload.Count} bytes");
                        }

                        HandleIncomingData(clientId, networkChannel, payload, receiveTime, true);
                        break;
                    }
                case NetworkEvent.Disconnect:
#if DEVELOPMENT_BUILD || UNITY_EDITOR
                    s_TransportDisconnect.Begin();
#endif
#if !UNITY_2020_2_OR_NEWER
                    NetworkProfiler.StartEvent(TickType.Receive, 0, NetworkChannel.Internal, "TRANSPORT_DISCONNECT");
#endif

                    if (NetworkLog.CurrentLogLevel <= LogLevel.Developer)
                    {
                        NetworkLog.LogInfo($"Disconnect Event From {clientId}");
                    }

                    if (IsServer)
                    {
                        OnClientDisconnectFromServer(clientId);
                    }
                    else
                    {
                        IsConnectedClient = false;
                        StopClient();
                    }

                    OnClientDisconnectCallback?.Invoke(clientId);

#if !UNITY_2020_2_OR_NEWER
                    NetworkProfiler.EndEvent();
#endif
#if DEVELOPMENT_BUILD || UNITY_EDITOR
                    s_TransportDisconnect.End();
#endif
                    break;
            }
        }

        private readonly NetworkBuffer m_InputBufferWrapper = new NetworkBuffer(new byte[0]);
        private readonly RpcBatcher m_RpcBatcher = new RpcBatcher();

        internal void HandleIncomingData(ulong clientId, NetworkChannel networkChannel, ArraySegment<byte> data, float receiveTime, bool allowBuffer)
        {
#if DEVELOPMENT_BUILD || UNITY_EDITOR
            s_HandleIncomingData.Begin();
#endif
            if (NetworkLog.CurrentLogLevel <= LogLevel.Developer)
            {
                NetworkLog.LogInfo("Unwrapping Data Header");
            }

            m_InputBufferWrapper.SetTarget(data.Array);
            m_InputBufferWrapper.SetLength(data.Count + data.Offset);
            m_InputBufferWrapper.Position = data.Offset;

            using (var messageStream = MessagePacker.UnwrapMessage(m_InputBufferWrapper, out byte messageType))
            {
                if (messageStream == null)
                {
                    if (NetworkLog.CurrentLogLevel <= LogLevel.Error)
                    {
                        NetworkLog.LogError("Message unwrap could not be completed. Was the header corrupt?");
                    }

                    return;
                }

                if (messageType == NetworkConstants.INVALID)
                {
                    if (NetworkLog.CurrentLogLevel <= LogLevel.Error)
                    {
                        NetworkLog.LogError($"Message unwrap read an invalid {nameof(messageType)}");
                    }

                    return;
                }

                uint headerByteSize = (uint)Arithmetic.VarIntSize(messageType);

#if !UNITY_2020_2_OR_NEWER
                NetworkProfiler.StartEvent(TickType.Receive, (uint)(data.Count - headerByteSize), networkChannel, messageType);
#endif

                if (NetworkLog.CurrentLogLevel <= LogLevel.Developer)
                {
                    NetworkLog.LogInfo($"Data Header: {nameof(messageType)}={messageType}");
                }

                // Client tried to send a network message that was not the connection request before he was accepted.
                if (PendingClients.ContainsKey(clientId) && (PendingClients[clientId].ConnectionState == PendingClient.State.PendingApproval || (PendingClients[clientId].ConnectionState == PendingClient.State.PendingConnection && messageType != NetworkConstants.CONNECTION_REQUEST)))
                {
                    if (NetworkLog.CurrentLogLevel <= LogLevel.Normal)
                    {
                        NetworkLog.LogWarning($"Message received from {nameof(clientId)}={clientId} before it has been accepted");
                    }

                    return;
                }

                #region INTERNAL MESSAGE

                switch (messageType)
                {
                    case NetworkConstants.CONNECTION_REQUEST:
                        if (IsServer)
                        {
                            MessageHandler.HandleConnectionRequest(clientId, messageStream);
                        }

                        break;
                    case NetworkConstants.CONNECTION_APPROVED:
                        if (IsClient)
                        {
                            MessageHandler.HandleConnectionApproved(clientId, messageStream, receiveTime);
                        }

                        break;
                    case NetworkConstants.ADD_OBJECT:
                        if (IsClient)
                        {
                            MessageHandler.HandleAddObject(clientId, messageStream);
                        }

                        break;
                    case NetworkConstants.DESTROY_OBJECT:
                        if (IsClient)
                        {
                            MessageHandler.HandleDestroyObject(clientId, messageStream);
                        }

                        break;
                    case NetworkConstants.SWITCH_SCENE:
                        if (IsClient)
                        {
                            MessageHandler.HandleSwitchScene(clientId, messageStream);
                        }

                        break;
                    case NetworkConstants.CHANGE_OWNER:
                        if (IsClient)
                        {
                            MessageHandler.HandleChangeOwner(clientId, messageStream);
                        }

                        break;
                    case NetworkConstants.ADD_OBJECTS:
                        if (IsClient)
                        {
                            MessageHandler.HandleAddObjects(clientId, messageStream);
                        }

                        break;
                    case NetworkConstants.DESTROY_OBJECTS:
                        if (IsClient)
                        {
                            MessageHandler.HandleDestroyObjects(clientId, messageStream);
                        }

                        break;
                    case NetworkConstants.TIME_SYNC:
                        if (IsClient)
                        {
                            MessageHandler.HandleTimeSync(clientId, messageStream, receiveTime);
                        }

                        break;
                    case NetworkConstants.NETWORK_VARIABLE_DELTA:
                        MessageHandler.HandleNetworkVariableDelta(clientId, messageStream, BufferCallback, new PreBufferPreset()
                        {
                            AllowBuffer = allowBuffer,
                            NetworkChannel = networkChannel,
                            ClientId = clientId,
                            Data = data,
                            MessageType = messageType,
                            ReceiveTime = receiveTime
                        });
                        break;
                    case NetworkConstants.NETWORK_VARIABLE_UPDATE:
                        MessageHandler.HandleNetworkVariableUpdate(clientId, messageStream, BufferCallback, new PreBufferPreset()
                        {
                            AllowBuffer = allowBuffer,
                            NetworkChannel = networkChannel,
                            ClientId = clientId,
                            Data = data,
                            MessageType = messageType,
                            ReceiveTime = receiveTime
                        });
                        break;
                    case NetworkConstants.UNNAMED_MESSAGE:
                        MessageHandler.HandleUnnamedMessage(clientId, messageStream);
                        break;
                    case NetworkConstants.NAMED_MESSAGE:
                        MessageHandler.HandleNamedMessage(clientId, messageStream);
                        break;
                    case NetworkConstants.CLIENT_SWITCH_SCENE_COMPLETED:
                        if (IsServer && NetworkConfig.EnableSceneManagement)
                        {
                            MessageHandler.HandleClientSwitchSceneCompleted(clientId, messageStream);
                        }
                        else if (!NetworkConfig.EnableSceneManagement)
                        {
                            NetworkLog.LogWarning($"Server received {nameof(NetworkConstants.CLIENT_SWITCH_SCENE_COMPLETED)} from client id {clientId}");
                        }

                        break;
                    case NetworkConstants.SERVER_LOG:
                        if (IsServer && NetworkConfig.EnableNetworkLogs)
                        {
                            MessageHandler.HandleNetworkLog(clientId, messageStream);
                        }

                        break;
                    case NetworkConstants.SERVER_RPC:
                        {
                            if (IsServer)
                            {
                                if (RpcQueueContainer.IsUsingBatching())
                                {
                                    m_RpcBatcher.ReceiveItems(messageStream, ReceiveCallback, RpcQueueContainer.QueueItemType.ServerRpc, clientId, receiveTime);
                                    ProfilerStatManager.RpcBatchesRcvd.Record();
                                    PerformanceDataManager.Increment(ProfilerConstants.RpcBatchesReceived);
                                }
                                else
                                {
                                    MessageHandler.RpcReceiveQueueItem(clientId, messageStream, receiveTime, RpcQueueContainer.QueueItemType.ServerRpc);
                                }
                            }

                            break;
                        }
                    case NetworkConstants.CLIENT_RPC:
                        {
                            if (IsClient)
                            {
                                if (RpcQueueContainer.IsUsingBatching())
                                {
                                    m_RpcBatcher.ReceiveItems(messageStream, ReceiveCallback, RpcQueueContainer.QueueItemType.ClientRpc, clientId, receiveTime);
                                    ProfilerStatManager.RpcBatchesRcvd.Record();
                                    PerformanceDataManager.Increment(ProfilerConstants.RpcBatchesReceived);
                                }
                                else
                                {
                                    MessageHandler.RpcReceiveQueueItem(clientId, messageStream, receiveTime, RpcQueueContainer.QueueItemType.ClientRpc);
                                }
                            }

                            break;
                        }
                    default:
                        if (NetworkLog.CurrentLogLevel <= LogLevel.Error)
                        {
                            NetworkLog.LogError($"Read unrecognized {nameof(messageType)}={messageType}");
                        }

                        break;
                }

                #endregion

#if !UNITY_2020_2_OR_NEWER
                NetworkProfiler.EndEvent();
#endif
            }
#if DEVELOPMENT_BUILD || UNITY_EDITOR
            s_HandleIncomingData.End();
#endif
        }

        private void ReceiveCallback(NetworkBuffer messageBuffer, RpcQueueContainer.QueueItemType messageType, ulong clientId, float receiveTime)
        {
            MessageHandler.RpcReceiveQueueItem(clientId, messageBuffer, receiveTime, messageType);
        }

        /// <summary>
        /// InvokeRPC
        /// Called when an inbound queued RPC is invoked
        /// </summary>
        /// <param name="queueItem">frame queue item to invoke</param>
#pragma warning disable 618
        internal void InvokeRpc(RpcFrameQueueItem queueItem)
        {
#if DEVELOPMENT_BUILD || UNITY_EDITOR
            s_InvokeRpc.Begin();
#endif
            var networkObjectId = queueItem.NetworkReader.ReadUInt64Packed();
            var networkBehaviourId = queueItem.NetworkReader.ReadUInt16Packed();
            var networkUpdateStage = queueItem.NetworkReader.ReadByteDirect();
            var networkMethodId = queueItem.NetworkReader.ReadUInt32Packed();

            if (__ntable.ContainsKey(networkMethodId))
            {
                if (!SpawnManager.SpawnedObjects.ContainsKey(networkObjectId))
                {
                    return;
                }

                var networkObject = SpawnManager.SpawnedObjects[networkObjectId];

                var networkBehaviour = networkObject.GetNetworkBehaviourAtOrderIndex(networkBehaviourId);
                if (networkBehaviour == null)
                {
                    return;
                }

                var rpcParams = new __RpcParams();
                switch (queueItem.QueueItemType)
                {
                    case RpcQueueContainer.QueueItemType.ServerRpc:
                        rpcParams.Server = new ServerRpcParams
                        {
                            Receive = new ServerRpcReceiveParams
                            {
                                UpdateStage = (NetworkUpdateStage)networkUpdateStage,
                                SenderClientId = queueItem.NetworkId
                            }
                        };
                        break;
                    case RpcQueueContainer.QueueItemType.ClientRpc:
                        rpcParams.Client = new ClientRpcParams
                        {
                            Receive = new ClientRpcReceiveParams
                            {
                                UpdateStage = (NetworkUpdateStage)networkUpdateStage
                            }
                        };
                        break;
                }

                __ntable[networkMethodId](networkBehaviour, new NetworkSerializer(queueItem.NetworkReader), rpcParams);
            }
#pragma warning restore 618

#if DEVELOPMENT_BUILD || UNITY_EDITOR
            s_InvokeRpc.End();
#endif
        }

        private void BufferCallback(ulong networkId, PreBufferPreset preset)
        {
            if (!preset.AllowBuffer)
            {
                // This is to prevent recursive buffering
                if (NetworkLog.CurrentLogLevel <= LogLevel.Error)
                {
                    NetworkLog.LogError($"A message of type {NetworkConstants.MESSAGE_NAMES[preset.MessageType]} was recursivley buffered. It has been dropped.");
                }

                return;
            }

            if (!NetworkConfig.EnableMessageBuffering)
            {
                throw new InvalidOperationException("Cannot buffer with buffering disabled.");
            }

            if (IsServer)
            {
                throw new InvalidOperationException("Cannot buffer on server.");
            }

            BufferManager.BufferMessageForNetworkId(networkId, preset.ClientId, preset.NetworkChannel, preset.ReceiveTime, preset.Data);
        }

        /// <summary>
        /// Disconnects the remote client.
        /// </summary>
        /// <param name="clientId">The ClientId to disconnect</param>
        public void DisconnectClient(ulong clientId)
        {
            if (!IsServer)
            {
                throw new NotServerException("Only server can disconnect remote clients. Use StopClient instead.");
            }

            if (ConnectedClients.ContainsKey(clientId))
            {
                ConnectedClients.Remove(clientId);
            }

            if (PendingClients.ContainsKey(clientId))
            {
                PendingClients.Remove(clientId);
            }

            for (int i = ConnectedClientsList.Count - 1; i > -1; i--)
            {
                if (ConnectedClientsList[i].ClientId == clientId)
                {
                    ConnectedClientsList.RemoveAt(i);
                    PerformanceDataManager.Increment(ProfilerConstants.Connections, -1);
                    ProfilerStatManager.Connections.Record(-1);
                }
            }

            NetworkConfig.NetworkTransport.DisconnectRemoteClient(clientId);
        }

        internal void OnClientDisconnectFromServer(ulong clientId)
        {
            if (PendingClients.ContainsKey(clientId))
            {
                PendingClients.Remove(clientId);
            }

            if (ConnectedClients.ContainsKey(clientId))
            {
                if (IsServer)
                {
                    if (ConnectedClients[clientId].PlayerObject != null)
                    {
                        if (PrefabHandler.ContainsHandler(ConnectedClients[clientId].PlayerObject.GlobalObjectIdHash))
                        {
                            PrefabHandler.HandleNetworkPrefabDestroy(ConnectedClients[clientId].PlayerObject);
                            SpawnManager.OnDestroyObject(ConnectedClients[clientId].PlayerObject.NetworkObjectId, false);
                        }
                        else
                        {
                            Destroy(ConnectedClients[clientId].PlayerObject.gameObject);
                        }
                    }

                    for (int i = 0; i < ConnectedClients[clientId].OwnedObjects.Count; i++)
                    {
                        if (ConnectedClients[clientId].OwnedObjects[i] != null)
                        {
                            if (!ConnectedClients[clientId].OwnedObjects[i].DontDestroyWithOwner)
                            {

                                if (PrefabHandler.ContainsHandler(ConnectedClients[clientId].OwnedObjects[i].GlobalObjectIdHash))
                                {
                                    PrefabHandler.HandleNetworkPrefabDestroy(ConnectedClients[clientId].OwnedObjects[i]);
                                    SpawnManager.OnDestroyObject(ConnectedClients[clientId].OwnedObjects[i].NetworkObjectId, false);
                                }
                                else
                                {
                                    Destroy(ConnectedClients[clientId].OwnedObjects[i].gameObject);
                                }
                            }
                            else
                            {
                                ConnectedClients[clientId].OwnedObjects[i].RemoveOwnership();
                            }
                        }
                    }

                    // TODO: Could(should?) be replaced with more memory per client, by storing the visiblity

                    foreach (var sobj in SpawnManager.SpawnedObjectsList)
                    {
                        sobj.Observers.Remove(clientId);
                    }
                }

                for (int i = 0; i < ConnectedClientsList.Count; i++)
                {
                    if (ConnectedClientsList[i].ClientId == clientId)
                    {
                        ConnectedClientsList.RemoveAt(i);
                        PerformanceDataManager.Increment(ProfilerConstants.Connections, -1);
                        ProfilerStatManager.Connections.Record(-1);
                        break;
                    }
                }

                ConnectedClients.Remove(clientId);
            }
        }

        private void SyncTime()
        {
#if DEVELOPMENT_BUILD || UNITY_EDITOR
            s_SyncTime.Begin();
#endif
            if (NetworkLog.CurrentLogLevel <= LogLevel.Developer)
            {
                NetworkLog.LogInfo("Syncing Time To Clients");
            }

            using (var buffer = PooledNetworkBuffer.Get())
            using (var writer = PooledNetworkWriter.Get(buffer))
            {
                writer.WriteSinglePacked(Time.realtimeSinceStartup);
                MessageSender.Send(NetworkConstants.TIME_SYNC, NetworkChannel.SyncChannel, buffer);
            }
#if DEVELOPMENT_BUILD || UNITY_EDITOR
            s_SyncTime.End();
#endif
        }

        private readonly List<NetworkObject> m_ObservedObjects = new List<NetworkObject>();

        internal void HandleApproval(ulong ownerClientId, bool createPlayerObject, uint? playerPrefabHash, bool approved, Vector3? position, Quaternion? rotation)
        {
            if (approved)
            {
                // Inform new client it got approved
                if (PendingClients.ContainsKey(ownerClientId))
                {
                    PendingClients.Remove(ownerClientId);
                }

                var client = new NetworkClient { ClientId = ownerClientId, };
                ConnectedClients.Add(ownerClientId, client);
                ConnectedClientsList.Add(client);

                PerformanceDataManager.Increment(ProfilerConstants.Connections);
                ProfilerStatManager.Connections.Record();

                // This packet is unreliable, but if it gets through it should provide a much better sync than the potentially huge approval message.
                SyncTime();

                if (createPlayerObject)
                {
                    var networkObject = SpawnManager.CreateLocalNetworkObject(false, playerPrefabHash ?? NetworkConfig.PlayerPrefab.GetComponent<NetworkObject>().GlobalObjectIdHash, ownerClientId, null, position, rotation);
                    SpawnManager.SpawnNetworkObjectLocally(networkObject, SpawnManager.GetNetworkObjectId(), false, true, ownerClientId, null, false, 0, false, false);

                    ConnectedClients[ownerClientId].PlayerObject = networkObject;
                }

                m_ObservedObjects.Clear();

                foreach (var sobj in SpawnManager.SpawnedObjectsList)
                {
                    if (ownerClientId == ServerClientId || sobj.CheckObjectVisibility == null || sobj.CheckObjectVisibility(ownerClientId))
                    {
                        m_ObservedObjects.Add(sobj);
                        sobj.Observers.Add(ownerClientId);
                    }
                }

                if (ownerClientId != ServerClientId)
                {
                    // Don't send any data over the wire if the host "connected"
                    using (var buffer = PooledNetworkBuffer.Get())
                    using (var writer = PooledNetworkWriter.Get(buffer))
                    {
                        writer.WriteUInt64Packed(ownerClientId);

                        if (NetworkConfig.EnableSceneManagement)
                        {
                            writer.WriteUInt32Packed(NetworkSceneManager.CurrentSceneIndex);
                            writer.WriteByteArray(NetworkSceneManager.CurrentSceneSwitchProgressGuid.ToByteArray());
                        }

                        writer.WriteSinglePacked(Time.realtimeSinceStartup);
                        writer.WriteUInt32Packed((uint)m_ObservedObjects.Count);

                        for (int i = 0; i < m_ObservedObjects.Count; i++)
                        {
                            var observedObject = m_ObservedObjects[i];
                            writer.WriteBool(observedObject.IsPlayerObject);
                            writer.WriteUInt64Packed(observedObject.NetworkObjectId);
                            writer.WriteUInt64Packed(observedObject.OwnerClientId);

                            NetworkObject parent = null;

                            if (!observedObject.AlwaysReplicateAsRoot && observedObject.transform.parent != null)
                            {
                                parent = observedObject.transform.parent.GetComponent<NetworkObject>();
                            }

                            if (parent == null)
                            {
                                writer.WriteBool(false);
                            }
                            else
                            {
                                writer.WriteBool(true);
                                writer.WriteUInt64Packed(parent.NetworkObjectId);
                            }

                            writer.WriteBool(observedObject.IsSceneObject ?? true);
                            writer.WriteUInt32Packed(observedObject.GlobalObjectIdHash);

                            if (observedObject.IncludeTransformWhenSpawning == null || observedObject.IncludeTransformWhenSpawning(ownerClientId))
                            {
                                writer.WriteBool(true);
                                writer.WriteSinglePacked(observedObject.transform.position.x);
                                writer.WriteSinglePacked(observedObject.transform.position.y);
                                writer.WriteSinglePacked(observedObject.transform.position.z);

                                writer.WriteSinglePacked(observedObject.transform.rotation.eulerAngles.x);
                                writer.WriteSinglePacked(observedObject.transform.rotation.eulerAngles.y);
                                writer.WriteSinglePacked(observedObject.transform.rotation.eulerAngles.z);
                            }
                            else
                            {
                                writer.WriteBool(false);
                            }

                            if (NetworkConfig.EnableNetworkVariable)
                            {
                                observedObject.WriteNetworkVariableData(buffer, ownerClientId);
                            }
                        }

                        MessageSender.Send(ownerClientId, NetworkConstants.CONNECTION_APPROVED, NetworkChannel.Internal, buffer);
                    }
                }

                OnClientConnectedCallback?.Invoke(ownerClientId);

                if (!createPlayerObject || (playerPrefabHash == null && NetworkConfig.PlayerPrefab == null))
                {
                    return;
                }

                // Inform old clients of the new player
                foreach (KeyValuePair<ulong, NetworkClient> clientPair in ConnectedClients)
                {
                    if (clientPair.Key == ownerClientId ||
                        ConnectedClients[ownerClientId].PlayerObject == null ||
                        !ConnectedClients[ownerClientId].PlayerObject.Observers.Contains(clientPair.Key))
                    {
                        continue; //The new client.
                    }

                    using (var buffer = PooledNetworkBuffer.Get())
                    using (var writer = PooledNetworkWriter.Get(buffer))
                    {
                        writer.WriteBool(true);
                        writer.WriteUInt64Packed(ConnectedClients[ownerClientId].PlayerObject.NetworkObjectId);
                        writer.WriteUInt64Packed(ownerClientId);

                        //Does not have a parent
                        writer.WriteBool(false);

                        // This is not a scene object
                        writer.WriteBool(false);

                        writer.WriteUInt32Packed(playerPrefabHash ?? NetworkConfig.PlayerPrefab.GetComponent<NetworkObject>().GlobalObjectIdHash);

                        if (ConnectedClients[ownerClientId].PlayerObject.IncludeTransformWhenSpawning == null || ConnectedClients[ownerClientId].PlayerObject.IncludeTransformWhenSpawning(ownerClientId))
                        {
                            writer.WriteBool(true);
                            writer.WriteSinglePacked(ConnectedClients[ownerClientId].PlayerObject.transform.position.x);
                            writer.WriteSinglePacked(ConnectedClients[ownerClientId].PlayerObject.transform.position.y);
                            writer.WriteSinglePacked(ConnectedClients[ownerClientId].PlayerObject.transform.position.z);

                            writer.WriteSinglePacked(ConnectedClients[ownerClientId].PlayerObject.transform.rotation.eulerAngles.x);
                            writer.WriteSinglePacked(ConnectedClients[ownerClientId].PlayerObject.transform.rotation.eulerAngles.y);
                            writer.WriteSinglePacked(ConnectedClients[ownerClientId].PlayerObject.transform.rotation.eulerAngles.z);
                        }
                        else
                        {
                            writer.WriteBool(false);
                        }

                        writer.WriteBool(false); //No payload data

                        if (NetworkConfig.EnableNetworkVariable)
                        {
                            ConnectedClients[ownerClientId].PlayerObject.WriteNetworkVariableData(buffer, clientPair.Key);
                        }

                        MessageSender.Send(clientPair.Key, NetworkConstants.ADD_OBJECT, NetworkChannel.Internal, buffer);
                    }
                }
            }
            else
            {
                if (PendingClients.ContainsKey(ownerClientId))
                {
                    PendingClients.Remove(ownerClientId);
                }

                NetworkConfig.NetworkTransport.DisconnectRemoteClient(ownerClientId);
            }
        }

        private void ProfilerBeginTick()
        {
            ProfilerNotifier.ProfilerBeginTick();
        }

        private void NotifyProfilerListeners()
        {
            ProfilerNotifier.NotifyProfilerListeners();
        }

        public ITransportProfilerData Transport
        {
            get { return NetworkConfig.NetworkTransport as ITransportProfilerData; }
        }
    }
}<|MERGE_RESOLUTION|>--- conflicted
+++ resolved
@@ -436,7 +436,6 @@
                         case NetworkPrefabOverride.Hash:
                             NetworkConfig.NetworkPrefabOverrideLinks.Add(NetworkConfig.NetworkPrefabs[i].SourceHashToOverride, NetworkConfig.NetworkPrefabs[i]);
                             break;
-<<<<<<< HEAD
                     }
                 }
                 else
@@ -461,39 +460,10 @@
                         playerNetworkPrefab.Prefab = NetworkConfig.PlayerPrefab;                        
                         NetworkConfig.NetworkPrefabs.Insert(0, playerNetworkPrefab);
                         NetworkConfig.NetworkPrefabOverrideLinks.Add(playerPrefabNetworkObject.GlobalObjectIdHash, playerNetworkPrefab);
-=======
->>>>>>> 9e127c10
                     }
                 }
                 else
                 {
-<<<<<<< HEAD
-=======
-                    // This should never happen, but in the case it somehow does log an error and remove the duplicate entry
-                    UnityEngine.Debug.LogError($"{nameof(NetworkPrefab)} (\"{NetworkConfig.NetworkPrefabs[i].Prefab.name}\") has a duplicate {nameof(NetworkObject.GlobalObjectIdHash)} {networkObject.GlobalObjectIdHash} entry! Removing entry from list!");
-                    removeEmptyPrefabs.Add(i);
-                }
-            }
-
-            // If we have a player prefab, then we need to verify it is in the list of NetworkPrefabOverrideLinks for client side spawning.
-            if (NetworkConfig.PlayerPrefab != null)
-            {
-                var playerPrefabNetworkObject = NetworkConfig.PlayerPrefab.GetComponent<NetworkObject>();
-                if (playerPrefabNetworkObject != null)
-                {
-                    //In the event there is no NetworkPrefab entry (i.e. no override for default player prefab)
-                    if (!NetworkConfig.NetworkPrefabOverrideLinks.ContainsKey(playerPrefabNetworkObject.GlobalObjectIdHash))
-                    {
-                        //Then add a new entry for the player prefab
-                        var playerNetworkPrefab = new NetworkPrefab();
-                        playerNetworkPrefab.Prefab = NetworkConfig.PlayerPrefab;                        
-                        NetworkConfig.NetworkPrefabs.Insert(0, playerNetworkPrefab);
-                        NetworkConfig.NetworkPrefabOverrideLinks.Add(playerPrefabNetworkObject.GlobalObjectIdHash, playerNetworkPrefab);
-                    }
-                }
-                else
-                {
->>>>>>> 9e127c10
                     // Provide the name of the prefab with issues so the user can more easily find the prefab and fix it
                     UnityEngine.Debug.LogError($"{nameof(NetworkConfig.PlayerPrefab)} (\"{NetworkConfig.PlayerPrefab.name}\") has no NetworkObject assigned to it!.");
                 }
