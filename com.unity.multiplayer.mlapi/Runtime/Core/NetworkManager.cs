--- conflicted
+++ resolved
@@ -97,11 +97,8 @@
 
         public CustomMessagingManager CustomMessagingManager { get; private set; }
 
-<<<<<<< HEAD
         public NetworkSceneManager SceneManager { get; private set; }
 
-=======
->>>>>>> 9dc01b00
         internal BufferManager BufferManager { get; private set; }
 
         // Has to have setter for tests
@@ -307,11 +304,8 @@
 
             CustomMessagingManager = new CustomMessagingManager(this);
 
-<<<<<<< HEAD
             SceneManager = new NetworkSceneManager(this);
 
-=======
->>>>>>> 9dc01b00
             BufferManager = new BufferManager();
 
             if (MessageHandler == null)
@@ -319,14 +313,6 @@
                 // Only create this if it's not already set (like in test cases)
                 MessageHandler = new InternalMessageHandler(this);
             }
-<<<<<<< HEAD
-=======
-
-            NetworkSceneManager.RegisteredSceneNames.Clear();
-            NetworkSceneManager.SceneIndexToString.Clear();
-            NetworkSceneManager.SceneNameToIndex.Clear();
-            NetworkSceneManager.SceneSwitchProgresses.Clear();
->>>>>>> 9dc01b00
 
             if (NetworkConfig.NetworkTransport == null)
             {
@@ -712,14 +698,11 @@
                 SpawnManager = null;
             }
 
-<<<<<<< HEAD
             if (SceneManager != null)
             {
                 SceneManager = null;
             }
 
-=======
->>>>>>> 9dc01b00
             if (MessageHandler != null)
             {
                 MessageHandler = null;
@@ -1172,13 +1155,10 @@
                         if (IsServer && NetworkConfig.EnableSceneManagement)
                         {
                             MessageHandler.HandleClientSwitchSceneCompleted(clientId, messageStream);
-<<<<<<< HEAD
-=======
                         }
                         else if (!NetworkConfig.EnableSceneManagement)
                         {
                             NetworkLog.LogWarning($"Server received {nameof(NetworkConstants.CLIENT_SWITCH_SCENE_COMPLETED)} from client id {clientId}");
->>>>>>> 9dc01b00
                         }
 
                         break;
