using System;
using System.Collections;
using System.Collections.Generic;
using System.ComponentModel;
using System.Diagnostics;
using UnityEngine;
using System.Linq;
using MLAPI.Logging;
using UnityEngine.SceneManagement;
using MLAPI.Configuration;
using MLAPI.Internal;
using MLAPI.Profiling;
using MLAPI.Serialization;
using MLAPI.Transports;
using MLAPI.Connection;
using MLAPI.Messaging;
using MLAPI.SceneManagement;
using MLAPI.Serialization.Pooled;
using MLAPI.Spawning;
using MLAPI.Exceptions;
using MLAPI.Transports.Tasks;
using MLAPI.Messaging.Buffering;
using Unity.Profiling;
using UnityEditor.VersionControl;

namespace MLAPI
{
    /// <summary>
    /// The main component of the library
    /// </summary>
    [AddComponentMenu("MLAPI/NetworkManager", -100)]
    public class NetworkManager : MonoBehaviour, INetworkUpdateSystem, IProfilableTransportProvider
    {
#pragma warning disable IDE1006 // disable naming rule violation check
        [Browsable(false)]
        [EditorBrowsable(EditorBrowsableState.Never)]
        [DebuggerBrowsable(DebuggerBrowsableState.Never)]
#if UNITY_2020_2_OR_NEWER
        // RuntimeAccessModifiersILPP will make this `public`
        internal static readonly Dictionary<uint, Action<NetworkBehaviour, NetworkSerializer, __RpcParams>> __ntable = new Dictionary<uint, Action<NetworkBehaviour, NetworkSerializer, __RpcParams>>();
#else
        [Obsolete("Please do not use, will no longer be exposed in the future versions (framework internal)")]
        public static readonly Dictionary<uint, Action<NetworkBehaviour, NetworkSerializer, __RpcParams>> __ntable = new Dictionary<uint, Action<NetworkBehaviour, NetworkSerializer, __RpcParams>>();
#endif
#pragma warning restore IDE1006 // restore naming rule violation check

#if DEVELOPMENT_BUILD || UNITY_EDITOR
        private static ProfilerMarker s_EventTick = new ProfilerMarker($"{nameof(NetworkManager)}.EventTick");
        private static ProfilerMarker s_ReceiveTick = new ProfilerMarker($"{nameof(NetworkManager)}.ReceiveTick");
        private static ProfilerMarker s_SyncTime = new ProfilerMarker($"{nameof(NetworkManager)}.SyncTime");
        private static ProfilerMarker s_TransportConnect = new ProfilerMarker($"{nameof(NetworkManager)}.TransportConnect");
        private static ProfilerMarker s_HandleIncomingData = new ProfilerMarker($"{nameof(NetworkManager)}.{nameof(HandleIncomingData)}");
        private static ProfilerMarker s_TransportDisconnect = new ProfilerMarker($"{nameof(NetworkManager)}.TransportDisconnect");

        private static ProfilerMarker s_InvokeRpc = new ProfilerMarker($"{nameof(NetworkManager)}.{nameof(InvokeRpc)}");
#endif

        internal RpcQueueContainer RpcQueueContainer { get; private set; }
        internal NetworkTickSystem NetworkTickSystem { get; private set; }
        public NetworkPrefabHandler PrefabHandler { get; private set; }

        /// <summary>
        /// A synchronized time, represents the time in seconds since the server application started. Is replicated across all clients
        /// </summary>
        public float NetworkTime => Time.unscaledTime + m_CurrentNetworkTimeOffset;

        private float m_NetworkTimeOffset;
        private float m_CurrentNetworkTimeOffset;

        /// <summary>
        /// Gets or sets if the NetworkManager should be marked as DontDestroyOnLoad
        /// </summary>
        [HideInInspector]
        public bool DontDestroy = true;

        /// <summary>
        /// Gets or sets if the application should be set to run in background
        /// </summary>
        [HideInInspector]
        public bool RunInBackground = true;

        /// <summary>
        /// The log level to use
        /// </summary>
        [HideInInspector]
        public LogLevel LogLevel = LogLevel.Normal;

        /// <summary>
        /// The singleton instance of the NetworkManager
        /// </summary>
        public static NetworkManager Singleton { get; private set; }

        /// <summary>
        /// Gets the SpawnManager for this NetworkManager
        /// </summary>
        public NetworkSpawnManager SpawnManager { get; private set; }

        public CustomMessagingManager CustomMessagingManager { get; private set; }

        public NetworkSceneManager SceneManager { get; private set; }

        internal BufferManager BufferManager { get; private set; }

        // Has to have setter for tests
        internal IInternalMessageHandler MessageHandler { get; set; }

<<<<<<< HEAD
        internal InternalMessageSender MessageSender { get; set; }

=======
>>>>>>> 4a130606
        /// <summary>
        /// Gets the networkId of the server
        /// </summary>
        public ulong ServerClientId => NetworkConfig.NetworkTransport?.ServerClientId ?? throw new NullReferenceException($"The transport in the active {nameof(NetworkConfig)} is null");

        /// <summary>
        /// The clientId the server calls the local client by, only valid for clients
        /// </summary>
        public ulong LocalClientId
        {
            get => IsServer ? NetworkConfig.NetworkTransport.ServerClientId : m_LocalClientId;
            internal set => m_LocalClientId = value;
        }

        private ulong m_LocalClientId;

        /// <summary>
        /// Gets a dictionary of connected clients and their clientId keys. This is only populated on the server.
        /// </summary>
        public readonly Dictionary<ulong, NetworkClient> ConnectedClients = new Dictionary<ulong, NetworkClient>();

        /// <summary>
        /// Gets a list of connected clients. This is only populated on the server.
        /// </summary>
        public readonly List<NetworkClient> ConnectedClientsList = new List<NetworkClient>();

        /// <summary>
        /// Gets a dictionary of the clients that have been accepted by the transport but are still pending by the MLAPI. This is only populated on the server.
        /// </summary>
        public readonly Dictionary<ulong, PendingClient> PendingClients = new Dictionary<ulong, PendingClient>();

        /// <summary>
        /// Gets Whether or not a server is running
        /// </summary>
        public bool IsServer { get; internal set; }

        /// <summary>
        /// Gets Whether or not a client is running
        /// </summary>
        public bool IsClient { get; internal set; }

        /// <summary>
        /// Gets if we are running as host
        /// </summary>
        public bool IsHost => IsServer && IsClient;

        /// <summary>
        /// Gets Whether or not we are listening for connections
        /// </summary>
        public bool IsListening { get; internal set; }

        /// <summary>
        /// Gets if we are connected as a client
        /// </summary>
        public bool IsConnectedClient { get; internal set; }

        /// <summary>
        /// The callback to invoke once a client connects. This callback is only ran on the server and on the local client that connects.
        /// </summary>
        public event Action<ulong> OnClientConnectedCallback = null;

        internal void InvokeOnClientConnectedCallback(ulong clientId) => OnClientConnectedCallback?.Invoke(clientId);

        /// <summary>
        /// The callback to invoke when a client disconnects. This callback is only ran on the server and on the local client that disconnects.
        /// </summary>
        public event Action<ulong> OnClientDisconnectCallback = null;

        internal void InvokeOnClientDisconnectCallback(ulong clientId) => OnClientDisconnectCallback?.Invoke(clientId);

        /// <summary>
        /// The callback to invoke once the server is ready
        /// </summary>
        public event Action OnServerStarted = null;

        /// <summary>
        /// Delegate type called when connection has been approved. This only has to be set on the server.
        /// </summary>
        /// <param name="createPlayerObject">If true, a player object will be created. Otherwise the client will have no object.</param>
        /// <param name="playerPrefabHash">The prefabHash to use for the client. If createPlayerObject is false, this is ignored. If playerPrefabHash is null, the default player prefab is used.</param>
        /// <param name="approved">Whether or not the client was approved</param>
        /// <param name="position">The position to spawn the client at. If null, the prefab position is used.</param>
        /// <param name="rotation">The rotation to spawn the client with. If null, the prefab position is used.</param>
        public delegate void ConnectionApprovedDelegate(bool createPlayerObject, uint? playerPrefabHash, bool approved, Vector3? position, Quaternion? rotation);

        /// <summary>
        /// The callback to invoke during connection approval
        /// </summary>
        public event Action<byte[], ulong, ConnectionApprovedDelegate> ConnectionApprovalCallback = null;

        internal void InvokeConnectionApproval(byte[] payload, ulong clientId, ConnectionApprovedDelegate action) => ConnectionApprovalCallback?.Invoke(payload, clientId, action);

        /// <summary>
        /// The current NetworkConfig
        /// </summary>
        [HideInInspector]
        public NetworkConfig NetworkConfig;

        /// <summary>
        /// The current hostname we are connected to, used to validate certificate
        /// </summary>
        public string ConnectedHostname { get; private set; }

        internal static event Action OnSingletonReady;

#if UNITY_EDITOR
        internal static bool IsTestRun = false;

        private void OnValidate()
        {
            if (NetworkConfig == null)
            {
                return; //May occur when the component is added
            }

            if (GetComponentInChildren<NetworkObject>() != null)
            {
                if (NetworkLog.CurrentLogLevel <= LogLevel.Normal)
                {
                    NetworkLog.LogWarning($"{nameof(NetworkManager)} cannot be a {nameof(NetworkObject)}.");
                }
            }

            var activeScene = UnityEngine.SceneManagement.SceneManager.GetActiveScene();
            var activeSceneName = activeScene.name;
            if (!NetworkConfig.RegisteredScenes.Contains(activeSceneName))
            {
                if (NetworkLog.CurrentLogLevel <= LogLevel.Normal)
                {
                    NetworkLog.LogWarning("Active scene is not registered as a network scene. The MLAPI has added it");
                }

                NetworkConfig.RegisteredScenes.Add(activeSceneName);
                UnityEditor.EditorApplication.delayCall += () =>
                {
                    if (!UnityEditor.EditorApplication.isPlaying)
                    {
                        UnityEditor.EditorUtility.SetDirty(this);
                        UnityEditor.SceneManagement.EditorSceneManager.MarkSceneDirty(activeScene);
                    }
                };
            }

            for (int i = 0; i < NetworkConfig.NetworkPrefabs.Count; i++)
            {
                if (NetworkConfig.NetworkPrefabs[i] != null && NetworkConfig.NetworkPrefabs[i].Prefab != null)
                {
                    if (NetworkConfig.NetworkPrefabs[i].Prefab.GetComponent<NetworkObject>() == null)
                    {
                        if (NetworkLog.CurrentLogLevel <= LogLevel.Normal)
                        {
                            NetworkLog.LogWarning($"{nameof(NetworkPrefab)} [{i}] does not have a {nameof(NetworkObject)} component");
                        }
                    }
                }
            }

            int playerPrefabCount = NetworkConfig.NetworkPrefabs.Count(x => x.IsPlayer);

            if (playerPrefabCount == 0 && !NetworkConfig.ConnectionApproval && NetworkConfig.CreatePlayerPrefab)
            {
                if (NetworkLog.CurrentLogLevel <= LogLevel.Normal)
                {
                    NetworkLog.LogWarning($"There is no {nameof(NetworkPrefab)} marked as a {nameof(NetworkPrefab.IsPlayer)}");
                }
            }
            else if (playerPrefabCount > 1)
            {
                if (NetworkLog.CurrentLogLevel <= LogLevel.Normal)
                {
                    NetworkLog.LogWarning($"Only one {nameof(NetworkPrefab)} can be marked as a {nameof(NetworkPrefab.IsPlayer)}");
                }
            }

            var networkPrefab = NetworkConfig.NetworkPrefabs.FirstOrDefault(x => x.IsPlayer);
            NetworkConfig.PlayerPrefabHash = networkPrefab?.Hash ?? (uint)0;
        }
#endif

        private void Init(bool server)
        {
            if (NetworkLog.CurrentLogLevel <= LogLevel.Developer)
            {
                NetworkLog.LogInfo(nameof(Init));
            }

            LocalClientId = 0;
            m_NetworkTimeOffset = 0f;
            m_CurrentNetworkTimeOffset = 0f;
            m_LastReceiveTickTime = 0f;
            m_LastReceiveTickTime = 0f;
            PendingClients.Clear();
            ConnectedClients.Clear();
            ConnectedClientsList.Clear();

            // Create spawn manager instance
            SpawnManager = new NetworkSpawnManager(this);

            CustomMessagingManager = new CustomMessagingManager(this);

            SceneManager = new NetworkSceneManager(this);

            BufferManager = new BufferManager();

            if (MessageHandler == null)
            {
                // Only create this if it's not already set (like in test cases)
                MessageHandler = new InternalMessageHandler(this);
            }
<<<<<<< HEAD

            MessageSender = new InternalMessageSender(this);
=======
>>>>>>> 4a130606

            if (NetworkConfig.NetworkTransport == null)
            {
                if (NetworkLog.CurrentLogLevel <= LogLevel.Error)
                {
                    NetworkLog.LogError("No transport has been selected!");
                }

                return;
            }

            //This 'if' should never enter
            if (NetworkTickSystem != null)
            {
                NetworkTickSystem.Dispose();
                NetworkTickSystem = null;
            }

            NetworkTickSystem = new NetworkTickSystem(NetworkConfig.NetworkTickIntervalSec);

            //This should never happen, but in the event that it does there should be (at a minimum) a unity error logged.
            if (RpcQueueContainer != null)
            {
                UnityEngine.Debug.LogError("Init was invoked, but rpcQueueContainer was already initialized! (destroying previous instance)");
                RpcQueueContainer.Dispose();
                RpcQueueContainer = null;
            }

            //The RpcQueueContainer must be initialized within the Init method ONLY
            //It should ONLY be shutdown and destroyed in the Shutdown method (other than just above)
            RpcQueueContainer = new RpcQueueContainer(this);

            // Register INetworkUpdateSystem (always register this after rpcQueueContainer has been instantiated)
            this.RegisterNetworkUpdate(NetworkUpdateStage.EarlyUpdate);
            this.RegisterNetworkUpdate(NetworkUpdateStage.PreUpdate);

            if (NetworkConfig.EnableSceneManagement)
            {
                NetworkConfig.RegisteredScenes.Sort(StringComparer.Ordinal);

                for (int i = 0; i < NetworkConfig.RegisteredScenes.Count; i++)
                {
                    SceneManager.RegisteredSceneNames.Add(NetworkConfig.RegisteredScenes[i]);
                    SceneManager.SceneIndexToString.Add((uint)i, NetworkConfig.RegisteredScenes[i]);
                    SceneManager.SceneNameToIndex.Add(NetworkConfig.RegisteredScenes[i], (uint)i);
                }

                SceneManager.SetCurrentSceneIndex();
            }

            for (int i = 0; i < NetworkConfig.NetworkPrefabs.Count; i++)
            {
                if (NetworkConfig.NetworkPrefabs[i] == null || NetworkConfig.NetworkPrefabs[i].Prefab == null)
                {
                    if (NetworkLog.CurrentLogLevel <= LogLevel.Error)
                    {
                        NetworkLog.LogError($"{nameof(NetworkPrefab)} cannot be null ({nameof(NetworkPrefab)} at index: {i})");
                    }
                }
                else if (NetworkConfig.NetworkPrefabs[i].Prefab.GetComponent<NetworkObject>() == null)
                {
                    if (NetworkLog.CurrentLogLevel <= LogLevel.Error)
                    {
                        NetworkLog.LogError($"{nameof(NetworkPrefab)} (\"{NetworkConfig.NetworkPrefabs[i].Prefab.name}\") is missing a {nameof(NetworkObject)} component");
                    }
                }
            }

            NetworkConfig.NetworkTransport.OnTransportEvent += HandleRawTransportPoll;

            NetworkConfig.NetworkTransport.ResetChannelCache();

            NetworkConfig.NetworkTransport.Init();

            ProfilerNotifier.Initialize(this);
        }

        /// <summary>
        /// Starts a server
        /// </summary>
        public SocketTasks StartServer()
        {
            if (NetworkLog.CurrentLogLevel <= LogLevel.Developer)
            {
                NetworkLog.LogInfo("StartServer()");
            }

            if (IsServer || IsClient)
            {
                if (NetworkLog.CurrentLogLevel <= LogLevel.Normal)
                {
                    NetworkLog.LogWarning("Cannot start server while an instance is already running");
                }

                return SocketTask.Fault.AsTasks();
            }

            if (NetworkConfig.ConnectionApproval)
            {
                if (ConnectionApprovalCallback == null)
                {
                    if (NetworkLog.CurrentLogLevel <= LogLevel.Normal)
                    {
                        NetworkLog.LogWarning("No ConnectionApproval callback defined. Connection approval will timeout");
                    }
                }
            }

            Init(true);

            var socketTasks = NetworkConfig.NetworkTransport.StartServer();

            IsServer = true;
            IsClient = false;
            IsListening = true;

            SpawnManager.ServerSpawnSceneObjectsOnStartSweep();

            OnServerStarted?.Invoke();

            return socketTasks;
        }

        /// <summary>
        /// Starts a client
        /// </summary>
        public SocketTasks StartClient()
        {
            if (NetworkLog.CurrentLogLevel <= LogLevel.Developer)
            {
                NetworkLog.LogInfo(nameof(StartClient));
            }

            if (IsServer || IsClient)
            {
                if (NetworkLog.CurrentLogLevel <= LogLevel.Normal)
                {
                    NetworkLog.LogWarning("Cannot start client while an instance is already running");
                }

                return SocketTask.Fault.AsTasks();
            }

            Init(false);

            var socketTasks = NetworkConfig.NetworkTransport.StartClient();

            IsServer = false;
            IsClient = true;
            IsListening = true;

            return socketTasks;
        }

        /// <summary>
        /// Stops the running server
        /// </summary>
        public void StopServer()
        {
            if (NetworkLog.CurrentLogLevel <= LogLevel.Developer)
            {
                NetworkLog.LogInfo(nameof(StopServer));
            }

            var disconnectedIds = new HashSet<ulong>();
            //Don't know if I have to disconnect the clients. I'm assuming the NetworkTransport does all the cleaning on shtudown. But this way the clients get a disconnect message from server (so long it does't get lost)

            foreach (KeyValuePair<ulong, NetworkClient> pair in ConnectedClients)
            {
                if (!disconnectedIds.Contains(pair.Key))
                {
                    disconnectedIds.Add(pair.Key);

                    if (pair.Key == NetworkConfig.NetworkTransport.ServerClientId)
                    {
                        continue;
                    }

                    NetworkConfig.NetworkTransport.DisconnectRemoteClient(pair.Key);
                }
            }

            foreach (KeyValuePair<ulong, PendingClient> pair in PendingClients)
            {
                if (!disconnectedIds.Contains(pair.Key))
                {
                    disconnectedIds.Add(pair.Key);
                    if (pair.Key == NetworkConfig.NetworkTransport.ServerClientId)
                    {
                        continue;
                    }

                    NetworkConfig.NetworkTransport.DisconnectRemoteClient(pair.Key);
                }
            }

            IsServer = false;
            Shutdown();
        }

        /// <summary>
        /// Stops the running host
        /// </summary>
        public void StopHost()
        {
            if (NetworkLog.CurrentLogLevel <= LogLevel.Developer)
            {
                NetworkLog.LogInfo(nameof(StopHost));
            }

            IsServer = false;
            IsClient = false;
            StopServer();
            //We don't stop client since we dont actually have a transport connection to our own host. We just handle host messages directly in the MLAPI
        }

        /// <summary>
        /// Stops the running client
        /// </summary>
        public void StopClient()
        {
            if (NetworkLog.CurrentLogLevel <= LogLevel.Developer)
            {
                NetworkLog.LogInfo(nameof(StopClient));
            }

            IsClient = false;
            NetworkConfig.NetworkTransport.DisconnectLocalClient();
            IsConnectedClient = false;
            Shutdown();
        }

        /// <summary>
        /// Starts a Host
        /// </summary>
        public SocketTasks StartHost()
        {
            if (NetworkLog.CurrentLogLevel <= LogLevel.Developer)
            {
                NetworkLog.LogInfo(nameof(StartHost));
            }

            if (IsServer || IsClient)
            {
                if (NetworkLog.CurrentLogLevel <= LogLevel.Normal)
                {
                    NetworkLog.LogWarning("Cannot start host while an instance is already running");
                }

                return SocketTask.Fault.AsTasks();
            }

            if (NetworkConfig.ConnectionApproval)
            {
                if (ConnectionApprovalCallback == null)
                {
                    if (NetworkLog.CurrentLogLevel <= LogLevel.Normal)
                    {
                        NetworkLog.LogWarning("No ConnectionApproval callback defined. Connection approval will timeout");
                    }
                }
            }

            Init(true);

            var socketTasks = NetworkConfig.NetworkTransport.StartServer();

            IsServer = true;
            IsClient = true;
            IsListening = true;

            if (NetworkConfig.ConnectionApproval)
            {
                InvokeConnectionApproval(NetworkConfig.ConnectionData, ServerClientId, (createPlayerObject, playerPrefabHash, approved, position, rotation) =>
                {
                    // You cannot decline the local server. Force approved to true
                    if (!approved)
                    {
                        if (NetworkLog.CurrentLogLevel <= LogLevel.Normal)
                        {
                            NetworkLog.LogWarning("You cannot decline the host connection. The connection was automatically approved.");
                        }
                    }

                    HandleApproval(ServerClientId, createPlayerObject, playerPrefabHash, true, position, rotation);
                });
            }
            else
            {
                HandleApproval(ServerClientId, NetworkConfig.CreatePlayerPrefab, null, true, null, null);
            }

            SpawnManager.ServerSpawnSceneObjectsOnStartSweep();

            OnServerStarted?.Invoke();

            return socketTasks;
        }

        public void SetSingleton()
        {
            Singleton = this;

            OnSingletonReady?.Invoke();
        }

        private void Awake()
        {
            PrefabHandler = new NetworkPrefabHandler();
        }

        private void OnEnable()
        {
            if (Singleton != null && Singleton != this)
            {
                Destroy(gameObject);
                return;
            }

            SetSingleton();

            if (DontDestroy)
            {
                DontDestroyOnLoad(gameObject);
            }

            if (RunInBackground)
            {
                Application.runInBackground = true;
            }
        }

        private void OnDestroy()
        {
            if (Singleton != null && Singleton == this)
            {
                Shutdown();
                Singleton = null;
            }
        }

        public void Shutdown()
        {
            if (NetworkLog.CurrentLogLevel <= LogLevel.Developer)
            {
                NetworkLog.LogInfo(nameof(Shutdown));
            }

            // Unregister INetworkUpdateSystem before shutting down the RpcQueueContainer
            this.UnregisterAllNetworkUpdates();

            //If an instance of the RpcQueueContainer is still around, then shut it down and remove the reference
            if (RpcQueueContainer != null)
            {
                RpcQueueContainer.Dispose();
                RpcQueueContainer = null;
            }

            if (NetworkTickSystem != null)
            {
                NetworkTickSystem.Dispose();
                NetworkTickSystem = null;
            }

#if !UNITY_2020_2_OR_NEWER
            NetworkProfiler.Stop();
#endif
            IsListening = false;
            IsServer = false;
            IsClient = false;
            NetworkConfig.NetworkTransport.OnTransportEvent -= HandleRawTransportPoll;

            if (BufferManager != null)
            {
                BufferManager = null;
            }

            if (SpawnManager != null)
            {
                SpawnManager.DestroyNonSceneObjects();
                SpawnManager.ServerResetShudownStateForSceneObjects();

                SpawnManager = null;
            }

            if (SceneManager != null)
            {
                SceneManager = null;
            }

            if (MessageHandler != null)
            {
                MessageHandler = null;
            }

<<<<<<< HEAD
            if (MessageSender != null)
            {
                MessageSender = null;
            }

=======
>>>>>>> 4a130606
            if (CustomMessagingManager != null)
            {
                CustomMessagingManager = null;
            }

            //The Transport is set during Init time, thus it is possible for the Transport to be null
            NetworkConfig?.NetworkTransport?.Shutdown();
        }

        // INetworkUpdateSystem
        public void NetworkUpdate(NetworkUpdateStage updateStage)
        {
            switch (updateStage)
            {
                case NetworkUpdateStage.EarlyUpdate:
                    OnNetworkEarlyUpdate();
                    break;
                case NetworkUpdateStage.PreUpdate:
                    OnNetworkPreUpdate();
                    break;
            }
        }

        private float m_LastReceiveTickTime;
        private float m_LastEventTickTime;
        private float m_LastTimeSyncTime;

        private void OnNetworkEarlyUpdate()
        {
            NotifyProfilerListeners();
            ProfilerBeginTick();

            if (IsListening)
            {
                // Process received data
                if ((NetworkTime - m_LastReceiveTickTime >= (1f / NetworkConfig.ReceiveTickrate)) || NetworkConfig.ReceiveTickrate <= 0)
                {
                    PerformanceDataManager.Increment(ProfilerConstants.ReceiveTickRate);
                    ProfilerStatManager.RcvTickRate.Record();
#if DEVELOPMENT_BUILD || UNITY_EDITOR
                    s_ReceiveTick.Begin();
#endif
                    var isLoopBack = false;

#if !UNITY_2020_2_OR_NEWER
                    NetworkProfiler.StartTick(TickType.Receive);
#endif

                    //If we are in loopback mode, we don't need to touch the transport
                    if (!isLoopBack)
                    {
                        NetworkEvent networkEvent;
                        int processedEvents = 0;
                        do
                        {
                            processedEvents++;
                            networkEvent = NetworkConfig.NetworkTransport.PollEvent(out ulong clientId, out NetworkChannel networkChannel, out ArraySegment<byte> payload, out float receiveTime);
                            HandleRawTransportPoll(networkEvent, clientId, networkChannel, payload, receiveTime);

                            // Only do another iteration if: there are no more messages AND (there is no limit to max events or we have processed less than the maximum)
                        } while (IsListening && (networkEvent != NetworkEvent.Nothing) && (NetworkConfig.MaxReceiveEventsPerTickRate <= 0 || processedEvents < NetworkConfig.MaxReceiveEventsPerTickRate));
                    }

                    m_LastReceiveTickTime = NetworkTime;

#if !UNITY_2020_2_OR_NEWER
                    NetworkProfiler.EndTick();
#endif

#if DEVELOPMENT_BUILD || UNITY_EDITOR
                    s_ReceiveTick.End();
#endif
                }
            }
        }

        private void OnNetworkPreUpdate()
        {
            if (IsListening)
            {
                if (((NetworkTime - m_LastEventTickTime >= (1f / NetworkConfig.EventTickrate))))
                {
#if DEVELOPMENT_BUILD || UNITY_EDITOR
                    s_EventTick.Begin();
#endif
#if UNITY_EDITOR && !UNITY_2020_2_OR_NEWER
                    NetworkProfiler.StartTick(TickType.Event);
#endif

                    if (NetworkConfig.EnableNetworkVariable)
                    {
                        // Do NetworkVariable updates
                        NetworkBehaviour.NetworkBehaviourUpdate();
                    }

                    if (!IsServer && NetworkConfig.EnableMessageBuffering)
                    {
                        BufferManager.CleanBuffer();
                    }

                    if (IsServer)
                    {
                        m_LastEventTickTime = NetworkTime;
                    }
#if UNITY_EDITOR && !UNITY_2020_2_OR_NEWER
                    NetworkProfiler.EndTick();
#endif

#if DEVELOPMENT_BUILD || UNITY_EDITOR
                    s_EventTick.End();
#endif
                }

                if (IsServer && NetworkConfig.EnableTimeResync && NetworkTime - m_LastTimeSyncTime >= NetworkConfig.TimeResyncInterval)
                {
#if UNITY_EDITOR && !UNITY_2020_2_OR_NEWER
                    NetworkProfiler.StartTick(TickType.Event);
#endif
                    SyncTime();
                    m_LastTimeSyncTime = NetworkTime;
#if UNITY_EDITOR && !UNITY_2020_2_OR_NEWER
                    NetworkProfiler.EndTick();
#endif
                }

                if (!Mathf.Approximately(m_NetworkTimeOffset, m_CurrentNetworkTimeOffset))
                {
                    // Smear network time adjustments by no more than 200ms per second.  This should help code deal with
                    // changes more gracefully, since the network time will always flow forward at a reasonable pace.
                    float maxDelta = Mathf.Max(0.001f, 0.2f * Time.unscaledDeltaTime);
                    m_CurrentNetworkTimeOffset += Mathf.Clamp(m_NetworkTimeOffset - m_CurrentNetworkTimeOffset, -maxDelta, maxDelta);
                }
            }
        }

        internal void UpdateNetworkTime(ulong clientId, float netTime, float receiveTime, bool warp = false)
        {
            float rtt = NetworkConfig.NetworkTransport.GetCurrentRtt(clientId) / 1000f;
            m_NetworkTimeOffset = netTime - receiveTime + rtt / 2f;

            if (warp)
            {
                m_CurrentNetworkTimeOffset = m_NetworkTimeOffset;
            }

            if (NetworkLog.CurrentLogLevel <= LogLevel.Developer)
            {
                NetworkLog.LogInfo($"Received network time {netTime}, RTT to server is {rtt}, {(warp ? "setting" : "smearing")} offset to {m_NetworkTimeOffset} (delta {m_NetworkTimeOffset - m_CurrentNetworkTimeOffset})");
            }
        }

        private void SendConnectionRequest()
        {
            using (var buffer = PooledNetworkBuffer.Get())
            using (var writer = PooledNetworkWriter.Get(buffer))
            {
                writer.WriteUInt64Packed(NetworkConfig.GetConfig());

                if (NetworkConfig.ConnectionApproval)
                {
                    writer.WriteByteArray(NetworkConfig.ConnectionData);
                }

                MessageSender.Send(ServerClientId, NetworkConstants.CONNECTION_REQUEST, NetworkChannel.Internal, buffer);
            }
        }

        private IEnumerator ApprovalTimeout(ulong clientId)
        {
            float timeStarted = NetworkTime;

            //We yield every frame incase a pending client disconnects and someone else gets its connection id
            while (NetworkTime - timeStarted < NetworkConfig.ClientConnectionBufferTimeout && PendingClients.ContainsKey(clientId))
            {
                yield return null;
            }

            if (PendingClients.ContainsKey(clientId) && !ConnectedClients.ContainsKey(clientId))
            {
                // Timeout
                if (NetworkLog.CurrentLogLevel <= LogLevel.Developer)
                {
                    NetworkLog.LogInfo($"Client {clientId} Handshake Timed Out");
                }

                DisconnectClient(clientId);
            }
        }

        internal IEnumerator TimeOutSwitchSceneProgress(SceneSwitchProgress switchSceneProgress)
        {
            yield return new WaitForSecondsRealtime(NetworkConfig.LoadSceneTimeOut);
            switchSceneProgress.SetTimedOut();
        }

        private void HandleRawTransportPoll(NetworkEvent networkEvent, ulong clientId, NetworkChannel networkChannel, ArraySegment<byte> payload, float receiveTime)
        {
            PerformanceDataManager.Increment(ProfilerConstants.ByteReceived, payload.Count);
            ProfilerStatManager.BytesRcvd.Record(payload.Count);

            switch (networkEvent)
            {
                case NetworkEvent.Connect:
#if DEVELOPMENT_BUILD || UNITY_EDITOR
                    s_TransportConnect.Begin();
#endif
#if !UNITY_2020_2_OR_NEWER
                    NetworkProfiler.StartEvent(TickType.Receive, (uint)payload.Count, networkChannel, "TRANSPORT_CONNECT");
#endif
                    if (IsServer)
                    {
                        if (NetworkLog.CurrentLogLevel <= LogLevel.Developer)
                        {
                            NetworkLog.LogInfo("Client Connected");
                        }

                        PendingClients.Add(clientId, new PendingClient()
                        {
                            ClientId = clientId,
                            ConnectionState = PendingClient.State.PendingConnection
                        });

                        StartCoroutine(ApprovalTimeout(clientId));
                    }
                    else
                    {
                        if (NetworkLog.CurrentLogLevel <= LogLevel.Developer)
                        {
                            NetworkLog.LogInfo("Connected");
                        }

                        SendConnectionRequest();
                        StartCoroutine(ApprovalTimeout(clientId));
                    }

#if !UNITY_2020_2_OR_NEWER
                    NetworkProfiler.EndEvent();
#endif
#if DEVELOPMENT_BUILD || UNITY_EDITOR
                    s_TransportConnect.End();
#endif
                    break;
                case NetworkEvent.Data:
                    {
                        if (NetworkLog.CurrentLogLevel <= LogLevel.Developer)
                        {
                            NetworkLog.LogInfo($"Incoming Data From {clientId}: {payload.Count} bytes");
                        }

                        HandleIncomingData(clientId, networkChannel, payload, receiveTime, true);
                        break;
                    }
                case NetworkEvent.Disconnect:
#if DEVELOPMENT_BUILD || UNITY_EDITOR
                    s_TransportDisconnect.Begin();
#endif
#if !UNITY_2020_2_OR_NEWER
                    NetworkProfiler.StartEvent(TickType.Receive, 0, NetworkChannel.Internal, "TRANSPORT_DISCONNECT");
#endif

                    if (NetworkLog.CurrentLogLevel <= LogLevel.Developer)
                    {
                        NetworkLog.LogInfo($"Disconnect Event From {clientId}");
                    }

                    if (IsServer)
                    {
                        OnClientDisconnectFromServer(clientId);
                    }
                    else
                    {
                        IsConnectedClient = false;
                        StopClient();
                    }

                    OnClientDisconnectCallback?.Invoke(clientId);

#if !UNITY_2020_2_OR_NEWER
                    NetworkProfiler.EndEvent();
#endif
#if DEVELOPMENT_BUILD || UNITY_EDITOR
                    s_TransportDisconnect.End();
#endif
                    break;
            }
        }

        private readonly NetworkBuffer m_InputBufferWrapper = new NetworkBuffer(new byte[0]);
        private readonly RpcBatcher m_RpcBatcher = new RpcBatcher();

        internal void HandleIncomingData(ulong clientId, NetworkChannel networkChannel, ArraySegment<byte> data, float receiveTime, bool allowBuffer)
        {
#if DEVELOPMENT_BUILD || UNITY_EDITOR
            s_HandleIncomingData.Begin();
#endif
            if (NetworkLog.CurrentLogLevel <= LogLevel.Developer)
            {
                NetworkLog.LogInfo("Unwrapping Data Header");
            }

            m_InputBufferWrapper.SetTarget(data.Array);
            m_InputBufferWrapper.SetLength(data.Count + data.Offset);
            m_InputBufferWrapper.Position = data.Offset;

            using (var messageStream = MessagePacker.UnwrapMessage(m_InputBufferWrapper, out byte messageType))
            {
                if (messageStream == null)
                {
                    if (NetworkLog.CurrentLogLevel <= LogLevel.Error)
                    {
                        NetworkLog.LogError("Message unwrap could not be completed. Was the header corrupt?");
                    }

                    return;
                }

                if (messageType == NetworkConstants.INVALID)
                {
                    if (NetworkLog.CurrentLogLevel <= LogLevel.Error)
                    {
                        NetworkLog.LogError($"Message unwrap read an invalid {nameof(messageType)}");
                    }

                    return;
                }

                uint headerByteSize = (uint)Arithmetic.VarIntSize(messageType);

#if !UNITY_2020_2_OR_NEWER
                NetworkProfiler.StartEvent(TickType.Receive, (uint)(data.Count - headerByteSize), networkChannel, messageType);
#endif

                if (NetworkLog.CurrentLogLevel <= LogLevel.Developer)
                {
                    NetworkLog.LogInfo($"Data Header: {nameof(messageType)}={messageType}");
                }

                // Client tried to send a network message that was not the connection request before he was accepted.
                if (PendingClients.ContainsKey(clientId) && (PendingClients[clientId].ConnectionState == PendingClient.State.PendingApproval || (PendingClients[clientId].ConnectionState == PendingClient.State.PendingConnection && messageType != NetworkConstants.CONNECTION_REQUEST)))
                {
                    if (NetworkLog.CurrentLogLevel <= LogLevel.Normal)
                    {
                        NetworkLog.LogWarning($"Message received from {nameof(clientId)}={clientId} before it has been accepted");
                    }

                    return;
                }

                #region INTERNAL MESSAGE

                switch (messageType)
                {
                    case NetworkConstants.CONNECTION_REQUEST:
                        if (IsServer)
                        {
                            MessageHandler.HandleConnectionRequest(clientId, messageStream);
                        }

                        break;
                    case NetworkConstants.CONNECTION_APPROVED:
                        if (IsClient)
                        {
                            MessageHandler.HandleConnectionApproved(clientId, messageStream, receiveTime);
                        }

                        break;
                    case NetworkConstants.ADD_OBJECT:
                        if (IsClient)
                        {
                            MessageHandler.HandleAddObject(clientId, messageStream);
                        }

                        break;
                    case NetworkConstants.DESTROY_OBJECT:
                        if (IsClient)
                        {
                            MessageHandler.HandleDestroyObject(clientId, messageStream);
                        }

                        break;
                    case NetworkConstants.SWITCH_SCENE:
                        if (IsClient)
                        {
                            MessageHandler.HandleSwitchScene(clientId, messageStream);
                        }

                        break;
                    case NetworkConstants.CHANGE_OWNER:
                        if (IsClient)
                        {
                            MessageHandler.HandleChangeOwner(clientId, messageStream);
                        }

                        break;
                    case NetworkConstants.ADD_OBJECTS:
                        if (IsClient)
                        {
                            MessageHandler.HandleAddObjects(clientId, messageStream);
                        }

                        break;
                    case NetworkConstants.DESTROY_OBJECTS:
                        if (IsClient)
                        {
                            MessageHandler.HandleDestroyObjects(clientId, messageStream);
                        }

                        break;
                    case NetworkConstants.TIME_SYNC:
                        if (IsClient)
                        {
                            MessageHandler.HandleTimeSync(clientId, messageStream, receiveTime);
                        }

                        break;
                    case NetworkConstants.NETWORK_VARIABLE_DELTA:
                        MessageHandler.HandleNetworkVariableDelta(clientId, messageStream, BufferCallback, new PreBufferPreset()
                        {
                            AllowBuffer = allowBuffer,
                            NetworkChannel = networkChannel,
                            ClientId = clientId,
                            Data = data,
                            MessageType = messageType,
                            ReceiveTime = receiveTime
                        });
                        break;
                    case NetworkConstants.NETWORK_VARIABLE_UPDATE:
                        MessageHandler.HandleNetworkVariableUpdate(clientId, messageStream, BufferCallback, new PreBufferPreset()
                        {
                            AllowBuffer = allowBuffer,
                            NetworkChannel = networkChannel,
                            ClientId = clientId,
                            Data = data,
                            MessageType = messageType,
                            ReceiveTime = receiveTime
                        });
                        break;
                    case NetworkConstants.UNNAMED_MESSAGE:
                        MessageHandler.HandleUnnamedMessage(clientId, messageStream);
                        break;
                    case NetworkConstants.NAMED_MESSAGE:
                        MessageHandler.HandleNamedMessage(clientId, messageStream);
                        break;
                    case NetworkConstants.CLIENT_SWITCH_SCENE_COMPLETED:
                        if (IsServer && NetworkConfig.EnableSceneManagement)
                        {
                            MessageHandler.HandleClientSwitchSceneCompleted(clientId, messageStream);
<<<<<<< HEAD
=======
                        }
                        else if (!NetworkConfig.EnableSceneManagement)
                        {
                            NetworkLog.LogWarning($"Server received {nameof(NetworkConstants.CLIENT_SWITCH_SCENE_COMPLETED)} from client id {clientId}");
>>>>>>> 4a130606
                        }

                        break;
                    case NetworkConstants.SERVER_LOG:
                        if (IsServer && NetworkConfig.EnableNetworkLogs)
                        {
                            MessageHandler.HandleNetworkLog(clientId, messageStream);
                        }

                        break;
                    case NetworkConstants.SERVER_RPC:
                        {
                            if (IsServer)
                            {
                                if (RpcQueueContainer.IsUsingBatching())
                                {
                                    m_RpcBatcher.ReceiveItems(messageStream, ReceiveCallback, RpcQueueContainer.QueueItemType.ServerRpc, clientId, receiveTime);
                                    ProfilerStatManager.RpcBatchesRcvd.Record();
                                    PerformanceDataManager.Increment(ProfilerConstants.RpcBatchesReceived);
                                }
                                else
                                {
                                    MessageHandler.RpcReceiveQueueItem(clientId, messageStream, receiveTime, RpcQueueContainer.QueueItemType.ServerRpc);
                                }
                            }

                            break;
                        }
                    case NetworkConstants.CLIENT_RPC:
                        {
                            if (IsClient)
                            {
                                if (RpcQueueContainer.IsUsingBatching())
                                {
                                    m_RpcBatcher.ReceiveItems(messageStream, ReceiveCallback, RpcQueueContainer.QueueItemType.ClientRpc, clientId, receiveTime);
                                    ProfilerStatManager.RpcBatchesRcvd.Record();
                                    PerformanceDataManager.Increment(ProfilerConstants.RpcBatchesReceived);
                                }
                                else
                                {
                                    MessageHandler.RpcReceiveQueueItem(clientId, messageStream, receiveTime, RpcQueueContainer.QueueItemType.ClientRpc);
                                }
                            }

                            break;
                        }
                    default:
                        if (NetworkLog.CurrentLogLevel <= LogLevel.Error)
                        {
                            NetworkLog.LogError($"Read unrecognized {nameof(messageType)}={messageType}");
                        }

                        break;
                }

                #endregion

#if !UNITY_2020_2_OR_NEWER
                NetworkProfiler.EndEvent();
#endif
            }
#if DEVELOPMENT_BUILD || UNITY_EDITOR
            s_HandleIncomingData.End();
#endif
        }

        private void ReceiveCallback(NetworkBuffer messageBuffer, RpcQueueContainer.QueueItemType messageType, ulong clientId, float receiveTime)
        {
            MessageHandler.RpcReceiveQueueItem(clientId, messageBuffer, receiveTime, messageType);
        }

        /// <summary>
        /// InvokeRPC
        /// Called when an inbound queued RPC is invoked
        /// </summary>
        /// <param name="queueItem">frame queue item to invoke</param>
#pragma warning disable 618
        internal void InvokeRpc(RpcFrameQueueItem queueItem)
        {
#if DEVELOPMENT_BUILD || UNITY_EDITOR
            s_InvokeRpc.Begin();
#endif
            var networkObjectId = queueItem.NetworkReader.ReadUInt64Packed();
            var networkBehaviourId = queueItem.NetworkReader.ReadUInt16Packed();
            var networkUpdateStage = queueItem.NetworkReader.ReadByteDirect();
            var networkMethodId = queueItem.NetworkReader.ReadUInt32Packed();

            if (__ntable.ContainsKey(networkMethodId))
            {
                if (!SpawnManager.SpawnedObjects.ContainsKey(networkObjectId))
                {
                    return;
                }

                var networkObject = SpawnManager.SpawnedObjects[networkObjectId];

                var networkBehaviour = networkObject.GetNetworkBehaviourAtOrderIndex(networkBehaviourId);
                if (networkBehaviour == null)
                {
                    return;
                }

                var rpcParams = new __RpcParams();
                switch (queueItem.QueueItemType)
                {
                    case RpcQueueContainer.QueueItemType.ServerRpc:
                        rpcParams.Server = new ServerRpcParams
                        {
                            Receive = new ServerRpcReceiveParams
                            {
                                UpdateStage = (NetworkUpdateStage)networkUpdateStage,
                                SenderClientId = queueItem.NetworkId
                            }
                        };
                        break;
                    case RpcQueueContainer.QueueItemType.ClientRpc:
                        rpcParams.Client = new ClientRpcParams
                        {
                            Receive = new ClientRpcReceiveParams
                            {
                                UpdateStage = (NetworkUpdateStage)networkUpdateStage
                            }
                        };
                        break;
                }

                __ntable[networkMethodId](networkBehaviour, new NetworkSerializer(queueItem.NetworkReader), rpcParams);
            }
#pragma warning restore 618

#if DEVELOPMENT_BUILD || UNITY_EDITOR
            s_InvokeRpc.End();
#endif
        }

        private void BufferCallback(ulong networkId, PreBufferPreset preset)
        {
            if (!preset.AllowBuffer)
            {
                // This is to prevent recursive buffering
                if (NetworkLog.CurrentLogLevel <= LogLevel.Error)
                {
                    NetworkLog.LogError($"A message of type {NetworkConstants.MESSAGE_NAMES[preset.MessageType]} was recursivley buffered. It has been dropped.");
                }

                return;
            }

            if (!NetworkConfig.EnableMessageBuffering)
            {
                throw new InvalidOperationException("Cannot buffer with buffering disabled.");
            }

            if (IsServer)
            {
                throw new InvalidOperationException("Cannot buffer on server.");
            }

            BufferManager.BufferMessageForNetworkId(networkId, preset.ClientId, preset.NetworkChannel, preset.ReceiveTime, preset.Data);
        }

        /// <summary>
        /// Disconnects the remote client.
        /// </summary>
        /// <param name="clientId">The ClientId to disconnect</param>
        public void DisconnectClient(ulong clientId)
        {
            if (!IsServer)
            {
                throw new NotServerException("Only server can disconnect remote clients. Use StopClient instead.");
            }

            if (ConnectedClients.ContainsKey(clientId))
            {
                ConnectedClients.Remove(clientId);
            }

            if (PendingClients.ContainsKey(clientId))
            {
                PendingClients.Remove(clientId);
            }

            for (int i = ConnectedClientsList.Count - 1; i > -1; i--)
            {
                if (ConnectedClientsList[i].ClientId == clientId)
                {
                    ConnectedClientsList.RemoveAt(i);
                    PerformanceDataManager.Increment(ProfilerConstants.Connections, -1);
                    ProfilerStatManager.Connections.Record(-1);
                }
            }

            NetworkConfig.NetworkTransport.DisconnectRemoteClient(clientId);
        }

        internal void OnClientDisconnectFromServer(ulong clientId)
        {
            if (PendingClients.ContainsKey(clientId))
            {
                PendingClients.Remove(clientId);
            }

            if (ConnectedClients.ContainsKey(clientId))
            {
                if (IsServer)
                {
                    if (ConnectedClients[clientId].PlayerObject != null)
                    {
                        if (PrefabHandler.ContainsHandler(ConnectedClients[clientId].PlayerObject.GlobalObjectIdHash))
                        {
                            PrefabHandler.HandleNetworkPrefabDestroy(ConnectedClients[clientId].PlayerObject);
                            SpawnManager.OnDestroyObject(ConnectedClients[clientId].PlayerObject.NetworkObjectId, false);
                        }
                        else
                        {
                            Destroy(ConnectedClients[clientId].PlayerObject.gameObject);
                        }
                    }

                    for (int i = 0; i < ConnectedClients[clientId].OwnedObjects.Count; i++)
                    {
                        if (ConnectedClients[clientId].OwnedObjects[i] != null)
                        {
                            if (!ConnectedClients[clientId].OwnedObjects[i].DontDestroyWithOwner)
                            {

                                if (PrefabHandler.ContainsHandler(ConnectedClients[clientId].OwnedObjects[i].GlobalObjectIdHash))
                                {
                                    PrefabHandler.HandleNetworkPrefabDestroy(ConnectedClients[clientId].OwnedObjects[i]);
                                    SpawnManager.OnDestroyObject(ConnectedClients[clientId].OwnedObjects[i].NetworkObjectId, false);
                                }
                                else
                                {
                                    Destroy(ConnectedClients[clientId].OwnedObjects[i].gameObject);
                                }
                            }
                            else
                            {
                                ConnectedClients[clientId].OwnedObjects[i].RemoveOwnership();
                            }
                        }
                    }

                    // TODO: Could(should?) be replaced with more memory per client, by storing the visiblity

                    foreach (var sobj in SpawnManager.SpawnedObjectsList)
                    {
                        sobj.Observers.Remove(clientId);
                    }
                }

                for (int i = 0; i < ConnectedClientsList.Count; i++)
                {
                    if (ConnectedClientsList[i].ClientId == clientId)
                    {
                        ConnectedClientsList.RemoveAt(i);
                        PerformanceDataManager.Increment(ProfilerConstants.Connections, -1);
                        ProfilerStatManager.Connections.Record(-1);
                        break;
                    }
                }

                ConnectedClients.Remove(clientId);
            }
        }

        private void SyncTime()
        {
#if DEVELOPMENT_BUILD || UNITY_EDITOR
            s_SyncTime.Begin();
#endif
            if (NetworkLog.CurrentLogLevel <= LogLevel.Developer)
            {
                NetworkLog.LogInfo("Syncing Time To Clients");
            }

            using (var buffer = PooledNetworkBuffer.Get())
            using (var writer = PooledNetworkWriter.Get(buffer))
            {
                writer.WriteSinglePacked(Time.realtimeSinceStartup);
                MessageSender.Send(NetworkConstants.TIME_SYNC, NetworkChannel.SyncChannel, buffer);
            }
#if DEVELOPMENT_BUILD || UNITY_EDITOR
            s_SyncTime.End();
#endif
        }

        private readonly List<NetworkObject> m_ObservedObjects = new List<NetworkObject>();

        internal void HandleApproval(ulong ownerClientId, bool createPlayerObject, uint? playerPrefabHash, bool approved, Vector3? position, Quaternion? rotation)
        {
            if (approved)
            {
                // Inform new client it got approved
                if (PendingClients.ContainsKey(ownerClientId))
                {
                    PendingClients.Remove(ownerClientId);
                }

                var client = new NetworkClient { ClientId = ownerClientId, };
                ConnectedClients.Add(ownerClientId, client);
                ConnectedClientsList.Add(client);

                PerformanceDataManager.Increment(ProfilerConstants.Connections);
                ProfilerStatManager.Connections.Record();

                // This packet is unreliable, but if it gets through it should provide a much better sync than the potentially huge approval message.
                SyncTime();

                if (createPlayerObject)
                {
                    var networkObject = SpawnManager.CreateLocalNetworkObject(false, playerPrefabHash ?? NetworkConfig.PlayerPrefabHash, ownerClientId, null, position, rotation);
                    SpawnManager.SpawnNetworkObjectLocally(networkObject, SpawnManager.GetNetworkObjectId(), false, true, ownerClientId, null, false, 0, false, false);

                    ConnectedClients[ownerClientId].PlayerObject = networkObject;
                }

                m_ObservedObjects.Clear();

                foreach (var sobj in SpawnManager.SpawnedObjectsList)
                {
                    if (ownerClientId == ServerClientId || sobj.CheckObjectVisibility == null || sobj.CheckObjectVisibility(ownerClientId))
                    {
                        m_ObservedObjects.Add(sobj);
                        sobj.Observers.Add(ownerClientId);
                    }
                }

                if (ownerClientId != ServerClientId)
                {
                    // Don't send any data over the wire if the host "connected"
                    using (var buffer = PooledNetworkBuffer.Get())
                    using (var writer = PooledNetworkWriter.Get(buffer))
                    {
                        writer.WriteUInt64Packed(ownerClientId);

                        if (NetworkConfig.EnableSceneManagement)
                        {
                            writer.WriteUInt32Packed(NetworkSceneManager.CurrentSceneIndex);
                            writer.WriteByteArray(NetworkSceneManager.CurrentSceneSwitchProgressGuid.ToByteArray());
                        }

                        writer.WriteSinglePacked(Time.realtimeSinceStartup);
                        writer.WriteUInt32Packed((uint)m_ObservedObjects.Count);

                        for (int i = 0; i < m_ObservedObjects.Count; i++)
                        {
                            var observedObject = m_ObservedObjects[i];
                            writer.WriteBool(observedObject.IsPlayerObject);
                            writer.WriteUInt64Packed(observedObject.NetworkObjectId);
                            writer.WriteUInt64Packed(observedObject.OwnerClientId);

                            NetworkObject parent = null;

                            if (!observedObject.AlwaysReplicateAsRoot && observedObject.transform.parent != null)
                            {
                                parent = observedObject.transform.parent.GetComponent<NetworkObject>();
                            }

                            if (parent == null)
                            {
                                writer.WriteBool(false);
                            }
                            else
                            {
                                writer.WriteBool(true);
                                writer.WriteUInt64Packed(parent.NetworkObjectId);
                            }

                            writer.WriteBool(observedObject.IsSceneObject ?? true);
                            writer.WriteUInt32Packed(observedObject.GlobalObjectIdHash);

                            if (observedObject.IncludeTransformWhenSpawning == null || observedObject.IncludeTransformWhenSpawning(ownerClientId))
                            {
                                writer.WriteBool(true);
                                writer.WriteSinglePacked(observedObject.transform.position.x);
                                writer.WriteSinglePacked(observedObject.transform.position.y);
                                writer.WriteSinglePacked(observedObject.transform.position.z);

                                writer.WriteSinglePacked(observedObject.transform.rotation.eulerAngles.x);
                                writer.WriteSinglePacked(observedObject.transform.rotation.eulerAngles.y);
                                writer.WriteSinglePacked(observedObject.transform.rotation.eulerAngles.z);
                            }
                            else
                            {
                                writer.WriteBool(false);
                            }

                            if (NetworkConfig.EnableNetworkVariable)
                            {
                                observedObject.WriteNetworkVariableData(buffer, ownerClientId);
                            }
                        }

                        MessageSender.Send(ownerClientId, NetworkConstants.CONNECTION_APPROVED, NetworkChannel.Internal, buffer);
                    }
                }

                OnClientConnectedCallback?.Invoke(ownerClientId);

                if (!createPlayerObject || (playerPrefabHash == null && NetworkConfig.PlayerPrefabHash == 0))
                {
                    return;
                }

                // Inform old clients of the new player
                foreach (KeyValuePair<ulong, NetworkClient> clientPair in ConnectedClients)
                {
                    if (clientPair.Key == ownerClientId ||
                        ConnectedClients[ownerClientId].PlayerObject == null ||
                        !ConnectedClients[ownerClientId].PlayerObject.Observers.Contains(clientPair.Key))
                    {
                        continue; //The new client.
                    }

                    using (var buffer = PooledNetworkBuffer.Get())
                    using (var writer = PooledNetworkWriter.Get(buffer))
                    {
                        writer.WriteBool(true);
                        writer.WriteUInt64Packed(ConnectedClients[ownerClientId].PlayerObject.NetworkObjectId);
                        writer.WriteUInt64Packed(ownerClientId);

                        //Does not have a parent
                        writer.WriteBool(false);

                        // This is not a scene object
                        writer.WriteBool(false);

                        writer.WriteUInt32Packed(playerPrefabHash ?? NetworkConfig.PlayerPrefabHash);

                        if (ConnectedClients[ownerClientId].PlayerObject.IncludeTransformWhenSpawning == null || ConnectedClients[ownerClientId].PlayerObject.IncludeTransformWhenSpawning(ownerClientId))
                        {
                            writer.WriteBool(true);
                            writer.WriteSinglePacked(ConnectedClients[ownerClientId].PlayerObject.transform.position.x);
                            writer.WriteSinglePacked(ConnectedClients[ownerClientId].PlayerObject.transform.position.y);
                            writer.WriteSinglePacked(ConnectedClients[ownerClientId].PlayerObject.transform.position.z);

                            writer.WriteSinglePacked(ConnectedClients[ownerClientId].PlayerObject.transform.rotation.eulerAngles.x);
                            writer.WriteSinglePacked(ConnectedClients[ownerClientId].PlayerObject.transform.rotation.eulerAngles.y);
                            writer.WriteSinglePacked(ConnectedClients[ownerClientId].PlayerObject.transform.rotation.eulerAngles.z);
                        }
                        else
                        {
                            writer.WriteBool(false);
                        }

                        writer.WriteBool(false); //No payload data

                        if (NetworkConfig.EnableNetworkVariable)
                        {
                            ConnectedClients[ownerClientId].PlayerObject.WriteNetworkVariableData(buffer, clientPair.Key);
                        }

                        MessageSender.Send(clientPair.Key, NetworkConstants.ADD_OBJECT, NetworkChannel.Internal, buffer);
                    }
                }
            }
            else
            {
                if (PendingClients.ContainsKey(ownerClientId))
                {
                    PendingClients.Remove(ownerClientId);
                }

                NetworkConfig.NetworkTransport.DisconnectRemoteClient(ownerClientId);
            }
        }

        private void ProfilerBeginTick()
        {
            ProfilerNotifier.ProfilerBeginTick();
        }

        private void NotifyProfilerListeners()
        {
            ProfilerNotifier.NotifyProfilerListeners();
        }

        public ITransportProfilerData Transport
        {
            get { return NetworkConfig.NetworkTransport as ITransportProfilerData; }
        }
    }
}<|MERGE_RESOLUTION|>--- conflicted
+++ resolved
@@ -104,11 +104,8 @@
         // Has to have setter for tests
         internal IInternalMessageHandler MessageHandler { get; set; }
 
-<<<<<<< HEAD
         internal InternalMessageSender MessageSender { get; set; }
 
-=======
->>>>>>> 4a130606
         /// <summary>
         /// Gets the networkId of the server
         /// </summary>
@@ -318,11 +315,8 @@
                 // Only create this if it's not already set (like in test cases)
                 MessageHandler = new InternalMessageHandler(this);
             }
-<<<<<<< HEAD
 
             MessageSender = new InternalMessageSender(this);
-=======
->>>>>>> 4a130606
 
             if (NetworkConfig.NetworkTransport == null)
             {
@@ -718,14 +712,11 @@
                 MessageHandler = null;
             }
 
-<<<<<<< HEAD
             if (MessageSender != null)
             {
                 MessageSender = null;
             }
 
-=======
->>>>>>> 4a130606
             if (CustomMessagingManager != null)
             {
                 CustomMessagingManager = null;
@@ -1173,13 +1164,10 @@
                         if (IsServer && NetworkConfig.EnableSceneManagement)
                         {
                             MessageHandler.HandleClientSwitchSceneCompleted(clientId, messageStream);
-<<<<<<< HEAD
-=======
                         }
                         else if (!NetworkConfig.EnableSceneManagement)
                         {
                             NetworkLog.LogWarning($"Server received {nameof(NetworkConstants.CLIENT_SWITCH_SCENE_COMPLETED)} from client id {clientId}");
->>>>>>> 4a130606
                         }
 
                         break;
