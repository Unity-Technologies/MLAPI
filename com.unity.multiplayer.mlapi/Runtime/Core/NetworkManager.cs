--- conflicted
+++ resolved
@@ -1,8 +1,6 @@
 using System;
 using System.Collections;
 using System.Collections.Generic;
-using System.ComponentModel;
-using System.Diagnostics;
 using System.Linq;
 using UnityEngine;
 using MLAPI.Logging;
@@ -17,12 +15,8 @@
 using MLAPI.Exceptions;
 using MLAPI.Serialization.Pooled;
 using MLAPI.Transports.Tasks;
-<<<<<<< HEAD
-using MLAPI.Messaging.Buffering;
 using MLAPI.Metrics;
-=======
 using MLAPI.Timing;
->>>>>>> 82e1c33e
 using Unity.Profiling;
 using Debug = UnityEngine.Debug;
 
@@ -386,12 +380,6 @@
 
             BehaviourUpdater = new NetworkBehaviourUpdater();
 
-            // Only create this if it's not already set (like in test cases)
-            MessageHandler ??= CreateMessageHandler();
-
-<<<<<<< HEAD
-            MessageSender = new InternalMessageSender(this);
-
             if (NetworkMetrics == null)
             {
 #if MULTIPLAYER_TOOLS
@@ -401,8 +389,6 @@
 #endif
             }
 
-=======
->>>>>>> 82e1c33e
             if (NetworkConfig.NetworkTransport == null)
             {
                 if (NetworkLog.CurrentLogLevel <= LogLevel.Error)
@@ -1243,26 +1229,6 @@
                         case MessageQueueContainer.MessageType.ClientRpc:
                             rpcParams.Client = new ClientRpcParams
                             {
-<<<<<<< HEAD
-                                UpdateStage = (NetworkUpdateStage)networkUpdateStage
-                            }
-                        };
-                        break;
-                }
-
-                __rpc_func_table[networkRpcMethodId](networkBehaviour, new NetworkSerializer(queueItem.NetworkReader), rpcParams);
-
-                if (__rpc_name_table.TryGetValue(networkRpcMethodId, out var rpcMethodName))
-                {
-                    NetworkMetrics.TrackRpcReceived(queueItem.NetworkId, networkObjectId, rpcMethodName, queueItem.StreamSize);
-                }
-            }
-
-#if DEVELOPMENT_BUILD || UNITY_EDITOR
-            s_InvokeRpc.End();
-#endif
-        }
-=======
                                 Receive = new ClientRpcReceiveParams
                                 {
                                     UpdateStage = (NetworkUpdateStage) networkUpdateStage
@@ -1270,9 +1236,13 @@
                             };
                             break;
                     }
->>>>>>> 82e1c33e
 
                     __rpc_func_table[networkMethodId](networkBehaviour, new NetworkSerializer(item.NetworkReader), rpcParams);
+
+                    if (__rpc_name_table.TryGetValue(networkMethodId, out var rpcMethodName))
+                    {
+                        NetworkMetrics.TrackRpcReceived(item.NetworkId, networkObjectId, rpcMethodName, item.StreamSize);
+                    }
                 }
             }
         }
