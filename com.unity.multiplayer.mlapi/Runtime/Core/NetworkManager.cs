using System;
using System.Collections;
using System.Collections.Generic;
using System.ComponentModel;
using System.Diagnostics;
using UnityEngine;
using System.Linq;
using MLAPI.Logging;
using UnityEngine.SceneManagement;
using System.IO;
using MLAPI.Configuration;
using MLAPI.Internal;
using MLAPI.Profiling;
using MLAPI.Serialization;
using MLAPI.Transports;
using MLAPI.Connection;
using MLAPI.Messaging;
using MLAPI.SceneManagement;
using MLAPI.Serialization.Pooled;
using MLAPI.Spawning;
using MLAPI.Exceptions;
using MLAPI.Transports.Tasks;
using MLAPI.Messaging.Buffering;
using Unity.Profiling;

namespace MLAPI
{
    /// <summary>
    /// The main component of the library
    /// </summary>
    [AddComponentMenu("MLAPI/NetworkManager", -100)]
    public class NetworkManager : MonoBehaviour, INetworkUpdateSystem
    {
        [Browsable(false)]
        [EditorBrowsable(EditorBrowsableState.Never)]
        [DebuggerBrowsable(DebuggerBrowsableState.Never)]
#if UNITY_2020_2_OR_NEWER
        // RuntimeAccessModifiersILPP will make this `public`
        internal static readonly Dictionary<uint, Action<NetworkBehaviour, NetworkSerializer, __RpcParams>> __ntable = new Dictionary<uint, Action<NetworkBehaviour, NetworkSerializer, __RpcParams>>();
#else
        [Obsolete("Please do not use, will no longer be exposed in the future versions (framework internal)")]
        public static readonly Dictionary<uint, Action<NetworkBehaviour, NetworkSerializer, __RpcParams>> __ntable = new Dictionary<uint, Action<NetworkBehaviour, NetworkSerializer, __RpcParams>>();
#endif

#if DEVELOPMENT_BUILD || UNITY_EDITOR
        private static ProfilerMarker s_EventTick = new ProfilerMarker($"{nameof(NetworkManager)}.EventTick");
        private static ProfilerMarker s_ReceiveTick = new ProfilerMarker($"{nameof(NetworkManager)}.ReceiveTick");
        private static ProfilerMarker s_SyncTime = new ProfilerMarker($"{nameof(NetworkManager)}.SyncTime");
        private static ProfilerMarker s_TransportConnect = new ProfilerMarker($"{nameof(NetworkManager)}.TransportConnect");
        private static ProfilerMarker s_HandleIncomingData = new ProfilerMarker($"{nameof(NetworkManager)}.{nameof(HandleIncomingData)}");
        private static ProfilerMarker s_TransportDisconnect = new ProfilerMarker($"{nameof(NetworkManager)}.TransportDisconnect");

        private static ProfilerMarker s_InvokeRpc = new ProfilerMarker($"{nameof(NetworkManager)}.{nameof(InvokeRpc)}");
#endif

        internal RpcQueueContainer RpcQueueContainer { get; private set; }
        internal NetworkTickSystem NetworkTickSystem { get; private set; }

        public delegate void PerformanceDataEventHandler(PerformanceTickData profilerData);

        public static event PerformanceDataEventHandler OnPerformanceDataEvent;

        /// <summary>
        /// A synchronized time, represents the time in seconds since the server application started. Is replicated across all clients
        /// </summary>
        public float NetworkTime => Time.unscaledTime + m_CurrentNetworkTimeOffset;

        private float m_NetworkTimeOffset;
        private float m_CurrentNetworkTimeOffset;

        /// <summary>
        /// Gets or sets if the NetworkManager should be marked as DontDestroyOnLoad
        /// </summary>
        [HideInInspector]
        public bool DontDestroy = true;

        /// <summary>
        /// Gets or sets if the application should be set to run in background
        /// </summary>
        [HideInInspector]
        public bool RunInBackground = true;

        /// <summary>
        /// The log level to use
        /// </summary>
        [HideInInspector]
        public LogLevel LogLevel = LogLevel.Normal;

        /// <summary>
        /// The singleton instance of the NetworkManager
        /// </summary>
        public static NetworkManager Singleton { get; private set; }

        /// <summary>
        /// Gets the networkId of the server
        /// </summary>
        public ulong ServerClientId => NetworkConfig.NetworkTransport?.ServerClientId ?? throw new NullReferenceException($"The transport in the active {nameof(NetworkConfig)} is null");

        /// <summary>
        /// The clientId the server calls the local client by, only valid for clients
        /// </summary>
        public ulong LocalClientId
        {
            get => IsServer ? NetworkConfig.NetworkTransport.ServerClientId : m_LocalClientId;
            internal set => m_LocalClientId = value;
        }

        private ulong m_LocalClientId;

        /// <summary>
        /// Gets a dictionary of connected clients and their clientId keys. This is only populated on the server.
        /// </summary>
        public readonly Dictionary<ulong, NetworkClient> ConnectedClients = new Dictionary<ulong, NetworkClient>();

        /// <summary>
        /// Gets a list of connected clients. This is only populated on the server.
        /// </summary>
        public readonly List<NetworkClient> ConnectedClientsList = new List<NetworkClient>();

        /// <summary>
        /// Gets a dictionary of the clients that have been accepted by the transport but are still pending by the MLAPI. This is only populated on the server.
        /// </summary>
        public readonly Dictionary<ulong, PendingClient> PendingClients = new Dictionary<ulong, PendingClient>();

        /// <summary>
        /// Gets Whether or not a server is running
        /// </summary>
        public bool IsServer { get; internal set; }

        /// <summary>
        /// Gets Whether or not a client is running
        /// </summary>
        public bool IsClient { get; internal set; }

        /// <summary>
        /// Gets if we are running as host
        /// </summary>
        public bool IsHost => IsServer && IsClient;

        /// <summary>
        /// Gets Whether or not we are listening for connections
        /// </summary>
        public bool IsListening { get; internal set; }

        /// <summary>
        /// Gets if we are connected as a client
        /// </summary>
        public bool IsConnectedClient { get; internal set; }

        /// <summary>
        /// The callback to invoke once a client connects. This callback is only ran on the server and on the local client that connects.
        /// </summary>
        public event Action<ulong> OnClientConnectedCallback = null;

        internal void InvokeOnClientConnectedCallback(ulong clientId) => OnClientConnectedCallback?.Invoke(clientId);

        /// <summary>
        /// The callback to invoke when a client disconnects. This callback is only ran on the server and on the local client that disconnects.
        /// </summary>
        public event Action<ulong> OnClientDisconnectCallback = null;

        internal void InvokeOnClientDisconnectCallback(ulong clientId) => OnClientDisconnectCallback?.Invoke(clientId);

        /// <summary>
        /// The callback to invoke once the server is ready
        /// </summary>
        public event Action OnServerStarted = null;

        /// <summary>
        /// Delegate type called when connection has been approved. This only has to be set on the server.
        /// </summary>
        /// <param name="createPlayerObject">If true, a player object will be created. Otherwise the client will have no object.</param>
        /// <param name="playerPrefabHash">The prefabHash to use for the client. If createPlayerObject is false, this is ignored. If playerPrefabHash is null, the default player prefab is used.</param>
        /// <param name="approved">Whether or not the client was approved</param>
        /// <param name="position">The position to spawn the client at. If null, the prefab position is used.</param>
        /// <param name="rotation">The rotation to spawn the client with. If null, the prefab position is used.</param>
        public delegate void ConnectionApprovedDelegate(bool createPlayerObject, ulong? playerPrefabHash, bool approved, Vector3? position, Quaternion? rotation);

        /// <summary>
        /// The callback to invoke during connection approval
        /// </summary>
        public event Action<byte[], ulong, ConnectionApprovedDelegate> ConnectionApprovalCallback = null;

        internal void InvokeConnectionApproval(byte[] payload, ulong clientId, ConnectionApprovedDelegate action) => ConnectionApprovalCallback?.Invoke(payload, clientId, action);

        /// <summary>
        /// The current NetworkConfig
        /// </summary>
        [HideInInspector]
        public NetworkConfig NetworkConfig;

        /// <summary>
        /// The current hostname we are connected to, used to validate certificate
        /// </summary>
        public string ConnectedHostname { get; private set; }

        internal static event Action OnSingletonReady;

        private void OnValidate()
        {
            if (NetworkConfig == null) return; //May occur when the component is added

            if (GetComponentInChildren<NetworkObject>() != null)
            {
                if (NetworkLog.CurrentLogLevel <= LogLevel.Normal)
                {
                    NetworkLog.LogWarning($"{nameof(NetworkManager)} cannot be a {nameof(NetworkObject)}.");
                }
            }

            if (!NetworkConfig.RegisteredScenes.Contains(SceneManager.GetActiveScene().name))
            {
                if (NetworkLog.CurrentLogLevel <= LogLevel.Normal) NetworkLog.LogWarning("Active scene is not registered as a network scene. The MLAPI has added it");
                NetworkConfig.RegisteredScenes.Add(SceneManager.GetActiveScene().name);
            }

            for (int i = 0; i < NetworkConfig.NetworkPrefabs.Count; i++)
            {
                if (NetworkConfig.NetworkPrefabs[i] != null && NetworkConfig.NetworkPrefabs[i].Prefab != null)
                {
                    if (NetworkConfig.NetworkPrefabs[i].Prefab.GetComponent<NetworkObject>() == null)
                    {
                        if (NetworkLog.CurrentLogLevel <= LogLevel.Normal)
                        {
                            NetworkLog.LogWarning($"{nameof(NetworkPrefab)} [{i}] does not have a {nameof(NetworkObject)} component");
                        }
                    }
                    else
                    {
                        NetworkConfig.NetworkPrefabs[i].Prefab.GetComponent<NetworkObject>().ValidateHash();
                    }
                }
            }

            // TODO: Show which two prefab generators that collide
            var hashes = new HashSet<ulong>();

            for (int i = 0; i < NetworkConfig.NetworkPrefabs.Count; i++)
            {
                if (hashes.Contains(NetworkConfig.NetworkPrefabs[i].Hash))
                {
                    if (NetworkLog.CurrentLogLevel <= LogLevel.Normal)
                    {
                        var prefabHashGenerator = NetworkConfig.NetworkPrefabs[i].Prefab.GetComponent<NetworkObject>().PrefabHashGenerator;
                        NetworkLog.LogError($"PrefabHash collision! You have two prefabs with the same hash ({nameof(NetworkObject.PrefabHashGenerator)} = {prefabHashGenerator}). This is not supported");
                    }
                }

                hashes.Add(NetworkConfig.NetworkPrefabs[i].Hash);
            }

            int playerPrefabCount = NetworkConfig.NetworkPrefabs.Count(x => x.PlayerPrefab);

            if (playerPrefabCount == 0 && !NetworkConfig.ConnectionApproval && NetworkConfig.CreatePlayerPrefab)
            {
                if (NetworkLog.CurrentLogLevel <= LogLevel.Normal)
                {
                    NetworkLog.LogWarning($"There is no {nameof(NetworkPrefab)} marked as a {nameof(NetworkPrefab.PlayerPrefab)}");
                }
            }
            else if (playerPrefabCount > 1)
            {
                if (NetworkLog.CurrentLogLevel <= LogLevel.Normal)
                {
                    NetworkLog.LogWarning($"Only one {nameof(NetworkPrefab)} can be marked as a {nameof(NetworkPrefab.PlayerPrefab)}");
                }
            }

            var networkPrefab = NetworkConfig.NetworkPrefabs.FirstOrDefault(x => x.PlayerPrefab);

            if (networkPrefab == null)
            {
                NetworkConfig.PlayerPrefabHash = null;
            }
            else
            {
                if (NetworkConfig.PlayerPrefabHash == null)
                {
                    NetworkConfig.PlayerPrefabHash = new NullableBoolSerializable();
                }

                NetworkConfig.PlayerPrefabHash.Value = networkPrefab.Hash;
            }
        }

        private void Init(bool server)
        {
            if (NetworkLog.CurrentLogLevel <= LogLevel.Developer) NetworkLog.LogInfo(nameof(Init));

            LocalClientId = 0;
            m_NetworkTimeOffset = 0f;
            m_CurrentNetworkTimeOffset = 0f;
            m_LastReceiveTickTime = 0f;
            m_LastReceiveTickTime = 0f;
            PendingClients.Clear();
            ConnectedClients.Clear();
            ConnectedClientsList.Clear();

            NetworkSpawnManager.SpawnedObjects.Clear();
            NetworkSpawnManager.SpawnedObjectsList.Clear();
            NetworkSpawnManager.ReleasedNetworkObjectIds.Clear();
            NetworkSpawnManager.PendingSoftSyncObjects.Clear();
            NetworkSceneManager.RegisteredSceneNames.Clear();
            NetworkSceneManager.SceneIndexToString.Clear();
            NetworkSceneManager.SceneNameToIndex.Clear();
            NetworkSceneManager.SceneSwitchProgresses.Clear();

            if (NetworkConfig.NetworkTransport == null)
            {
                if (NetworkLog.CurrentLogLevel <= LogLevel.Error) NetworkLog.LogError("No transport has been selected!");
                return;
            }

            //This 'if' should never enter
            if (NetworkTickSystem != null)
            {
                NetworkTickSystem.Dispose();
                NetworkTickSystem = null;
            }

            NetworkTickSystem = new NetworkTickSystem(NetworkConfig.NetworkTickIntervalSec);

            //This should never happen, but in the event that it does there should be (at a minimum) a unity error logged.
            if (RpcQueueContainer != null)
            {
                UnityEngine.Debug.LogError("Init was invoked, but rpcQueueContainer was already initialized! (destroying previous instance)");
                RpcQueueContainer.Shutdown();
                RpcQueueContainer = null;
            }

            //The RpcQueueContainer must be initialized within the Init method ONLY
            //It should ONLY be shutdown and destroyed in the Shutdown method (other than just above)
            RpcQueueContainer = new RpcQueueContainer(false);

            //Note: Since frame history is not being used, this is set to 0
            //To test frame history, increase the number to (n) where n > 0
            RpcQueueContainer.Initialize(0);

            // Register INetworkUpdateSystem (always register this after rpcQueueContainer has been instantiated)
            this.RegisterNetworkUpdate(NetworkUpdateStage.EarlyUpdate);
            this.RegisterNetworkUpdate(NetworkUpdateStage.PreUpdate);

            if (NetworkConfig.EnableSceneManagement)
            {
                NetworkConfig.RegisteredScenes.Sort(StringComparer.Ordinal);

                for (int i = 0; i < NetworkConfig.RegisteredScenes.Count; i++)
                {
                    NetworkSceneManager.RegisteredSceneNames.Add(NetworkConfig.RegisteredScenes[i]);
                    NetworkSceneManager.SceneIndexToString.Add((uint)i, NetworkConfig.RegisteredScenes[i]);
                    NetworkSceneManager.SceneNameToIndex.Add(NetworkConfig.RegisteredScenes[i], (uint)i);
                }

                NetworkSceneManager.SetCurrentSceneIndex();
            }

            for (int i = 0; i < NetworkConfig.NetworkPrefabs.Count; i++)
            {
                if (NetworkConfig.NetworkPrefabs[i] == null || NetworkConfig.NetworkPrefabs[i].Prefab == null)
                {
                    if (NetworkLog.CurrentLogLevel <= LogLevel.Error)
                    {
                        NetworkLog.LogError($"{nameof(NetworkPrefab)} cannot be null ({nameof(NetworkPrefab)} at index: {i})");
                    }
                }
                else if (NetworkConfig.NetworkPrefabs[i].Prefab.GetComponent<NetworkObject>() == null)
                {
                    if (NetworkLog.CurrentLogLevel <= LogLevel.Error)
                    {
                        NetworkLog.LogError($"{nameof(NetworkPrefab)} (\"{NetworkConfig.NetworkPrefabs[i].Prefab.name}\") is missing a {nameof(NetworkObject)} component");
                    }
                }
                else
                {
                    NetworkConfig.NetworkPrefabs[i].Prefab.GetComponent<NetworkObject>().ValidateHash();
                }
            }

            NetworkConfig.NetworkTransport.OnTransportEvent += HandleRawTransportPoll;

            NetworkConfig.NetworkTransport.ResetChannelCache();

            NetworkConfig.NetworkTransport.Init();
        }

        /// <summary>
        /// Starts a server
        /// </summary>
        public SocketTasks StartServer()
        {
            if (NetworkLog.CurrentLogLevel <= LogLevel.Developer) NetworkLog.LogInfo("StartServer()");
            if (IsServer || IsClient)
            {
                if (NetworkLog.CurrentLogLevel <= LogLevel.Normal) NetworkLog.LogWarning("Cannot start server while an instance is already running");
                return SocketTask.Fault.AsTasks();
            }

            if (NetworkConfig.ConnectionApproval)
            {
                if (ConnectionApprovalCallback == null)
                {
                    if (NetworkLog.CurrentLogLevel <= LogLevel.Normal) NetworkLog.LogWarning("No ConnectionApproval callback defined. Connection approval will timeout");
                }
            }

            Init(true);

            var socketTasks = NetworkConfig.NetworkTransport.StartServer();

            IsServer = true;
            IsClient = false;
            IsListening = true;

            NetworkSpawnManager.ServerSpawnSceneObjectsOnStartSweep();

            OnServerStarted?.Invoke();

            return socketTasks;
        }

        /// <summary>
        /// Starts a client
        /// </summary>
        public SocketTasks StartClient()
        {
            if (NetworkLog.CurrentLogLevel <= LogLevel.Developer) NetworkLog.LogInfo(nameof(StartClient));

            if (IsServer || IsClient)
            {
                if (NetworkLog.CurrentLogLevel <= LogLevel.Normal) NetworkLog.LogWarning("Cannot start client while an instance is already running");
                return SocketTask.Fault.AsTasks();
            }

            Init(false);

            var socketTasks = NetworkConfig.NetworkTransport.StartClient();

            IsServer = false;
            IsClient = true;
            IsListening = true;

            return socketTasks;
        }

        /// <summary>
        /// Stops the running server
        /// </summary>
        public void StopServer()
        {
            if (NetworkLog.CurrentLogLevel <= LogLevel.Developer) NetworkLog.LogInfo(nameof(StopServer));
            var disconnectedIds = new HashSet<ulong>();
            //Don't know if I have to disconnect the clients. I'm assuming the NetworkTransport does all the cleaning on shtudown. But this way the clients get a disconnect message from server (so long it does't get lost)

            foreach (KeyValuePair<ulong, NetworkClient> pair in ConnectedClients)
            {
                if (!disconnectedIds.Contains(pair.Key))
                {
                    disconnectedIds.Add(pair.Key);

                    if (pair.Key == NetworkConfig.NetworkTransport.ServerClientId)
                        continue;

                    NetworkConfig.NetworkTransport.DisconnectRemoteClient(pair.Key);
                }
            }

            foreach (KeyValuePair<ulong, PendingClient> pair in PendingClients)
            {
                if (!disconnectedIds.Contains(pair.Key))
                {
                    disconnectedIds.Add(pair.Key);
                    if (pair.Key == NetworkConfig.NetworkTransport.ServerClientId) continue;

                    NetworkConfig.NetworkTransport.DisconnectRemoteClient(pair.Key);
                }
            }

            IsServer = false;
            Shutdown();
        }

        /// <summary>
        /// Stops the running host
        /// </summary>
        public void StopHost()
        {
            if (NetworkLog.CurrentLogLevel <= LogLevel.Developer) NetworkLog.LogInfo(nameof(StopHost));
            IsServer = false;
            IsClient = false;
            StopServer();
            //We don't stop client since we dont actually have a transport connection to our own host. We just handle host messages directly in the MLAPI
        }

        /// <summary>
        /// Stops the running client
        /// </summary>
        public void StopClient()
        {
            if (NetworkLog.CurrentLogLevel <= LogLevel.Developer) NetworkLog.LogInfo(nameof(StopClient));
            IsClient = false;
            NetworkConfig.NetworkTransport.DisconnectLocalClient();
            IsConnectedClient = false;
            Shutdown();
        }

        /// <summary>
        /// Starts a Host
        /// </summary>
        public SocketTasks StartHost(Vector3? position = null, Quaternion? rotation = null, bool? createPlayerObject = null, ulong? prefabHash = null, Stream payloadStream = null)
        {
            if (NetworkLog.CurrentLogLevel <= LogLevel.Developer) NetworkLog.LogInfo(nameof(StartHost));

            if (IsServer || IsClient)
            {
                if (NetworkLog.CurrentLogLevel <= LogLevel.Normal) NetworkLog.LogWarning("Cannot start host while an instance is already running");
                return SocketTask.Fault.AsTasks();
            }

            if (NetworkConfig.ConnectionApproval)
            {
                if (ConnectionApprovalCallback == null)
                {
                    if (NetworkLog.CurrentLogLevel <= LogLevel.Normal) NetworkLog.LogWarning("No ConnectionApproval callback defined. Connection approval will timeout");
                }
            }

            Init(true);

            var socketTasks = NetworkConfig.NetworkTransport.StartServer();

            IsServer = true;
            IsClient = true;
            IsListening = true;

            ulong hostClientId = NetworkConfig.NetworkTransport.ServerClientId;

            ConnectedClients.Add(hostClientId, new NetworkClient()
            {
                ClientId = hostClientId
            });

            ConnectedClientsList.Add(ConnectedClients[hostClientId]);

            if ((createPlayerObject == null && NetworkConfig.CreatePlayerPrefab) || (createPlayerObject != null && createPlayerObject.Value))
            {
                var networkObject = NetworkSpawnManager.CreateLocalNetworkObject(false, 0, prefabHash ?? NetworkConfig.PlayerPrefabHash.Value, null, position, rotation);
                NetworkSpawnManager.SpawnNetworkObjectLocally(networkObject, NetworkSpawnManager.GetNetworkObjectId(), false, true, hostClientId, payloadStream, payloadStream != null, payloadStream == null ? 0 : (int)payloadStream.Length, false, false);

                if (networkObject.CheckObjectVisibility == null || networkObject.CheckObjectVisibility(hostClientId))
                {
                    networkObject.m_Observers.Add(hostClientId);
                }
            }

            NetworkSpawnManager.ServerSpawnSceneObjectsOnStartSweep();

            OnServerStarted?.Invoke();

            return socketTasks;
        }

        public void SetSingleton()
        {
            Singleton = this;

            OnSingletonReady?.Invoke();
        }

        private void OnEnable()
        {
            if (Singleton != null && Singleton != this)
            {
                Destroy(gameObject);
                return;
            }

            SetSingleton();

            if (DontDestroy) DontDestroyOnLoad(gameObject);
            if (RunInBackground) Application.runInBackground = true;
        }

        private void OnDestroy()
        {
            if (Singleton != null && Singleton == this)
            {
                Shutdown();
                Singleton = null;
            }
        }

        public void Shutdown()
        {
            if (NetworkLog.CurrentLogLevel <= LogLevel.Developer) NetworkLog.LogInfo(nameof(Shutdown));

            // Unregister INetworkUpdateSystem before shutting down the RpcQueueContainer
            this.UnregisterAllNetworkUpdates();

            //If an instance of the RpcQueueContainer is still around, then shut it down and remove the reference
            if (RpcQueueContainer != null)
            {
                RpcQueueContainer.Shutdown();
                RpcQueueContainer = null;
            }

            if (NetworkTickSystem != null)
            {
                NetworkTickSystem.Dispose();
                NetworkTickSystem = null;
            }

#if !UNITY_2020_2_OR_NEWER
            NetworkProfiler.Stop();
#endif
            IsListening = false;
            IsServer = false;
            IsClient = false;
            NetworkConfig.NetworkTransport.OnTransportEvent -= HandleRawTransportPoll;
            NetworkSpawnManager.DestroyNonSceneObjects();
            NetworkSpawnManager.ServerResetShudownStateForSceneObjects();

            //The Transport is set during Init time, thus it is possible for the Transport to be null
            NetworkConfig?.NetworkTransport?.Shutdown();
        }

        // INetworkUpdateSystem
        public void NetworkUpdate(NetworkUpdateStage updateStage)
        {
            switch (updateStage)
            {
                case NetworkUpdateStage.EarlyUpdate:
                    OnNetworkEarlyUpdate();
                    break;
                case NetworkUpdateStage.PreUpdate:
                    OnNetworkPreUpdate();
                    break;
            }
        }

        private float m_LastReceiveTickTime;
        private float m_LastEventTickTime;
        private float m_LastTimeSyncTime;

        private void OnNetworkEarlyUpdate()
        {
            PerformanceDataManager.BeginNewTick();
            if (NetworkConfig.NetworkTransport is ITransportProfilerData profileTransport)
            {
                profileTransport.BeginNewTick();
            }

            if (IsListening)
            {
                // Process received data
                if ((NetworkTime - m_LastReceiveTickTime >= (1f / NetworkConfig.ReceiveTickrate)) || NetworkConfig.ReceiveTickrate <= 0)
                {
                    PerformanceDataManager.Increment(ProfilerConstants.ReceiveTickRate);
                    ProfilerStatManager.RcvTickRate.Record();
#if DEVELOPMENT_BUILD || UNITY_EDITOR
                    s_ReceiveTick.Begin();
#endif
                    var isLoopBack = false;

#if !UNITY_2020_2_OR_NEWER
                    NetworkProfiler.StartTick(TickType.Receive);
#endif

                    //If we are in loopback mode, we don't need to touch the transport
                    if (!isLoopBack)
                    {
                        NetworkEvent networkEvent;
                        int processedEvents = 0;
                        do
                        {
                            processedEvents++;
                            networkEvent = NetworkConfig.NetworkTransport.PollEvent(out ulong clientId, out NetworkChannel networkChannel, out ArraySegment<byte> payload, out float receiveTime);
                            HandleRawTransportPoll(networkEvent, clientId, networkChannel, payload, receiveTime);

                            // Only do another iteration if: there are no more messages AND (there is no limit to max events or we have processed less than the maximum)
                        } while (IsListening && (networkEvent != NetworkEvent.Nothing) && (NetworkConfig.MaxReceiveEventsPerTickRate <= 0 || processedEvents < NetworkConfig.MaxReceiveEventsPerTickRate));
                    }

                    m_LastReceiveTickTime = NetworkTime;

#if !UNITY_2020_2_OR_NEWER
                    NetworkProfiler.EndTick();
#endif

#if DEVELOPMENT_BUILD || UNITY_EDITOR
                    s_ReceiveTick.End();
#endif
                }
            }
        }

        private void OnNetworkPreUpdate()
        {
            if (IsListening)
            {
                if (((NetworkTime - m_LastEventTickTime >= (1f / NetworkConfig.EventTickrate))))
                {
#if DEVELOPMENT_BUILD || UNITY_EDITOR
                    s_EventTick.Begin();
#endif
#if UNITY_EDITOR && !UNITY_2020_2_OR_NEWER
                    NetworkProfiler.StartTick(TickType.Event);
#endif

                    if (NetworkConfig.EnableNetworkVariable)
                    {
                        // Do NetworkVariable updates
                        NetworkBehaviour.NetworkBehaviourUpdate();
                    }

                    if (!IsServer && NetworkConfig.EnableMessageBuffering)
                    {
                        BufferManager.CleanBuffer();
                    }

                    if (IsServer)
                    {
                        m_LastEventTickTime = NetworkTime;
                    }
#if UNITY_EDITOR && !UNITY_2020_2_OR_NEWER
                    NetworkProfiler.EndTick();
#endif

#if DEVELOPMENT_BUILD || UNITY_EDITOR
                    s_EventTick.End();
#endif
                }

                if (IsServer && NetworkConfig.EnableTimeResync && NetworkTime - m_LastTimeSyncTime >= NetworkConfig.TimeResyncInterval)
                {
#if UNITY_EDITOR && !UNITY_2020_2_OR_NEWER
                    NetworkProfiler.StartTick(TickType.Event);
#endif
                    SyncTime();
                    m_LastTimeSyncTime = NetworkTime;
#if UNITY_EDITOR && !UNITY_2020_2_OR_NEWER
                    NetworkProfiler.EndTick();
#endif
                }

                if (!Mathf.Approximately(m_NetworkTimeOffset, m_CurrentNetworkTimeOffset))
                {
                    // Smear network time adjustments by no more than 200ms per second.  This should help code deal with
                    // changes more gracefully, since the network time will always flow forward at a reasonable pace.
                    float maxDelta = Mathf.Max(0.001f, 0.2f * Time.unscaledDeltaTime);
                    m_CurrentNetworkTimeOffset += Mathf.Clamp(m_NetworkTimeOffset - m_CurrentNetworkTimeOffset, -maxDelta, maxDelta);
                }
            }

            if (NetworkConfig.NetworkTransport is ITransportProfilerData profileTransport)
            {
                var transportProfilerData = profileTransport.GetTransportProfilerData();
                PerformanceDataManager.AddTransportData(transportProfilerData);
            }

            OnPerformanceDataEvent?.Invoke(PerformanceDataManager.GetData());
        }

        internal void UpdateNetworkTime(ulong clientId, float netTime, float receiveTime, bool warp = false)
        {
            float rtt = NetworkConfig.NetworkTransport.GetCurrentRtt(clientId) / 1000f;
            m_NetworkTimeOffset = netTime - receiveTime + rtt / 2f;

            if (warp)
            {
                m_CurrentNetworkTimeOffset = m_NetworkTimeOffset;
            }

            if (NetworkLog.CurrentLogLevel <= LogLevel.Developer)
            {
                NetworkLog.LogInfo($"Received network time {netTime}, RTT to server is {rtt}, {(warp ? "setting" : "smearing")} offset to {m_NetworkTimeOffset} (delta {m_NetworkTimeOffset - m_CurrentNetworkTimeOffset})");
            }
        }

        private void SendConnectionRequest()
        {
            using (var buffer = PooledNetworkBuffer.Get())
            using (var writer = PooledNetworkWriter.Get(buffer))
            {
                writer.WriteUInt64Packed(NetworkConfig.GetConfig());

                if (NetworkConfig.ConnectionApproval)
                {
                    writer.WriteByteArray(NetworkConfig.ConnectionData);
                }

                InternalMessageSender.Send(ServerClientId, NetworkConstants.CONNECTION_REQUEST, NetworkChannel.Internal, buffer);
            }
        }

        private IEnumerator ApprovalTimeout(ulong clientId)
        {
            float timeStarted = NetworkTime;

            //We yield every frame incase a pending client disconnects and someone else gets its connection id
            while (NetworkTime - timeStarted < NetworkConfig.ClientConnectionBufferTimeout && PendingClients.ContainsKey(clientId))
            {
                yield return null;
            }

            if (PendingClients.ContainsKey(clientId) && !ConnectedClients.ContainsKey(clientId))
            {
                // Timeout
                if (NetworkLog.CurrentLogLevel <= LogLevel.Developer)
                {
                    NetworkLog.LogInfo($"Client {clientId} Handshake Timed Out");
                }

                DisconnectClient(clientId);
            }
        }

        internal IEnumerator TimeOutSwitchSceneProgress(SceneSwitchProgress switchSceneProgress)
        {
            yield return new WaitForSecondsRealtime(NetworkConfig.LoadSceneTimeOut);
            switchSceneProgress.SetTimedOut();
        }

        private void HandleRawTransportPoll(NetworkEvent networkEvent, ulong clientId, NetworkChannel networkChannel, ArraySegment<byte> payload, float receiveTime)
        {
            PerformanceDataManager.Increment(ProfilerConstants.ByteReceived, payload.Count);
            ProfilerStatManager.BytesRcvd.Record(payload.Count);

            switch (networkEvent)
            {
                case NetworkEvent.Connect:
#if DEVELOPMENT_BUILD || UNITY_EDITOR
                    s_TransportConnect.Begin();
#endif
#if !UNITY_2020_2_OR_NEWER
                    NetworkProfiler.StartEvent(TickType.Receive, (uint)payload.Count, networkChannel, "TRANSPORT_CONNECT");
#endif
                    if (IsServer)
                    {
                        if (NetworkLog.CurrentLogLevel <= LogLevel.Developer)
                        {
                            NetworkLog.LogInfo("Client Connected");
                        }

                        PendingClients.Add(clientId, new PendingClient()
                        {
                            ClientId = clientId,
                            ConnectionState = PendingClient.State.PendingConnection
                        });

                        StartCoroutine(ApprovalTimeout(clientId));
                    }
                    else
                    {
                        if (NetworkLog.CurrentLogLevel <= LogLevel.Developer)
                        {
                            NetworkLog.LogInfo("Connected");
                        }

                        SendConnectionRequest();
                        StartCoroutine(ApprovalTimeout(clientId));
                    }

#if !UNITY_2020_2_OR_NEWER
                    NetworkProfiler.EndEvent();
#endif
#if DEVELOPMENT_BUILD || UNITY_EDITOR
                    s_TransportConnect.End();
#endif
                    break;
                case NetworkEvent.Data:
                {
                    if (NetworkLog.CurrentLogLevel <= LogLevel.Developer)
                    {
                        NetworkLog.LogInfo($"Incoming Data From {clientId}: {payload.Count} bytes");
                    }

                    HandleIncomingData(clientId, networkChannel, payload, receiveTime, true);
                    break;
                }
                case NetworkEvent.Disconnect:
#if DEVELOPMENT_BUILD || UNITY_EDITOR
                    s_TransportDisconnect.Begin();
#endif
#if !UNITY_2020_2_OR_NEWER
                    NetworkProfiler.StartEvent(TickType.Receive, 0, NetworkChannel.Internal, "TRANSPORT_DISCONNECT");
#endif

                    if (NetworkLog.CurrentLogLevel <= LogLevel.Developer)
                    {
                        NetworkLog.LogInfo($"Disconnect Event From {clientId}");
                    }

                    if (IsServer) OnClientDisconnectFromServer(clientId);
                    else
                    {
                        IsConnectedClient = false;
                        StopClient();
                    }

                    OnClientDisconnectCallback?.Invoke(clientId);

#if !UNITY_2020_2_OR_NEWER
                    NetworkProfiler.EndEvent();
#endif
#if DEVELOPMENT_BUILD || UNITY_EDITOR
                    s_TransportDisconnect.End();
#endif
                    break;
            }
        }

        private readonly NetworkBuffer m_InputBufferWrapper = new NetworkBuffer(new byte[0]);
        private readonly RpcBatcher m_RpcBatcher = new RpcBatcher();

        internal void HandleIncomingData(ulong clientId, NetworkChannel networkChannel, ArraySegment<byte> data, float receiveTime, bool allowBuffer)
        {
#if DEVELOPMENT_BUILD || UNITY_EDITOR
            s_HandleIncomingData.Begin();
#endif
            if (NetworkLog.CurrentLogLevel <= LogLevel.Developer)
            {
                NetworkLog.LogInfo("Unwrapping Data Header");
            }

            m_InputBufferWrapper.SetTarget(data.Array);
            m_InputBufferWrapper.SetLength(data.Count + data.Offset);
            m_InputBufferWrapper.Position = data.Offset;

            using (var messageStream = MessagePacker.UnwrapMessage(m_InputBufferWrapper, out byte messageType))
            {
                if (messageStream == null)
                {
                    if (NetworkLog.CurrentLogLevel <= LogLevel.Error)
                    {
                        NetworkLog.LogError("Message unwrap could not be completed. Was the header corrupt?");
                    }

                    return;
                }

                if (messageType == NetworkConstants.INVALID)
                {
                    if (NetworkLog.CurrentLogLevel <= LogLevel.Error)
                    {
                        NetworkLog.LogError($"Message unwrap read an invalid {nameof(messageType)}");
                    }

                    return;
                }

                uint headerByteSize = (uint)Arithmetic.VarIntSize(messageType);

#if !UNITY_2020_2_OR_NEWER
                NetworkProfiler.StartEvent(TickType.Receive, (uint)(data.Count - headerByteSize), networkChannel, messageType);
#endif

                if (NetworkLog.CurrentLogLevel <= LogLevel.Developer)
                {
                    NetworkLog.LogInfo($"Data Header: {nameof(messageType)}={messageType}");
                }

                // Client tried to send a network message that was not the connection request before he was accepted.
                if (PendingClients.ContainsKey(clientId) && PendingClients[clientId].ConnectionState == PendingClient.State.PendingConnection && messageType != NetworkConstants.CONNECTION_REQUEST)
                {
                    if (NetworkLog.CurrentLogLevel <= LogLevel.Normal)
                    {
                        NetworkLog.LogWarning($"Message received from {nameof(clientId)}={clientId} before it has been accepted");
                    }

                    return;
                }

                #region INTERNAL MESSAGE

                switch (messageType)
                {
                    case NetworkConstants.CONNECTION_REQUEST:
                        if (IsServer) InternalMessageHandler.HandleConnectionRequest(clientId, messageStream);
                        break;
                    case NetworkConstants.CONNECTION_APPROVED:
                        if (IsClient) InternalMessageHandler.HandleConnectionApproved(clientId, messageStream, receiveTime);
                        break;
                    case NetworkConstants.ADD_OBJECT:
                        if (IsClient) InternalMessageHandler.HandleAddObject(clientId, messageStream);
                        break;
                    case NetworkConstants.DESTROY_OBJECT:
                        if (IsClient) InternalMessageHandler.HandleDestroyObject(clientId, messageStream);
                        break;
                    case NetworkConstants.SWITCH_SCENE:
                        if (IsClient) InternalMessageHandler.HandleSwitchScene(clientId, messageStream);
                        break;
                    case NetworkConstants.CHANGE_OWNER:
                        if (IsClient) InternalMessageHandler.HandleChangeOwner(clientId, messageStream);
                        break;
                    case NetworkConstants.ADD_OBJECTS:
                        if (IsClient) InternalMessageHandler.HandleAddObjects(clientId, messageStream);
                        break;
                    case NetworkConstants.DESTROY_OBJECTS:
                        if (IsClient) InternalMessageHandler.HandleDestroyObjects(clientId, messageStream);
                        break;
                    case NetworkConstants.TIME_SYNC:
                        if (IsClient) InternalMessageHandler.HandleTimeSync(clientId, messageStream, receiveTime);
                        break;
                    case NetworkConstants.NETWORK_VARIABLE_DELTA:
                        InternalMessageHandler.HandleNetworkVariableDelta(clientId, messageStream, BufferCallback, new PreBufferPreset()
                        {
                            AllowBuffer = allowBuffer,
                            NetworkChannel = networkChannel,
                            ClientId = clientId,
                            Data = data,
                            MessageType = messageType,
                            ReceiveTime = receiveTime
                        });
                        break;
                    case NetworkConstants.NETWORK_VARIABLE_UPDATE:
                        InternalMessageHandler.HandleNetworkVariableUpdate(clientId, messageStream, BufferCallback, new PreBufferPreset()
                        {
                            AllowBuffer = allowBuffer,
                            NetworkChannel = networkChannel,
                            ClientId = clientId,
                            Data = data,
                            MessageType = messageType,
                            ReceiveTime = receiveTime
                        });
                        break;
                    case NetworkConstants.UNNAMED_MESSAGE:
                        InternalMessageHandler.HandleUnnamedMessage(clientId, messageStream);
                        break;
                    case NetworkConstants.NAMED_MESSAGE:
                        InternalMessageHandler.HandleNamedMessage(clientId, messageStream);
                        break;
                    case NetworkConstants.CLIENT_SWITCH_SCENE_COMPLETED:
                        if (IsServer && NetworkConfig.EnableSceneManagement) InternalMessageHandler.HandleClientSwitchSceneCompleted(clientId, messageStream);
                        break;
                    case NetworkConstants.SERVER_LOG:
                        if (IsServer && NetworkConfig.EnableNetworkLogs) InternalMessageHandler.HandleNetworkLog(clientId, messageStream);
                        break;
                    case NetworkConstants.SERVER_RPC:
                    {
                        if (IsServer)
                        {
                            if (RpcQueueContainer.IsUsingBatching())
                            {
                                m_RpcBatcher.ReceiveItems(messageStream, ReceiveCallback, RpcQueueContainer.QueueItemType.ServerRpc, clientId, receiveTime);
                                ProfilerStatManager.RpcBatchesRcvd.Record();
                                PerformanceDataManager.Increment(ProfilerConstants.RpcBatchesReceived);
                            }
                            else
                            {
                                InternalMessageHandler.RpcReceiveQueueItem(clientId, messageStream, receiveTime, RpcQueueContainer.QueueItemType.ServerRpc);
                            }
                        }

                        break;
                    }
                    case NetworkConstants.CLIENT_RPC:
                    {
                        if (IsClient)
                        {
                            if (RpcQueueContainer.IsUsingBatching())
                            {
                                m_RpcBatcher.ReceiveItems(messageStream, ReceiveCallback, RpcQueueContainer.QueueItemType.ClientRpc, clientId, receiveTime);
                                ProfilerStatManager.RpcBatchesRcvd.Record();
                                PerformanceDataManager.Increment(ProfilerConstants.RpcBatchesReceived);
                            }
                            else
                            {
                                InternalMessageHandler.RpcReceiveQueueItem(clientId, messageStream, receiveTime, RpcQueueContainer.QueueItemType.ClientRpc);
                            }
                        }

                        break;
                    }
                    default:
                        if (NetworkLog.CurrentLogLevel <= LogLevel.Error)
                        {
                            NetworkLog.LogError($"Read unrecognized {nameof(messageType)}={messageType}");
                        }

                        break;
                }

                #endregion

#if !UNITY_2020_2_OR_NEWER
                NetworkProfiler.EndEvent();
#endif
            }
#if DEVELOPMENT_BUILD || UNITY_EDITOR
            s_HandleIncomingData.End();
#endif
        }

        private static void ReceiveCallback(NetworkBuffer messageBuffer, RpcQueueContainer.QueueItemType messageType, ulong clientId, float receiveTime)
        {
            InternalMessageHandler.RpcReceiveQueueItem(clientId, messageBuffer, receiveTime, messageType);
        }

        /// <summary>
        /// InvokeRPC
        /// Called when an inbound queued RPC is invoked
        /// </summary>
        /// <param name="queueItem">frame queue item to invoke</param>
#pragma warning disable 618
        internal static void InvokeRpc(RpcFrameQueueItem queueItem)
        {
#if DEVELOPMENT_BUILD || UNITY_EDITOR
            s_InvokeRpc.Begin();
#endif
            var networkObjectId = queueItem.NetworkReader.ReadUInt64Packed();
            var networkBehaviourId = queueItem.NetworkReader.ReadUInt16Packed();
            var networkUpdateStage = queueItem.NetworkReader.ReadByteDirect();
            var networkMethodId = queueItem.NetworkReader.ReadUInt32Packed();

            if (__ntable.ContainsKey(networkMethodId))
            {
                if (!NetworkSpawnManager.SpawnedObjects.ContainsKey(networkObjectId)) return;
                var networkObject = NetworkSpawnManager.SpawnedObjects[networkObjectId];

                var networkBehaviour = networkObject.GetNetworkBehaviourAtOrderIndex(networkBehaviourId);
                if (networkBehaviour == null) return;

                var rpcParams = new __RpcParams();
                switch (queueItem.QueueItemType)
                {
                    case RpcQueueContainer.QueueItemType.ServerRpc:
                        rpcParams.Server = new ServerRpcParams
                        {
                            Receive = new ServerRpcReceiveParams
                            {
                                UpdateStage = (NetworkUpdateStage)networkUpdateStage,
                                SenderClientId = queueItem.NetworkId
                            }
                        };
                        break;
                    case RpcQueueContainer.QueueItemType.ClientRpc:
                        rpcParams.Client = new ClientRpcParams
                        {
                            Receive = new ClientRpcReceiveParams
                            {
                                UpdateStage = (NetworkUpdateStage)networkUpdateStage
                            }
                        };
                        break;
                }

                __ntable[networkMethodId](networkBehaviour, new NetworkSerializer(queueItem.NetworkReader), rpcParams);
            }
#pragma warning restore 618

#if DEVELOPMENT_BUILD || UNITY_EDITOR
            s_InvokeRpc.End();
#endif
        }

        private void BufferCallback(ulong networkId, PreBufferPreset preset)
        {
            if (!preset.AllowBuffer)
            {
                // This is to prevent recursive buffering
                if (NetworkLog.CurrentLogLevel <= LogLevel.Error)
                {
                    NetworkLog.LogError($"A message of type {NetworkConstants.MESSAGE_NAMES[preset.MessageType]} was recursivley buffered. It has been dropped.");
                }

                return;
            }

            if (!NetworkConfig.EnableMessageBuffering)
            {
                throw new InvalidOperationException("Cannot buffer with buffering disabled.");
            }

            if (IsServer)
            {
                throw new InvalidOperationException("Cannot buffer on server.");
            }

            BufferManager.BufferMessageForNetworkId(networkId, preset.ClientId, preset.NetworkChannel, preset.ReceiveTime, preset.Data);
        }

        /// <summary>
        /// Disconnects the remote client.
        /// </summary>
        /// <param name="clientId">The ClientId to disconnect</param>
        public void DisconnectClient(ulong clientId)
        {
            if (!IsServer)
            {
                throw new NotServerException("Only server can disconnect remote clients. Use StopClient instead.");
            }

            if (ConnectedClients.ContainsKey(clientId)) ConnectedClients.Remove(clientId);
            if (PendingClients.ContainsKey(clientId)) PendingClients.Remove(clientId);

            for (int i = ConnectedClientsList.Count - 1; i > -1; i--)
            {
                if (ConnectedClientsList[i].ClientId == clientId)
                {
                    ConnectedClientsList.RemoveAt(i);
<<<<<<< HEAD
                    PerformanceDataManager.Increment(ProfilerConstants.Connection, -1);
=======
                    PerformanceDataManager.Increment(ProfilerConstants.Connections, -1);
>>>>>>> 28f81d6f
                    ProfilerStatManager.Connections.Record(-1);
                }
            }

            NetworkConfig.NetworkTransport.DisconnectRemoteClient(clientId);
        }

        internal void OnClientDisconnectFromServer(ulong clientId)
        {
            if (PendingClients.ContainsKey(clientId)) PendingClients.Remove(clientId);

            if (ConnectedClients.ContainsKey(clientId))
            {
                if (IsServer)
                {
                    if (ConnectedClients[clientId].PlayerObject != null)
                    {
                        if (NetworkSpawnManager.CustomDestroyHandlers.ContainsKey(ConnectedClients[clientId].PlayerObject.PrefabHash))
                        {
                            NetworkSpawnManager.CustomDestroyHandlers[ConnectedClients[clientId].PlayerObject.PrefabHash](ConnectedClients[clientId].PlayerObject);
                            NetworkSpawnManager.OnDestroyObject(ConnectedClients[clientId].PlayerObject.NetworkObjectId, false);
                        }
                        else
                        {
                            Destroy(ConnectedClients[clientId].PlayerObject.gameObject);
                        }
                    }

                    for (int i = 0; i < ConnectedClients[clientId].OwnedObjects.Count; i++)
                    {
                        if (ConnectedClients[clientId].OwnedObjects[i] != null)
                        {
                            if (!ConnectedClients[clientId].OwnedObjects[i].DontDestroyWithOwner)
                            {
                                if (NetworkSpawnManager.CustomDestroyHandlers.ContainsKey(ConnectedClients[clientId].OwnedObjects[i].PrefabHash))
                                {
                                    NetworkSpawnManager.CustomDestroyHandlers[ConnectedClients[clientId].OwnedObjects[i].PrefabHash](ConnectedClients[clientId].OwnedObjects[i]);
                                    NetworkSpawnManager.OnDestroyObject(ConnectedClients[clientId].OwnedObjects[i].NetworkObjectId, false);
                                }
                                else
                                {
                                    Destroy(ConnectedClients[clientId].OwnedObjects[i].gameObject);
                                }
                            }
                            else
                            {
                                ConnectedClients[clientId].OwnedObjects[i].RemoveOwnership();
                            }
                        }
                    }

                    // TODO: Could(should?) be replaced with more memory per client, by storing the visiblity

                    foreach (var sobj in NetworkSpawnManager.SpawnedObjectsList)
                    {
                        sobj.m_Observers.Remove(clientId);
                    }
                }

                for (int i = 0; i < ConnectedClientsList.Count; i++)
                {
                    if (ConnectedClientsList[i].ClientId == clientId)
                    {
                        ConnectedClientsList.RemoveAt(i);
<<<<<<< HEAD
                        PerformanceDataManager.Increment(ProfilerConstants.Connection, -1);
=======
                        PerformanceDataManager.Increment(ProfilerConstants.Connections, -1);
>>>>>>> 28f81d6f
                        ProfilerStatManager.Connections.Record(-1);
                        break;
                    }
                }

                ConnectedClients.Remove(clientId);
            }
        }

        private void SyncTime()
        {
#if DEVELOPMENT_BUILD || UNITY_EDITOR
            s_SyncTime.Begin();
#endif
            if (NetworkLog.CurrentLogLevel <= LogLevel.Developer)
            {
                NetworkLog.LogInfo("Syncing Time To Clients");
            }

            using (var buffer = PooledNetworkBuffer.Get())
            using (var writer = PooledNetworkWriter.Get(buffer))
            {
                writer.WriteSinglePacked(Time.realtimeSinceStartup);
                InternalMessageSender.Send(NetworkConstants.TIME_SYNC, NetworkChannel.SyncChannel, buffer);
            }
#if DEVELOPMENT_BUILD || UNITY_EDITOR
            s_SyncTime.End();
#endif
        }

        private readonly List<NetworkObject> m_ObservedObjects = new List<NetworkObject>();

        internal void HandleApproval(ulong clientId, bool createPlayerObject, ulong? playerPrefabHash, bool approved, Vector3? position, Quaternion? rotation)
        {
            if (approved)
            {
                // Inform new client it got approved
                if (PendingClients.ContainsKey(clientId)) PendingClients.Remove(clientId);

                var client = new NetworkClient { ClientId = clientId, };
                ConnectedClients.Add(clientId, client);
                ConnectedClientsList.Add(client);

<<<<<<< HEAD
                PerformanceDataManager.Increment(ProfilerConstants.Connection);
=======
                PerformanceDataManager.Increment(ProfilerConstants.Connections);
>>>>>>> 28f81d6f
                ProfilerStatManager.Connections.Record();

                // This packet is unreliable, but if it gets through it should provide a much better sync than the potentially huge approval message.
                SyncTime();


                if (createPlayerObject)
                {
                    var networkObject = NetworkSpawnManager.CreateLocalNetworkObject(false, 0, playerPrefabHash ?? NetworkConfig.PlayerPrefabHash.Value, null, position, rotation);
                    NetworkSpawnManager.SpawnNetworkObjectLocally(networkObject, NetworkSpawnManager.GetNetworkObjectId(), false, true, clientId, null, false, 0, false, false);

                    ConnectedClients[clientId].PlayerObject = networkObject;
                }

                m_ObservedObjects.Clear();

                foreach (var sobj in NetworkSpawnManager.SpawnedObjectsList)
                {
                    if (clientId == ServerClientId || sobj.CheckObjectVisibility == null || sobj.CheckObjectVisibility(clientId))
                    {
                        m_ObservedObjects.Add(sobj);
                        sobj.m_Observers.Add(clientId);
                    }
                }

                using (var buffer = PooledNetworkBuffer.Get())
                using (var writer = PooledNetworkWriter.Get(buffer))
                {
                    writer.WriteUInt64Packed(clientId);

                    if (NetworkConfig.EnableSceneManagement)
                    {
                        writer.WriteUInt32Packed(NetworkSceneManager.CurrentSceneIndex);
                        writer.WriteByteArray(NetworkSceneManager.CurrentSceneSwitchProgressGuid.ToByteArray());
                    }

                    writer.WriteSinglePacked(Time.realtimeSinceStartup);
                    writer.WriteUInt32Packed((uint)m_ObservedObjects.Count);

                    for (int i = 0; i < m_ObservedObjects.Count; i++)
                    {
                        var observedObject = m_ObservedObjects[i];
                        writer.WriteBool(observedObject.IsPlayerObject);
                        writer.WriteUInt64Packed(observedObject.NetworkObjectId);
                        writer.WriteUInt64Packed(observedObject.OwnerClientId);

                        NetworkObject parent = null;

                        if (!observedObject.AlwaysReplicateAsRoot && observedObject.transform.parent != null)
                        {
                            parent = observedObject.transform.parent.GetComponent<NetworkObject>();
                        }

                        if (parent == null)
                        {
                            writer.WriteBool(false);
                        }
                        else
                        {
                            writer.WriteBool(true);
                            writer.WriteUInt64Packed(parent.NetworkObjectId);
                        }

                        if (!NetworkConfig.EnableSceneManagement || NetworkConfig.UsePrefabSync)
                        {
                            writer.WriteUInt64Packed(observedObject.PrefabHash);
                        }
                        else
                        {
                            // Is this a scene object that we will soft map
                            writer.WriteBool(observedObject.IsSceneObject ?? true);

                            if (observedObject.IsSceneObject == null || observedObject.IsSceneObject.Value)
                            {
                                writer.WriteUInt64Packed(observedObject.NetworkInstanceId);
                            }
                            else
                            {
                                writer.WriteUInt64Packed(observedObject.PrefabHash);
                            }
                        }

                        if (observedObject.IncludeTransformWhenSpawning == null || observedObject.IncludeTransformWhenSpawning(clientId))
                        {
                            writer.WriteBool(true);
                            writer.WriteSinglePacked(observedObject.transform.position.x);
                            writer.WriteSinglePacked(observedObject.transform.position.y);
                            writer.WriteSinglePacked(observedObject.transform.position.z);

                            writer.WriteSinglePacked(observedObject.transform.rotation.eulerAngles.x);
                            writer.WriteSinglePacked(observedObject.transform.rotation.eulerAngles.y);
                            writer.WriteSinglePacked(observedObject.transform.rotation.eulerAngles.z);
                        }
                        else
                        {
                            writer.WriteBool(false);
                        }

                        if (NetworkConfig.EnableNetworkVariable)
                        {
                            observedObject.WriteNetworkVariableData(buffer, clientId);
                        }
                    }

                    InternalMessageSender.Send(clientId, NetworkConstants.CONNECTION_APPROVED, NetworkChannel.Internal, buffer);

                    OnClientConnectedCallback?.Invoke(clientId);
                }

                if (!createPlayerObject || (playerPrefabHash == null && NetworkConfig.PlayerPrefabHash == null)) return;

                //Inform old clients of the new player

                foreach (KeyValuePair<ulong, NetworkClient> clientPair in ConnectedClients)
                {
                    if (clientPair.Key == clientId ||
                        ConnectedClients[clientId].PlayerObject == null ||
                        !ConnectedClients[clientId].PlayerObject.m_Observers.Contains(clientPair.Key))
                        continue; //The new client.

                    using (var buffer = PooledNetworkBuffer.Get())
                    using (var writer = PooledNetworkWriter.Get(buffer))
                    {
                        writer.WriteBool(true);
                        writer.WriteUInt64Packed(ConnectedClients[clientId].PlayerObject.NetworkObjectId);
                        writer.WriteUInt64Packed(clientId);

                        //Does not have a parent
                        writer.WriteBool(false);

                        if (!NetworkConfig.EnableSceneManagement || NetworkConfig.UsePrefabSync)
                        {
                            writer.WriteUInt64Packed(playerPrefabHash ?? NetworkConfig.PlayerPrefabHash.Value);
                        }
                        else
                        {
                            // Not a softmap aka scene object
                            writer.WriteBool(false);
                            writer.WriteUInt64Packed(playerPrefabHash ?? NetworkConfig.PlayerPrefabHash.Value);
                        }

                        if (ConnectedClients[clientId].PlayerObject.IncludeTransformWhenSpawning == null || ConnectedClients[clientId].PlayerObject.IncludeTransformWhenSpawning(clientId))
                        {
                            writer.WriteBool(true);
                            writer.WriteSinglePacked(ConnectedClients[clientId].PlayerObject.transform.position.x);
                            writer.WriteSinglePacked(ConnectedClients[clientId].PlayerObject.transform.position.y);
                            writer.WriteSinglePacked(ConnectedClients[clientId].PlayerObject.transform.position.z);

                            writer.WriteSinglePacked(ConnectedClients[clientId].PlayerObject.transform.rotation.eulerAngles.x);
                            writer.WriteSinglePacked(ConnectedClients[clientId].PlayerObject.transform.rotation.eulerAngles.y);
                            writer.WriteSinglePacked(ConnectedClients[clientId].PlayerObject.transform.rotation.eulerAngles.z);
                        }
                        else
                        {
                            writer.WriteBool(false);
                        }

                        writer.WriteBool(false); //No payload data

                        if (NetworkConfig.EnableNetworkVariable)
                        {
                            ConnectedClients[clientId].PlayerObject.WriteNetworkVariableData(buffer, clientPair.Key);
                        }

                        InternalMessageSender.Send(clientPair.Key, NetworkConstants.ADD_OBJECT, NetworkChannel.Internal, buffer);
                    }
                }
            }
            else
            {
                if (PendingClients.ContainsKey(clientId))
                {
                    PendingClients.Remove(clientId);
                }

                NetworkConfig.NetworkTransport.DisconnectRemoteClient(clientId);
            }
        }
    }
}<|MERGE_RESOLUTION|>--- conflicted
+++ resolved
@@ -1198,11 +1198,7 @@
                 if (ConnectedClientsList[i].ClientId == clientId)
                 {
                     ConnectedClientsList.RemoveAt(i);
-<<<<<<< HEAD
-                    PerformanceDataManager.Increment(ProfilerConstants.Connection, -1);
-=======
                     PerformanceDataManager.Increment(ProfilerConstants.Connections, -1);
->>>>>>> 28f81d6f
                     ProfilerStatManager.Connections.Record(-1);
                 }
             }
@@ -1267,11 +1263,7 @@
                     if (ConnectedClientsList[i].ClientId == clientId)
                     {
                         ConnectedClientsList.RemoveAt(i);
-<<<<<<< HEAD
-                        PerformanceDataManager.Increment(ProfilerConstants.Connection, -1);
-=======
                         PerformanceDataManager.Increment(ProfilerConstants.Connections, -1);
->>>>>>> 28f81d6f
                         ProfilerStatManager.Connections.Record(-1);
                         break;
                     }
@@ -1315,11 +1307,7 @@
                 ConnectedClients.Add(clientId, client);
                 ConnectedClientsList.Add(client);
 
-<<<<<<< HEAD
-                PerformanceDataManager.Increment(ProfilerConstants.Connection);
-=======
                 PerformanceDataManager.Increment(ProfilerConstants.Connections);
->>>>>>> 28f81d6f
                 ProfilerStatManager.Connections.Record();
 
                 // This packet is unreliable, but if it gets through it should provide a much better sync than the potentially huge approval message.
