using System;
using System.Collections;
using System.Collections.Generic;
using System.ComponentModel;
using System.Diagnostics;
using UnityEngine;
using System.Linq;
using MLAPI.Logging;
using UnityEngine.SceneManagement;
using System.IO;
using MLAPI.Configuration;
using MLAPI.Internal;
using MLAPI.Profiling;
using MLAPI.Serialization;
using MLAPI.Transports;
using MLAPI.Connection;
using MLAPI.Messaging;
using MLAPI.SceneManagement;
using MLAPI.Serialization.Pooled;
using MLAPI.Spawning;
using MLAPI.Exceptions;
using MLAPI.Transports.Tasks;
using MLAPI.Messaging.Buffering;
using Unity.Profiling;

namespace MLAPI
{
    /// <summary>
    /// The main component of the library
    /// </summary>
    [AddComponentMenu("MLAPI/NetworkManager", -100)]
    public class NetworkManager : MonoBehaviour, INetworkUpdateSystem
    {
        [Browsable(false)]
        [EditorBrowsable(EditorBrowsableState.Never)]
        [DebuggerBrowsable(DebuggerBrowsableState.Never)]
#if UNITY_2020_2_OR_NEWER
        // RuntimeAccessModifiersILPP will make this `public`
        internal static readonly Dictionary<uint, Action<NetworkBehaviour, NetworkSerializer, __RpcParams>> __ntable = new Dictionary<uint, Action<NetworkBehaviour, NetworkSerializer, __RpcParams>>();
#else
        [Obsolete("Please do not use, will no longer be exposed in the future versions (framework internal)")]
        public static readonly Dictionary<uint, Action<NetworkBehaviour, NetworkSerializer, __RpcParams>> __ntable = new Dictionary<uint, Action<NetworkBehaviour, NetworkSerializer, __RpcParams>>();
#endif

#if DEVELOPMENT_BUILD || UNITY_EDITOR
        private static ProfilerMarker s_EventTick = new ProfilerMarker($"{nameof(NetworkManager)}.EventTick");
        private static ProfilerMarker s_ReceiveTick = new ProfilerMarker($"{nameof(NetworkManager)}.ReceiveTick");
        private static ProfilerMarker s_SyncTime = new ProfilerMarker($"{nameof(NetworkManager)}.SyncTime");
        private static ProfilerMarker s_TransportConnect = new ProfilerMarker($"{nameof(NetworkManager)}.TransportConnect");
        private static ProfilerMarker s_HandleIncomingData = new ProfilerMarker($"{nameof(NetworkManager)}.{nameof(HandleIncomingData)}");
        private static ProfilerMarker s_TransportDisconnect = new ProfilerMarker($"{nameof(NetworkManager)}.TransportDisconnect");

        private static ProfilerMarker s_InvokeRpc = new ProfilerMarker($"{nameof(NetworkManager)}.{nameof(InvokeRpc)}");
#endif

        internal RpcQueueContainer RpcQueueContainer { get; private set; }
        internal NetworkTickSystem NetworkTickSystem { get; private set; }

        public delegate void PerformanceDataEventHandler(PerformanceTickData profilerData);

        public static event PerformanceDataEventHandler OnPerformanceDataEvent;

        /// <summary>
        /// A synchronized time, represents the time in seconds since the server application started. Is replicated across all clients
        /// </summary>
        public float NetworkTime => Time.unscaledTime + m_CurrentNetworkTimeOffset;

        private float m_NetworkTimeOffset;
        private float m_CurrentNetworkTimeOffset;

        /// <summary>
        /// Gets or sets if the NetworkManager should be marked as DontDestroyOnLoad
        /// </summary>
        [HideInInspector]
        public bool DontDestroy = true;

        /// <summary>
        /// Gets or sets if the application should be set to run in background
        /// </summary>
        [HideInInspector]
        public bool RunInBackground = true;

        /// <summary>
        /// The log level to use
        /// </summary>
        [HideInInspector]
        public LogLevel LogLevel = LogLevel.Normal;

        /// <summary>
        /// The singleton instance of the NetworkManager
        /// </summary>
        public static NetworkManager Singleton { get; private set; }

        /// <summary>
        /// Gets the networkId of the server
        /// </summary>
        public ulong ServerClientId => NetworkConfig.NetworkTransport?.ServerClientId ?? throw new NullReferenceException($"The transport in the active {nameof(NetworkConfig)} is null");

        /// <summary>
        /// The clientId the server calls the local client by, only valid for clients
        /// </summary>
        public ulong LocalClientId
        {
            get => IsServer ? NetworkConfig.NetworkTransport.ServerClientId : m_LocalClientId;
            internal set => m_LocalClientId = value;
        }

        private ulong m_LocalClientId;

        /// <summary>
        /// Gets a dictionary of connected clients and their clientId keys. This is only populated on the server.
        /// </summary>
        public readonly Dictionary<ulong, NetworkClient> ConnectedClients = new Dictionary<ulong, NetworkClient>();

        /// <summary>
        /// Gets a list of connected clients. This is only populated on the server.
        /// </summary>
        public readonly List<NetworkClient> ConnectedClientsList = new List<NetworkClient>();

        /// <summary>
        /// Gets a dictionary of the clients that have been accepted by the transport but are still pending by the MLAPI. This is only populated on the server.
        /// </summary>
        public readonly Dictionary<ulong, PendingClient> PendingClients = new Dictionary<ulong, PendingClient>();

        /// <summary>
        /// Gets Whether or not a server is running
        /// </summary>
        public bool IsServer { get; internal set; }

        /// <summary>
        /// Gets Whether or not a client is running
        /// </summary>
        public bool IsClient { get; internal set; }

        /// <summary>
        /// Gets if we are running as host
        /// </summary>
        public bool IsHost => IsServer && IsClient;

        /// <summary>
        /// Gets Whether or not we are listening for connections
        /// </summary>
        public bool IsListening { get; internal set; }

        /// <summary>
        /// Gets if we are connected as a client
        /// </summary>
        public bool IsConnectedClient { get; internal set; }

        /// <summary>
        /// The callback to invoke once a client connects. This callback is only ran on the server and on the local client that connects.
        /// </summary>
        public event Action<ulong> OnClientConnectedCallback = null;

        internal void InvokeOnClientConnectedCallback(ulong clientId) => OnClientConnectedCallback?.Invoke(clientId);

        /// <summary>
        /// The callback to invoke when a client disconnects. This callback is only ran on the server and on the local client that disconnects.
        /// </summary>
        public event Action<ulong> OnClientDisconnectCallback = null;

        internal void InvokeOnClientDisconnectCallback(ulong clientId) => OnClientDisconnectCallback?.Invoke(clientId);

        /// <summary>
        /// The callback to invoke once the server is ready
        /// </summary>
        public event Action OnServerStarted = null;

        /// <summary>
        /// Delegate type called when connection has been approved. This only has to be set on the server.
        /// </summary>
        /// <param name="createPlayerObject">If true, a player object will be created. Otherwise the client will have no object.</param>
        /// <param name="playerPrefabHash">The prefabHash to use for the client. If createPlayerObject is false, this is ignored. If playerPrefabHash is null, the default player prefab is used.</param>
        /// <param name="approved">Whether or not the client was approved</param>
        /// <param name="position">The position to spawn the client at. If null, the prefab position is used.</param>
        /// <param name="rotation">The rotation to spawn the client with. If null, the prefab position is used.</param>
        public delegate void ConnectionApprovedDelegate(bool createPlayerObject, ulong? playerPrefabHash, bool approved, Vector3? position, Quaternion? rotation);

        /// <summary>
        /// The callback to invoke during connection approval
        /// </summary>
        public event Action<byte[], ulong, ConnectionApprovedDelegate> ConnectionApprovalCallback = null;

        internal void InvokeConnectionApproval(byte[] payload, ulong clientId, ConnectionApprovedDelegate action) => ConnectionApprovalCallback?.Invoke(payload, clientId, action);

        /// <summary>
        /// The current NetworkConfig
        /// </summary>
        [HideInInspector]
        public NetworkConfig NetworkConfig;

        /// <summary>
        /// The current hostname we are connected to, used to validate certificate
        /// </summary>
        public string ConnectedHostname { get; private set; }

        internal static event Action OnSingletonReady;

        private void OnValidate()
        {
            if (NetworkConfig == null) return; //May occur when the component is added

            if (GetComponentInChildren<NetworkObject>() != null)
            {
                if (NetworkLog.CurrentLogLevel <= LogLevel.Normal)
                {
                    NetworkLog.LogWarning($"{nameof(NetworkManager)} cannot be a {nameof(NetworkObject)}.");
                }
            }

            var activeScene = SceneManager.GetActiveScene();
            var activeSceneName = activeScene.name;
            if (!NetworkConfig.RegisteredScenes.Contains(activeSceneName))
            {
                if (NetworkLog.CurrentLogLevel <= LogLevel.Normal) NetworkLog.LogWarning("Active scene is not registered as a network scene. The MLAPI has added it");
                NetworkConfig.RegisteredScenes.Add(activeSceneName);
#if UNITY_EDITOR
                UnityEditor.EditorApplication.delayCall += () =>
                {
                    UnityEditor.EditorUtility.SetDirty(this);
                    UnityEditor.SceneManagement.EditorSceneManager.MarkSceneDirty(activeScene);
                };
#endif
            }

            for (int i = 0; i < NetworkConfig.NetworkPrefabs.Count; i++)
            {
                if (NetworkConfig.NetworkPrefabs[i] != null && NetworkConfig.NetworkPrefabs[i].Prefab != null)
                {
                    if (NetworkConfig.NetworkPrefabs[i].Prefab.GetComponent<NetworkObject>() == null)
                    {
                        if (NetworkLog.CurrentLogLevel <= LogLevel.Normal)
                        {
                            NetworkLog.LogWarning($"{nameof(NetworkPrefab)} [{i}] does not have a {nameof(NetworkObject)} component");
                        }
                    }
                    else
                    {
                        NetworkConfig.NetworkPrefabs[i].Prefab.GetComponent<NetworkObject>().ValidateHash();
                    }
                }
            }

            // TODO: Show which two prefab generators that collide
            var hashes = new HashSet<ulong>();

            for (int i = 0; i < NetworkConfig.NetworkPrefabs.Count; i++)
            {
                if (hashes.Contains(NetworkConfig.NetworkPrefabs[i].Hash))
                {
                    if (NetworkLog.CurrentLogLevel <= LogLevel.Normal)
                    {
                        var prefabHashGenerator = NetworkConfig.NetworkPrefabs[i].Prefab.GetComponent<NetworkObject>().PrefabHashGenerator;
                        NetworkLog.LogError($"PrefabHash collision! You have two prefabs with the same hash ({nameof(NetworkObject.PrefabHashGenerator)} = {prefabHashGenerator}). This is not supported");
                    }
                }

                hashes.Add(NetworkConfig.NetworkPrefabs[i].Hash);
            }

            int playerPrefabCount = NetworkConfig.NetworkPrefabs.Count(x => x.PlayerPrefab);

            if (playerPrefabCount == 0 && !NetworkConfig.ConnectionApproval && NetworkConfig.CreatePlayerPrefab)
            {
                if (NetworkLog.CurrentLogLevel <= LogLevel.Normal)
                {
                    NetworkLog.LogWarning($"There is no {nameof(NetworkPrefab)} marked as a {nameof(NetworkPrefab.PlayerPrefab)}");
                }
            }
            else if (playerPrefabCount > 1)
            {
                if (NetworkLog.CurrentLogLevel <= LogLevel.Normal)
                {
                    NetworkLog.LogWarning($"Only one {nameof(NetworkPrefab)} can be marked as a {nameof(NetworkPrefab.PlayerPrefab)}");
                }
            }

            var networkPrefab = NetworkConfig.NetworkPrefabs.FirstOrDefault(x => x.PlayerPrefab);

            if (networkPrefab == null)
            {
                NetworkConfig.PlayerPrefabHash = null;
            }
            else
            {
                if (NetworkConfig.PlayerPrefabHash == null)
                {
                    NetworkConfig.PlayerPrefabHash = new NullableBoolSerializable();
                }

                NetworkConfig.PlayerPrefabHash.Value = networkPrefab.Hash;
            }
        }

        private void Init(bool server)
        {
            if (NetworkLog.CurrentLogLevel <= LogLevel.Developer) NetworkLog.LogInfo(nameof(Init));

            LocalClientId = 0;
            m_NetworkTimeOffset = 0f;
            m_CurrentNetworkTimeOffset = 0f;
            m_LastReceiveTickTime = 0f;
            m_LastReceiveTickTime = 0f;
            PendingClients.Clear();
            ConnectedClients.Clear();
            ConnectedClientsList.Clear();

            NetworkSpawnManager.SpawnedObjects.Clear();
            NetworkSpawnManager.SpawnedObjectsList.Clear();
            NetworkSpawnManager.ReleasedNetworkObjectIds.Clear();
            NetworkSpawnManager.PendingSoftSyncObjects.Clear();
            NetworkSceneManager.RegisteredSceneNames.Clear();
            NetworkSceneManager.SceneIndexToString.Clear();
            NetworkSceneManager.SceneNameToIndex.Clear();
            NetworkSceneManager.SceneSwitchProgresses.Clear();

            if (NetworkConfig.NetworkTransport == null)
            {
                if (NetworkLog.CurrentLogLevel <= LogLevel.Error) NetworkLog.LogError("No transport has been selected!");
                return;
            }

            //This 'if' should never enter
            if (NetworkTickSystem != null)
            {
                NetworkTickSystem.Dispose();
                NetworkTickSystem = null;
            }

            NetworkTickSystem = new NetworkTickSystem(NetworkConfig.NetworkTickIntervalSec);

            //This should never happen, but in the event that it does there should be (at a minimum) a unity error logged.
            if (RpcQueueContainer != null)
            {
                UnityEngine.Debug.LogError("Init was invoked, but rpcQueueContainer was already initialized! (destroying previous instance)");
                RpcQueueContainer.Dispose();
                RpcQueueContainer = null;
            }

            //The RpcQueueContainer must be initialized within the Init method ONLY
            //It should ONLY be shutdown and destroyed in the Shutdown method (other than just above)
            RpcQueueContainer = new RpcQueueContainer(this);

            // Register INetworkUpdateSystem (always register this after rpcQueueContainer has been instantiated)
            this.RegisterNetworkUpdate(NetworkUpdateStage.EarlyUpdate);
            this.RegisterNetworkUpdate(NetworkUpdateStage.PreUpdate);

            if (NetworkConfig.EnableSceneManagement)
            {
                NetworkConfig.RegisteredScenes.Sort(StringComparer.Ordinal);

                for (int i = 0; i < NetworkConfig.RegisteredScenes.Count; i++)
                {
                    NetworkSceneManager.RegisteredSceneNames.Add(NetworkConfig.RegisteredScenes[i]);
                    NetworkSceneManager.SceneIndexToString.Add((uint)i, NetworkConfig.RegisteredScenes[i]);
                    NetworkSceneManager.SceneNameToIndex.Add(NetworkConfig.RegisteredScenes[i], (uint)i);
                }

                NetworkSceneManager.SetCurrentSceneIndex();
            }

            for (int i = 0; i < NetworkConfig.NetworkPrefabs.Count; i++)
            {
                if (NetworkConfig.NetworkPrefabs[i] == null || NetworkConfig.NetworkPrefabs[i].Prefab == null)
                {
                    if (NetworkLog.CurrentLogLevel <= LogLevel.Error)
                    {
                        NetworkLog.LogError($"{nameof(NetworkPrefab)} cannot be null ({nameof(NetworkPrefab)} at index: {i})");
                    }
                }
                else if (NetworkConfig.NetworkPrefabs[i].Prefab.GetComponent<NetworkObject>() == null)
                {
                    if (NetworkLog.CurrentLogLevel <= LogLevel.Error)
                    {
                        NetworkLog.LogError($"{nameof(NetworkPrefab)} (\"{NetworkConfig.NetworkPrefabs[i].Prefab.name}\") is missing a {nameof(NetworkObject)} component");
                    }
                }
                else
                {
                    NetworkConfig.NetworkPrefabs[i].Prefab.GetComponent<NetworkObject>().ValidateHash();
                }
            }

            NetworkConfig.NetworkTransport.OnTransportEvent += HandleRawTransportPoll;

            NetworkConfig.NetworkTransport.ResetChannelCache();

            NetworkConfig.NetworkTransport.Init();
        }

        /// <summary>
        /// Starts a server
        /// </summary>
        public SocketTasks StartServer()
        {
            if (NetworkLog.CurrentLogLevel <= LogLevel.Developer) NetworkLog.LogInfo("StartServer()");
            if (IsServer || IsClient)
            {
                if (NetworkLog.CurrentLogLevel <= LogLevel.Normal) NetworkLog.LogWarning("Cannot start server while an instance is already running");
                return SocketTask.Fault.AsTasks();
            }

            if (NetworkConfig.ConnectionApproval)
            {
                if (ConnectionApprovalCallback == null)
                {
                    if (NetworkLog.CurrentLogLevel <= LogLevel.Normal) NetworkLog.LogWarning("No ConnectionApproval callback defined. Connection approval will timeout");
                }
            }

            Init(true);

            var socketTasks = NetworkConfig.NetworkTransport.StartServer();

            IsServer = true;
            IsClient = false;
            IsListening = true;

            NetworkSpawnManager.ServerSpawnSceneObjectsOnStartSweep();

            OnServerStarted?.Invoke();

            return socketTasks;
        }

        /// <summary>
        /// Starts a client
        /// </summary>
        public SocketTasks StartClient()
        {
            if (NetworkLog.CurrentLogLevel <= LogLevel.Developer) NetworkLog.LogInfo(nameof(StartClient));

            if (IsServer || IsClient)
            {
                if (NetworkLog.CurrentLogLevel <= LogLevel.Normal) NetworkLog.LogWarning("Cannot start client while an instance is already running");
                return SocketTask.Fault.AsTasks();
            }

            Init(false);

            var socketTasks = NetworkConfig.NetworkTransport.StartClient();

            IsServer = false;
            IsClient = true;
            IsListening = true;

            return socketTasks;
        }

        /// <summary>
        /// Stops the running server
        /// </summary>
        public void StopServer()
        {
            if (NetworkLog.CurrentLogLevel <= LogLevel.Developer) NetworkLog.LogInfo(nameof(StopServer));
            var disconnectedIds = new HashSet<ulong>();
            //Don't know if I have to disconnect the clients. I'm assuming the NetworkTransport does all the cleaning on shtudown. But this way the clients get a disconnect message from server (so long it does't get lost)

            foreach (KeyValuePair<ulong, NetworkClient> pair in ConnectedClients)
            {
                if (!disconnectedIds.Contains(pair.Key))
                {
                    disconnectedIds.Add(pair.Key);

                    if (pair.Key == NetworkConfig.NetworkTransport.ServerClientId)
                        continue;

                    NetworkConfig.NetworkTransport.DisconnectRemoteClient(pair.Key);
                }
            }

            foreach (KeyValuePair<ulong, PendingClient> pair in PendingClients)
            {
                if (!disconnectedIds.Contains(pair.Key))
                {
                    disconnectedIds.Add(pair.Key);
                    if (pair.Key == NetworkConfig.NetworkTransport.ServerClientId) continue;

                    NetworkConfig.NetworkTransport.DisconnectRemoteClient(pair.Key);
                }
            }

            IsServer = false;
            Shutdown();
        }

        /// <summary>
        /// Stops the running host
        /// </summary>
        public void StopHost()
        {
            if (NetworkLog.CurrentLogLevel <= LogLevel.Developer) NetworkLog.LogInfo(nameof(StopHost));
            IsServer = false;
            IsClient = false;
            StopServer();
            //We don't stop client since we dont actually have a transport connection to our own host. We just handle host messages directly in the MLAPI
        }

        /// <summary>
        /// Stops the running client
        /// </summary>
        public void StopClient()
        {
            if (NetworkLog.CurrentLogLevel <= LogLevel.Developer) NetworkLog.LogInfo(nameof(StopClient));
            IsClient = false;
            NetworkConfig.NetworkTransport.DisconnectLocalClient();
            IsConnectedClient = false;
            Shutdown();
        }

        /// <summary>
        /// Starts a Host
        /// </summary>
        public SocketTasks StartHost(Vector3? position = null, Quaternion? rotation = null, bool? createPlayerObject = null, ulong? prefabHash = null, Stream payloadStream = null)
        {
            if (NetworkLog.CurrentLogLevel <= LogLevel.Developer) NetworkLog.LogInfo(nameof(StartHost));

            if (IsServer || IsClient)
            {
                if (NetworkLog.CurrentLogLevel <= LogLevel.Normal) NetworkLog.LogWarning("Cannot start host while an instance is already running");
                return SocketTask.Fault.AsTasks();
            }

            if (NetworkConfig.ConnectionApproval)
            {
                if (ConnectionApprovalCallback == null)
                {
                    if (NetworkLog.CurrentLogLevel <= LogLevel.Normal) NetworkLog.LogWarning("No ConnectionApproval callback defined. Connection approval will timeout");
                }
            }

            Init(true);

            var socketTasks = NetworkConfig.NetworkTransport.StartServer();

            IsServer = true;
            IsClient = true;
            IsListening = true;

            ulong hostClientId = NetworkConfig.NetworkTransport.ServerClientId;

            ConnectedClients.Add(hostClientId, new NetworkClient()
            {
                ClientId = hostClientId
            });

            ConnectedClientsList.Add(ConnectedClients[hostClientId]);

            if ((createPlayerObject == null && NetworkConfig.CreatePlayerPrefab) || (createPlayerObject != null && createPlayerObject.Value))
            {
                var networkObject = NetworkSpawnManager.CreateLocalNetworkObject(false, 0, prefabHash ?? NetworkConfig.PlayerPrefabHash.Value, null, position, rotation);
                NetworkSpawnManager.SpawnNetworkObjectLocally(networkObject, NetworkSpawnManager.GetNetworkObjectId(), false, true, hostClientId, payloadStream, payloadStream != null, payloadStream == null ? 0 : (int)payloadStream.Length, false, false);

                if (networkObject.CheckObjectVisibility == null || networkObject.CheckObjectVisibility(hostClientId))
                {
                    networkObject.m_Observers.Add(hostClientId);
                }
            }

            NetworkSpawnManager.ServerSpawnSceneObjectsOnStartSweep();

            OnServerStarted?.Invoke();

            return socketTasks;
        }

        public void SetSingleton()
        {
            Singleton = this;

            OnSingletonReady?.Invoke();
        }

        private void OnEnable()
        {
            if (Singleton != null && Singleton != this)
            {
                Destroy(gameObject);
                return;
            }

            SetSingleton();

            if (DontDestroy) DontDestroyOnLoad(gameObject);
            if (RunInBackground) Application.runInBackground = true;
        }

        private void OnDestroy()
        {
            if (Singleton != null && Singleton == this)
            {
                Shutdown();
                Singleton = null;
            }
        }

        public void Shutdown()
        {
            if (NetworkLog.CurrentLogLevel <= LogLevel.Developer) NetworkLog.LogInfo(nameof(Shutdown));

            // Unregister INetworkUpdateSystem before shutting down the RpcQueueContainer
            this.UnregisterAllNetworkUpdates();

            //If an instance of the RpcQueueContainer is still around, then shut it down and remove the reference
            if (RpcQueueContainer != null)
            {
                RpcQueueContainer.Dispose();
                RpcQueueContainer = null;
            }

            if (NetworkTickSystem != null)
            {
                NetworkTickSystem.Dispose();
                NetworkTickSystem = null;
            }

#if !UNITY_2020_2_OR_NEWER
            NetworkProfiler.Stop();
#endif
            IsListening = false;
            IsServer = false;
            IsClient = false;
            NetworkConfig.NetworkTransport.OnTransportEvent -= HandleRawTransportPoll;
            NetworkSpawnManager.DestroyNonSceneObjects();
            NetworkSpawnManager.ServerResetShudownStateForSceneObjects();

            //The Transport is set during Init time, thus it is possible for the Transport to be null
            NetworkConfig?.NetworkTransport?.Shutdown();
        }

        // INetworkUpdateSystem
        public void NetworkUpdate(NetworkUpdateStage updateStage)
        {
            switch (updateStage)
            {
                case NetworkUpdateStage.EarlyUpdate:
                    OnNetworkEarlyUpdate();
                    break;
                case NetworkUpdateStage.PreUpdate:
                    OnNetworkPreUpdate();
                    break;
            }
        }

        private float m_LastReceiveTickTime;
        private float m_LastEventTickTime;
        private float m_LastTimeSyncTime;

        private void OnNetworkEarlyUpdate()
        {
<<<<<<< HEAD
=======
            NotifyProfilerListeners();
>>>>>>> 9dd62c7c
            ProfilerBeginTick();

            if (IsListening)
            {
                // Process received data
                if ((NetworkTime - m_LastReceiveTickTime >= (1f / NetworkConfig.ReceiveTickrate)) || NetworkConfig.ReceiveTickrate <= 0)
                {
                    PerformanceDataManager.Increment(ProfilerConstants.ReceiveTickRate);
                    ProfilerStatManager.RcvTickRate.Record();
#if DEVELOPMENT_BUILD || UNITY_EDITOR
                    s_ReceiveTick.Begin();
#endif
                    var isLoopBack = false;

#if !UNITY_2020_2_OR_NEWER
                    NetworkProfiler.StartTick(TickType.Receive);
#endif

                    //If we are in loopback mode, we don't need to touch the transport
                    if (!isLoopBack)
                    {
                        NetworkEvent networkEvent;
                        int processedEvents = 0;
                        do
                        {
                            processedEvents++;
                            networkEvent = NetworkConfig.NetworkTransport.PollEvent(out ulong clientId, out NetworkChannel networkChannel, out ArraySegment<byte> payload, out float receiveTime);
                            HandleRawTransportPoll(networkEvent, clientId, networkChannel, payload, receiveTime);

                            // Only do another iteration if: there are no more messages AND (there is no limit to max events or we have processed less than the maximum)
                        } while (IsListening && (networkEvent != NetworkEvent.Nothing) && (NetworkConfig.MaxReceiveEventsPerTickRate <= 0 || processedEvents < NetworkConfig.MaxReceiveEventsPerTickRate));
                    }

                    m_LastReceiveTickTime = NetworkTime;

#if !UNITY_2020_2_OR_NEWER
                    NetworkProfiler.EndTick();
#endif

#if DEVELOPMENT_BUILD || UNITY_EDITOR
                    s_ReceiveTick.End();
#endif
                }
            }
        }

        private void OnNetworkPreUpdate()
        {
            if (IsListening)
            {
                if (((NetworkTime - m_LastEventTickTime >= (1f / NetworkConfig.EventTickrate))))
                {
#if DEVELOPMENT_BUILD || UNITY_EDITOR
                    s_EventTick.Begin();
#endif
#if UNITY_EDITOR && !UNITY_2020_2_OR_NEWER
                    NetworkProfiler.StartTick(TickType.Event);
#endif

                    if (NetworkConfig.EnableNetworkVariable)
                    {
                        // Do NetworkVariable updates
                        NetworkBehaviour.NetworkBehaviourUpdate();
                    }

                    if (!IsServer && NetworkConfig.EnableMessageBuffering)
                    {
                        BufferManager.CleanBuffer();
                    }

                    if (IsServer)
                    {
                        m_LastEventTickTime = NetworkTime;
                    }
#if UNITY_EDITOR && !UNITY_2020_2_OR_NEWER
                    NetworkProfiler.EndTick();
#endif

#if DEVELOPMENT_BUILD || UNITY_EDITOR
                    s_EventTick.End();
#endif
                }

                if (IsServer && NetworkConfig.EnableTimeResync && NetworkTime - m_LastTimeSyncTime >= NetworkConfig.TimeResyncInterval)
                {
#if UNITY_EDITOR && !UNITY_2020_2_OR_NEWER
                    NetworkProfiler.StartTick(TickType.Event);
#endif
                    SyncTime();
                    m_LastTimeSyncTime = NetworkTime;
#if UNITY_EDITOR && !UNITY_2020_2_OR_NEWER
                    NetworkProfiler.EndTick();
#endif
                }

                if (!Mathf.Approximately(m_NetworkTimeOffset, m_CurrentNetworkTimeOffset))
                {
                    // Smear network time adjustments by no more than 200ms per second.  This should help code deal with
                    // changes more gracefully, since the network time will always flow forward at a reasonable pace.
                    float maxDelta = Mathf.Max(0.001f, 0.2f * Time.unscaledDeltaTime);
                    m_CurrentNetworkTimeOffset += Mathf.Clamp(m_NetworkTimeOffset - m_CurrentNetworkTimeOffset, -maxDelta, maxDelta);
                }
            }
<<<<<<< HEAD

            NotifyProfilerListeners();
=======
>>>>>>> 9dd62c7c
        }

        internal void UpdateNetworkTime(ulong clientId, float netTime, float receiveTime, bool warp = false)
        {
            float rtt = NetworkConfig.NetworkTransport.GetCurrentRtt(clientId) / 1000f;
            m_NetworkTimeOffset = netTime - receiveTime + rtt / 2f;

            if (warp)
            {
                m_CurrentNetworkTimeOffset = m_NetworkTimeOffset;
            }

            if (NetworkLog.CurrentLogLevel <= LogLevel.Developer)
            {
                NetworkLog.LogInfo($"Received network time {netTime}, RTT to server is {rtt}, {(warp ? "setting" : "smearing")} offset to {m_NetworkTimeOffset} (delta {m_NetworkTimeOffset - m_CurrentNetworkTimeOffset})");
            }
        }

        private void SendConnectionRequest()
        {
            using (var buffer = PooledNetworkBuffer.Get())
            using (var writer = PooledNetworkWriter.Get(buffer))
            {
                writer.WriteUInt64Packed(NetworkConfig.GetConfig());

                if (NetworkConfig.ConnectionApproval)
                {
                    writer.WriteByteArray(NetworkConfig.ConnectionData);
                }

                InternalMessageSender.Send(ServerClientId, NetworkConstants.CONNECTION_REQUEST, NetworkChannel.Internal, buffer);
            }
        }

        private IEnumerator ApprovalTimeout(ulong clientId)
        {
            float timeStarted = NetworkTime;

            //We yield every frame incase a pending client disconnects and someone else gets its connection id
            while (NetworkTime - timeStarted < NetworkConfig.ClientConnectionBufferTimeout && PendingClients.ContainsKey(clientId))
            {
                yield return null;
            }

            if (PendingClients.ContainsKey(clientId) && !ConnectedClients.ContainsKey(clientId))
            {
                // Timeout
                if (NetworkLog.CurrentLogLevel <= LogLevel.Developer)
                {
                    NetworkLog.LogInfo($"Client {clientId} Handshake Timed Out");
                }

                DisconnectClient(clientId);
            }
        }

        internal IEnumerator TimeOutSwitchSceneProgress(SceneSwitchProgress switchSceneProgress)
        {
            yield return new WaitForSecondsRealtime(NetworkConfig.LoadSceneTimeOut);
            switchSceneProgress.SetTimedOut();
        }

        private void HandleRawTransportPoll(NetworkEvent networkEvent, ulong clientId, NetworkChannel networkChannel, ArraySegment<byte> payload, float receiveTime)
        {
            PerformanceDataManager.Increment(ProfilerConstants.ByteReceived, payload.Count);
            ProfilerStatManager.BytesRcvd.Record(payload.Count);

            switch (networkEvent)
            {
                case NetworkEvent.Connect:
#if DEVELOPMENT_BUILD || UNITY_EDITOR
                    s_TransportConnect.Begin();
#endif
#if !UNITY_2020_2_OR_NEWER
                    NetworkProfiler.StartEvent(TickType.Receive, (uint)payload.Count, networkChannel, "TRANSPORT_CONNECT");
#endif
                    if (IsServer)
                    {
                        if (NetworkLog.CurrentLogLevel <= LogLevel.Developer)
                        {
                            NetworkLog.LogInfo("Client Connected");
                        }

                        PendingClients.Add(clientId, new PendingClient()
                        {
                            ClientId = clientId,
                            ConnectionState = PendingClient.State.PendingConnection
                        });

                        StartCoroutine(ApprovalTimeout(clientId));
                    }
                    else
                    {
                        if (NetworkLog.CurrentLogLevel <= LogLevel.Developer)
                        {
                            NetworkLog.LogInfo("Connected");
                        }

                        SendConnectionRequest();
                        StartCoroutine(ApprovalTimeout(clientId));
                    }

#if !UNITY_2020_2_OR_NEWER
                    NetworkProfiler.EndEvent();
#endif
#if DEVELOPMENT_BUILD || UNITY_EDITOR
                    s_TransportConnect.End();
#endif
                    break;
                case NetworkEvent.Data:
                {
                    if (NetworkLog.CurrentLogLevel <= LogLevel.Developer)
                    {
                        NetworkLog.LogInfo($"Incoming Data From {clientId}: {payload.Count} bytes");
                    }

                    HandleIncomingData(clientId, networkChannel, payload, receiveTime, true);
                    break;
                }
                case NetworkEvent.Disconnect:
#if DEVELOPMENT_BUILD || UNITY_EDITOR
                    s_TransportDisconnect.Begin();
#endif
#if !UNITY_2020_2_OR_NEWER
                    NetworkProfiler.StartEvent(TickType.Receive, 0, NetworkChannel.Internal, "TRANSPORT_DISCONNECT");
#endif

                    if (NetworkLog.CurrentLogLevel <= LogLevel.Developer)
                    {
                        NetworkLog.LogInfo($"Disconnect Event From {clientId}");
                    }

                    if (IsServer) OnClientDisconnectFromServer(clientId);
                    else
                    {
                        IsConnectedClient = false;
                        StopClient();
                    }

                    OnClientDisconnectCallback?.Invoke(clientId);

#if !UNITY_2020_2_OR_NEWER
                    NetworkProfiler.EndEvent();
#endif
#if DEVELOPMENT_BUILD || UNITY_EDITOR
                    s_TransportDisconnect.End();
#endif
                    break;
            }
        }

        private readonly NetworkBuffer m_InputBufferWrapper = new NetworkBuffer(new byte[0]);
        private readonly RpcBatcher m_RpcBatcher = new RpcBatcher();

        internal void HandleIncomingData(ulong clientId, NetworkChannel networkChannel, ArraySegment<byte> data, float receiveTime, bool allowBuffer)
        {
#if DEVELOPMENT_BUILD || UNITY_EDITOR
            s_HandleIncomingData.Begin();
#endif
            if (NetworkLog.CurrentLogLevel <= LogLevel.Developer)
            {
                NetworkLog.LogInfo("Unwrapping Data Header");
            }

            m_InputBufferWrapper.SetTarget(data.Array);
            m_InputBufferWrapper.SetLength(data.Count + data.Offset);
            m_InputBufferWrapper.Position = data.Offset;

            using (var messageStream = MessagePacker.UnwrapMessage(m_InputBufferWrapper, out byte messageType))
            {
                if (messageStream == null)
                {
                    if (NetworkLog.CurrentLogLevel <= LogLevel.Error)
                    {
                        NetworkLog.LogError("Message unwrap could not be completed. Was the header corrupt?");
                    }

                    return;
                }

                if (messageType == NetworkConstants.INVALID)
                {
                    if (NetworkLog.CurrentLogLevel <= LogLevel.Error)
                    {
                        NetworkLog.LogError($"Message unwrap read an invalid {nameof(messageType)}");
                    }

                    return;
                }

                uint headerByteSize = (uint)Arithmetic.VarIntSize(messageType);

#if !UNITY_2020_2_OR_NEWER
                NetworkProfiler.StartEvent(TickType.Receive, (uint)(data.Count - headerByteSize), networkChannel, messageType);
#endif

                if (NetworkLog.CurrentLogLevel <= LogLevel.Developer)
                {
                    NetworkLog.LogInfo($"Data Header: {nameof(messageType)}={messageType}");
                }

                // Client tried to send a network message that was not the connection request before he was accepted.
                if (PendingClients.ContainsKey(clientId) && PendingClients[clientId].ConnectionState == PendingClient.State.PendingConnection && messageType != NetworkConstants.CONNECTION_REQUEST)
                {
                    if (NetworkLog.CurrentLogLevel <= LogLevel.Normal)
                    {
                        NetworkLog.LogWarning($"Message received from {nameof(clientId)}={clientId} before it has been accepted");
                    }

                    return;
                }

                #region INTERNAL MESSAGE

                switch (messageType)
                {
                    case NetworkConstants.CONNECTION_REQUEST:
                        if (IsServer) InternalMessageHandler.HandleConnectionRequest(clientId, messageStream);
                        break;
                    case NetworkConstants.CONNECTION_APPROVED:
                        if (IsClient) InternalMessageHandler.HandleConnectionApproved(clientId, messageStream, receiveTime);
                        break;
                    case NetworkConstants.ADD_OBJECT:
                        if (IsClient) InternalMessageHandler.HandleAddObject(clientId, messageStream);
                        break;
                    case NetworkConstants.DESTROY_OBJECT:
                        if (IsClient) InternalMessageHandler.HandleDestroyObject(clientId, messageStream);
                        break;
                    case NetworkConstants.SWITCH_SCENE:
                        if (IsClient) InternalMessageHandler.HandleSwitchScene(clientId, messageStream);
                        break;
                    case NetworkConstants.CHANGE_OWNER:
                        if (IsClient) InternalMessageHandler.HandleChangeOwner(clientId, messageStream);
                        break;
                    case NetworkConstants.ADD_OBJECTS:
                        if (IsClient) InternalMessageHandler.HandleAddObjects(clientId, messageStream);
                        break;
                    case NetworkConstants.DESTROY_OBJECTS:
                        if (IsClient) InternalMessageHandler.HandleDestroyObjects(clientId, messageStream);
                        break;
                    case NetworkConstants.TIME_SYNC:
                        if (IsClient) InternalMessageHandler.HandleTimeSync(clientId, messageStream, receiveTime);
                        break;
                    case NetworkConstants.NETWORK_VARIABLE_DELTA:
                        InternalMessageHandler.HandleNetworkVariableDelta(clientId, messageStream, BufferCallback, new PreBufferPreset()
                        {
                            AllowBuffer = allowBuffer,
                            NetworkChannel = networkChannel,
                            ClientId = clientId,
                            Data = data,
                            MessageType = messageType,
                            ReceiveTime = receiveTime
                        });
                        break;
                    case NetworkConstants.NETWORK_VARIABLE_UPDATE:
                        InternalMessageHandler.HandleNetworkVariableUpdate(clientId, messageStream, BufferCallback, new PreBufferPreset()
                        {
                            AllowBuffer = allowBuffer,
                            NetworkChannel = networkChannel,
                            ClientId = clientId,
                            Data = data,
                            MessageType = messageType,
                            ReceiveTime = receiveTime
                        });
                        break;
                    case NetworkConstants.UNNAMED_MESSAGE:
                        InternalMessageHandler.HandleUnnamedMessage(clientId, messageStream);
                        break;
                    case NetworkConstants.NAMED_MESSAGE:
                        InternalMessageHandler.HandleNamedMessage(clientId, messageStream);
                        break;
                    case NetworkConstants.CLIENT_SWITCH_SCENE_COMPLETED:
                        if (IsServer && NetworkConfig.EnableSceneManagement) InternalMessageHandler.HandleClientSwitchSceneCompleted(clientId, messageStream);
                        break;
                    case NetworkConstants.SERVER_LOG:
                        if (IsServer && NetworkConfig.EnableNetworkLogs) InternalMessageHandler.HandleNetworkLog(clientId, messageStream);
                        break;
                    case NetworkConstants.SERVER_RPC:
                    {
                        if (IsServer)
                        {
                            if (RpcQueueContainer.IsUsingBatching())
                            {
                                m_RpcBatcher.ReceiveItems(messageStream, ReceiveCallback, RpcQueueContainer.QueueItemType.ServerRpc, clientId, receiveTime);
                                ProfilerStatManager.RpcBatchesRcvd.Record();
                                PerformanceDataManager.Increment(ProfilerConstants.RpcBatchesReceived);
                            }
                            else
                            {
                                InternalMessageHandler.RpcReceiveQueueItem(clientId, messageStream, receiveTime, RpcQueueContainer.QueueItemType.ServerRpc);
                            }
                        }

                        break;
                    }
                    case NetworkConstants.CLIENT_RPC:
                    {
                        if (IsClient)
                        {
                            if (RpcQueueContainer.IsUsingBatching())
                            {
                                m_RpcBatcher.ReceiveItems(messageStream, ReceiveCallback, RpcQueueContainer.QueueItemType.ClientRpc, clientId, receiveTime);
                                ProfilerStatManager.RpcBatchesRcvd.Record();
                                PerformanceDataManager.Increment(ProfilerConstants.RpcBatchesReceived);
                            }
                            else
                            {
                                InternalMessageHandler.RpcReceiveQueueItem(clientId, messageStream, receiveTime, RpcQueueContainer.QueueItemType.ClientRpc);
                            }
                        }

                        break;
                    }
                    default:
                        if (NetworkLog.CurrentLogLevel <= LogLevel.Error)
                        {
                            NetworkLog.LogError($"Read unrecognized {nameof(messageType)}={messageType}");
                        }

                        break;
                }

                #endregion

#if !UNITY_2020_2_OR_NEWER
                NetworkProfiler.EndEvent();
#endif
            }
#if DEVELOPMENT_BUILD || UNITY_EDITOR
            s_HandleIncomingData.End();
#endif
        }

        private static void ReceiveCallback(NetworkBuffer messageBuffer, RpcQueueContainer.QueueItemType messageType, ulong clientId, float receiveTime)
        {
            InternalMessageHandler.RpcReceiveQueueItem(clientId, messageBuffer, receiveTime, messageType);
        }

        /// <summary>
        /// InvokeRPC
        /// Called when an inbound queued RPC is invoked
        /// </summary>
        /// <param name="queueItem">frame queue item to invoke</param>
#pragma warning disable 618
        internal static void InvokeRpc(RpcFrameQueueItem queueItem)
        {
#if DEVELOPMENT_BUILD || UNITY_EDITOR
            s_InvokeRpc.Begin();
#endif
            var networkObjectId = queueItem.NetworkReader.ReadUInt64Packed();
            var networkBehaviourId = queueItem.NetworkReader.ReadUInt16Packed();
            var networkUpdateStage = queueItem.NetworkReader.ReadByteDirect();
            var networkMethodId = queueItem.NetworkReader.ReadUInt32Packed();

            if (__ntable.ContainsKey(networkMethodId))
            {
                if (!NetworkSpawnManager.SpawnedObjects.ContainsKey(networkObjectId)) return;
                var networkObject = NetworkSpawnManager.SpawnedObjects[networkObjectId];

                var networkBehaviour = networkObject.GetNetworkBehaviourAtOrderIndex(networkBehaviourId);
                if (networkBehaviour == null) return;

                var rpcParams = new __RpcParams();
                switch (queueItem.QueueItemType)
                {
                    case RpcQueueContainer.QueueItemType.ServerRpc:
                        rpcParams.Server = new ServerRpcParams
                        {
                            Receive = new ServerRpcReceiveParams
                            {
                                UpdateStage = (NetworkUpdateStage)networkUpdateStage,
                                SenderClientId = queueItem.NetworkId
                            }
                        };
                        break;
                    case RpcQueueContainer.QueueItemType.ClientRpc:
                        rpcParams.Client = new ClientRpcParams
                        {
                            Receive = new ClientRpcReceiveParams
                            {
                                UpdateStage = (NetworkUpdateStage)networkUpdateStage
                            }
                        };
                        break;
                }

                __ntable[networkMethodId](networkBehaviour, new NetworkSerializer(queueItem.NetworkReader), rpcParams);
            }
#pragma warning restore 618

#if DEVELOPMENT_BUILD || UNITY_EDITOR
            s_InvokeRpc.End();
#endif
        }

        private void BufferCallback(ulong networkId, PreBufferPreset preset)
        {
            if (!preset.AllowBuffer)
            {
                // This is to prevent recursive buffering
                if (NetworkLog.CurrentLogLevel <= LogLevel.Error)
                {
                    NetworkLog.LogError($"A message of type {NetworkConstants.MESSAGE_NAMES[preset.MessageType]} was recursivley buffered. It has been dropped.");
                }

                return;
            }

            if (!NetworkConfig.EnableMessageBuffering)
            {
                throw new InvalidOperationException("Cannot buffer with buffering disabled.");
            }

            if (IsServer)
            {
                throw new InvalidOperationException("Cannot buffer on server.");
            }

            BufferManager.BufferMessageForNetworkId(networkId, preset.ClientId, preset.NetworkChannel, preset.ReceiveTime, preset.Data);
        }

        /// <summary>
        /// Disconnects the remote client.
        /// </summary>
        /// <param name="clientId">The ClientId to disconnect</param>
        public void DisconnectClient(ulong clientId)
        {
            if (!IsServer)
            {
                throw new NotServerException("Only server can disconnect remote clients. Use StopClient instead.");
            }

            if (ConnectedClients.ContainsKey(clientId)) ConnectedClients.Remove(clientId);
            if (PendingClients.ContainsKey(clientId)) PendingClients.Remove(clientId);

            for (int i = ConnectedClientsList.Count - 1; i > -1; i--)
            {
                if (ConnectedClientsList[i].ClientId == clientId)
                {
                    ConnectedClientsList.RemoveAt(i);
                    PerformanceDataManager.Increment(ProfilerConstants.Connections, -1);
                    ProfilerStatManager.Connections.Record(-1);
                }
            }

            NetworkConfig.NetworkTransport.DisconnectRemoteClient(clientId);
        }

        internal void OnClientDisconnectFromServer(ulong clientId)
        {
            if (PendingClients.ContainsKey(clientId)) PendingClients.Remove(clientId);

            if (ConnectedClients.ContainsKey(clientId))
            {
                if (IsServer)
                {
                    if (ConnectedClients[clientId].PlayerObject != null)
                    {
                        if (NetworkSpawnManager.CustomDestroyHandlers.ContainsKey(ConnectedClients[clientId].PlayerObject.PrefabHash))
                        {
                            NetworkSpawnManager.CustomDestroyHandlers[ConnectedClients[clientId].PlayerObject.PrefabHash](ConnectedClients[clientId].PlayerObject);
                            NetworkSpawnManager.OnDestroyObject(ConnectedClients[clientId].PlayerObject.NetworkObjectId, false);
                        }
                        else
                        {
                            Destroy(ConnectedClients[clientId].PlayerObject.gameObject);
                        }
                    }

                    for (int i = 0; i < ConnectedClients[clientId].OwnedObjects.Count; i++)
                    {
                        if (ConnectedClients[clientId].OwnedObjects[i] != null)
                        {
                            if (!ConnectedClients[clientId].OwnedObjects[i].DontDestroyWithOwner)
                            {
                                if (NetworkSpawnManager.CustomDestroyHandlers.ContainsKey(ConnectedClients[clientId].OwnedObjects[i].PrefabHash))
                                {
                                    NetworkSpawnManager.CustomDestroyHandlers[ConnectedClients[clientId].OwnedObjects[i].PrefabHash](ConnectedClients[clientId].OwnedObjects[i]);
                                    NetworkSpawnManager.OnDestroyObject(ConnectedClients[clientId].OwnedObjects[i].NetworkObjectId, false);
                                }
                                else
                                {
                                    Destroy(ConnectedClients[clientId].OwnedObjects[i].gameObject);
                                }
                            }
                            else
                            {
                                ConnectedClients[clientId].OwnedObjects[i].RemoveOwnership();
                            }
                        }
                    }

                    // TODO: Could(should?) be replaced with more memory per client, by storing the visiblity

                    foreach (var sobj in NetworkSpawnManager.SpawnedObjectsList)
                    {
                        sobj.m_Observers.Remove(clientId);
                    }
                }

                for (int i = 0; i < ConnectedClientsList.Count; i++)
                {
                    if (ConnectedClientsList[i].ClientId == clientId)
                    {
                        ConnectedClientsList.RemoveAt(i);
                        PerformanceDataManager.Increment(ProfilerConstants.Connections, -1);
                        ProfilerStatManager.Connections.Record(-1);
                        break;
                    }
                }

                ConnectedClients.Remove(clientId);
            }
        }

        private void SyncTime()
        {
#if DEVELOPMENT_BUILD || UNITY_EDITOR
            s_SyncTime.Begin();
#endif
            if (NetworkLog.CurrentLogLevel <= LogLevel.Developer)
            {
                NetworkLog.LogInfo("Syncing Time To Clients");
            }

            using (var buffer = PooledNetworkBuffer.Get())
            using (var writer = PooledNetworkWriter.Get(buffer))
            {
                writer.WriteSinglePacked(Time.realtimeSinceStartup);
                InternalMessageSender.Send(NetworkConstants.TIME_SYNC, NetworkChannel.SyncChannel, buffer);
            }
#if DEVELOPMENT_BUILD || UNITY_EDITOR
            s_SyncTime.End();
#endif
        }

        private readonly List<NetworkObject> m_ObservedObjects = new List<NetworkObject>();

        internal void HandleApproval(ulong clientId, bool createPlayerObject, ulong? playerPrefabHash, bool approved, Vector3? position, Quaternion? rotation)
        {
            if (approved)
            {
                // Inform new client it got approved
                if (PendingClients.ContainsKey(clientId)) PendingClients.Remove(clientId);

                var client = new NetworkClient { ClientId = clientId, };
                ConnectedClients.Add(clientId, client);
                ConnectedClientsList.Add(client);

                PerformanceDataManager.Increment(ProfilerConstants.Connections);
                ProfilerStatManager.Connections.Record();

                // This packet is unreliable, but if it gets through it should provide a much better sync than the potentially huge approval message.
                SyncTime();


                if (createPlayerObject)
                {
                    var networkObject = NetworkSpawnManager.CreateLocalNetworkObject(false, 0, playerPrefabHash ?? NetworkConfig.PlayerPrefabHash.Value, null, position, rotation);
                    NetworkSpawnManager.SpawnNetworkObjectLocally(networkObject, NetworkSpawnManager.GetNetworkObjectId(), false, true, clientId, null, false, 0, false, false);

                    ConnectedClients[clientId].PlayerObject = networkObject;
                }

                m_ObservedObjects.Clear();

                foreach (var sobj in NetworkSpawnManager.SpawnedObjectsList)
                {
                    if (clientId == ServerClientId || sobj.CheckObjectVisibility == null || sobj.CheckObjectVisibility(clientId))
                    {
                        m_ObservedObjects.Add(sobj);
                        sobj.m_Observers.Add(clientId);
                    }
                }

                using (var buffer = PooledNetworkBuffer.Get())
                using (var writer = PooledNetworkWriter.Get(buffer))
                {
                    writer.WriteUInt64Packed(clientId);

                    if (NetworkConfig.EnableSceneManagement)
                    {
                        writer.WriteUInt32Packed(NetworkSceneManager.CurrentSceneIndex);
                        writer.WriteByteArray(NetworkSceneManager.CurrentSceneSwitchProgressGuid.ToByteArray());
                    }

                    writer.WriteSinglePacked(Time.realtimeSinceStartup);
                    writer.WriteUInt32Packed((uint)m_ObservedObjects.Count);

                    for (int i = 0; i < m_ObservedObjects.Count; i++)
                    {
                        var observedObject = m_ObservedObjects[i];
                        writer.WriteBool(observedObject.IsPlayerObject);
                        writer.WriteUInt64Packed(observedObject.NetworkObjectId);
                        writer.WriteUInt64Packed(observedObject.OwnerClientId);

                        NetworkObject parent = null;

                        if (!observedObject.AlwaysReplicateAsRoot && observedObject.transform.parent != null)
                        {
                            parent = observedObject.transform.parent.GetComponent<NetworkObject>();
                        }

                        if (parent == null)
                        {
                            writer.WriteBool(false);
                        }
                        else
                        {
                            writer.WriteBool(true);
                            writer.WriteUInt64Packed(parent.NetworkObjectId);
                        }

                        if (!NetworkConfig.EnableSceneManagement || NetworkConfig.UsePrefabSync)
                        {
                            writer.WriteUInt64Packed(observedObject.PrefabHash);
                        }
                        else
                        {
                            // Is this a scene object that we will soft map
                            writer.WriteBool(observedObject.IsSceneObject ?? true);

                            if (observedObject.IsSceneObject == null || observedObject.IsSceneObject.Value)
                            {
                                writer.WriteUInt64Packed(observedObject.NetworkInstanceId);
                            }
                            else
                            {
                                writer.WriteUInt64Packed(observedObject.PrefabHash);
                            }
                        }

                        if (observedObject.IncludeTransformWhenSpawning == null || observedObject.IncludeTransformWhenSpawning(clientId))
                        {
                            writer.WriteBool(true);
                            writer.WriteSinglePacked(observedObject.transform.position.x);
                            writer.WriteSinglePacked(observedObject.transform.position.y);
                            writer.WriteSinglePacked(observedObject.transform.position.z);

                            writer.WriteSinglePacked(observedObject.transform.rotation.eulerAngles.x);
                            writer.WriteSinglePacked(observedObject.transform.rotation.eulerAngles.y);
                            writer.WriteSinglePacked(observedObject.transform.rotation.eulerAngles.z);
                        }
                        else
                        {
                            writer.WriteBool(false);
                        }

                        if (NetworkConfig.EnableNetworkVariable)
                        {
                            observedObject.WriteNetworkVariableData(buffer, clientId);
                        }
                    }

                    InternalMessageSender.Send(clientId, NetworkConstants.CONNECTION_APPROVED, NetworkChannel.Internal, buffer);

                    OnClientConnectedCallback?.Invoke(clientId);
                }

                if (!createPlayerObject || (playerPrefabHash == null && NetworkConfig.PlayerPrefabHash == null)) return;

                //Inform old clients of the new player

                foreach (KeyValuePair<ulong, NetworkClient> clientPair in ConnectedClients)
                {
                    if (clientPair.Key == clientId ||
                        ConnectedClients[clientId].PlayerObject == null ||
                        !ConnectedClients[clientId].PlayerObject.m_Observers.Contains(clientPair.Key))
                        continue; //The new client.

                    using (var buffer = PooledNetworkBuffer.Get())
                    using (var writer = PooledNetworkWriter.Get(buffer))
                    {
                        writer.WriteBool(true);
                        writer.WriteUInt64Packed(ConnectedClients[clientId].PlayerObject.NetworkObjectId);
                        writer.WriteUInt64Packed(clientId);

                        //Does not have a parent
                        writer.WriteBool(false);

                        if (!NetworkConfig.EnableSceneManagement || NetworkConfig.UsePrefabSync)
                        {
                            writer.WriteUInt64Packed(playerPrefabHash ?? NetworkConfig.PlayerPrefabHash.Value);
                        }
                        else
                        {
                            // Not a softmap aka scene object
                            writer.WriteBool(false);
                            writer.WriteUInt64Packed(playerPrefabHash ?? NetworkConfig.PlayerPrefabHash.Value);
                        }

                        if (ConnectedClients[clientId].PlayerObject.IncludeTransformWhenSpawning == null || ConnectedClients[clientId].PlayerObject.IncludeTransformWhenSpawning(clientId))
                        {
                            writer.WriteBool(true);
                            writer.WriteSinglePacked(ConnectedClients[clientId].PlayerObject.transform.position.x);
                            writer.WriteSinglePacked(ConnectedClients[clientId].PlayerObject.transform.position.y);
                            writer.WriteSinglePacked(ConnectedClients[clientId].PlayerObject.transform.position.z);

                            writer.WriteSinglePacked(ConnectedClients[clientId].PlayerObject.transform.rotation.eulerAngles.x);
                            writer.WriteSinglePacked(ConnectedClients[clientId].PlayerObject.transform.rotation.eulerAngles.y);
                            writer.WriteSinglePacked(ConnectedClients[clientId].PlayerObject.transform.rotation.eulerAngles.z);
                        }
                        else
                        {
                            writer.WriteBool(false);
                        }

                        writer.WriteBool(false); //No payload data

                        if (NetworkConfig.EnableNetworkVariable)
                        {
                            ConnectedClients[clientId].PlayerObject.WriteNetworkVariableData(buffer, clientPair.Key);
                        }

                        InternalMessageSender.Send(clientPair.Key, NetworkConstants.ADD_OBJECT, NetworkChannel.Internal, buffer);
                    }
                }
            }
            else
            {
                if (PendingClients.ContainsKey(clientId))
                {
                    PendingClients.Remove(clientId);
                }

                NetworkConfig.NetworkTransport.DisconnectRemoteClient(clientId);
            }
        }

        private void ProfilerBeginTick()
        {
            PerformanceDataManager.BeginNewTick();
            if (NetworkConfig.NetworkTransport is ITransportProfilerData profileTransport)
            {
                profileTransport.BeginNewTick();
            }
        }

        private void NotifyProfilerListeners()
        {
            var data = PerformanceDataManager.GetData();
            var eventHandler = OnPerformanceDataEvent;
<<<<<<< HEAD
            if (eventHandler != null && data != null)
            {
                if (NetworkConfig.NetworkTransport is ITransportProfilerData profileTransport)
                {
                    var transportProfilerData = profileTransport.GetTransportProfilerData();
                    PerformanceDataManager.AddTransportData(transportProfilerData);
                }

                eventHandler.Invoke(data);
            }
            else if (data == null)
            {
                NetworkLog.LogWarning($"No data available. Did you forget to call {nameof(PerformanceDataManager)}.{nameof(PerformanceDataManager.BeginNewTick)}() first?");
=======
            if (eventHandler != null)
            {
                if (data != null)
                {
                    if (NetworkConfig.NetworkTransport is ITransportProfilerData profileTransport)
                    {
                        var transportProfilerData = profileTransport.GetTransportProfilerData();
                        PerformanceDataManager.AddTransportData(transportProfilerData);
                    }

                    eventHandler.Invoke(data);
                }
                else
                {
                    NetworkLog.LogWarning("No data available. Did you forget to call PerformanceDataManager.BeginNewTick() first?");
                }
>>>>>>> 9dd62c7c
            }
        }
    }
}<|MERGE_RESOLUTION|>--- conflicted
+++ resolved
@@ -648,10 +648,7 @@
 
         private void OnNetworkEarlyUpdate()
         {
-<<<<<<< HEAD
-=======
             NotifyProfilerListeners();
->>>>>>> 9dd62c7c
             ProfilerBeginTick();
 
             if (IsListening)
@@ -755,11 +752,6 @@
                     m_CurrentNetworkTimeOffset += Mathf.Clamp(m_NetworkTimeOffset - m_CurrentNetworkTimeOffset, -maxDelta, maxDelta);
                 }
             }
-<<<<<<< HEAD
-
-            NotifyProfilerListeners();
-=======
->>>>>>> 9dd62c7c
         }
 
         internal void UpdateNetworkTime(ulong clientId, float netTime, float receiveTime, bool warp = false)
@@ -1502,21 +1494,6 @@
         {
             var data = PerformanceDataManager.GetData();
             var eventHandler = OnPerformanceDataEvent;
-<<<<<<< HEAD
-            if (eventHandler != null && data != null)
-            {
-                if (NetworkConfig.NetworkTransport is ITransportProfilerData profileTransport)
-                {
-                    var transportProfilerData = profileTransport.GetTransportProfilerData();
-                    PerformanceDataManager.AddTransportData(transportProfilerData);
-                }
-
-                eventHandler.Invoke(data);
-            }
-            else if (data == null)
-            {
-                NetworkLog.LogWarning($"No data available. Did you forget to call {nameof(PerformanceDataManager)}.{nameof(PerformanceDataManager.BeginNewTick)}() first?");
-=======
             if (eventHandler != null)
             {
                 if (data != null)
@@ -1531,9 +1508,8 @@
                 }
                 else
                 {
-                    NetworkLog.LogWarning("No data available. Did you forget to call PerformanceDataManager.BeginNewTick() first?");
-                }
->>>>>>> 9dd62c7c
+                    NetworkLog.LogWarning($"No data available. Did you forget to call {nameof(PerformanceDataManager)}.{nameof(PerformanceDataManager.BeginNewTick)}() first?");
+                }
             }
         }
     }
