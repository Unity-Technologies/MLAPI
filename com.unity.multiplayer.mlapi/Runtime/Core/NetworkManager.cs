using System;
using System.Collections;
using System.Collections.Generic;
using System.ComponentModel;
using System.Diagnostics;
using UnityEngine;
using System.Linq;
using MLAPI.Logging;
using UnityEngine.SceneManagement;
using System.IO;
using MLAPI.Configuration;
using MLAPI.Internal;
using MLAPI.Profiling;
using MLAPI.Serialization;
using MLAPI.Transports;
using MLAPI.Connection;
using MLAPI.Messaging;
using MLAPI.SceneManagement;
using MLAPI.Serialization.Pooled;
using MLAPI.Spawning;
using MLAPI.Exceptions;
using MLAPI.Transports.Tasks;
using MLAPI.Messaging.Buffering;
using Unity.Profiling;

namespace MLAPI
{
    /// <summary>
    /// The main component of the library
    /// </summary>
    [AddComponentMenu("MLAPI/NetworkManager", -100)]
    public class NetworkManager : MonoBehaviour, INetworkUpdateSystem, IProfilableTransportProvider
    {
#pragma warning disable IDE1006 // disable naming rule violation check
        [Browsable(false)]
        [EditorBrowsable(EditorBrowsableState.Never)]
        [DebuggerBrowsable(DebuggerBrowsableState.Never)]
#if UNITY_2020_2_OR_NEWER
        // RuntimeAccessModifiersILPP will make this `public`
        internal static readonly Dictionary<uint, Action<NetworkBehaviour, NetworkSerializer, __RpcParams>> __ntable = new Dictionary<uint, Action<NetworkBehaviour, NetworkSerializer, __RpcParams>>();
#else
        [Obsolete("Please do not use, will no longer be exposed in the future versions (framework internal)")]
        public static readonly Dictionary<uint, Action<NetworkBehaviour, NetworkSerializer, __RpcParams>> __ntable = new Dictionary<uint, Action<NetworkBehaviour, NetworkSerializer, __RpcParams>>();
#endif
#pragma warning restore IDE1006 // restore naming rule violation check

#if DEVELOPMENT_BUILD || UNITY_EDITOR
        private static ProfilerMarker s_EventTick = new ProfilerMarker($"{nameof(NetworkManager)}.EventTick");
        private static ProfilerMarker s_ReceiveTick = new ProfilerMarker($"{nameof(NetworkManager)}.ReceiveTick");
        private static ProfilerMarker s_SyncTime = new ProfilerMarker($"{nameof(NetworkManager)}.SyncTime");
        private static ProfilerMarker s_TransportConnect = new ProfilerMarker($"{nameof(NetworkManager)}.TransportConnect");
        private static ProfilerMarker s_HandleIncomingData = new ProfilerMarker($"{nameof(NetworkManager)}.{nameof(HandleIncomingData)}");
        private static ProfilerMarker s_TransportDisconnect = new ProfilerMarker($"{nameof(NetworkManager)}.TransportDisconnect");

        private static ProfilerMarker s_InvokeRpc = new ProfilerMarker($"{nameof(NetworkManager)}.{nameof(InvokeRpc)}");
#endif

        internal RpcQueueContainer RpcQueueContainer { get; private set; }
        internal NetworkTickSystem NetworkTickSystem { get; private set; }

        /// <summary>
        /// A synchronized time, represents the time in seconds since the server application started. Is replicated across all clients
        /// </summary>
        public float NetworkTime => Time.unscaledTime + m_CurrentNetworkTimeOffset;

        private float m_NetworkTimeOffset;
        private float m_CurrentNetworkTimeOffset;

        /// <summary>
        /// Gets or sets if the NetworkManager should be marked as DontDestroyOnLoad
        /// </summary>
        [HideInInspector]
        public bool DontDestroy = true;

        /// <summary>
        /// Gets or sets if the application should be set to run in background
        /// </summary>
        [HideInInspector]
        public bool RunInBackground = true;

        /// <summary>
        /// The log level to use
        /// </summary>
        [HideInInspector]
        public LogLevel LogLevel = LogLevel.Normal;

        /// <summary>
        /// The singleton instance of the NetworkManager
        /// </summary>
        public static NetworkManager Singleton { get; private set; }

        /// <summary>
        /// Gets the networkId of the server
        /// </summary>
        public ulong ServerClientId => NetworkConfig.NetworkTransport?.ServerClientId ?? throw new NullReferenceException($"The transport in the active {nameof(NetworkConfig)} is null");

        /// <summary>
        /// The clientId the server calls the local client by, only valid for clients
        /// </summary>
        public ulong LocalClientId
        {
            get => IsServer ? NetworkConfig.NetworkTransport.ServerClientId : m_LocalClientId;
            internal set => m_LocalClientId = value;
        }

        private ulong m_LocalClientId;

        /// <summary>
        /// Gets a dictionary of connected clients and their clientId keys. This is only populated on the server.
        /// </summary>
        public readonly Dictionary<ulong, NetworkClient> ConnectedClients = new Dictionary<ulong, NetworkClient>();

        /// <summary>
        /// Gets a list of connected clients. This is only populated on the server.
        /// </summary>
        public readonly List<NetworkClient> ConnectedClientsList = new List<NetworkClient>();

        /// <summary>
        /// Gets a dictionary of the clients that have been accepted by the transport but are still pending by the MLAPI. This is only populated on the server.
        /// </summary>
        public readonly Dictionary<ulong, PendingClient> PendingClients = new Dictionary<ulong, PendingClient>();

        /// <summary>
        /// Gets Whether or not a server is running
        /// </summary>
        public bool IsServer { get; internal set; }

        /// <summary>
        /// Gets Whether or not a client is running
        /// </summary>
        public bool IsClient { get; internal set; }

        /// <summary>
        /// Gets if we are running as host
        /// </summary>
        public bool IsHost => IsServer && IsClient;

        /// <summary>
        /// Gets Whether or not we are listening for connections
        /// </summary>
        public bool IsListening { get; internal set; }

        /// <summary>
        /// Gets if we are connected as a client
        /// </summary>
        public bool IsConnectedClient { get; internal set; }

        /// <summary>
        /// The callback to invoke once a client connects. This callback is only ran on the server and on the local client that connects.
        /// </summary>
        public event Action<ulong> OnClientConnectedCallback = null;

        internal void InvokeOnClientConnectedCallback(ulong clientId) => OnClientConnectedCallback?.Invoke(clientId);

        /// <summary>
        /// The callback to invoke when a client disconnects. This callback is only ran on the server and on the local client that disconnects.
        /// </summary>
        public event Action<ulong> OnClientDisconnectCallback = null;

        internal void InvokeOnClientDisconnectCallback(ulong clientId) => OnClientDisconnectCallback?.Invoke(clientId);

        /// <summary>
        /// The callback to invoke once the server is ready
        /// </summary>
        public event Action OnServerStarted = null;

        /// <summary>
        /// Delegate type called when connection has been approved. This only has to be set on the server.
        /// </summary>
        /// <param name="createPlayerObject">If true, a player object will be created. Otherwise the client will have no object.</param>
        /// <param name="playerPrefabHash">The prefabHash to use for the client. If createPlayerObject is false, this is ignored. If playerPrefabHash is null, the default player prefab is used.</param>
        /// <param name="approved">Whether or not the client was approved</param>
        /// <param name="position">The position to spawn the client at. If null, the prefab position is used.</param>
        /// <param name="rotation">The rotation to spawn the client with. If null, the prefab position is used.</param>
        public delegate void ConnectionApprovedDelegate(bool createPlayerObject, ulong? playerPrefabHash, bool approved, Vector3? position, Quaternion? rotation);

        /// <summary>
        /// The callback to invoke during connection approval
        /// </summary>
        public event Action<byte[], ulong, ConnectionApprovedDelegate> ConnectionApprovalCallback = null;

        internal void InvokeConnectionApproval(byte[] payload, ulong clientId, ConnectionApprovedDelegate action) => ConnectionApprovalCallback?.Invoke(payload, clientId, action);

        /// <summary>
        /// The current NetworkConfig
        /// </summary>
        [HideInInspector]
        public NetworkConfig NetworkConfig;

        /// <summary>
        /// The current hostname we are connected to, used to validate certificate
        /// </summary>
        public string ConnectedHostname { get; private set; }

        internal static event Action OnSingletonReady;

        private void OnValidate()
        {
            if (NetworkConfig == null)
            {
                return; //May occur when the component is added
            }

            if (GetComponentInChildren<NetworkObject>() != null)
            {
                if (NetworkLog.CurrentLogLevel <= LogLevel.Normal)
                {
                    NetworkLog.LogWarning($"{nameof(NetworkManager)} cannot be a {nameof(NetworkObject)}.");
                }
            }

            var activeScene = SceneManager.GetActiveScene();
            var activeSceneName = activeScene.name;
            if (!NetworkConfig.RegisteredScenes.Contains(activeSceneName))
            {
                if (NetworkLog.CurrentLogLevel <= LogLevel.Normal)
                {
                    NetworkLog.LogWarning("Active scene is not registered as a network scene. The MLAPI has added it");
                }

                NetworkConfig.RegisteredScenes.Add(activeSceneName);
#if UNITY_EDITOR
                UnityEditor.EditorApplication.delayCall += () =>
                {
                    UnityEditor.EditorUtility.SetDirty(this);
                    UnityEditor.SceneManagement.EditorSceneManager.MarkSceneDirty(activeScene);
                };
#endif
            }

            for (int i = 0; i < NetworkConfig.NetworkPrefabs.Count; i++)
            {
                if (NetworkConfig.NetworkPrefabs[i] != null && NetworkConfig.NetworkPrefabs[i].Prefab != null)
                {
                    if (NetworkConfig.NetworkPrefabs[i].Prefab.GetComponent<NetworkObject>() == null)
                    {
                        if (NetworkLog.CurrentLogLevel <= LogLevel.Normal)
                        {
                            NetworkLog.LogWarning($"{nameof(NetworkPrefab)} [{i}] does not have a {nameof(NetworkObject)} component");
                        }
                    }
                    else
                    {
                        NetworkConfig.NetworkPrefabs[i].Prefab.GetComponent<NetworkObject>().ValidateHash();
                    }
                }
            }

            // TODO: Show which two prefab generators that collide
            var hashes = new HashSet<ulong>();

            for (int i = 0; i < NetworkConfig.NetworkPrefabs.Count; i++)
            {
                if (hashes.Contains(NetworkConfig.NetworkPrefabs[i].Hash))
                {
                    if (NetworkLog.CurrentLogLevel <= LogLevel.Normal)
                    {
                        var prefabHashGenerator = NetworkConfig.NetworkPrefabs[i].Prefab.GetComponent<NetworkObject>().PrefabHashGenerator;
                        NetworkLog.LogError($"PrefabHash collision! You have two prefabs with the same hash ({nameof(NetworkObject.PrefabHashGenerator)} = {prefabHashGenerator}). This is not supported");
                    }
                }

                hashes.Add(NetworkConfig.NetworkPrefabs[i].Hash);
            }

            int playerPrefabCount = NetworkConfig.NetworkPrefabs.Count(x => x.PlayerPrefab);

            if (playerPrefabCount == 0 && !NetworkConfig.ConnectionApproval && NetworkConfig.CreatePlayerPrefab)
            {
                if (NetworkLog.CurrentLogLevel <= LogLevel.Normal)
                {
                    NetworkLog.LogWarning($"There is no {nameof(NetworkPrefab)} marked as a {nameof(NetworkPrefab.PlayerPrefab)}");
                }
            }
            else if (playerPrefabCount > 1)
            {
                if (NetworkLog.CurrentLogLevel <= LogLevel.Normal)
                {
                    NetworkLog.LogWarning($"Only one {nameof(NetworkPrefab)} can be marked as a {nameof(NetworkPrefab.PlayerPrefab)}");
                }
            }

            var networkPrefab = NetworkConfig.NetworkPrefabs.FirstOrDefault(x => x.PlayerPrefab);

            if (networkPrefab == null)
            {
                NetworkConfig.PlayerPrefabHash = null;
            }
            else
            {
                if (NetworkConfig.PlayerPrefabHash == null)
                {
                    NetworkConfig.PlayerPrefabHash = new NullableBoolSerializable();
                }

                NetworkConfig.PlayerPrefabHash.Value = networkPrefab.Hash;
            }
        }

        private void Init(bool server)
        {
            if (NetworkLog.CurrentLogLevel <= LogLevel.Developer)
            {
                NetworkLog.LogInfo(nameof(Init));
            }

            LocalClientId = 0;
            m_NetworkTimeOffset = 0f;
            m_CurrentNetworkTimeOffset = 0f;
            m_LastReceiveTickTime = 0f;
            m_LastReceiveTickTime = 0f;
            PendingClients.Clear();
            ConnectedClients.Clear();
            ConnectedClientsList.Clear();

            NetworkSpawnManager.SpawnedObjects.Clear();
            NetworkSpawnManager.SpawnedObjectsList.Clear();
            NetworkSpawnManager.ReleasedNetworkObjectIds.Clear();
            NetworkSpawnManager.PendingSoftSyncObjects.Clear();
            NetworkSceneManager.RegisteredSceneNames.Clear();
            NetworkSceneManager.SceneIndexToString.Clear();
            NetworkSceneManager.SceneNameToIndex.Clear();
            NetworkSceneManager.SceneSwitchProgresses.Clear();

            if (NetworkConfig.NetworkTransport == null)
            {
                if (NetworkLog.CurrentLogLevel <= LogLevel.Error)
                {
                    NetworkLog.LogError("No transport has been selected!");
                }

                return;
            }

            //This 'if' should never enter
            if (NetworkTickSystem != null)
            {
                NetworkTickSystem.Dispose();
                NetworkTickSystem = null;
            }

            NetworkTickSystem = new NetworkTickSystem(NetworkConfig.NetworkTickIntervalSec);

            //This should never happen, but in the event that it does there should be (at a minimum) a unity error logged.
            if (RpcQueueContainer != null)
            {
                UnityEngine.Debug.LogError("Init was invoked, but rpcQueueContainer was already initialized! (destroying previous instance)");
                RpcQueueContainer.Dispose();
                RpcQueueContainer = null;
            }

            //The RpcQueueContainer must be initialized within the Init method ONLY
            //It should ONLY be shutdown and destroyed in the Shutdown method (other than just above)
            RpcQueueContainer = new RpcQueueContainer(this);

            // Register INetworkUpdateSystem (always register this after rpcQueueContainer has been instantiated)
            this.RegisterNetworkUpdate(NetworkUpdateStage.EarlyUpdate);
            this.RegisterNetworkUpdate(NetworkUpdateStage.PreUpdate);

            if (NetworkConfig.EnableSceneManagement)
            {
                NetworkConfig.RegisteredScenes.Sort(StringComparer.Ordinal);

                for (int i = 0; i < NetworkConfig.RegisteredScenes.Count; i++)
                {
                    NetworkSceneManager.RegisteredSceneNames.Add(NetworkConfig.RegisteredScenes[i]);
                    NetworkSceneManager.SceneIndexToString.Add((uint)i, NetworkConfig.RegisteredScenes[i]);
                    NetworkSceneManager.SceneNameToIndex.Add(NetworkConfig.RegisteredScenes[i], (uint)i);
                }

                NetworkSceneManager.SetCurrentSceneIndex();
            }

            for (int i = 0; i < NetworkConfig.NetworkPrefabs.Count; i++)
            {
                if (NetworkConfig.NetworkPrefabs[i] == null || NetworkConfig.NetworkPrefabs[i].Prefab == null)
                {
                    if (NetworkLog.CurrentLogLevel <= LogLevel.Error)
                    {
                        NetworkLog.LogError($"{nameof(NetworkPrefab)} cannot be null ({nameof(NetworkPrefab)} at index: {i})");
                    }
                }
                else if (NetworkConfig.NetworkPrefabs[i].Prefab.GetComponent<NetworkObject>() == null)
                {
                    if (NetworkLog.CurrentLogLevel <= LogLevel.Error)
                    {
                        NetworkLog.LogError($"{nameof(NetworkPrefab)} (\"{NetworkConfig.NetworkPrefabs[i].Prefab.name}\") is missing a {nameof(NetworkObject)} component");
                    }
                }
                else
                {
                    NetworkConfig.NetworkPrefabs[i].Prefab.GetComponent<NetworkObject>().ValidateHash();
                }
            }

            NetworkConfig.NetworkTransport.OnTransportEvent += HandleRawTransportPoll;

            NetworkConfig.NetworkTransport.ResetChannelCache();

            NetworkConfig.NetworkTransport.Init();

            ProfilerNotifier.Initialize(this);
        }

        /// <summary>
        /// Starts a server
        /// </summary>
        public SocketTasks StartServer()
        {
            if (NetworkLog.CurrentLogLevel <= LogLevel.Developer)
            {
                NetworkLog.LogInfo("StartServer()");
            }

            if (IsServer || IsClient)
            {
                if (NetworkLog.CurrentLogLevel <= LogLevel.Normal)
                {
                    NetworkLog.LogWarning("Cannot start server while an instance is already running");
                }

                return SocketTask.Fault.AsTasks();
            }

            if (NetworkConfig.ConnectionApproval)
            {
                if (ConnectionApprovalCallback == null)
                {
                    if (NetworkLog.CurrentLogLevel <= LogLevel.Normal)
                    {
                        NetworkLog.LogWarning("No ConnectionApproval callback defined. Connection approval will timeout");
                    }
                }
            }

            Init(true);

            var socketTasks = NetworkConfig.NetworkTransport.StartServer();

            IsServer = true;
            IsClient = false;
            IsListening = true;

            NetworkSpawnManager.ServerSpawnSceneObjectsOnStartSweep();

            OnServerStarted?.Invoke();

            return socketTasks;
        }

        /// <summary>
        /// Starts a client
        /// </summary>
        public SocketTasks StartClient()
        {
            if (NetworkLog.CurrentLogLevel <= LogLevel.Developer)
            {
                NetworkLog.LogInfo(nameof(StartClient));
            }

            if (IsServer || IsClient)
            {
                if (NetworkLog.CurrentLogLevel <= LogLevel.Normal)
                {
                    NetworkLog.LogWarning("Cannot start client while an instance is already running");
                }

                return SocketTask.Fault.AsTasks();
            }

            Init(false);

            var socketTasks = NetworkConfig.NetworkTransport.StartClient();

            IsServer = false;
            IsClient = true;
            IsListening = true;

            return socketTasks;
        }

        /// <summary>
        /// Stops the running server
        /// </summary>
        public void StopServer()
        {
            if (NetworkLog.CurrentLogLevel <= LogLevel.Developer)
            {
                NetworkLog.LogInfo(nameof(StopServer));
            }

            var disconnectedIds = new HashSet<ulong>();
            //Don't know if I have to disconnect the clients. I'm assuming the NetworkTransport does all the cleaning on shtudown. But this way the clients get a disconnect message from server (so long it does't get lost)

            foreach (KeyValuePair<ulong, NetworkClient> pair in ConnectedClients)
            {
                if (!disconnectedIds.Contains(pair.Key))
                {
                    disconnectedIds.Add(pair.Key);

                    if (pair.Key == NetworkConfig.NetworkTransport.ServerClientId)
                    {
                        continue;
                    }

                    NetworkConfig.NetworkTransport.DisconnectRemoteClient(pair.Key);
                }
            }

            foreach (KeyValuePair<ulong, PendingClient> pair in PendingClients)
            {
                if (!disconnectedIds.Contains(pair.Key))
                {
                    disconnectedIds.Add(pair.Key);
                    if (pair.Key == NetworkConfig.NetworkTransport.ServerClientId)
                    {
                        continue;
                    }

                    NetworkConfig.NetworkTransport.DisconnectRemoteClient(pair.Key);
                }
            }

            IsServer = false;
            Shutdown();
        }

        /// <summary>
        /// Stops the running host
        /// </summary>
        public void StopHost()
        {
            if (NetworkLog.CurrentLogLevel <= LogLevel.Developer)
            {
                NetworkLog.LogInfo(nameof(StopHost));
            }

            IsServer = false;
            IsClient = false;
            StopServer();
            //We don't stop client since we dont actually have a transport connection to our own host. We just handle host messages directly in the MLAPI
        }

        /// <summary>
        /// Stops the running client
        /// </summary>
        public void StopClient()
        {
            if (NetworkLog.CurrentLogLevel <= LogLevel.Developer)
            {
                NetworkLog.LogInfo(nameof(StopClient));
            }

            IsClient = false;
            NetworkConfig.NetworkTransport.DisconnectLocalClient();
            IsConnectedClient = false;
            Shutdown();
        }

        /// <summary>
        /// Starts a Host
        /// </summary>
        public SocketTasks StartHost()
        {
            if (NetworkLog.CurrentLogLevel <= LogLevel.Developer)
            {
                NetworkLog.LogInfo(nameof(StartHost));
            }

            if (IsServer || IsClient)
            {
                if (NetworkLog.CurrentLogLevel <= LogLevel.Normal)
                {
                    NetworkLog.LogWarning("Cannot start host while an instance is already running");
                }

                return SocketTask.Fault.AsTasks();
            }

            if (NetworkConfig.ConnectionApproval)
            {
                if (ConnectionApprovalCallback == null)
                {
                    if (NetworkLog.CurrentLogLevel <= LogLevel.Normal)
                    {
                        NetworkLog.LogWarning("No ConnectionApproval callback defined. Connection approval will timeout");
                    }
                }
            }

            Init(true);

            var socketTasks = NetworkConfig.NetworkTransport.StartServer();

            IsServer = true;
            IsClient = true;
            IsListening = true;

            if (NetworkConfig.ConnectionApproval)
            {
                InvokeConnectionApproval(NetworkConfig.ConnectionData, ServerClientId, (createPlayerObject, playerPrefabHash, approved, position, rotation) =>
                {
                    // You cannot decline the local server. Force approved to true
                    if (!approved)
                    {
                        if (NetworkLog.CurrentLogLevel <= LogLevel.Normal)
                        {
                            NetworkLog.LogWarning("You cannot decline the host connection. The connection was automatically approved.");
                        }
                    }

                    HandleApproval(ServerClientId, createPlayerObject, playerPrefabHash, true, position, rotation);
                });
            }
            else
            {
<<<<<<< HEAD
                var networkObject = NetworkSpawnManager.CreateLocalNetworkObject(false, 0, prefabHash ?? NetworkConfig.PlayerPrefabHash.Value, null, position, rotation);
                NetworkSpawnManager.SpawnNetworkObjectLocally(networkObject, NetworkSpawnManager.GetNetworkObjectId(), false, true, hostClientId, payloadStream, payloadStream != null, payloadStream == null ? 0 : (int)payloadStream.Length, false, false);

                if (networkObject.CheckObjectVisibility == null || networkObject.CheckObjectVisibility(hostClientId))
                {
                    networkObject.Observers.Add(hostClientId);
                }
=======
                HandleApproval(ServerClientId, NetworkConfig.CreatePlayerPrefab, null, true, null, null);
>>>>>>> db2d1713
            }

            NetworkSpawnManager.ServerSpawnSceneObjectsOnStartSweep();

            OnServerStarted?.Invoke();

            return socketTasks;
        }

        public void SetSingleton()
        {
            Singleton = this;

            OnSingletonReady?.Invoke();
        }

        private void OnEnable()
        {
            if (Singleton != null && Singleton != this)
            {
                Destroy(gameObject);
                return;
            }

            SetSingleton();

            if (DontDestroy)
            {
                DontDestroyOnLoad(gameObject);
            }

            if (RunInBackground)
            {
                Application.runInBackground = true;
            }
        }

        private void OnDestroy()
        {
            if (Singleton != null && Singleton == this)
            {
                Shutdown();
                Singleton = null;
            }
        }

        public void Shutdown()
        {
            if (NetworkLog.CurrentLogLevel <= LogLevel.Developer)
            {
                NetworkLog.LogInfo(nameof(Shutdown));
            }

            // Unregister INetworkUpdateSystem before shutting down the RpcQueueContainer
            this.UnregisterAllNetworkUpdates();

            //If an instance of the RpcQueueContainer is still around, then shut it down and remove the reference
            if (RpcQueueContainer != null)
            {
                RpcQueueContainer.Dispose();
                RpcQueueContainer = null;
            }

            if (NetworkTickSystem != null)
            {
                NetworkTickSystem.Dispose();
                NetworkTickSystem = null;
            }

#if !UNITY_2020_2_OR_NEWER
            NetworkProfiler.Stop();
#endif
            IsListening = false;
            IsServer = false;
            IsClient = false;
            NetworkConfig.NetworkTransport.OnTransportEvent -= HandleRawTransportPoll;
            NetworkSpawnManager.DestroyNonSceneObjects();
            NetworkSpawnManager.ServerResetShudownStateForSceneObjects();

            //The Transport is set during Init time, thus it is possible for the Transport to be null
            NetworkConfig?.NetworkTransport?.Shutdown();
        }

        // INetworkUpdateSystem
        public void NetworkUpdate(NetworkUpdateStage updateStage)
        {
            switch (updateStage)
            {
                case NetworkUpdateStage.EarlyUpdate:
                    OnNetworkEarlyUpdate();
                    break;
                case NetworkUpdateStage.PreUpdate:
                    OnNetworkPreUpdate();
                    break;
            }
        }

        private float m_LastReceiveTickTime;
        private float m_LastEventTickTime;
        private float m_LastTimeSyncTime;

        private void OnNetworkEarlyUpdate()
        {
            NotifyProfilerListeners();
            ProfilerBeginTick();

            if (IsListening)
            {
                // Process received data
                if ((NetworkTime - m_LastReceiveTickTime >= (1f / NetworkConfig.ReceiveTickrate)) || NetworkConfig.ReceiveTickrate <= 0)
                {
                    PerformanceDataManager.Increment(ProfilerConstants.ReceiveTickRate);
                    ProfilerStatManager.RcvTickRate.Record();
#if DEVELOPMENT_BUILD || UNITY_EDITOR
                    s_ReceiveTick.Begin();
#endif
                    var isLoopBack = false;

#if !UNITY_2020_2_OR_NEWER
                    NetworkProfiler.StartTick(TickType.Receive);
#endif

                    //If we are in loopback mode, we don't need to touch the transport
                    if (!isLoopBack)
                    {
                        NetworkEvent networkEvent;
                        int processedEvents = 0;
                        do
                        {
                            processedEvents++;
                            networkEvent = NetworkConfig.NetworkTransport.PollEvent(out ulong clientId, out NetworkChannel networkChannel, out ArraySegment<byte> payload, out float receiveTime);
                            HandleRawTransportPoll(networkEvent, clientId, networkChannel, payload, receiveTime);

                            // Only do another iteration if: there are no more messages AND (there is no limit to max events or we have processed less than the maximum)
                        } while (IsListening && (networkEvent != NetworkEvent.Nothing) && (NetworkConfig.MaxReceiveEventsPerTickRate <= 0 || processedEvents < NetworkConfig.MaxReceiveEventsPerTickRate));
                    }

                    m_LastReceiveTickTime = NetworkTime;

#if !UNITY_2020_2_OR_NEWER
                    NetworkProfiler.EndTick();
#endif

#if DEVELOPMENT_BUILD || UNITY_EDITOR
                    s_ReceiveTick.End();
#endif
                }
            }
        }

        private void OnNetworkPreUpdate()
        {
            if (IsListening)
            {
                if (((NetworkTime - m_LastEventTickTime >= (1f / NetworkConfig.EventTickrate))))
                {
#if DEVELOPMENT_BUILD || UNITY_EDITOR
                    s_EventTick.Begin();
#endif
#if UNITY_EDITOR && !UNITY_2020_2_OR_NEWER
                    NetworkProfiler.StartTick(TickType.Event);
#endif

                    if (NetworkConfig.EnableNetworkVariable)
                    {
                        // Do NetworkVariable updates
                        NetworkBehaviour.NetworkBehaviourUpdate();
                    }

                    if (!IsServer && NetworkConfig.EnableMessageBuffering)
                    {
                        BufferManager.CleanBuffer();
                    }

                    if (IsServer)
                    {
                        m_LastEventTickTime = NetworkTime;
                    }
#if UNITY_EDITOR && !UNITY_2020_2_OR_NEWER
                    NetworkProfiler.EndTick();
#endif

#if DEVELOPMENT_BUILD || UNITY_EDITOR
                    s_EventTick.End();
#endif
                }

                if (IsServer && NetworkConfig.EnableTimeResync && NetworkTime - m_LastTimeSyncTime >= NetworkConfig.TimeResyncInterval)
                {
#if UNITY_EDITOR && !UNITY_2020_2_OR_NEWER
                    NetworkProfiler.StartTick(TickType.Event);
#endif
                    SyncTime();
                    m_LastTimeSyncTime = NetworkTime;
#if UNITY_EDITOR && !UNITY_2020_2_OR_NEWER
                    NetworkProfiler.EndTick();
#endif
                }

                if (!Mathf.Approximately(m_NetworkTimeOffset, m_CurrentNetworkTimeOffset))
                {
                    // Smear network time adjustments by no more than 200ms per second.  This should help code deal with
                    // changes more gracefully, since the network time will always flow forward at a reasonable pace.
                    float maxDelta = Mathf.Max(0.001f, 0.2f * Time.unscaledDeltaTime);
                    m_CurrentNetworkTimeOffset += Mathf.Clamp(m_NetworkTimeOffset - m_CurrentNetworkTimeOffset, -maxDelta, maxDelta);
                }
            }
        }

        internal void UpdateNetworkTime(ulong clientId, float netTime, float receiveTime, bool warp = false)
        {
            float rtt = NetworkConfig.NetworkTransport.GetCurrentRtt(clientId) / 1000f;
            m_NetworkTimeOffset = netTime - receiveTime + rtt / 2f;

            if (warp)
            {
                m_CurrentNetworkTimeOffset = m_NetworkTimeOffset;
            }

            if (NetworkLog.CurrentLogLevel <= LogLevel.Developer)
            {
                NetworkLog.LogInfo($"Received network time {netTime}, RTT to server is {rtt}, {(warp ? "setting" : "smearing")} offset to {m_NetworkTimeOffset} (delta {m_NetworkTimeOffset - m_CurrentNetworkTimeOffset})");
            }
        }

        private void SendConnectionRequest()
        {
            using (var buffer = PooledNetworkBuffer.Get())
            using (var writer = PooledNetworkWriter.Get(buffer))
            {
                writer.WriteUInt64Packed(NetworkConfig.GetConfig());

                if (NetworkConfig.ConnectionApproval)
                {
                    writer.WriteByteArray(NetworkConfig.ConnectionData);
                }

                InternalMessageSender.Send(ServerClientId, NetworkConstants.CONNECTION_REQUEST, NetworkChannel.Internal, buffer);
            }
        }

        private IEnumerator ApprovalTimeout(ulong clientId)
        {
            float timeStarted = NetworkTime;

            //We yield every frame incase a pending client disconnects and someone else gets its connection id
            while (NetworkTime - timeStarted < NetworkConfig.ClientConnectionBufferTimeout && PendingClients.ContainsKey(clientId))
            {
                yield return null;
            }

            if (PendingClients.ContainsKey(clientId) && !ConnectedClients.ContainsKey(clientId))
            {
                // Timeout
                if (NetworkLog.CurrentLogLevel <= LogLevel.Developer)
                {
                    NetworkLog.LogInfo($"Client {clientId} Handshake Timed Out");
                }

                DisconnectClient(clientId);
            }
        }

        internal IEnumerator TimeOutSwitchSceneProgress(SceneSwitchProgress switchSceneProgress)
        {
            yield return new WaitForSecondsRealtime(NetworkConfig.LoadSceneTimeOut);
            switchSceneProgress.SetTimedOut();
        }

        private void HandleRawTransportPoll(NetworkEvent networkEvent, ulong clientId, NetworkChannel networkChannel, ArraySegment<byte> payload, float receiveTime)
        {
            PerformanceDataManager.Increment(ProfilerConstants.ByteReceived, payload.Count);
            ProfilerStatManager.BytesRcvd.Record(payload.Count);

            switch (networkEvent)
            {
                case NetworkEvent.Connect:
#if DEVELOPMENT_BUILD || UNITY_EDITOR
                    s_TransportConnect.Begin();
#endif
#if !UNITY_2020_2_OR_NEWER
                    NetworkProfiler.StartEvent(TickType.Receive, (uint)payload.Count, networkChannel, "TRANSPORT_CONNECT");
#endif
                    if (IsServer)
                    {
                        if (NetworkLog.CurrentLogLevel <= LogLevel.Developer)
                        {
                            NetworkLog.LogInfo("Client Connected");
                        }

                        PendingClients.Add(clientId, new PendingClient()
                        {
                            ClientId = clientId,
                            ConnectionState = PendingClient.State.PendingConnection
                        });

                        StartCoroutine(ApprovalTimeout(clientId));
                    }
                    else
                    {
                        if (NetworkLog.CurrentLogLevel <= LogLevel.Developer)
                        {
                            NetworkLog.LogInfo("Connected");
                        }

                        SendConnectionRequest();
                        StartCoroutine(ApprovalTimeout(clientId));
                    }

#if !UNITY_2020_2_OR_NEWER
                    NetworkProfiler.EndEvent();
#endif
#if DEVELOPMENT_BUILD || UNITY_EDITOR
                    s_TransportConnect.End();
#endif
                    break;
                case NetworkEvent.Data:
                    {
                        if (NetworkLog.CurrentLogLevel <= LogLevel.Developer)
                        {
                            NetworkLog.LogInfo($"Incoming Data From {clientId}: {payload.Count} bytes");
                        }

                        HandleIncomingData(clientId, networkChannel, payload, receiveTime, true);
                        break;
                    }
                case NetworkEvent.Disconnect:
#if DEVELOPMENT_BUILD || UNITY_EDITOR
                    s_TransportDisconnect.Begin();
#endif
#if !UNITY_2020_2_OR_NEWER
                    NetworkProfiler.StartEvent(TickType.Receive, 0, NetworkChannel.Internal, "TRANSPORT_DISCONNECT");
#endif

                    if (NetworkLog.CurrentLogLevel <= LogLevel.Developer)
                    {
                        NetworkLog.LogInfo($"Disconnect Event From {clientId}");
                    }

                    if (IsServer)
                    {
                        OnClientDisconnectFromServer(clientId);
                    }
                    else
                    {
                        IsConnectedClient = false;
                        StopClient();
                    }

                    OnClientDisconnectCallback?.Invoke(clientId);

#if !UNITY_2020_2_OR_NEWER
                    NetworkProfiler.EndEvent();
#endif
#if DEVELOPMENT_BUILD || UNITY_EDITOR
                    s_TransportDisconnect.End();
#endif
                    break;
            }
        }

        private readonly NetworkBuffer m_InputBufferWrapper = new NetworkBuffer(new byte[0]);
        private readonly RpcBatcher m_RpcBatcher = new RpcBatcher();

        internal void HandleIncomingData(ulong clientId, NetworkChannel networkChannel, ArraySegment<byte> data, float receiveTime, bool allowBuffer)
        {
#if DEVELOPMENT_BUILD || UNITY_EDITOR
            s_HandleIncomingData.Begin();
#endif
            if (NetworkLog.CurrentLogLevel <= LogLevel.Developer)
            {
                NetworkLog.LogInfo("Unwrapping Data Header");
            }

            m_InputBufferWrapper.SetTarget(data.Array);
            m_InputBufferWrapper.SetLength(data.Count + data.Offset);
            m_InputBufferWrapper.Position = data.Offset;

            using (var messageStream = MessagePacker.UnwrapMessage(m_InputBufferWrapper, out byte messageType))
            {
                if (messageStream == null)
                {
                    if (NetworkLog.CurrentLogLevel <= LogLevel.Error)
                    {
                        NetworkLog.LogError("Message unwrap could not be completed. Was the header corrupt?");
                    }

                    return;
                }

                if (messageType == NetworkConstants.INVALID)
                {
                    if (NetworkLog.CurrentLogLevel <= LogLevel.Error)
                    {
                        NetworkLog.LogError($"Message unwrap read an invalid {nameof(messageType)}");
                    }

                    return;
                }

                uint headerByteSize = (uint)Arithmetic.VarIntSize(messageType);

#if !UNITY_2020_2_OR_NEWER
                NetworkProfiler.StartEvent(TickType.Receive, (uint)(data.Count - headerByteSize), networkChannel, messageType);
#endif

                if (NetworkLog.CurrentLogLevel <= LogLevel.Developer)
                {
                    NetworkLog.LogInfo($"Data Header: {nameof(messageType)}={messageType}");
                }

                // Client tried to send a network message that was not the connection request before he was accepted.
                if (PendingClients.ContainsKey(clientId) && (PendingClients[clientId].ConnectionState == PendingClient.State.PendingApproval || (PendingClients[clientId].ConnectionState == PendingClient.State.PendingConnection && messageType != NetworkConstants.CONNECTION_REQUEST)))
                {
                    if (NetworkLog.CurrentLogLevel <= LogLevel.Normal)
                    {
                        NetworkLog.LogWarning($"Message received from {nameof(clientId)}={clientId} before it has been accepted");
                    }

                    return;
                }

                #region INTERNAL MESSAGE

                switch (messageType)
                {
                    case NetworkConstants.CONNECTION_REQUEST:
                        if (IsServer)
                        {
                            InternalMessageHandler.HandleConnectionRequest(clientId, messageStream);
                        }

                        break;
                    case NetworkConstants.CONNECTION_APPROVED:
                        if (IsClient)
                        {
                            InternalMessageHandler.HandleConnectionApproved(clientId, messageStream, receiveTime);
                        }

                        break;
                    case NetworkConstants.ADD_OBJECT:
                        if (IsClient)
                        {
                            InternalMessageHandler.HandleAddObject(clientId, messageStream);
                        }

                        break;
                    case NetworkConstants.DESTROY_OBJECT:
                        if (IsClient)
                        {
                            InternalMessageHandler.HandleDestroyObject(clientId, messageStream);
                        }

                        break;
                    case NetworkConstants.SWITCH_SCENE:
                        if (IsClient)
                        {
                            InternalMessageHandler.HandleSwitchScene(clientId, messageStream);
                        }

                        break;
                    case NetworkConstants.CHANGE_OWNER:
                        if (IsClient)
                        {
                            InternalMessageHandler.HandleChangeOwner(clientId, messageStream);
                        }

                        break;
                    case NetworkConstants.ADD_OBJECTS:
                        if (IsClient)
                        {
                            InternalMessageHandler.HandleAddObjects(clientId, messageStream);
                        }

                        break;
                    case NetworkConstants.DESTROY_OBJECTS:
                        if (IsClient)
                        {
                            InternalMessageHandler.HandleDestroyObjects(clientId, messageStream);
                        }

                        break;
                    case NetworkConstants.TIME_SYNC:
                        if (IsClient)
                        {
                            InternalMessageHandler.HandleTimeSync(clientId, messageStream, receiveTime);
                        }

                        break;
                    case NetworkConstants.NETWORK_VARIABLE_DELTA:
                        InternalMessageHandler.HandleNetworkVariableDelta(clientId, messageStream, BufferCallback, new PreBufferPreset()
                        {
                            AllowBuffer = allowBuffer,
                            NetworkChannel = networkChannel,
                            ClientId = clientId,
                            Data = data,
                            MessageType = messageType,
                            ReceiveTime = receiveTime
                        });
                        break;
                    case NetworkConstants.NETWORK_VARIABLE_UPDATE:
                        InternalMessageHandler.HandleNetworkVariableUpdate(clientId, messageStream, BufferCallback, new PreBufferPreset()
                        {
                            AllowBuffer = allowBuffer,
                            NetworkChannel = networkChannel,
                            ClientId = clientId,
                            Data = data,
                            MessageType = messageType,
                            ReceiveTime = receiveTime
                        });
                        break;
                    case NetworkConstants.UNNAMED_MESSAGE:
                        InternalMessageHandler.HandleUnnamedMessage(clientId, messageStream);
                        break;
                    case NetworkConstants.NAMED_MESSAGE:
                        InternalMessageHandler.HandleNamedMessage(clientId, messageStream);
                        break;
                    case NetworkConstants.CLIENT_SWITCH_SCENE_COMPLETED:
                        if (IsServer && NetworkConfig.EnableSceneManagement)
                        {
                            InternalMessageHandler.HandleClientSwitchSceneCompleted(clientId, messageStream);
                        }

                        break;
                    case NetworkConstants.SERVER_LOG:
                        if (IsServer && NetworkConfig.EnableNetworkLogs)
                        {
                            InternalMessageHandler.HandleNetworkLog(clientId, messageStream);
                        }

                        break;
                    case NetworkConstants.SERVER_RPC:
                        {
                            if (IsServer)
                            {
                                if (RpcQueueContainer.IsUsingBatching())
                                {
                                    m_RpcBatcher.ReceiveItems(messageStream, ReceiveCallback, RpcQueueContainer.QueueItemType.ServerRpc, clientId, receiveTime);
                                    ProfilerStatManager.RpcBatchesRcvd.Record();
                                    PerformanceDataManager.Increment(ProfilerConstants.RpcBatchesReceived);
                                }
                                else
                                {
                                    InternalMessageHandler.RpcReceiveQueueItem(clientId, messageStream, receiveTime, RpcQueueContainer.QueueItemType.ServerRpc);
                                }
                            }

                            break;
                        }
                    case NetworkConstants.CLIENT_RPC:
                        {
                            if (IsClient)
                            {
                                if (RpcQueueContainer.IsUsingBatching())
                                {
                                    m_RpcBatcher.ReceiveItems(messageStream, ReceiveCallback, RpcQueueContainer.QueueItemType.ClientRpc, clientId, receiveTime);
                                    ProfilerStatManager.RpcBatchesRcvd.Record();
                                    PerformanceDataManager.Increment(ProfilerConstants.RpcBatchesReceived);
                                }
                                else
                                {
                                    InternalMessageHandler.RpcReceiveQueueItem(clientId, messageStream, receiveTime, RpcQueueContainer.QueueItemType.ClientRpc);
                                }
                            }

                            break;
                        }
                    default:
                        if (NetworkLog.CurrentLogLevel <= LogLevel.Error)
                        {
                            NetworkLog.LogError($"Read unrecognized {nameof(messageType)}={messageType}");
                        }

                        break;
                }

                #endregion

#if !UNITY_2020_2_OR_NEWER
                NetworkProfiler.EndEvent();
#endif
            }
#if DEVELOPMENT_BUILD || UNITY_EDITOR
            s_HandleIncomingData.End();
#endif
        }

        private static void ReceiveCallback(NetworkBuffer messageBuffer, RpcQueueContainer.QueueItemType messageType, ulong clientId, float receiveTime)
        {
            InternalMessageHandler.RpcReceiveQueueItem(clientId, messageBuffer, receiveTime, messageType);
        }

        /// <summary>
        /// InvokeRPC
        /// Called when an inbound queued RPC is invoked
        /// </summary>
        /// <param name="queueItem">frame queue item to invoke</param>
#pragma warning disable 618
        internal static void InvokeRpc(RpcFrameQueueItem queueItem)
        {
#if DEVELOPMENT_BUILD || UNITY_EDITOR
            s_InvokeRpc.Begin();
#endif
            var networkObjectId = queueItem.NetworkReader.ReadUInt64Packed();
            var networkBehaviourId = queueItem.NetworkReader.ReadUInt16Packed();
            var networkUpdateStage = queueItem.NetworkReader.ReadByteDirect();
            var networkMethodId = queueItem.NetworkReader.ReadUInt32Packed();

            if (__ntable.ContainsKey(networkMethodId))
            {
                if (!NetworkSpawnManager.SpawnedObjects.ContainsKey(networkObjectId))
                {
                    return;
                }

                var networkObject = NetworkSpawnManager.SpawnedObjects[networkObjectId];

                var networkBehaviour = networkObject.GetNetworkBehaviourAtOrderIndex(networkBehaviourId);
                if (networkBehaviour == null)
                {
                    return;
                }

                var rpcParams = new __RpcParams();
                switch (queueItem.QueueItemType)
                {
                    case RpcQueueContainer.QueueItemType.ServerRpc:
                        rpcParams.Server = new ServerRpcParams
                        {
                            Receive = new ServerRpcReceiveParams
                            {
                                UpdateStage = (NetworkUpdateStage)networkUpdateStage,
                                SenderClientId = queueItem.NetworkId
                            }
                        };
                        break;
                    case RpcQueueContainer.QueueItemType.ClientRpc:
                        rpcParams.Client = new ClientRpcParams
                        {
                            Receive = new ClientRpcReceiveParams
                            {
                                UpdateStage = (NetworkUpdateStage)networkUpdateStage
                            }
                        };
                        break;
                }

                __ntable[networkMethodId](networkBehaviour, new NetworkSerializer(queueItem.NetworkReader), rpcParams);
            }
#pragma warning restore 618

#if DEVELOPMENT_BUILD || UNITY_EDITOR
            s_InvokeRpc.End();
#endif
        }

        private void BufferCallback(ulong networkId, PreBufferPreset preset)
        {
            if (!preset.AllowBuffer)
            {
                // This is to prevent recursive buffering
                if (NetworkLog.CurrentLogLevel <= LogLevel.Error)
                {
                    NetworkLog.LogError($"A message of type {NetworkConstants.MESSAGE_NAMES[preset.MessageType]} was recursivley buffered. It has been dropped.");
                }

                return;
            }

            if (!NetworkConfig.EnableMessageBuffering)
            {
                throw new InvalidOperationException("Cannot buffer with buffering disabled.");
            }

            if (IsServer)
            {
                throw new InvalidOperationException("Cannot buffer on server.");
            }

            BufferManager.BufferMessageForNetworkId(networkId, preset.ClientId, preset.NetworkChannel, preset.ReceiveTime, preset.Data);
        }

        /// <summary>
        /// Disconnects the remote client.
        /// </summary>
        /// <param name="clientId">The ClientId to disconnect</param>
        public void DisconnectClient(ulong clientId)
        {
            if (!IsServer)
            {
                throw new NotServerException("Only server can disconnect remote clients. Use StopClient instead.");
            }

            if (ConnectedClients.ContainsKey(clientId))
            {
                ConnectedClients.Remove(clientId);
            }

            if (PendingClients.ContainsKey(clientId))
            {
                PendingClients.Remove(clientId);
            }

            for (int i = ConnectedClientsList.Count - 1; i > -1; i--)
            {
                if (ConnectedClientsList[i].ClientId == clientId)
                {
                    ConnectedClientsList.RemoveAt(i);
                    PerformanceDataManager.Increment(ProfilerConstants.Connections, -1);
                    ProfilerStatManager.Connections.Record(-1);
                }
            }

            NetworkConfig.NetworkTransport.DisconnectRemoteClient(clientId);
        }

        internal void OnClientDisconnectFromServer(ulong clientId)
        {
            if (PendingClients.ContainsKey(clientId))
            {
                PendingClients.Remove(clientId);
            }

            if (ConnectedClients.ContainsKey(clientId))
            {
                if (IsServer)
                {
                    if (ConnectedClients[clientId].PlayerObject != null)
                    {
                        if (NetworkSpawnManager.CustomDestroyHandlers.ContainsKey(ConnectedClients[clientId].PlayerObject.PrefabHash))
                        {
                            NetworkSpawnManager.CustomDestroyHandlers[ConnectedClients[clientId].PlayerObject.PrefabHash](ConnectedClients[clientId].PlayerObject);
                            NetworkSpawnManager.OnDestroyObject(ConnectedClients[clientId].PlayerObject.NetworkObjectId, false);
                        }
                        else
                        {
                            Destroy(ConnectedClients[clientId].PlayerObject.gameObject);
                        }
                    }

                    for (int i = 0; i < ConnectedClients[clientId].OwnedObjects.Count; i++)
                    {
                        if (ConnectedClients[clientId].OwnedObjects[i] != null)
                        {
                            if (!ConnectedClients[clientId].OwnedObjects[i].DontDestroyWithOwner)
                            {
                                if (NetworkSpawnManager.CustomDestroyHandlers.ContainsKey(ConnectedClients[clientId].OwnedObjects[i].PrefabHash))
                                {
                                    NetworkSpawnManager.CustomDestroyHandlers[ConnectedClients[clientId].OwnedObjects[i].PrefabHash](ConnectedClients[clientId].OwnedObjects[i]);
                                    NetworkSpawnManager.OnDestroyObject(ConnectedClients[clientId].OwnedObjects[i].NetworkObjectId, false);
                                }
                                else
                                {
                                    Destroy(ConnectedClients[clientId].OwnedObjects[i].gameObject);
                                }
                            }
                            else
                            {
                                ConnectedClients[clientId].OwnedObjects[i].RemoveOwnership();
                            }
                        }
                    }

                    // TODO: Could(should?) be replaced with more memory per client, by storing the visiblity

                    foreach (var sobj in NetworkSpawnManager.SpawnedObjectsList)
                    {
                        sobj.Observers.Remove(clientId);
                    }
                }

                for (int i = 0; i < ConnectedClientsList.Count; i++)
                {
                    if (ConnectedClientsList[i].ClientId == clientId)
                    {
                        ConnectedClientsList.RemoveAt(i);
                        PerformanceDataManager.Increment(ProfilerConstants.Connections, -1);
                        ProfilerStatManager.Connections.Record(-1);
                        break;
                    }
                }

                ConnectedClients.Remove(clientId);
            }
        }

        private void SyncTime()
        {
#if DEVELOPMENT_BUILD || UNITY_EDITOR
            s_SyncTime.Begin();
#endif
            if (NetworkLog.CurrentLogLevel <= LogLevel.Developer)
            {
                NetworkLog.LogInfo("Syncing Time To Clients");
            }

            using (var buffer = PooledNetworkBuffer.Get())
            using (var writer = PooledNetworkWriter.Get(buffer))
            {
                writer.WriteSinglePacked(Time.realtimeSinceStartup);
                InternalMessageSender.Send(NetworkConstants.TIME_SYNC, NetworkChannel.SyncChannel, buffer);
            }
#if DEVELOPMENT_BUILD || UNITY_EDITOR
            s_SyncTime.End();
#endif
        }

        private readonly List<NetworkObject> m_ObservedObjects = new List<NetworkObject>();

        internal void HandleApproval(ulong clientId, bool createPlayerObject, ulong? playerPrefabHash, bool approved, Vector3? position, Quaternion? rotation)
        {
            if (approved)
            {
                // Inform new client it got approved
                if (PendingClients.ContainsKey(clientId))
                {
                    PendingClients.Remove(clientId);
                }

                var client = new NetworkClient { ClientId = clientId, };
                ConnectedClients.Add(clientId, client);
                ConnectedClientsList.Add(client);

                PerformanceDataManager.Increment(ProfilerConstants.Connections);
                ProfilerStatManager.Connections.Record();

                // This packet is unreliable, but if it gets through it should provide a much better sync than the potentially huge approval message.
                SyncTime();

                if (createPlayerObject)
                {
                    var networkObject = NetworkSpawnManager.CreateLocalNetworkObject(false, 0, playerPrefabHash ?? NetworkConfig.PlayerPrefabHash.Value, null, position, rotation);
                    NetworkSpawnManager.SpawnNetworkObjectLocally(networkObject, NetworkSpawnManager.GetNetworkObjectId(), false, true, clientId, null, false, 0, false, false);

                    ConnectedClients[clientId].PlayerObject = networkObject;
                }

                m_ObservedObjects.Clear();

                foreach (var sobj in NetworkSpawnManager.SpawnedObjectsList)
                {
                    if (clientId == ServerClientId || sobj.CheckObjectVisibility == null || sobj.CheckObjectVisibility(clientId))
                    {
                        m_ObservedObjects.Add(sobj);
                        sobj.Observers.Add(clientId);
                    }
                }

                if (clientId != ServerClientId)
                {
                    // Don't send any data over the wire if the host "connected"
                    using (var buffer = PooledNetworkBuffer.Get())
                    using (var writer = PooledNetworkWriter.Get(buffer))
                    {
                        writer.WriteUInt64Packed(clientId);

                        if (NetworkConfig.EnableSceneManagement)
                        {
                            writer.WriteUInt32Packed(NetworkSceneManager.CurrentSceneIndex);
                            writer.WriteByteArray(NetworkSceneManager.CurrentSceneSwitchProgressGuid.ToByteArray());
                        }

                        writer.WriteSinglePacked(Time.realtimeSinceStartup);
                        writer.WriteUInt32Packed((uint)m_ObservedObjects.Count);

                        for (int i = 0; i < m_ObservedObjects.Count; i++)
                        {
                            var observedObject = m_ObservedObjects[i];
                            writer.WriteBool(observedObject.IsPlayerObject);
                            writer.WriteUInt64Packed(observedObject.NetworkObjectId);
                            writer.WriteUInt64Packed(observedObject.OwnerClientId);

                            NetworkObject parent = null;

                            if (!observedObject.AlwaysReplicateAsRoot && observedObject.transform.parent != null)
                            {
                                parent = observedObject.transform.parent.GetComponent<NetworkObject>();
                            }

                            if (parent == null)
                            {
                                writer.WriteBool(false);
                            }
                            else
                            {
                                writer.WriteBool(true);
                                writer.WriteUInt64Packed(parent.NetworkObjectId);
                            }

                            if (!NetworkConfig.EnableSceneManagement || NetworkConfig.UsePrefabSync)
                            {
                                writer.WriteUInt64Packed(observedObject.PrefabHash);
                            }
                            else
                            {
                                // Is this a scene object that we will soft map
                                writer.WriteBool(observedObject.IsSceneObject ?? true);

                                if (observedObject.IsSceneObject == null || observedObject.IsSceneObject.Value)
                                {
                                    writer.WriteUInt64Packed(observedObject.NetworkInstanceId);
                                }
                                else
                                {
                                    writer.WriteUInt64Packed(observedObject.PrefabHash);
                                }
                            }

                            if (observedObject.IncludeTransformWhenSpawning == null || observedObject.IncludeTransformWhenSpawning(clientId))
                            {
                                writer.WriteBool(true);
                                writer.WriteSinglePacked(observedObject.transform.position.x);
                                writer.WriteSinglePacked(observedObject.transform.position.y);
                                writer.WriteSinglePacked(observedObject.transform.position.z);

                                writer.WriteSinglePacked(observedObject.transform.rotation.eulerAngles.x);
                                writer.WriteSinglePacked(observedObject.transform.rotation.eulerAngles.y);
                                writer.WriteSinglePacked(observedObject.transform.rotation.eulerAngles.z);
                            }
                            else
                            {
                                writer.WriteBool(false);
                            }

                            if (NetworkConfig.EnableNetworkVariable)
                            {
                                observedObject.WriteNetworkVariableData(buffer, clientId);
                            }
                        }

                        InternalMessageSender.Send(clientId, NetworkConstants.CONNECTION_APPROVED, NetworkChannel.Internal, buffer);
                    }
                }

                OnClientConnectedCallback?.Invoke(clientId);

                if (!createPlayerObject || (playerPrefabHash == null && NetworkConfig.PlayerPrefabHash == null))
                {
                    return;
                }

                // Inform old clients of the new player
                foreach (KeyValuePair<ulong, NetworkClient> clientPair in ConnectedClients)
                {
                    if (clientPair.Key == clientId ||
                        ConnectedClients[clientId].PlayerObject == null ||
                        !ConnectedClients[clientId].PlayerObject.Observers.Contains(clientPair.Key))
                    {
                        continue; //The new client.
                    }

                    using (var buffer = PooledNetworkBuffer.Get())
                    using (var writer = PooledNetworkWriter.Get(buffer))
                    {
                        writer.WriteBool(true);
                        writer.WriteUInt64Packed(ConnectedClients[clientId].PlayerObject.NetworkObjectId);
                        writer.WriteUInt64Packed(clientId);

                        //Does not have a parent
                        writer.WriteBool(false);

                        if (!NetworkConfig.EnableSceneManagement || NetworkConfig.UsePrefabSync)
                        {
                            writer.WriteUInt64Packed(playerPrefabHash ?? NetworkConfig.PlayerPrefabHash.Value);
                        }
                        else
                        {
                            // Not a softmap aka scene object
                            writer.WriteBool(false);
                            writer.WriteUInt64Packed(playerPrefabHash ?? NetworkConfig.PlayerPrefabHash.Value);
                        }

                        if (ConnectedClients[clientId].PlayerObject.IncludeTransformWhenSpawning == null || ConnectedClients[clientId].PlayerObject.IncludeTransformWhenSpawning(clientId))
                        {
                            writer.WriteBool(true);
                            writer.WriteSinglePacked(ConnectedClients[clientId].PlayerObject.transform.position.x);
                            writer.WriteSinglePacked(ConnectedClients[clientId].PlayerObject.transform.position.y);
                            writer.WriteSinglePacked(ConnectedClients[clientId].PlayerObject.transform.position.z);

                            writer.WriteSinglePacked(ConnectedClients[clientId].PlayerObject.transform.rotation.eulerAngles.x);
                            writer.WriteSinglePacked(ConnectedClients[clientId].PlayerObject.transform.rotation.eulerAngles.y);
                            writer.WriteSinglePacked(ConnectedClients[clientId].PlayerObject.transform.rotation.eulerAngles.z);
                        }
                        else
                        {
                            writer.WriteBool(false);
                        }

                        writer.WriteBool(false); //No payload data

                        if (NetworkConfig.EnableNetworkVariable)
                        {
                            ConnectedClients[clientId].PlayerObject.WriteNetworkVariableData(buffer, clientPair.Key);
                        }

                        InternalMessageSender.Send(clientPair.Key, NetworkConstants.ADD_OBJECT, NetworkChannel.Internal, buffer);
                    }
                }
            }
            else
            {
                if (PendingClients.ContainsKey(clientId))
                {
                    PendingClients.Remove(clientId);
                }

                NetworkConfig.NetworkTransport.DisconnectRemoteClient(clientId);
            }
        }

        private void ProfilerBeginTick()
        {
            ProfilerNotifier.ProfilerBeginTick();
        }

        private void NotifyProfilerListeners()
        {
            ProfilerNotifier.NotifyProfilerListeners();
        }

        public ITransportProfilerData Transport
        {
            get { return NetworkConfig.NetworkTransport as ITransportProfilerData; }
        }
    }
}<|MERGE_RESOLUTION|>--- conflicted
+++ resolved
@@ -614,17 +614,7 @@
             }
             else
             {
-<<<<<<< HEAD
-                var networkObject = NetworkSpawnManager.CreateLocalNetworkObject(false, 0, prefabHash ?? NetworkConfig.PlayerPrefabHash.Value, null, position, rotation);
-                NetworkSpawnManager.SpawnNetworkObjectLocally(networkObject, NetworkSpawnManager.GetNetworkObjectId(), false, true, hostClientId, payloadStream, payloadStream != null, payloadStream == null ? 0 : (int)payloadStream.Length, false, false);
-
-                if (networkObject.CheckObjectVisibility == null || networkObject.CheckObjectVisibility(hostClientId))
-                {
-                    networkObject.Observers.Add(hostClientId);
-                }
-=======
                 HandleApproval(ServerClientId, NetworkConfig.CreatePlayerPrefab, null, true, null, null);
->>>>>>> db2d1713
             }
 
             NetworkSpawnManager.ServerSpawnSceneObjectsOnStartSweep();
