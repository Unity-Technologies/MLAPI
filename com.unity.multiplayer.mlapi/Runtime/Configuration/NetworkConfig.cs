--- conflicted
+++ resolved
@@ -158,20 +158,7 @@
             using (var writer = PooledNetworkWriter.Get(buffer))
             {
                 writer.WriteUInt16Packed(config.ProtocolVersion);
-<<<<<<< HEAD
-                writer.WriteInt32Packed(config.ReceiveTickrate);
-                writer.WriteInt32Packed(config.MaxReceiveEventsPerTickRate);
-                writer.WriteInt32Packed(config.EventTickrate);
-=======
-                writer.WriteUInt16Packed((ushort)config.RegisteredScenes.Count);
-
-                for (int i = 0; i < config.RegisteredScenes.Count; i++)
-                {
-                    writer.WriteString(config.RegisteredScenes[i]);
-                }
-
                 writer.WriteInt32Packed(config.TickRate);
->>>>>>> 33b1bd8a
                 writer.WriteInt32Packed(config.ClientConnectionBufferTimeout);
                 writer.WriteBool(config.ConnectionApproval);
                 writer.WriteInt32Packed(config.LoadSceneTimeOut);
