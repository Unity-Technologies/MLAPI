using System.Linq;
using System.Collections.Generic;
using UnityEngine;
using MLAPI.Messaging;

namespace MLAPI.Prototyping
{
    /// <summary>
    /// A prototype component for syncing transforms
    /// </summary>
    [AddComponentMenu("MLAPI/NetworkTransform")]
    public class NetworkTransform : NetworkBehaviour
    {
        internal class ClientSendInfo
        {
            public float LastSent;
            public Vector3? LastMissedPosition;
            public Quaternion? LastMissedRotation;
        }

        /// <summary>
        /// The base amount of sends per seconds to use when range is disabled
        /// </summary>
        [Range(0, 120)]
        public float FixedSendsPerSecond = 20f;

        /// <summary>
        /// Is the sends per second assumed to be the same across all instances
        /// </summary>
        [Tooltip("This assumes that the SendsPerSecond is synced across clients")]
        public bool AssumeSyncedSends = true;

        /// <summary>
        /// Enable interpolation
        /// </summary>
        [Tooltip("This requires AssumeSyncedSends to be true")]
        public bool InterpolatePosition = true;

        /// <summary>
        /// The distance before snaping to the position
        /// </summary>
        [Tooltip("The transform will snap if the distance is greater than this distance")]
        public float SnapDistance = 10f;

        /// <summary>
        /// Should the server interpolate
        /// </summary>
        public bool InterpolateServer = true;

        /// <summary>
        /// The min meters to move before a send is sent
        /// </summary>
        public float MinMeters = 0.15f;

        /// <summary>
        /// The min degrees to rotate before a send it sent
        /// </summary>
        public float MinDegrees = 1.5f;

        /// <summary>
        /// Enables extrapolation
        /// </summary>
        public bool ExtrapolatePosition = false;

        /// <summary>
        /// The maximum amount of expected send rates to extrapolate over when awaiting new packets.
        /// A higher value will result in continued extrapolation after an object has stopped moving
        /// </summary>
        public float MaxSendsToExtrapolate = 5;

        /// <summary>
        /// The channel to send the data on
        /// </summary>
        [Tooltip("The channel to send the data on. Uses the default channel if left unspecified")]
        public string Channel = null;

        private float m_LerpTime;
        private Vector3 m_LerpStartPos;
        private Quaternion m_LerpStartRot;
        private Vector3 m_LerpEndPos;
        private Quaternion m_LerpEndRot;

        private float m_LastSendTime;
        private Vector3 m_LastSentPos;
        private Quaternion m_LastSentRot;

        private float m_LastReceiveTime;

        /// <summary>
        /// Enables range based send rate
        /// </summary>
        public bool EnableRange;

        /// <summary>
        /// Checks for missed sends without provocation. Provocation being a client inside it's normal SendRate
        /// </summary>
        public bool EnableNonProvokedResendChecks;

        /// <summary>
        /// The curve to use to calculate the send rate
        /// </summary>
        public AnimationCurve DistanceSendrate = AnimationCurve.Constant(0, 500, 20);

        private readonly Dictionary<ulong, ClientSendInfo> m_ClientSendInfo = new Dictionary<ulong, ClientSendInfo>();

        /// <summary>
        /// The delegate used to check if a move is valid
        /// </summary>
        /// <param name="clientId">The client id the move is being validated for</param>
        /// <param name="oldPos">The previous position</param>
        /// <param name="newPos">The new requested position</param>
        /// <returns>Returns Whether or not the move is valid</returns>
        public delegate bool MoveValidationDelegate(ulong clientId, Vector3 oldPos, Vector3 newPos);

        /// <summary>
        /// If set, moves will only be accepted if the custom delegate returns true
        /// </summary>
        public MoveValidationDelegate IsMoveValidDelegate = null;

        private void OnValidate()
        {
            if (!AssumeSyncedSends && InterpolatePosition)
            {
                InterpolatePosition = false;
            }

            if (InterpolateServer && !InterpolatePosition)
            {
                InterpolateServer = false;
            }

            if (MinDegrees < 0)
            {
                MinDegrees = 0;
            }

            if (MinMeters < 0)
            {
                MinMeters = 0;
            }

            if (EnableNonProvokedResendChecks && !EnableRange)
            {
                EnableNonProvokedResendChecks = false;
            }
        }

        private float GetTimeForLerp(Vector3 pos1, Vector3 pos2)
        {
            return 1f / DistanceSendrate.Evaluate(Vector3.Distance(pos1, pos2));
        }

        /// <summary>
        /// Registers message handlers
        /// </summary>
        public override void NetworkStart()
        {
            m_LastSentRot = transform.rotation;
            m_LastSentPos = transform.position;

            m_LerpStartPos = transform.position;
            m_LerpStartRot = transform.rotation;

            m_LerpEndPos = transform.position;
            m_LerpEndRot = transform.rotation;
        }

        private void Update()
        {
            if (IsOwner)
            {
                if (NetworkManager.NetworkTime - m_LastSendTime >= (1f / FixedSendsPerSecond) && (Vector3.Distance(transform.position, m_LastSentPos) > MinMeters || Quaternion.Angle(transform.rotation, m_LastSentRot) > MinDegrees))
                {
                    m_LastSendTime = NetworkManager.NetworkTime;
                    m_LastSentPos = transform.position;
                    m_LastSentRot = transform.rotation;

                    if (IsServer)
                    {
                        ApplyTransformClientRpc(transform.position, transform.rotation.eulerAngles,
                            new ClientRpcParams { Send = new ClientRpcSendParams { TargetClientIds = NetworkManager.ConnectedClientsList.Where(c => c.ClientId != OwnerClientId).Select(c => c.ClientId).ToArray() } });
                    }
                    else
                    {
                        SubmitTransformServerRpc(transform.position, transform.rotation.eulerAngles);
                    }
                }
            }
            else
            {
                //If we are server and interpolation is turned on for server OR we are not server and interpolation is turned on
                if ((IsServer && InterpolateServer && InterpolatePosition) || (!IsServer && InterpolatePosition))
                {
                    if (Vector3.Distance(transform.position, m_LerpEndPos) > SnapDistance)
                    {
                        //Snap, set T to 1 (100% of the lerp)
                        m_LerpTime = 1f;
                    }

                    float sendDelay = (IsServer || !EnableRange || !AssumeSyncedSends || NetworkManager.ConnectedClients[NetworkManager.LocalClientId].PlayerObject == null) ? (1f / FixedSendsPerSecond) : GetTimeForLerp(transform.position, NetworkManager.ConnectedClients[NetworkManager.LocalClientId].PlayerObject.transform.position);
                    m_LerpTime += Time.unscaledDeltaTime / sendDelay;

                    if (ExtrapolatePosition && Time.unscaledTime - m_LastReceiveTime < sendDelay * MaxSendsToExtrapolate)
                    {
                        transform.position = Vector3.LerpUnclamped(m_LerpStartPos, m_LerpEndPos, m_LerpTime);
                    }
                    else
                    {
                        transform.position = Vector3.Lerp(m_LerpStartPos, m_LerpEndPos, m_LerpTime);
                    }

                    if (ExtrapolatePosition && Time.unscaledTime - m_LastReceiveTime < sendDelay * MaxSendsToExtrapolate)
                    {
                        transform.rotation = Quaternion.SlerpUnclamped(m_LerpStartRot, m_LerpEndRot, m_LerpTime);
                    }
                    else
                    {
                        transform.rotation = Quaternion.Slerp(m_LerpStartRot, m_LerpEndRot, m_LerpTime);
                    }
                }
            }

            if (IsServer && EnableRange && EnableNonProvokedResendChecks)
            {
                CheckForMissedSends();
            }
        }

        [ClientRpc]
        private void ApplyTransformClientRpc(Vector3 position, Vector3 eulerAngles, ClientRpcParams rpcParams = default)
        {
            if (enabled)
            {
                ApplyTransformInternal(position, Quaternion.Euler(eulerAngles));
            }
        }

        private void ApplyTransformInternal(Vector3 position, Quaternion rotation)
        {
            if (!enabled)
            {
                return;
            }

            if (InterpolatePosition && (!IsServer || InterpolateServer))
            {
                m_LastReceiveTime = Time.unscaledTime;
                m_LerpStartPos = transform.position;
                m_LerpStartRot = transform.rotation;
                m_LerpEndPos = position;
                m_LerpEndRot = rotation;
                m_LerpTime = 0;
            }
            else
            {
                transform.position = position;
                transform.rotation = rotation;
            }
        }

        [ServerRpc]
        private void SubmitTransformServerRpc(Vector3 position, Vector3 eulerAngles, ServerRpcParams rpcParams = default)
        {
            if (!enabled)
            {
                return;
            }

            if (IsMoveValidDelegate != null && !IsMoveValidDelegate(rpcParams.Receive.SenderClientId, m_LerpEndPos, position))
            {
                //Invalid move!
                //TODO: Add rubber band (just a message telling them to go back)
                return;
            }

            if (!IsClient)
            {
                // Dedicated server
                ApplyTransformInternal(position, Quaternion.Euler(eulerAngles));
            }

            if (EnableRange)
            {
                for (int i = 0; i < NetworkManager.ConnectedClientsList.Count; i++)
                {
<<<<<<< HEAD
                    if (!m_ClientSendInfo.TryGetValue(NetworkManager.Singleton.ConnectedClientsList[i].ClientId, out ClientSendInfo info))
                    {
                        info = new ClientSendInfo() { LastMissedPosition = null, LastMissedRotation = null, LastSent = 0 };
                        m_ClientSendInfo.Add(NetworkManager.Singleton.ConnectedClientsList[i].ClientId, info);
                    }

                    Vector3? receiverPosition = NetworkManager.Singleton.ConnectedClientsList[i].PlayerObject == null ? null : new Vector3?(NetworkManager.Singleton.ConnectedClientsList[i].PlayerObject.transform.position);
                    Vector3? senderPosition = NetworkManager.Singleton.ConnectedClients[OwnerClientId].PlayerObject == null ? null : new Vector3?(NetworkManager.Singleton.ConnectedClients[OwnerClientId].PlayerObject.transform.position);
=======
                    if (!m_ClientSendInfo.ContainsKey(NetworkManager.ConnectedClientsList[i].ClientId))
                    {
                        m_ClientSendInfo.Add(NetworkManager.ConnectedClientsList[i].ClientId, new ClientSendInfo()
                        {
                            LastMissedPosition = null,
                            LastMissedRotation = null,
                            LastSent = 0
                        });
                    }

                    ClientSendInfo info = m_ClientSendInfo[NetworkManager.ConnectedClientsList[i].ClientId];
                    Vector3? receiverPosition = NetworkManager.ConnectedClientsList[i].PlayerObject == null ? null : new Vector3?(NetworkManager.ConnectedClientsList[i].PlayerObject.transform.position);
                    Vector3? senderPosition = NetworkManager.ConnectedClients[OwnerClientId].PlayerObject == null ? null : new Vector3?(NetworkManager.ConnectedClients[OwnerClientId].PlayerObject.transform.position);
>>>>>>> f9ad5d4f

                    if ((receiverPosition == null || senderPosition == null && NetworkManager.NetworkTime - info.LastSent >= (1f / FixedSendsPerSecond)) || NetworkManager.NetworkTime - info.LastSent >= GetTimeForLerp(receiverPosition.Value, senderPosition.Value))
                    {
                        info.LastSent = NetworkManager.NetworkTime;
                        info.LastMissedPosition = null;
                        info.LastMissedRotation = null;

                        ApplyTransformClientRpc(position, eulerAngles,
                            new ClientRpcParams { Send = new ClientRpcSendParams { TargetClientIds = new[] { NetworkManager.ConnectedClientsList[i].ClientId } } });
                    }
                    else
                    {
                        info.LastMissedPosition = position;
                        info.LastMissedRotation = Quaternion.Euler(eulerAngles);
                    }
                }
            }
            else
            {
                ApplyTransformClientRpc(position, eulerAngles,
                    new ClientRpcParams { Send = new ClientRpcSendParams { TargetClientIds = NetworkManager.ConnectedClientsList.Where(c => c.ClientId != OwnerClientId).Select(c => c.ClientId).ToArray() } });
            }
        }

        private void CheckForMissedSends()
        {
            for (int i = 0; i < NetworkManager.ConnectedClientsList.Count; i++)
            {
                if (!m_ClientSendInfo.ContainsKey(NetworkManager.ConnectedClientsList[i].ClientId))
                {
                    m_ClientSendInfo.Add(NetworkManager.ConnectedClientsList[i].ClientId, new ClientSendInfo()
                    {
                        LastMissedPosition = null,
                        LastMissedRotation = null,
                        LastSent = 0
                    });
                }

                ClientSendInfo info = m_ClientSendInfo[NetworkManager.ConnectedClientsList[i].ClientId];
                Vector3? receiverPosition = NetworkManager.ConnectedClientsList[i].PlayerObject == null ? null : new Vector3?(NetworkManager.ConnectedClientsList[i].PlayerObject.transform.position);
                Vector3? senderPosition = NetworkManager.ConnectedClients[OwnerClientId].PlayerObject == null ? null : new Vector3?(NetworkManager.ConnectedClients[OwnerClientId].PlayerObject.transform.position);

                if ((receiverPosition == null || senderPosition == null && NetworkManager.NetworkTime - info.LastSent >= (1f / FixedSendsPerSecond)) || NetworkManager.NetworkTime - info.LastSent >= GetTimeForLerp(receiverPosition.Value, senderPosition.Value))
                {
                    /* why is this??? ->*/
                    Vector3? pos = NetworkManager.ConnectedClients[OwnerClientId].PlayerObject == null ? null : new Vector3?(NetworkManager.ConnectedClients[OwnerClientId].PlayerObject.transform.position);
                    /* why is this??? ->*/
                    Vector3? rot = NetworkManager.ConnectedClients[OwnerClientId].PlayerObject == null ? null : new Vector3?(NetworkManager.ConnectedClients[OwnerClientId].PlayerObject.transform.rotation.eulerAngles);

                    if (info.LastMissedPosition != null && info.LastMissedRotation != null)
                    {
                        info.LastSent = NetworkManager.NetworkTime;

                        ApplyTransformClientRpc(info.LastMissedPosition.Value, info.LastMissedRotation.Value.eulerAngles,
                            new ClientRpcParams { Send = new ClientRpcSendParams { TargetClientIds = new[] { NetworkManager.ConnectedClientsList[i].ClientId } } });

                        info.LastMissedPosition = null;
                        info.LastMissedRotation = null;
                    }
                }
            }
        }

        /// <summary>
        /// Teleports the transform to the given position and rotation
        /// </summary>
        /// <param name="position">The position to teleport to</param>
        /// <param name="rotation">The rotation to teleport to</param>
        public void Teleport(Vector3 position, Quaternion rotation)
        {
            if (InterpolateServer && IsServer || IsClient)
            {
                m_LerpStartPos = position;
                m_LerpStartRot = rotation;
                m_LerpEndPos = position;
                m_LerpEndRot = rotation;
                m_LerpTime = 0;
            }
        }
    }
}<|MERGE_RESOLUTION|>--- conflicted
+++ resolved
@@ -283,7 +283,6 @@
             {
                 for (int i = 0; i < NetworkManager.ConnectedClientsList.Count; i++)
                 {
-<<<<<<< HEAD
                     if (!m_ClientSendInfo.TryGetValue(NetworkManager.Singleton.ConnectedClientsList[i].ClientId, out ClientSendInfo info))
                     {
                         info = new ClientSendInfo() { LastMissedPosition = null, LastMissedRotation = null, LastSent = 0 };
@@ -292,21 +291,6 @@
 
                     Vector3? receiverPosition = NetworkManager.Singleton.ConnectedClientsList[i].PlayerObject == null ? null : new Vector3?(NetworkManager.Singleton.ConnectedClientsList[i].PlayerObject.transform.position);
                     Vector3? senderPosition = NetworkManager.Singleton.ConnectedClients[OwnerClientId].PlayerObject == null ? null : new Vector3?(NetworkManager.Singleton.ConnectedClients[OwnerClientId].PlayerObject.transform.position);
-=======
-                    if (!m_ClientSendInfo.ContainsKey(NetworkManager.ConnectedClientsList[i].ClientId))
-                    {
-                        m_ClientSendInfo.Add(NetworkManager.ConnectedClientsList[i].ClientId, new ClientSendInfo()
-                        {
-                            LastMissedPosition = null,
-                            LastMissedRotation = null,
-                            LastSent = 0
-                        });
-                    }
-
-                    ClientSendInfo info = m_ClientSendInfo[NetworkManager.ConnectedClientsList[i].ClientId];
-                    Vector3? receiverPosition = NetworkManager.ConnectedClientsList[i].PlayerObject == null ? null : new Vector3?(NetworkManager.ConnectedClientsList[i].PlayerObject.transform.position);
-                    Vector3? senderPosition = NetworkManager.ConnectedClients[OwnerClientId].PlayerObject == null ? null : new Vector3?(NetworkManager.ConnectedClients[OwnerClientId].PlayerObject.transform.position);
->>>>>>> f9ad5d4f
 
                     if ((receiverPosition == null || senderPosition == null && NetworkManager.NetworkTime - info.LastSent >= (1f / FixedSendsPerSecond)) || NetworkManager.NetworkTime - info.LastSent >= GetTimeForLerp(receiverPosition.Value, senderPosition.Value))
                     {
