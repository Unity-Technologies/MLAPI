using System.Linq;
using System.Collections.Generic;
using MLAPI.Messaging;
using MLAPI.Serialization;
using UnityEngine;

namespace MLAPI.Prototyping
{
    /// <summary>
    /// A prototype component for syncing animations
    /// </summary>
    [AddComponentMenu("MLAPI/NetworkAnimator")]
    public class NetworkAnimator : NetworkBehaviour
    {
        private class AnimatorSnapshot : INetworkSerializable
        {
            public Dictionary<int, bool> BoolParameters;
            public Dictionary<int, float> FloatParameters;
            public Dictionary<int, int> IntParameters;
            public HashSet<int> TriggerParameters;
            public LayerState[] LayerStates;

            public AnimatorSnapshot(Dictionary<int, bool> boolParameters, Dictionary<int, float> floatParameters, Dictionary<int, int> intParameters, HashSet<int> triggerParameters, LayerState[] layerStates)
            {
                BoolParameters = boolParameters;
                FloatParameters = floatParameters;
                IntParameters = intParameters;
                TriggerParameters = triggerParameters;
                LayerStates = layerStates;
            }

            public AnimatorSnapshot()
            {
                BoolParameters = new Dictionary<int, bool>(0);
                FloatParameters = new Dictionary<int, float>(0);
                IntParameters = new Dictionary<int, int>(0);
                TriggerParameters = new HashSet<int>();
                LayerStates = new LayerState[0];
            }

            public bool SetInt(int key, int value)
            {
                if (IntParameters.TryGetValue(key, out var existingValue) && existingValue == value)
                {
                    return false;
                }

                IntParameters[key] = value;
                return true;
            }

            public bool SetBool(int key, bool value)
            {
                if (BoolParameters.TryGetValue(key, out var existingValue) && existingValue == value)
                {
                    return false;
                }

                BoolParameters[key] = value;
                return true;
            }

            public bool SetFloat(int key, float value)
            {
                if (FloatParameters.TryGetValue(key, out var existingValue) &&
                    Mathf.Abs(existingValue - value) < Mathf.Epsilon)
                {
                    return false;
                }

                FloatParameters[key] = value;
                return true;
            }

            public bool SetTrigger(int key)
            {
                return TriggerParameters.Add(key);
            }

            public void NetworkSerialize(NetworkSerializer serializer)
            {
                SerializeIntParameters(serializer);
                SerializeFloatParameters(serializer);
                SerializeBoolParameters(serializer);
                SerializeTriggerParameters(serializer);
                SerializeAnimatorLayerStates(serializer);
            }

            private void SerializeAnimatorLayerStates(NetworkSerializer serializer)
            {
                int layerCount = serializer.IsReading ? 0 : LayerStates.Length;
                serializer.Serialize(ref layerCount);

                if (serializer.IsReading && LayerStates.Length != layerCount)
                {
                    LayerStates = new LayerState[layerCount];
                }

                for (int paramIndex = 0; paramIndex < layerCount; paramIndex++)
                {
                    var stateHash = serializer.IsReading ? 0 : LayerStates[paramIndex].StateHash;
                    serializer.Serialize(ref stateHash);

                    var layerWeight = serializer.IsReading ? 0 : LayerStates[paramIndex].LayerWeight;
                    serializer.Serialize(ref layerWeight);

                    var normalizedStateTime = serializer.IsReading ? 0 : LayerStates[paramIndex].NormalizedStateTime;
                    serializer.Serialize(ref normalizedStateTime);

                    if (serializer.IsReading)
                    {
                        LayerStates[paramIndex] = new LayerState()
                        {
                            LayerWeight = layerWeight,
                            StateHash = stateHash,
                            NormalizedStateTime = normalizedStateTime
                        };
                    }
                }
            }

            private void SerializeTriggerParameters(NetworkSerializer serializer)
            {
                int paramCount = serializer.IsReading ? 0 : TriggerParameters.Count;
                serializer.Serialize(ref paramCount);

                var paramArray = serializer.IsReading ? new int[paramCount] : TriggerParameters.ToArray();
                for (int i = 0; i < paramCount; i++)
                {
                    var paramId = serializer.IsReading ? 0 : paramArray[i];
                    serializer.Serialize(ref paramId);

                    if (serializer.IsReading)
                    {
                        paramArray[i] = paramId;
                    }
                }

                if (serializer.IsReading)
                {
                    TriggerParameters = new HashSet<int>(paramArray);
                }
            }

            private void SerializeBoolParameters(NetworkSerializer serializer)
            {
                int paramCount = serializer.IsReading ? 0 : BoolParameters.Count;
                serializer.Serialize(ref paramCount);

                var paramArray = serializer.IsReading ? new KeyValuePair<int, bool>[paramCount] : BoolParameters.ToArray();
                for (int paramIndex = 0; paramIndex < paramCount; paramIndex++)
                {
                    var paramId = serializer.IsReading ? 0 : paramArray[paramIndex].Key;
                    serializer.Serialize(ref paramId);

                    var paramBool = serializer.IsReading ? false : paramArray[paramIndex].Value;
                    serializer.Serialize(ref paramBool);

                    if (serializer.IsReading)
                    {
                        paramArray[paramIndex] = new KeyValuePair<int, bool>(paramId, paramBool);
                    }
                }

                if (serializer.IsReading)
                {
                    BoolParameters = paramArray.ToDictionary(pair => pair.Key, pair => pair.Value);
                }
            }

            private void SerializeFloatParameters(NetworkSerializer serializer)
            {
                int paramCount = serializer.IsReading ? 0 : FloatParameters.Count;
                serializer.Serialize(ref paramCount);

                var paramArray = serializer.IsReading ? new KeyValuePair<int, float>[paramCount] : FloatParameters.ToArray();
                for (int paramIndex = 0; paramIndex < paramCount; paramIndex++)
                {
                    var paramId = serializer.IsReading ? 0 : paramArray[paramIndex].Key;
                    serializer.Serialize(ref paramId);

                    var paramFloat = serializer.IsReading ? 0 : paramArray[paramIndex].Value;
                    serializer.Serialize(ref paramFloat);

                    if (serializer.IsReading)
                    {
                        paramArray[paramIndex] = new KeyValuePair<int, float>(paramId, paramFloat);
                    }
                }

                if (serializer.IsReading)
                {
                    FloatParameters = paramArray.ToDictionary(pair => pair.Key, pair => pair.Value);
                }
            }

            private void SerializeIntParameters(NetworkSerializer serializer)
            {
                int paramCount = serializer.IsReading ? 0 : IntParameters.Count;
                serializer.Serialize(ref paramCount);

                var paramArray = serializer.IsReading ? new KeyValuePair<int, int>[paramCount] : IntParameters.ToArray();

                for (int paramIndex = 0; paramIndex < paramCount; paramIndex++)
                {
                    var paramId = serializer.IsReading ? 0 : paramArray[paramIndex].Key;
                    serializer.Serialize(ref paramId);

                    var paramInt = serializer.IsReading ? 0 : paramArray[paramIndex].Value;
                    serializer.Serialize(ref paramInt);

                    if (serializer.IsReading)
                    {
                        paramArray[paramIndex] = new KeyValuePair<int, int>(paramId, paramInt);
                    }
                }

                if (serializer.IsReading)
                {
                    IntParameters = paramArray.ToDictionary(pair => pair.Key, pair => pair.Value);
                }
            }
        }

<<<<<<< HEAD
        public double SendRate = 0.1d;
=======
        private struct LayerState
        {
            public int StateHash;
            public float NormalizedStateTime;
            public float LayerWeight;
        }
>>>>>>> 089c2065

        /// <summary>
        /// Server authority only allows the server to update this animator
        /// Client authority only allows the client owner to update this animator
        /// </summary>
        public enum Authority
        {
            Server = 0,
            Owner
        }

        /// <summary>
        /// Specifies who can update this animator
        /// </summary>
        [Tooltip("Defines who can update this transform.")]
        public Authority AnimatorAuthority = Authority.Owner;

        [SerializeField]
        private float m_SendRate = 0.1f;
        private float m_NextSendTime = 0.0f;
        private bool m_ServerRequestsAnimationResync = false;
        [SerializeField]
        private Animator m_Animator;

        private AnimatorSnapshot m_AnimatorSnapshot;
        private List<(int, AnimatorControllerParameterType)> m_CachedAnimatorParameters;

        public override void OnNetworkSpawn()
        {
            var parameters = m_Animator.parameters;
            m_CachedAnimatorParameters = new List<(int, AnimatorControllerParameterType)>(parameters.Length);

            int intCount = 0;
            int floatCount = 0;
            int boolCount = 0;

            for (var i = 0; i < parameters.Length; i++)
            {
                var parameter = parameters[i];

                if (m_Animator.IsParameterControlledByCurve(parameter.nameHash))
                {
                    //we are ignoring parameters that are controlled by animation curves - syncing the layer states indirectly syncs the values that are driven by the animation curves 
                    continue;
                }

                m_CachedAnimatorParameters.Add((parameter.nameHash, parameter.type));

                switch (parameter.type)
                {
                    case AnimatorControllerParameterType.Float:
                        ++floatCount;
                        break;
                    case AnimatorControllerParameterType.Int:
                        ++intCount;
                        break;
                    case AnimatorControllerParameterType.Bool:
                        ++boolCount;
                        break;
                }
            }

            var intParameters = new Dictionary<int, int>(intCount);
            var floatParameters = new Dictionary<int, float>(floatCount);
            var boolParameters = new Dictionary<int, bool>(boolCount);
            var triggerParameters = new HashSet<int>();
            var states = new LayerState[m_Animator.layerCount];

            m_AnimatorSnapshot = new AnimatorSnapshot(boolParameters, floatParameters, intParameters, triggerParameters, states);
        }

        private void OnEnable()
        {
            if (IsServer)
            {
                NetworkManager.OnClientConnectedCallback += ServerOnClientConnectedCallback;
            }
        }

        private void OnDisable()
        {
            if (IsServer)
            {
                NetworkManager.OnClientConnectedCallback -= ServerOnClientConnectedCallback;
            }
        }

        private void ServerOnClientConnectedCallback(ulong clientId)
        {
            if (IsAuthorityOverAnimator)
            {
                m_ServerRequestsAnimationResync = true;
            }

            var clientRpcParams = new ClientRpcParams
            {
                Send = new ClientRpcSendParams
                {
                    TargetClientIds = NetworkManager.ConnectedClientsList
                        .Where(c => c.ClientId != NetworkManager.ServerClientId)
                        .Select(c => c.ClientId)
                        .ToArray()
                }
            };

            RequestResyncClientRpc(clientRpcParams);
        }


        [ClientRpc]
        private void RequestResyncClientRpc(ClientRpcParams clientRpcParams = default)
        {
            if (!IsAuthorityOverAnimator)
            {
                return;
            }

            m_ServerRequestsAnimationResync = true;
        }


        private bool IsAuthorityOverAnimator => (IsClient && AnimatorAuthority == Authority.Owner && IsOwner) || (IsServer && AnimatorAuthority == Authority.Server);

        private void FixedUpdate()
        {
            if (!NetworkObject.IsSpawned)
            {
                return;
            }

            if (IsAuthorityOverAnimator)
            {
                bool shouldSendBasedOnTime = CheckSendRate();
                bool shouldSendBasedOnChanges = StoreState();
                if (m_ServerRequestsAnimationResync || shouldSendBasedOnTime || shouldSendBasedOnChanges)
                {
                    SendAllParamsAndState();
                    m_AnimatorSnapshot.TriggerParameters.Clear();
                    m_ServerRequestsAnimationResync = false;
                }
            }
        }

<<<<<<< HEAD
        private double m_NextSendTime = 0.0d;

        private bool CheckSendRate()
        {
            var networkTime = NetworkManager.LocalTime.FixedTime;
            if (SendRate != 0 && m_NextSendTime < networkTime)
=======
        private bool CheckSendRate()
        {
            var networkTime = NetworkManager.NetworkTime;
            if (m_SendRate != 0 && m_NextSendTime < networkTime)
>>>>>>> 089c2065
            {
                m_NextSendTime = networkTime + m_SendRate;
                return true;
            }

            return false;
        }

        private bool StoreState()
        {
            bool layerStateChanged = StoreLayerState();
            bool animatorParametersChanged = StoreParameters();

            return layerStateChanged || animatorParametersChanged;
        }

        private bool StoreLayerState()
        {
            bool changed = false;

            for (int i = 0; i < m_AnimatorSnapshot.LayerStates.Length; i++)
            {
                var animStateInfo = m_Animator.GetCurrentAnimatorStateInfo(i);

                bool didStateChange = m_AnimatorSnapshot.LayerStates[i].StateHash != animStateInfo.fullPathHash;
                bool enoughDelta = !didStateChange &&
                                   (animStateInfo.normalizedTime - m_AnimatorSnapshot.LayerStates[i].NormalizedStateTime) >= 0.15f;

                float newLayerWeight = m_Animator.GetLayerWeight(i);
                bool layerWeightChanged = Mathf.Abs(m_AnimatorSnapshot.LayerStates[i].LayerWeight - newLayerWeight) > Mathf.Epsilon;

                if (didStateChange || enoughDelta || layerWeightChanged)
                {
                    m_AnimatorSnapshot.LayerStates[i] = new LayerState
                    {
                        StateHash = animStateInfo.fullPathHash,
                        NormalizedStateTime = animStateInfo.normalizedTime,
                        LayerWeight = newLayerWeight
                    };
                    changed = true;
                }
            }

            return changed;
        }

        private bool StoreParameters()
        {
            bool changed = false;
            foreach (var animParam in m_CachedAnimatorParameters)
            {
                var animParamHash = animParam.Item1;
                var animParamType = animParam.Item2;

                switch (animParamType)
                {
                    case AnimatorControllerParameterType.Float:
                        changed = changed || m_AnimatorSnapshot.SetFloat(animParamHash, m_Animator.GetFloat(animParamHash));
                        break;
                    case AnimatorControllerParameterType.Int:
                        changed = changed || m_AnimatorSnapshot.SetInt(animParamHash, m_Animator.GetInteger(animParamHash));
                        break;
                    case AnimatorControllerParameterType.Bool:
                        changed = changed || m_AnimatorSnapshot.SetBool(animParamHash, m_Animator.GetBool(animParamHash));
                        break;
                    case AnimatorControllerParameterType.Trigger:
                        if (m_Animator.GetBool(animParamHash))
                        {
                            changed = changed || m_AnimatorSnapshot.SetTrigger(animParamHash);
                        }
                        break;
                }
            }

            return changed;
        }

        private void SendAllParamsAndState()
        {
            if (IsServer)
            {
                var clientRpcParams = new ClientRpcParams
                {
                    Send = new ClientRpcSendParams
                    {
                        TargetClientIds = NetworkManager.ConnectedClientsList
                            .Where(c => c.ClientId != NetworkManager.ServerClientId)
                            .Select(c => c.ClientId)
                            .ToArray()
                    }
                };

                SendParamsAndLayerStatesClientRpc(m_AnimatorSnapshot, clientRpcParams);
            }
            else
            {
                SendParamsAndLayerStatesServerRpc(m_AnimatorSnapshot);
            }
        }

        [ServerRpc]
        private void SendParamsAndLayerStatesServerRpc(AnimatorSnapshot animSnapshot, ServerRpcParams serverRpcParams = default)
        {
            if (IsOwner)
            {
                return;
            }

            ApplyAnimatorSnapshot(animSnapshot);

            var clientRpcParams = new ClientRpcParams
            {
                Send = new ClientRpcSendParams
                {
                    TargetClientIds = NetworkManager.ConnectedClientsList
                        .Where(c => c.ClientId != serverRpcParams.Receive.SenderClientId)
                        .Select(c => c.ClientId)
                        .ToArray()
                }
            };

            SendParamsAndLayerStatesClientRpc(animSnapshot, clientRpcParams);
        }

        [ClientRpc]
        private void SendParamsAndLayerStatesClientRpc(AnimatorSnapshot animSnapshot, ClientRpcParams clientRpcParams = default)
        {
            if (IsOwner || IsHost)
            {
                return;
            }

            ApplyAnimatorSnapshot(animSnapshot);
        }

        private void ApplyAnimatorSnapshot(AnimatorSnapshot animatorSnapshot)
        {
            foreach (var intParameter in animatorSnapshot.IntParameters)
            {
                m_Animator.SetInteger(intParameter.Key, intParameter.Value);
            }

            foreach (var floatParameter in animatorSnapshot.FloatParameters)
            {
                m_Animator.SetFloat(floatParameter.Key, floatParameter.Value);
            }

            foreach (var boolParameter in animatorSnapshot.BoolParameters)
            {
                m_Animator.SetBool(boolParameter.Key, boolParameter.Value);
            }

            foreach (var triggerParameter in animatorSnapshot.TriggerParameters)
            {
                m_Animator.SetTrigger(triggerParameter);
            }

            for (var layerIndex = 0; layerIndex < animatorSnapshot.LayerStates.Length; layerIndex++)
            {
                var layerState = animatorSnapshot.LayerStates[layerIndex];

                m_Animator.SetLayerWeight(layerIndex, layerState.LayerWeight);

                var currentAnimatorState = m_Animator.GetCurrentAnimatorStateInfo(layerIndex);

                bool stateChanged = currentAnimatorState.fullPathHash != layerState.StateHash;
                bool forceAnimationCatchup = !stateChanged && Mathf.Abs(currentAnimatorState.normalizedTime - currentAnimatorState.normalizedTime) >= 0.15f;

                if (stateChanged || forceAnimationCatchup)
                {
                    m_Animator.Play(layerState.StateHash, layerIndex, layerState.NormalizedStateTime);
                }
            }
        }
    }
}<|MERGE_RESOLUTION|>--- conflicted
+++ resolved
@@ -222,16 +222,12 @@
             }
         }
 
-<<<<<<< HEAD
-        public double SendRate = 0.1d;
-=======
         private struct LayerState
         {
             public int StateHash;
             public float NormalizedStateTime;
             public float LayerWeight;
         }
->>>>>>> 089c2065
 
         /// <summary>
         /// Server authority only allows the server to update this animator
@@ -251,7 +247,7 @@
 
         [SerializeField]
         private float m_SendRate = 0.1f;
-        private float m_NextSendTime = 0.0f;
+        private double m_NextSendTime = 0.0f;
         private bool m_ServerRequestsAnimationResync = false;
         [SerializeField]
         private Animator m_Animator;
@@ -274,7 +270,7 @@
 
                 if (m_Animator.IsParameterControlledByCurve(parameter.nameHash))
                 {
-                    //we are ignoring parameters that are controlled by animation curves - syncing the layer states indirectly syncs the values that are driven by the animation curves 
+                    //we are ignoring parameters that are controlled by animation curves - syncing the layer states indirectly syncs the values that are driven by the animation curves
                     continue;
                 }
 
@@ -375,19 +371,10 @@
             }
         }
 
-<<<<<<< HEAD
-        private double m_NextSendTime = 0.0d;
-
         private bool CheckSendRate()
         {
             var networkTime = NetworkManager.LocalTime.FixedTime;
-            if (SendRate != 0 && m_NextSendTime < networkTime)
-=======
-        private bool CheckSendRate()
-        {
-            var networkTime = NetworkManager.NetworkTime;
             if (m_SendRate != 0 && m_NextSendTime < networkTime)
->>>>>>> 089c2065
             {
                 m_NextSendTime = networkTime + m_SendRate;
                 return true;
