--- conflicted
+++ resolved
@@ -1,15 +1,9 @@
 using System;
-using System.Collections;
 using System.Collections.Generic;
 using MLAPI.Configuration;
 using MLAPI.Editor;
-<<<<<<< HEAD
 using MLAPI.Messaging;
-=======
-using MLAPI.Internal;
->>>>>>> 2621a196
 using MLAPI.Serialization;
-using MLAPI.Serialization.Pooled;
 using MLAPI.Transports;
 using MLAPI.Transports.Tasks;
 using NUnit.Framework;
@@ -56,13 +50,8 @@
                 networkManager.MessageQueueContainer.EnableBatchedMessages(false);
 
                 // Should cause log (server only)
-<<<<<<< HEAD
                 LogAssert.Expect(LogType.Log, nameof(MessageHandlerReceivedMessageServerClient) + " " + nameof(DummyMessageHandler.HandleConnectionRequest));
                 using (var messageStream = MessagePacker.WrapMessage(MessageQueueContainer.MessageType.ConnectionRequest, inputBuffer, networkManager.MessageQueueContainer.IsUsingBatching()))
-=======
-                LogAssert.Expect(LogType.Log, nameof(DummyMessageHandler.HandleConnectionRequest));
-                using (var messageStream = MessagePacker.WrapMessage(NetworkConstants.CONNECTION_REQUEST, inputBuffer))
->>>>>>> 2621a196
                 {
                     networkManager.HandleIncomingData(0, NetworkChannel.Internal, new ArraySegment<byte>(messageStream.GetBuffer(), 0, (int)messageStream.Length), 0);
                 }
@@ -116,7 +105,6 @@
                 }
 
                 // Should cause log (server and client)
-<<<<<<< HEAD
                 LogAssert.Expect(LogType.Log, nameof(MessageHandlerReceivedMessageServerClient) + " " + nameof(DummyMessageHandler.HandleNetworkVariableDelta));
                 using (var messageStream = MessagePacker.WrapMessage(MessageQueueContainer.MessageType.NetworkVariableDelta, inputBuffer, networkManager.MessageQueueContainer.IsUsingBatching()))
                 {
@@ -126,66 +114,27 @@
                 // Should cause log (server and client)
                 LogAssert.Expect(LogType.Log, nameof(MessageHandlerReceivedMessageServerClient) + " " + nameof(DummyMessageHandler.HandleUnnamedMessage));
                 using (var messageStream = MessagePacker.WrapMessage(MessageQueueContainer.MessageType.UnnamedMessage, inputBuffer, networkManager.MessageQueueContainer.IsUsingBatching()))
-=======
-                LogAssert.Expect(LogType.Log, nameof(DummyMessageHandler.HandleNetworkVariableDelta));
-                using (var messageStream = MessagePacker.WrapMessage(NetworkConstants.NETWORK_VARIABLE_DELTA, inputBuffer))
-                {
-                    networkManager.HandleIncomingData(0, NetworkChannel.Internal, new ArraySegment<byte>(messageStream.GetBuffer(), 0, (int)messageStream.Length), 0, true);
-                }
-
-                // Should cause log (server and client)
-                LogAssert.Expect(LogType.Log, nameof(DummyMessageHandler.HandleUnnamedMessage));
-                using (var messageStream = MessagePacker.WrapMessage(NetworkConstants.UNNAMED_MESSAGE, inputBuffer))
->>>>>>> 2621a196
-                {
-                    networkManager.HandleIncomingData(0, NetworkChannel.Internal, new ArraySegment<byte>(messageStream.GetBuffer(), 0, (int)messageStream.Length), 0);
-                }
-
-                // Should cause log (server and client)
-<<<<<<< HEAD
+                {
+                    networkManager.HandleIncomingData(0, NetworkChannel.Internal, new ArraySegment<byte>(messageStream.GetBuffer(), 0, (int)messageStream.Length), 0);
+                }
+
+                // Should cause log (server and client)
                 LogAssert.Expect(LogType.Log, nameof(MessageHandlerReceivedMessageServerClient) + " " + nameof(DummyMessageHandler.HandleNamedMessage));
                 using (var messageStream = MessagePacker.WrapMessage(MessageQueueContainer.MessageType.NamedMessage, inputBuffer, networkManager.MessageQueueContainer.IsUsingBatching()))
-=======
-                LogAssert.Expect(LogType.Log, nameof(DummyMessageHandler.HandleNamedMessage));
-                using (var messageStream = MessagePacker.WrapMessage(NetworkConstants.NAMED_MESSAGE, inputBuffer))
->>>>>>> 2621a196
                 {
                     networkManager.HandleIncomingData(0, NetworkChannel.Internal, new ArraySegment<byte>(messageStream.GetBuffer(), 0, (int)messageStream.Length), 0);
                 }
 
                 // Should cause log (server only)
-<<<<<<< HEAD
                 LogAssert.Expect(LogType.Log, nameof(MessageHandlerReceivedMessageServerClient) + " " + nameof(DummyMessageHandler.HandleClientSwitchSceneCompleted));
                 using (var messageStream = MessagePacker.WrapMessage(MessageQueueContainer.MessageType.ClientSwitchSceneCompleted, inputBuffer, networkManager.MessageQueueContainer.IsUsingBatching()))
-=======
-                LogAssert.Expect(LogType.Log, nameof(DummyMessageHandler.HandleClientSwitchSceneCompleted));
-                using (var messageStream = MessagePacker.WrapMessage(NetworkConstants.CLIENT_SWITCH_SCENE_COMPLETED, inputBuffer))
->>>>>>> 2621a196
                 {
                     networkManager.HandleIncomingData(0, NetworkChannel.Internal, new ArraySegment<byte>(messageStream.GetBuffer(), 0, (int)messageStream.Length), 0);
                 }
 
                 // Should cause log (server only)
-<<<<<<< HEAD
                 LogAssert.Expect(LogType.Log, nameof(MessageHandlerReceivedMessageServerClient) + " " + nameof(DummyMessageHandler.HandleNetworkLog));
                 using (var messageStream = MessagePacker.WrapMessage(MessageQueueContainer.MessageType.ServerLog, inputBuffer, networkManager.MessageQueueContainer.IsUsingBatching()))
-=======
-                LogAssert.Expect(LogType.Log, nameof(DummyMessageHandler.HandleNetworkLog));
-                using (var messageStream = MessagePacker.WrapMessage(NetworkConstants.SERVER_LOG, inputBuffer))
-                {
-                    networkManager.HandleIncomingData(0, NetworkChannel.Internal, new ArraySegment<byte>(messageStream.GetBuffer(), 0, (int)messageStream.Length), 0, true);
-                }
-
-                // Should cause log (server only)
-                LogAssert.Expect(LogType.Log, nameof(DummyMessageHandler.RpcReceiveQueueItem));
-                using (var messageStream = MessagePacker.WrapMessage(NetworkConstants.SERVER_RPC, inputBuffer))
-                {
-                    networkManager.HandleIncomingData(0, NetworkChannel.Internal, new ArraySegment<byte>(messageStream.GetBuffer(), 0, (int)messageStream.Length), 0, true);
-                }
-
-                // Should not cause log (client only)
-                using (var messageStream = MessagePacker.WrapMessage(NetworkConstants.CLIENT_RPC, inputBuffer))
->>>>>>> 2621a196
                 {
                     networkManager.HandleIncomingData(0, NetworkChannel.Internal, new ArraySegment<byte>(messageStream.GetBuffer(), 0, (int)messageStream.Length), 0);
                 }
@@ -210,103 +159,62 @@
                 }
 
                 // Should cause log (client only)
-<<<<<<< HEAD
                 LogAssert.Expect(LogType.Log, nameof(MessageHandlerReceivedMessageServerClient) + " " + nameof(DummyMessageHandler.HandleConnectionApproved));
                 using (var messageStream = MessagePacker.WrapMessage(MessageQueueContainer.MessageType.ConnectionApproved, inputBuffer, networkManager.MessageQueueContainer.IsUsingBatching()))
-=======
-                LogAssert.Expect(LogType.Log, nameof(DummyMessageHandler.HandleConnectionApproved));
-                using (var messageStream = MessagePacker.WrapMessage(NetworkConstants.CONNECTION_APPROVED, inputBuffer))
->>>>>>> 2621a196
-                {
-                    networkManager.HandleIncomingData(0, NetworkChannel.Internal, new ArraySegment<byte>(messageStream.GetBuffer(), 0, (int)messageStream.Length), 0);
-                }
-
-                // Should cause log (client only)
-<<<<<<< HEAD
+                {
+                    networkManager.HandleIncomingData(0, NetworkChannel.Internal, new ArraySegment<byte>(messageStream.GetBuffer(), 0, (int)messageStream.Length), 0);
+                }
+
+                // Should cause log (client only)
                 LogAssert.Expect(LogType.Log, nameof(MessageHandlerReceivedMessageServerClient) + " " + nameof(DummyMessageHandler.HandleAddObject));
                 using (var messageStream = MessagePacker.WrapMessage(MessageQueueContainer.MessageType.CreateObject, inputBuffer, networkManager.MessageQueueContainer.IsUsingBatching()))
-=======
-                LogAssert.Expect(LogType.Log, nameof(DummyMessageHandler.HandleAddObject));
-                using (var messageStream = MessagePacker.WrapMessage(NetworkConstants.ADD_OBJECT, inputBuffer))
->>>>>>> 2621a196
-                {
-                    networkManager.HandleIncomingData(0, NetworkChannel.Internal, new ArraySegment<byte>(messageStream.GetBuffer(), 0, (int)messageStream.Length), 0);
-                }
-
-                // Should cause log (client only)
-<<<<<<< HEAD
+                {
+                    networkManager.HandleIncomingData(0, NetworkChannel.Internal, new ArraySegment<byte>(messageStream.GetBuffer(), 0, (int)messageStream.Length), 0);
+                }
+
+                // Should cause log (client only)
                 LogAssert.Expect(LogType.Log, nameof(MessageHandlerReceivedMessageServerClient) + " " + nameof(DummyMessageHandler.HandleDestroyObject));
                 using (var messageStream = MessagePacker.WrapMessage(MessageQueueContainer.MessageType.DestroyObject, inputBuffer, networkManager.MessageQueueContainer.IsUsingBatching()))
-=======
-                LogAssert.Expect(LogType.Log, nameof(DummyMessageHandler.HandleDestroyObject));
-                using (var messageStream = MessagePacker.WrapMessage(NetworkConstants.DESTROY_OBJECT, inputBuffer))
->>>>>>> 2621a196
-                {
-                    networkManager.HandleIncomingData(0, NetworkChannel.Internal, new ArraySegment<byte>(messageStream.GetBuffer(), 0, (int)messageStream.Length), 0);
-                }
-
-                // Should cause log (client only)
-<<<<<<< HEAD
+                {
+                    networkManager.HandleIncomingData(0, NetworkChannel.Internal, new ArraySegment<byte>(messageStream.GetBuffer(), 0, (int)messageStream.Length), 0);
+                }
+
+                // Should cause log (client only)
                 LogAssert.Expect(LogType.Log, nameof(MessageHandlerReceivedMessageServerClient) + " " + nameof(DummyMessageHandler.HandleSwitchScene));
                 using (var messageStream = MessagePacker.WrapMessage(MessageQueueContainer.MessageType.SwitchScene, inputBuffer, networkManager.MessageQueueContainer.IsUsingBatching()))
-=======
-                LogAssert.Expect(LogType.Log, nameof(DummyMessageHandler.HandleSwitchScene));
-                using (var messageStream = MessagePacker.WrapMessage(NetworkConstants.SWITCH_SCENE, inputBuffer))
->>>>>>> 2621a196
-                {
-                    networkManager.HandleIncomingData(0, NetworkChannel.Internal, new ArraySegment<byte>(messageStream.GetBuffer(), 0, (int)messageStream.Length), 0);
-                }
-
-                // Should cause log (client only)
-<<<<<<< HEAD
+                {
+                    networkManager.HandleIncomingData(0, NetworkChannel.Internal, new ArraySegment<byte>(messageStream.GetBuffer(), 0, (int)messageStream.Length), 0);
+                }
+
+                // Should cause log (client only)
                 LogAssert.Expect(LogType.Log, nameof(MessageHandlerReceivedMessageServerClient) + " " + nameof(DummyMessageHandler.HandleChangeOwner));
                 using (var messageStream = MessagePacker.WrapMessage(MessageQueueContainer.MessageType.ChangeOwner, inputBuffer, networkManager.MessageQueueContainer.IsUsingBatching()))
-=======
-                LogAssert.Expect(LogType.Log, nameof(DummyMessageHandler.HandleChangeOwner));
-                using (var messageStream = MessagePacker.WrapMessage(NetworkConstants.CHANGE_OWNER, inputBuffer))
->>>>>>> 2621a196
-                {
-                    networkManager.HandleIncomingData(0, NetworkChannel.Internal, new ArraySegment<byte>(messageStream.GetBuffer(), 0, (int)messageStream.Length), 0);
-                }
-
-                // Should cause log (client only)
-<<<<<<< HEAD
+                {
+                    networkManager.HandleIncomingData(0, NetworkChannel.Internal, new ArraySegment<byte>(messageStream.GetBuffer(), 0, (int)messageStream.Length), 0);
+                }
+
+                // Should cause log (client only)
                 LogAssert.Expect(LogType.Log, nameof(MessageHandlerReceivedMessageServerClient) + " " + nameof(DummyMessageHandler.HandleAddObjects));
                 using (var messageStream = MessagePacker.WrapMessage(MessageQueueContainer.MessageType.CreateObjects, inputBuffer, networkManager.MessageQueueContainer.IsUsingBatching()))
-=======
-                LogAssert.Expect(LogType.Log, nameof(DummyMessageHandler.HandleAddObjects));
-                using (var messageStream = MessagePacker.WrapMessage(NetworkConstants.ADD_OBJECTS, inputBuffer))
->>>>>>> 2621a196
-                {
-                    networkManager.HandleIncomingData(0, NetworkChannel.Internal, new ArraySegment<byte>(messageStream.GetBuffer(), 0, (int)messageStream.Length), 0);
-                }
-
-                // Should cause log (client only)
-<<<<<<< HEAD
+                {
+                    networkManager.HandleIncomingData(0, NetworkChannel.Internal, new ArraySegment<byte>(messageStream.GetBuffer(), 0, (int)messageStream.Length), 0);
+                }
+
+                // Should cause log (client only)
                 LogAssert.Expect(LogType.Log, nameof(MessageHandlerReceivedMessageServerClient) + " " + nameof(DummyMessageHandler.HandleDestroyObjects));
                 using (var messageStream = MessagePacker.WrapMessage(MessageQueueContainer.MessageType.DestroyObjects, inputBuffer, networkManager.MessageQueueContainer.IsUsingBatching()))
-=======
-                LogAssert.Expect(LogType.Log, nameof(DummyMessageHandler.HandleDestroyObjects));
-                using (var messageStream = MessagePacker.WrapMessage(NetworkConstants.DESTROY_OBJECTS, inputBuffer))
->>>>>>> 2621a196
-                {
-                    networkManager.HandleIncomingData(0, NetworkChannel.Internal, new ArraySegment<byte>(messageStream.GetBuffer(), 0, (int)messageStream.Length), 0);
-                }
-
-                // Should cause log (client only)
-<<<<<<< HEAD
+                {
+                    networkManager.HandleIncomingData(0, NetworkChannel.Internal, new ArraySegment<byte>(messageStream.GetBuffer(), 0, (int)messageStream.Length), 0);
+                }
+
+                // Should cause log (client only)
                 LogAssert.Expect(LogType.Log, nameof(MessageHandlerReceivedMessageServerClient) + " " + nameof(DummyMessageHandler.HandleTimeSync));
                 using (var messageStream = MessagePacker.WrapMessage(MessageQueueContainer.MessageType.TimeSync, inputBuffer, networkManager.MessageQueueContainer.IsUsingBatching()))
-=======
-                LogAssert.Expect(LogType.Log, nameof(DummyMessageHandler.HandleTimeSync));
-                using (var messageStream = MessagePacker.WrapMessage(NetworkConstants.TIME_SYNC, inputBuffer))
->>>>>>> 2621a196
-                {
-                    networkManager.HandleIncomingData(0, NetworkChannel.Internal, new ArraySegment<byte>(messageStream.GetBuffer(), 0, (int)messageStream.Length), 0);
-                }
-
-                // Should cause log (server and client)
-<<<<<<< HEAD
+                {
+                    networkManager.HandleIncomingData(0, NetworkChannel.Internal, new ArraySegment<byte>(messageStream.GetBuffer(), 0, (int)messageStream.Length), 0);
+                }
+
+                // Should cause log (server and client)
                 LogAssert.Expect(LogType.Log, nameof(MessageHandlerReceivedMessageServerClient) + " " + nameof(DummyMessageHandler.HandleNetworkVariableDelta));
                 using (var messageStream = MessagePacker.WrapMessage(MessageQueueContainer.MessageType.NetworkVariableDelta, inputBuffer, networkManager.MessageQueueContainer.IsUsingBatching()))
                 {
@@ -316,35 +224,13 @@
                 // Should cause log (server and client)
                 LogAssert.Expect(LogType.Log, nameof(MessageHandlerReceivedMessageServerClient) + " " + nameof(DummyMessageHandler.HandleUnnamedMessage));
                 using (var messageStream = MessagePacker.WrapMessage(MessageQueueContainer.MessageType.UnnamedMessage, inputBuffer, networkManager.MessageQueueContainer.IsUsingBatching()))
-=======
-                LogAssert.Expect(LogType.Log, nameof(DummyMessageHandler.HandleNetworkVariableDelta));
-                using (var messageStream = MessagePacker.WrapMessage(NetworkConstants.NETWORK_VARIABLE_DELTA, inputBuffer))
-                {
-                    networkManager.HandleIncomingData(0, NetworkChannel.Internal, new ArraySegment<byte>(messageStream.GetBuffer(), 0, (int)messageStream.Length), 0, true);
-                }
-
-                // Should cause log (server and client)
-                LogAssert.Expect(LogType.Log, nameof(DummyMessageHandler.HandleUnnamedMessage));
-                using (var messageStream = MessagePacker.WrapMessage(NetworkConstants.UNNAMED_MESSAGE, inputBuffer))
->>>>>>> 2621a196
-                {
-                    networkManager.HandleIncomingData(0, NetworkChannel.Internal, new ArraySegment<byte>(messageStream.GetBuffer(), 0, (int)messageStream.Length), 0);
-                }
-
-                // Should cause log (server and client)
-<<<<<<< HEAD
+                {
+                    networkManager.HandleIncomingData(0, NetworkChannel.Internal, new ArraySegment<byte>(messageStream.GetBuffer(), 0, (int)messageStream.Length), 0);
+                }
+
+                // Should cause log (server and client)
                 LogAssert.Expect(LogType.Log, nameof(MessageHandlerReceivedMessageServerClient) + " " + nameof(DummyMessageHandler.HandleNamedMessage));
                 using (var messageStream = MessagePacker.WrapMessage(MessageQueueContainer.MessageType.NamedMessage, inputBuffer, networkManager.MessageQueueContainer.IsUsingBatching()))
-=======
-                LogAssert.Expect(LogType.Log, nameof(DummyMessageHandler.HandleNamedMessage));
-                using (var messageStream = MessagePacker.WrapMessage(NetworkConstants.NAMED_MESSAGE, inputBuffer))
-                {
-                    networkManager.HandleIncomingData(0, NetworkChannel.Internal, new ArraySegment<byte>(messageStream.GetBuffer(), 0, (int)messageStream.Length), 0, true);
-                }
-
-                // Should not cause log (server only)
-                using (var messageStream = MessagePacker.WrapMessage(NetworkConstants.CLIENT_SWITCH_SCENE_COMPLETED, inputBuffer))
->>>>>>> 2621a196
                 {
                     networkManager.HandleIncomingData(0, NetworkChannel.Internal, new ArraySegment<byte>(messageStream.GetBuffer(), 0, (int)messageStream.Length), 0);
                 }
@@ -358,18 +244,7 @@
                 // Should not cause log (server only)
                 using (var messageStream = MessagePacker.WrapMessage(MessageQueueContainer.MessageType.ServerLog, inputBuffer, networkManager.MessageQueueContainer.IsUsingBatching()))
                 {
-<<<<<<< HEAD
-                    networkManager.HandleIncomingData(0, NetworkChannel.Internal, new ArraySegment<byte>(messageStream.GetBuffer(), 0, (int)messageStream.Length), 0);
-=======
-                    networkManager.HandleIncomingData(0, NetworkChannel.Internal, new ArraySegment<byte>(messageStream.GetBuffer(), 0, (int)messageStream.Length), 0, true);
-                }
-
-                // Should cause log (client only)
-                LogAssert.Expect(LogType.Log, nameof(DummyMessageHandler.RpcReceiveQueueItem));
-                using (var messageStream = MessagePacker.WrapMessage(NetworkConstants.CLIENT_RPC, inputBuffer))
-                {
-                    networkManager.HandleIncomingData(0, NetworkChannel.Internal, new ArraySegment<byte>(messageStream.GetBuffer(), 0, (int)messageStream.Length), 0, true);
->>>>>>> 2621a196
+                    networkManager.HandleIncomingData(0, NetworkChannel.Internal, new ArraySegment<byte>(messageStream.GetBuffer(), 0, (int)messageStream.Length), 0);
                 }
 
                 // Full cleanup
@@ -384,63 +259,6 @@
         }
     }
 
-<<<<<<< HEAD
-    internal class DummyMessageHandler : IInternalMessageHandler
-    {
-        public NetworkManager NetworkManager { get; }
-
-        public DummyMessageHandler(NetworkManager networkManager)
-        {
-            NetworkManager = networkManager;
-        }
-
-        public void HandleConnectionRequest(ulong clientId, Stream stream) => VerifyCalled(nameof(HandleConnectionRequest));
-
-        public void HandleConnectionApproved(ulong clientId, Stream stream, float receiveTime) => VerifyCalled(nameof(HandleConnectionApproved));
-
-        public void HandleAddObject(ulong clientId, Stream stream) => VerifyCalled(nameof(HandleAddObject));
-
-        public void HandleDestroyObject(ulong clientId, Stream stream) => VerifyCalled(nameof(HandleDestroyObject));
-
-        public void HandleSwitchScene(ulong clientId, Stream stream) => VerifyCalled(nameof(HandleSwitchScene));
-
-        public void HandleClientSwitchSceneCompleted(ulong clientId, Stream stream) => VerifyCalled(nameof(HandleClientSwitchSceneCompleted));
-
-        public void HandleChangeOwner(ulong clientId, Stream stream) => VerifyCalled(nameof(HandleChangeOwner));
-
-        public void HandleAddObjects(ulong clientId, Stream stream) => VerifyCalled(nameof(HandleAddObjects));
-
-        public void HandleDestroyObjects(ulong clientId, Stream stream) => VerifyCalled(nameof(HandleDestroyObjects));
-
-        public void HandleTimeSync(ulong clientId, Stream stream, float receiveTime) => VerifyCalled(nameof(HandleTimeSync));
-
-        public void HandleNetworkVariableDelta(ulong clientId, Stream stream) => VerifyCalled(nameof(HandleNetworkVariableDelta));
-
-        public void MessageReceiveQueueItem(ulong clientId, Stream stream, float receiveTime,
-            MessageQueueContainer.MessageType messageType,
-            NetworkChannel receiveChannel)
-        {
-            var messageQueueContainer = NetworkManager.MessageQueueContainer;
-            messageQueueContainer.AddQueueItemToInboundFrame(messageType, receiveTime, clientId, (NetworkBuffer)stream, receiveChannel);
-            messageQueueContainer.ProcessAndFlushMessageQueue(MessageQueueContainer.MessageQueueProcessingTypes.Receive, NetworkUpdateLoop.UpdateStage);
-        }
-
-        public void HandleUnnamedMessage(ulong clientId, Stream stream) => VerifyCalled(nameof(HandleUnnamedMessage));
-
-        public void HandleNamedMessage(ulong clientId, Stream stream) => VerifyCalled(nameof(HandleNamedMessage));
-
-        public void HandleNetworkLog(ulong clientId, Stream stream) => VerifyCalled(nameof(HandleNetworkLog));
-
-        public void HandleAllClientsSwitchSceneCompleted(ulong clientId, Stream stream) => VerifyCalled(nameof(HandleAllClientsSwitchSceneCompleted));
-
-        private void VerifyCalled(string method)
-        {
-            Debug.Log(nameof(NetworkManagerMessageHandlerTests.MessageHandlerReceivedMessageServerClient) + " " + method);
-        }
-    }
-
-=======
->>>>>>> 2621a196
     // Should probably have one of these for more files? In the future we could use the SIPTransport?
     [DontShowInTransportDropdown]
     internal class DummyTransport : NetworkTransport
