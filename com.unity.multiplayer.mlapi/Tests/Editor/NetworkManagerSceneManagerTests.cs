using System.Collections.Generic;
using NUnit.Framework;
using UnityEngine;
using UnityEngine.SceneManagement;

namespace Unity.Netcode.EditorTests
{
    public class NetworkManagerSceneManagerTests
    {
        [Test]
        public void SceneManagerAssigned()
        {
            var gameObject = new GameObject(nameof(SceneManagerAssigned));
            var networkManager = gameObject.AddComponent<NetworkManager>();
            var transport = gameObject.AddComponent<DummyTransport>();
<<<<<<< HEAD
            networkManager.PopulateScenesInBuild(true);
            networkManager.ScenesInBuild.Scenes.Add(SceneManager.GetActiveScene().name);
            networkManager.NetworkConfig = new NetworkConfig();
=======

            // Netcode sets this in validate
            networkManager.NetworkConfig = new NetworkConfig()
            {
                // Set the current scene to prevent unexpected log messages which would trigger a failure
                RegisteredScenes = new List<string>() { SceneManager.GetActiveScene().name }
            };

>>>>>>> 33b1bd8a
            // Set dummy transport that does nothing
            networkManager.NetworkConfig.NetworkTransport = transport;

            NetworkSceneManager preManager = networkManager.SceneManager;

            // Start server to cause init
            networkManager.StartServer();

            Debug.Assert(preManager == null);
            Debug.Assert(networkManager.SceneManager != null);

            Object.DestroyImmediate(gameObject);
        }
    }
}<|MERGE_RESOLUTION|>--- conflicted
+++ resolved
@@ -13,20 +13,9 @@
             var gameObject = new GameObject(nameof(SceneManagerAssigned));
             var networkManager = gameObject.AddComponent<NetworkManager>();
             var transport = gameObject.AddComponent<DummyTransport>();
-<<<<<<< HEAD
             networkManager.PopulateScenesInBuild(true);
             networkManager.ScenesInBuild.Scenes.Add(SceneManager.GetActiveScene().name);
             networkManager.NetworkConfig = new NetworkConfig();
-=======
-
-            // Netcode sets this in validate
-            networkManager.NetworkConfig = new NetworkConfig()
-            {
-                // Set the current scene to prevent unexpected log messages which would trigger a failure
-                RegisteredScenes = new List<string>() { SceneManager.GetActiveScene().name }
-            };
-
->>>>>>> 33b1bd8a
             // Set dummy transport that does nothing
             networkManager.NetworkConfig.NetworkTransport = transport;
 
