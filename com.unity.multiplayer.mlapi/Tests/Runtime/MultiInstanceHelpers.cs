using System;
using System.Collections;
using System.Collections.Generic;
using System.Linq;
using NUnit.Framework;
using UnityEngine;
using UnityEngine.SceneManagement;
using Object = UnityEngine.Object;

namespace Unity.Netcode.RuntimeTests
{
    /// <summary>
    /// Provides helpers for running multi instance tests.
    /// </summary>
    public static class MultiInstanceHelpers
    {
        private static List<NetworkManager> s_NetworkManagerInstances = new List<NetworkManager>();
        private static bool s_IsStarted;
        private static int s_ClientCount;
        private static int s_OriginalTargetFrameRate = -1;

        public static List<NetworkManager> NetworkManagerInstances => s_NetworkManagerInstances;

        /// <summary>
        /// Creates NetworkingManagers and configures them for use in a multi instance setting.
        /// </summary>
        /// <param name="clientCount">The amount of clients</param>
        /// <param name="server">The server NetworkManager</param>
        /// <param name="clients">The clients NetworkManagers</param>
        /// <param name="targetFrameRate">The targetFrameRate of the Unity engine to use while the multi instance helper is running. Will be reset on shutdown.</param>
        public static bool Create(int clientCount, out NetworkManager server, out NetworkManager[] clients, int targetFrameRate = 60)
        {
            s_NetworkManagerInstances = new List<NetworkManager>();
            ScenesInBuild.IsTesting = true;
            CreateNewClients(clientCount, out clients);

            // Create gameObject
            var go = new GameObject("NetworkManager - Server");

            // Create networkManager component
            server = go.AddComponent<NetworkManager>();
            NetworkManagerInstances.Insert(0, server);

<<<<<<< HEAD
                // Set the NetworkConfig
                server.NetworkConfig = new NetworkConfig()
                {
                    // Set transport
                    NetworkTransport = go.AddComponent<SIPTransport>()
                };
                server.PopulateScenesInBuild(true);
                server.ScenesInBuild.Scenes.Add(SceneManager.GetActiveScene().name);
            }
=======
            // Set the NetworkConfig
            server.NetworkConfig = new NetworkConfig()
            {
                // Set the current scene to prevent unexpected log messages which would trigger a failure
                RegisteredScenes = new List<string>() { SceneManager.GetActiveScene().name },
                // Set transport
                NetworkTransport = go.AddComponent<SIPTransport>()
            };
>>>>>>> 33b1bd8a

            s_OriginalTargetFrameRate = Application.targetFrameRate;
            Application.targetFrameRate = targetFrameRate;

            return true;
        }

        /// <summary>
        /// Used to add a client to the already existing list of clients
        /// </summary>
        /// <param name="clientCount">The amount of clients</param>
        /// <param name="clients"></param>
        /// <returns></returns>
        public static bool CreateNewClients(int clientCount, out NetworkManager[] clients)
        {
            clients = new NetworkManager[clientCount];
            var activeSceneName = SceneManager.GetActiveScene().name;
            for (int i = 0; i < clientCount; i++)
            {
                // Create gameObject
                var go = new GameObject("NetworkManager - Client - " + i);
                // Create networkManager component
                clients[i] = go.AddComponent<NetworkManager>();

                // Set the NetworkConfig
                clients[i].NetworkConfig = new NetworkConfig()
                {
                    // Set transport
                    NetworkTransport = go.AddComponent<SIPTransport>()
                };

                clients[i].PopulateScenesInBuild(true);

                if (!clients[i].ScenesInBuild.Scenes.Contains(activeSceneName))
                {
                    clients[i].ScenesInBuild.Scenes.Add(activeSceneName);
                }
            }

            NetworkManagerInstances.AddRange(clients);
            return true;
        }

        /// <summary>
        /// Stops one single client and makes sure to cleanup any static variables in this helper
        /// </summary>
        /// <param name="clientToStop"></param>
        public static void StopOneClient(NetworkManager clientToStop)
        {
            clientToStop.StopClient();
            Object.Destroy(clientToStop.gameObject);
            NetworkManagerInstances.Remove(clientToStop);
        }

        /// <summary>
        /// Should always be invoked when finished with a single unit test
        /// (i.e. during TearDown)
        /// </summary>
        public static void Destroy()
        {
            if (s_IsStarted == false)
            {
                return;
            }

            s_IsStarted = false;

            // Shutdown the server which forces clients to disconnect
            foreach (var networkManager in NetworkManagerInstances)
            {
                if (networkManager.IsHost)
                {
                    networkManager.StopHost();
                }
                else if (networkManager.IsServer)
                {
                    networkManager.StopServer();
                }
                else if (networkManager.IsClient)
                {
                    networkManager.StopClient();
                }
            }

            // Destroy the network manager instances
            foreach (var networkManager in NetworkManagerInstances)
            {
                Object.Destroy(networkManager.gameObject);
            }

            NetworkManagerInstances.Clear();

            // Destroy the temporary GameObject used to run co-routines
            if (s_CoroutineRunner != null)
            {
                Object.Destroy(s_CoroutineRunner);
            }

            Application.targetFrameRate = s_OriginalTargetFrameRate;
        }

        /// <summary>
        /// Starts NetworkManager instances created by the Create method.
        /// </summary>
        /// <param name="host">Whether or not to create a Host instead of Server</param>
        /// <param name="server">The Server NetworkManager</param>
        /// <param name="clients">The Clients NetworkManager</param>
        public static bool Start(bool host, NetworkManager server, NetworkManager[] clients)
        {
            if (s_IsStarted)
            {
                throw new InvalidOperationException("MultiInstanceHelper already started. Did you forget to Destroy?");
            }

            s_IsStarted = true;
            s_ClientCount = clients.Length;

            if (host)
            {
                server.StartHost();
            }
            else
            {
                server.StartServer();
            }

            for (int i = 0; i < clients.Length; i++)
            {
                clients[i].StartClient();
            }

            return true;
        }

        // Empty MonoBehaviour that is a holder of coroutine
        private class CoroutineRunner : MonoBehaviour
        {
        }

        private static CoroutineRunner s_CoroutineRunner;

        /// <summary>
        /// Runs a IEnumerator as a Coroutine on a dummy GameObject. Used to get exceptions coming from the coroutine
        /// </summary>
        /// <param name="enumerator">The IEnumerator to run</param>
        public static Coroutine Run(IEnumerator enumerator)
        {
            if (s_CoroutineRunner == null)
            {
                s_CoroutineRunner = new GameObject(nameof(CoroutineRunner)).AddComponent<CoroutineRunner>();
            }

            return s_CoroutineRunner.StartCoroutine(enumerator);
        }

        public class CoroutineResultWrapper<T>
        {
            public T Result;
        }

        /// <summary>
        /// Normally we would only allow player prefabs to be set to a prefab. Not runtime created objects.
        /// In order to prevent having a Resource folder full of a TON of prefabs that we have to maintain,
        /// MultiInstanceHelper has a helper function that lets you mark a runtime created object to be
        /// treated as a prefab by the Netcode. That's how we can get away with creating the player prefab
        /// at runtime without it being treated as a SceneObject or causing other conflicts with the Netcode.
        /// </summary>
        /// <param name="networkObject">The networkObject to be treated as Prefab</param>
        /// <param name="globalObjectIdHash">The GlobalObjectId to force</param>
        public static void MakeNetworkedObjectTestPrefab(NetworkObject networkObject, uint globalObjectIdHash = default)
        {
            // Set a globalObjectId for prefab
            if (globalObjectIdHash != default)
            {
                networkObject.TempGlobalObjectIdHashOverride = globalObjectIdHash;
            }

            // Force generation
            networkObject.GenerateGlobalObjectIdHash();

            // Prevent object from being snapped up as a scene object
            networkObject.IsSceneObject = false;
        }

        // We use GameObject instead of SceneObject to be able to keep hierarchy
        public static void MarkAsSceneObjectRoot(GameObject networkObjectRoot, NetworkManager server, NetworkManager[] clients)
        {
            networkObjectRoot.name += " - Server";

            NetworkObject[] serverNetworkObjects = networkObjectRoot.GetComponentsInChildren<NetworkObject>();

            for (int i = 0; i < serverNetworkObjects.Length; i++)
            {
                serverNetworkObjects[i].NetworkManagerOwner = server;
            }

            for (int i = 0; i < clients.Length; i++)
            {
                GameObject root = Object.Instantiate(networkObjectRoot);
                root.name += " - Client - " + i;

                NetworkObject[] clientNetworkObjects = root.GetComponentsInChildren<NetworkObject>();

                for (int j = 0; j < clientNetworkObjects.Length; j++)
                {
                    clientNetworkObjects[j].NetworkManagerOwner = clients[i];
                }
            }
        }

        /// <summary>
        /// Waits on the client side to be connected.
        /// </summary>
        /// <param name="client">The client</param>
        /// <param name="result">The result. If null, it will automatically assert</param>
        /// <param name="maxFrames">The max frames to wait for</param>
        public static IEnumerator WaitForClientConnected(NetworkManager client, CoroutineResultWrapper<bool> result = null, int maxFrames = 64)
        {
            yield return WaitForClientsConnected(new NetworkManager[] { client }, result, maxFrames);
        }

        /// <summary>
        /// Similar to WaitForClientConnected, this waits for multiple clients to be connected.
        /// </summary>
        /// <param name="clients">The clients to be connected</param>
        /// <param name="result">The result. If null, it will automatically assert<</param>
        /// <param name="maxFrames">The max frames to wait for</param>
        /// <returns></returns>
        public static IEnumerator WaitForClientsConnected(NetworkManager[] clients, CoroutineResultWrapper<bool> result = null, int maxFrames = 64)
        {
            // Make sure none are the host client
            foreach (var client in clients)
            {
                if (client.IsServer)
                {
                    throw new InvalidOperationException("Cannot wait for connected as server");
                }
            }

            var startFrameNumber = Time.frameCount;
            var allConnected = true;
            while (Time.frameCount - startFrameNumber <= maxFrames)
            {
                allConnected = true;
                foreach (var client in clients)
                {
                    if (!client.IsConnectedClient)
                    {
                        allConnected = false;
                        break;
                    }
                }
                if (allConnected)
                {
                    break;
                }
                var nextFrameNumber = Time.frameCount + 1;
                yield return new WaitUntil(() => Time.frameCount >= nextFrameNumber);
            }

            if (result != null)
            {
                result.Result = allConnected;
            }
            else
            {
                for (var i = 0; i < clients.Length; ++i)
                {
                    var client = clients[i];
                    // Logging i+1 because that's the local client ID they'll get (0 is server)
                    // Can't use client.LocalClientId because that doesn't get assigned until IsConnectedClient == true,
                    Assert.True(client.IsConnectedClient, $"Client {i + 1} never connected");
                }
            }
        }

        /// <summary>
        /// Waits on the server side for 1 client to be connected
        /// </summary>
        /// <param name="server">The server</param>
        /// <param name="result">The result. If null, it will automatically assert</param>
        /// <param name="maxFrames">The max frames to wait for</param>
        public static IEnumerator WaitForClientConnectedToServer(NetworkManager server, CoroutineResultWrapper<bool> result = null, int maxFrames = 64)
        {
            yield return WaitForClientsConnectedToServer(server, server.IsHost ? s_ClientCount + 1 : s_ClientCount, result, maxFrames);
        }

        /// <summary>
        /// Waits on the server side for 1 client to be connected
        /// </summary>
        /// <param name="server">The server</param>
        /// <param name="result">The result. If null, it will automatically assert</param>
        /// <param name="maxFrames">The max frames to wait for</param>
        public static IEnumerator WaitForClientsConnectedToServer(NetworkManager server, int clientCount = 1, CoroutineResultWrapper<bool> result = null, int maxFrames = 64)
        {
            if (!server.IsServer)
            {
                throw new InvalidOperationException("Cannot wait for connected as client");
            }

            var startFrameNumber = Time.frameCount;

            while (Time.frameCount - startFrameNumber <= maxFrames && server.ConnectedClients.Count != clientCount)
            {
                var nextFrameNumber = Time.frameCount + 1;
                yield return new WaitUntil(() => Time.frameCount >= nextFrameNumber);
            }

            var res = server.ConnectedClients.Count == clientCount;

            if (result != null)
            {
                result.Result = res;
            }
            else
            {
                Assert.True(res, "A client never connected to server");
            }
        }

        /// <summary>
        /// Gets a NetworkObject instance as it's represented by a certain peer.
        /// </summary>
        /// <param name="networkObjectId">The networkObjectId to get</param>
        /// <param name="representation">The representation to get the object from</param>
        /// <param name="result">The result</param>
        /// <param name="failIfNull">Whether or not to fail if no object is found and result is null</param>
        /// <param name="maxFrames">The max frames to wait for</param>
        public static IEnumerator GetNetworkObjectByRepresentation(ulong networkObjectId, NetworkManager representation, CoroutineResultWrapper<NetworkObject> result, bool failIfNull = true, int maxFrames = 64)
        {
            if (result == null)
            {
                throw new ArgumentNullException("Result cannot be null");
            }

            var startFrameNumber = Time.frameCount;

            while (Time.frameCount - startFrameNumber <= maxFrames && representation.SpawnManager.SpawnedObjects.All(x => x.Value.NetworkObjectId != networkObjectId))
            {
                var nextFrameNumber = Time.frameCount + 1;
                yield return new WaitUntil(() => Time.frameCount >= nextFrameNumber);
            }

            result.Result = representation.SpawnManager.SpawnedObjects.First(x => x.Value.NetworkObjectId == networkObjectId).Value;

            if (failIfNull && result.Result == null)
            {
                Assert.Fail("NetworkObject could not be found");
            }
        }

        /// <summary>
        /// Gets a NetworkObject instance as it's represented by a certain peer.
        /// </summary>
        /// <param name="predicate">The predicate used to filter for your target NetworkObject</param>
        /// <param name="representation">The representation to get the object from</param>
        /// <param name="result">The result</param>
        /// <param name="failIfNull">Whether or not to fail if no object is found and result is null</param>
        /// <param name="maxFrames">The max frames to wait for</param>
        public static IEnumerator GetNetworkObjectByRepresentation(Func<NetworkObject, bool> predicate, NetworkManager representation, CoroutineResultWrapper<NetworkObject> result, bool failIfNull = true, int maxFrames = 64)
        {
            if (result == null)
            {
                throw new ArgumentNullException("Result cannot be null");
            }

            if (predicate == null)
            {
                throw new ArgumentNullException("Predicate cannot be null");
            }

            var startFrame = Time.frameCount;

            while (Time.frameCount - startFrame <= maxFrames && !representation.SpawnManager.SpawnedObjects.Any(x => predicate(x.Value)))
            {
                var nextFrameNumber = Time.frameCount + 1;
                yield return new WaitUntil(() => Time.frameCount >= nextFrameNumber);
            }

            result.Result = representation.SpawnManager.SpawnedObjects.FirstOrDefault(x => predicate(x.Value)).Value;

            if (failIfNull && result.Result == null)
            {
                Assert.Fail("NetworkObject could not be found");
            }
        }

        /// <summary>
        /// Runs some code, then verifies the condition (combines 'Run' and 'WaitForCondition')
        /// </summary>
        /// <param name="workload">Action / code to run</param>
        /// <param name="predicate">The predicate to wait for</param>
        /// <param name="maxFrames">The max frames to wait for</param>
        public static IEnumerator RunAndWaitForCondition(Action workload, Func<bool> predicate, int maxFrames = 64)
        {
            var waitResult = new CoroutineResultWrapper<bool>();
            workload();

            yield return Run(WaitForCondition(
                predicate,
                waitResult,
                maxFrames: maxFrames));

            if (!waitResult.Result)
            {
                throw new Exception();
            }
        }


        /// <summary>
        /// Waits for a predicate condition to be met
        /// </summary>
        /// <param name="predicate">The predicate to wait for</param>
        /// <param name="result">The result. If null, it will fail if the predicate is not met</param>
        /// <param name="maxFrames">The max frames to wait for</param>
        public static IEnumerator WaitForCondition(Func<bool> predicate, CoroutineResultWrapper<bool> result = null, int maxFrames = 64)
        {
            if (predicate == null)
            {
                throw new ArgumentNullException("Predicate cannot be null");
            }

            var startFrameNumber = Time.frameCount;

            while (Time.frameCount - startFrameNumber <= maxFrames && !predicate())
            {
                var nextFrameNumber = Time.frameCount + 2;
                yield return new WaitUntil(() => Time.frameCount >= nextFrameNumber);
            }

            var res = predicate();

            if (result != null)
            {
                result.Result = res;
            }
            else
            {
                Assert.True(res, "PREDICATE CONDITION");
            }
        }
    }
}<|MERGE_RESOLUTION|>--- conflicted
+++ resolved
@@ -41,26 +41,14 @@
             server = go.AddComponent<NetworkManager>();
             NetworkManagerInstances.Insert(0, server);
 
-<<<<<<< HEAD
-                // Set the NetworkConfig
-                server.NetworkConfig = new NetworkConfig()
-                {
-                    // Set transport
-                    NetworkTransport = go.AddComponent<SIPTransport>()
-                };
-                server.PopulateScenesInBuild(true);
-                server.ScenesInBuild.Scenes.Add(SceneManager.GetActiveScene().name);
-            }
-=======
             // Set the NetworkConfig
             server.NetworkConfig = new NetworkConfig()
             {
-                // Set the current scene to prevent unexpected log messages which would trigger a failure
-                RegisteredScenes = new List<string>() { SceneManager.GetActiveScene().name },
                 // Set transport
                 NetworkTransport = go.AddComponent<SIPTransport>()
             };
->>>>>>> 33b1bd8a
+            server.PopulateScenesInBuild(true);
+            server.ScenesInBuild.Scenes.Add(SceneManager.GetActiveScene().name);
 
             s_OriginalTargetFrameRate = Application.targetFrameRate;
             Application.targetFrameRate = targetFrameRate;
