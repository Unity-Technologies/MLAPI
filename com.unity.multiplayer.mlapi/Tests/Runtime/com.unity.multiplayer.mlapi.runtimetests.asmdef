--- conflicted
+++ resolved
@@ -1,29 +1,13 @@
 {
     "name": "Unity.Multiplayer.MLAPI.RuntimeTests",
-    "rootNamespace": "",
     "references": [
         "Unity.Multiplayer.MLAPI.Runtime",
-<<<<<<< HEAD
-        "UnityEngine.TestRunner",
-        "UnityEditor.TestRunner",
-        "Unity.Multiplayer.MLAPI.Editor"
-=======
         "Unity.Multiplayer.MLAPI.Editor",
         "Unity.Multiplayer.MLAPI.Prototyping"
->>>>>>> 2621a196
+    ],
+    "optionalUnityReferences": [
+        "TestAssemblies"
     ],
     "includePlatforms": [],
-    "excludePlatforms": [],
-    "allowUnsafeCode": false,
-    "overrideReferences": true,
-    "precompiledReferences": [
-        "nunit.framework.dll"
-    ],
-    "autoReferenced": false,
-    "defineConstraints": [
-        "UNITY_INCLUDE_TESTS",
-        "UNITY_EDITOR"
-    ],
-    "versionDefines": [],
-    "noEngineReferences": false
+    "excludePlatforms": []
 }