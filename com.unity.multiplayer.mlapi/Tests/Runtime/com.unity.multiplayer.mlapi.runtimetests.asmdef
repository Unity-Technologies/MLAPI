{
    "name": "Unity.Multiplayer.MLAPI.RuntimeTests",
    "rootNamespace": "MLAPI.RuntimeTests",
    "references": [
        "Unity.Multiplayer.MLAPI.Runtime",
<<<<<<< HEAD
        "UnityEngine.TestRunner",
        "UnityEditor.TestRunner",
        "Unity.Multiplayer.MLAPI.Editor"
    ],
    "includePlatforms": [],
    "excludePlatforms": [],
    "allowUnsafeCode": false,
    "overrideReferences": true,
    "precompiledReferences": [
        "nunit.framework.dll"
    ],
    "autoReferenced": false,
    "defineConstraints": [
        "UNITY_INCLUDE_TESTS"
    ],
    "versionDefines": [],
    "noEngineReferences": false
=======
        "Unity.Multiplayer.MLAPI.Editor",
        "Unity.Multiplayer.MLAPI.Prototyping"
    ],
    "optionalUnityReferences": [
        "TestAssemblies"
    ],
    "defineConstraints": [
        "UNITY_INCLUDE_TESTS",
        "UNITY_EDITOR"
    ]
>>>>>>> 089c2065
}<|MERGE_RESOLUTION|>--- conflicted
+++ resolved
@@ -3,25 +3,6 @@
     "rootNamespace": "MLAPI.RuntimeTests",
     "references": [
         "Unity.Multiplayer.MLAPI.Runtime",
-<<<<<<< HEAD
-        "UnityEngine.TestRunner",
-        "UnityEditor.TestRunner",
-        "Unity.Multiplayer.MLAPI.Editor"
-    ],
-    "includePlatforms": [],
-    "excludePlatforms": [],
-    "allowUnsafeCode": false,
-    "overrideReferences": true,
-    "precompiledReferences": [
-        "nunit.framework.dll"
-    ],
-    "autoReferenced": false,
-    "defineConstraints": [
-        "UNITY_INCLUDE_TESTS"
-    ],
-    "versionDefines": [],
-    "noEngineReferences": false
-=======
         "Unity.Multiplayer.MLAPI.Editor",
         "Unity.Multiplayer.MLAPI.Prototyping"
     ],
@@ -32,5 +13,4 @@
         "UNITY_INCLUDE_TESTS",
         "UNITY_EDITOR"
     ]
->>>>>>> 089c2065
 }