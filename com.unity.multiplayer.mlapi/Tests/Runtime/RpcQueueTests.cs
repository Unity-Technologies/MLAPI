--- conflicted
+++ resolved
@@ -24,7 +24,6 @@
         [UnityTest]
         public IEnumerator UpdateStagesInvocation()
         {
-<<<<<<< HEAD
  // Disabling this test on 2019.4 due to ILPP issues on Yamato CI/CD runs (UNITY_2020_2_OR_NEWER)
  // Adding the ability to test if we are running in editor local (UNIT_MANUAL_TESTING)
 #if UNITY_2020_2_OR_NEWER || UNIT_MANUAL_TESTING
@@ -40,51 +39,6 @@
             rpcPipelineTestComponent.EnableTesting = true;
 
             Debug.Log("Running TestNetworkUpdateStages: ");
-=======
-#if UNITY_2020_2_OR_NEWER // Disabling this test on 2019.4 due to ILPP issues on Yamato CI/CD runs
-            var networkManagerObject = new GameObject(nameof(NetworkManager));
-            m_NetworkManager = networkManagerObject.AddComponent<NetworkManager>();
-            var unetTransport = networkManagerObject.AddComponent<UNetTransport>();
-            m_NetworkManager.NetworkConfig = new Configuration.NetworkConfig
-            {
-                CreatePlayerPrefab = false,
-                AllowRuntimeSceneChanges = true,
-                EnableSceneManagement = false
-            };
-            unetTransport.ConnectAddress = "127.0.0.1";
-            unetTransport.ConnectPort = 7777;
-            unetTransport.ServerListenPort = 7777;
-            unetTransport.MessageBufferSize = 65535;
-            unetTransport.MaxConnections = 100;
-            unetTransport.MessageSendMode = UNetTransport.SendMode.Immediately;
-            m_NetworkManager.NetworkConfig.NetworkTransport = unetTransport;
-
-            var currentActiveScene = SceneManager.GetActiveScene();
-            var instantiatedNetworkManager = false;
-            var testsAreComplete = false;
-            var testsAreValidated = false;
-            var exceededMaximumStageIterations = false;
-
-            //Add our test scene name
-            NetworkSceneManager.AddRuntimeSceneName(currentActiveScene.name, 0);
-
-            //Create the player object that we will spawn as a host
-            var playerObject = new GameObject("RpcTestObject");
-            playerObject.AddComponent<NetworkObject>();
-            var rpcPipelineTestComponent = playerObject.AddComponent<RpcPipelineTestComponent>();
-
-            instantiatedNetworkManager = true;
-            Debug.Log("NetworkManager Instantiated.");
-
-            //Start as host mode as loopback only works in hostmode
-            NetworkManager.Singleton.StartHost();
-            Debug.Log("Host Started.");
-
-            //Enable the simple ping test
-            rpcPipelineTestComponent.PingSelfEnabled = true;
-
-            Debug.Log("Running RPC Queue Tests...");
->>>>>>> c81cf517
 
             //Wait for the rpc pipeline test to complete or if we exceeded the maximum iterations bail
             while (!testsAreComplete && !exceededMaximumStageIterations)
