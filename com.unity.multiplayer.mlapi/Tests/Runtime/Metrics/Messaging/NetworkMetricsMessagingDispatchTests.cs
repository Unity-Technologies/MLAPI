using System;
using System.Collections;
using System.Collections.Generic;
using System.IO;
using System.Linq;
using MLAPI.Metrics;
using MLAPI.Serialization;
using NUnit.Framework;
using Unity.Multiplayer.NetworkProfiler;
using Unity.Multiplayer.NetworkProfiler.Models;
using UnityEngine;
using UnityEngine.TestTools;

namespace MLAPI.RuntimeTests.Metrics.Messaging
{
#if true
    public class NetworkMetricsMessagingDispatchTests
    {
        NetworkManager m_NetworkManager;
        NetworkMetrics m_NetworkMetrics;

        [SetUp]
        public void SetUp()
        {
            NetworkManagerHelper.StartNetworkManager(out m_NetworkManager);
            m_NetworkMetrics = m_NetworkManager.NetworkMetrics as NetworkMetrics;
        }

        [TearDown]
        public void TearDown()
        {
            NetworkManagerHelper.ShutdownNetworkManager();
        }

        [UnityTest]
        public IEnumerator TrackNamedMessageSentMetric()
        {
            var messageName = Guid.NewGuid().ToString();
            var clientId = 100UL;

            var waitForMetricEvent = new WaitForMetricValues<NamedMessageEvent>(m_NetworkMetrics.Dispatcher, MetricNames.NamedMessageSent);
            m_NetworkManager.CustomMessagingManager.SendNamedMessage(messageName, clientId, Stream.Null);

            yield return waitForMetricEvent.WaitForMetricsDispatch();

            var namedMessageSentMetricValues = waitForMetricEvent.Values;
            Assert.AreEqual(1, namedMessageSentMetricValues.Count);

            var namedMessageSent = namedMessageSentMetricValues.First();
            Assert.AreEqual(messageName, namedMessageSent.Name);
            Assert.AreEqual(clientId, namedMessageSent.Connection.Id);
        }

        [UnityTest]
        public IEnumerator TrackNamedMessageSentMetricToMultipleClients()
        {
            var messageName = Guid.NewGuid().ToString();
            
            var waitForMetricEvent = new WaitForMetricValues<NamedMessageEvent>(m_NetworkMetrics.Dispatcher, MetricNames.NamedMessageSent);
            m_NetworkManager.CustomMessagingManager.SendNamedMessage(messageName, new List<ulong> { 100, 200, 300 }, Stream.Null);

            yield return waitForMetricEvent.WaitForMetricsDispatch();

            var namedMessageSentMetricValues = waitForMetricEvent.Values;
            Assert.AreEqual(3, namedMessageSentMetricValues.Count);
            Assert.True(namedMessageSentMetricValues.All(x => x.Name == messageName));

<<<<<<< HEAD
            m_NetworkManager.CustomMessagingManager.SendNamedMessage(messageName, new List<ulong> {100, 200, 300}, Stream.Null);

            yield return WaitForMetricsDispatch();
=======
            var clientIds = namedMessageSentMetricValues.Select(x => x.Connection.Id).ToList();
            Assert.Contains(100UL, clientIds);
            Assert.Contains(200UL, clientIds);
            Assert.Contains(300UL, clientIds);
>>>>>>> 8aa95b29
        }

        [UnityTest]
        public IEnumerator TrackUnnamedMessageSentMetric()
        {
            var clientId = 100UL;
            
            var waitForMetricEvent = new WaitForMetricValues<UnnamedMessageEvent>(m_NetworkMetrics.Dispatcher, MetricNames.UnnamedMessageSent);
            m_NetworkManager.CustomMessagingManager.SendUnnamedMessage(clientId, new NetworkBuffer());

            yield return waitForMetricEvent.WaitForMetricsDispatch();

            var unnamedMessageSentMetricValues = waitForMetricEvent.Values;
            Assert.AreEqual(1, unnamedMessageSentMetricValues.Count);

            var unnamedMessageSent = unnamedMessageSentMetricValues.First();
            Assert.AreEqual(clientId, unnamedMessageSent.Connection.Id);
        }

        [UnityTest]
        public IEnumerator TrackUnnamedMessageSentMetricToMultipleClients()
        {
            var waitForMetricEvent = new WaitForMetricValues<UnnamedMessageEvent>(m_NetworkMetrics.Dispatcher, MetricNames.UnnamedMessageSent);
            m_NetworkManager.CustomMessagingManager.SendUnnamedMessage(new List<ulong> { 100, 200, 300 }, new NetworkBuffer());

            yield return waitForMetricEvent.WaitForMetricsDispatch();

<<<<<<< HEAD
            m_NetworkManager.CustomMessagingManager.SendUnnamedMessage(new List<ulong> {100, 200, 300}, new NetworkBuffer());
=======
            var unnamedMessageSentMetricValues = waitForMetricEvent.Values;
            Assert.AreEqual(3, unnamedMessageSentMetricValues.Count);
>>>>>>> 8aa95b29

            var clientIds = unnamedMessageSentMetricValues.Select(x => x.Connection.Id).ToList();
            Assert.Contains(100UL, clientIds);
            Assert.Contains(200UL, clientIds);
            Assert.Contains(300UL, clientIds);
        }
    }
#endif
}<|MERGE_RESOLUTION|>--- conflicted
+++ resolved
@@ -55,7 +55,7 @@
         public IEnumerator TrackNamedMessageSentMetricToMultipleClients()
         {
             var messageName = Guid.NewGuid().ToString();
-            
+
             var waitForMetricEvent = new WaitForMetricValues<NamedMessageEvent>(m_NetworkMetrics.Dispatcher, MetricNames.NamedMessageSent);
             m_NetworkManager.CustomMessagingManager.SendNamedMessage(messageName, new List<ulong> { 100, 200, 300 }, Stream.Null);
 
@@ -65,23 +65,17 @@
             Assert.AreEqual(3, namedMessageSentMetricValues.Count);
             Assert.True(namedMessageSentMetricValues.All(x => x.Name == messageName));
 
-<<<<<<< HEAD
-            m_NetworkManager.CustomMessagingManager.SendNamedMessage(messageName, new List<ulong> {100, 200, 300}, Stream.Null);
-
-            yield return WaitForMetricsDispatch();
-=======
             var clientIds = namedMessageSentMetricValues.Select(x => x.Connection.Id).ToList();
             Assert.Contains(100UL, clientIds);
             Assert.Contains(200UL, clientIds);
             Assert.Contains(300UL, clientIds);
->>>>>>> 8aa95b29
         }
 
         [UnityTest]
         public IEnumerator TrackUnnamedMessageSentMetric()
         {
             var clientId = 100UL;
-            
+
             var waitForMetricEvent = new WaitForMetricValues<UnnamedMessageEvent>(m_NetworkMetrics.Dispatcher, MetricNames.UnnamedMessageSent);
             m_NetworkManager.CustomMessagingManager.SendUnnamedMessage(clientId, new NetworkBuffer());
 
@@ -102,12 +96,8 @@
 
             yield return waitForMetricEvent.WaitForMetricsDispatch();
 
-<<<<<<< HEAD
-            m_NetworkManager.CustomMessagingManager.SendUnnamedMessage(new List<ulong> {100, 200, 300}, new NetworkBuffer());
-=======
             var unnamedMessageSentMetricValues = waitForMetricEvent.Values;
             Assert.AreEqual(3, unnamedMessageSentMetricValues.Count);
->>>>>>> 8aa95b29
 
             var clientIds = unnamedMessageSentMetricValues.Select(x => x.Connection.Id).ToList();
             Assert.Contains(100UL, clientIds);
