--- conflicted
+++ resolved
@@ -11,17 +11,7 @@
         [PostProcessScene(int.MaxValue)]
         public static void ProcessScene()
         {
-<<<<<<< HEAD
             List<NetworkObject> traverseSortedObjects = MonoBehaviour.FindObjectsOfType<NetworkObject>().ToList();
-=======
-            //If we are in playmode (editor or stand alone) we do not want this to execute
-            if (Application.isPlaying)
-            {
-                return;
-            }
-
-            var traverseSortedObjects = FindObjectsOfType<NetworkObject>().ToList();
->>>>>>> caff1f6b
 
             traverseSortedObjects.Sort((x, y) =>
             {
