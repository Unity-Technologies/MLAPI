--- conflicted
+++ resolved
@@ -916,97 +916,13 @@
                 }
 
                 #region INTERNAL MESSAGE
-
-<<<<<<< HEAD
-                    switch (messageType)
-                    {
-                        case MLAPIConstants.MLAPI_CONNECTION_REQUEST:
-                            if (IsServer)
-                                InternalMessageHandler.HandleConnectionRequest(clientId, messageStream);
-                            break;
-                        case MLAPIConstants.MLAPI_CONNECTION_APPROVED:
-                            if (IsClient)
-                                InternalMessageHandler.HandleConnectionApproved(clientId, messageStream, receiveTime);
-                            break;
-                        case MLAPIConstants.MLAPI_ADD_OBJECT:
-                            if (IsClient) InternalMessageHandler.HandleAddObject(clientId, messageStream);
-                            break;
-                        case MLAPIConstants.MLAPI_DESTROY_OBJECT:
-                            if (IsClient) InternalMessageHandler.HandleDestroyObject(clientId, messageStream);
-                            break;
-                        case MLAPIConstants.MLAPI_SWITCH_SCENE:
-                            if (IsClient && NetworkConfig.EnableSceneManagement) InternalMessageHandler.HandleSwitchScene(clientId, messageStream);
-                            break;
-                        case MLAPIConstants.MLAPI_CHANGE_OWNER:
-                            if (IsClient) InternalMessageHandler.HandleChangeOwner(clientId, messageStream);
-                            break;
-                        case MLAPIConstants.MLAPI_ADD_OBJECTS:
-                            if (IsClient) InternalMessageHandler.HandleAddObjects(clientId, messageStream);
-                            break;
-                        case MLAPIConstants.MLAPI_DESTROY_OBJECTS:
-                            if (IsClient) InternalMessageHandler.HandleDestroyObjects(clientId, messageStream);
-                            break;
-                        case MLAPIConstants.MLAPI_TIME_SYNC:
-                            if (IsClient) InternalMessageHandler.HandleTimeSync(clientId, messageStream, receiveTime);
-                            break;
-                        case MLAPIConstants.MLAPI_NETWORKED_VAR_DELTA:
-                            InternalMessageHandler.HandleNetworkedVarDelta(clientId, messageStream);
-                            break;
-                        case MLAPIConstants.MLAPI_NETWORKED_VAR_UPDATE:
-                            InternalMessageHandler.HandleNetworkedVarUpdate(clientId, messageStream);
-                            break;
-                        case MLAPIConstants.MLAPI_SERVER_RPC:
-                            if (IsServer) InternalMessageHandler.HandleServerRPC(clientId, messageStream);
-                            break;
-                        case MLAPIConstants.MLAPI_SERVER_RPC_REQUEST:
-                            if (IsServer) InternalMessageHandler.HandleServerRPCRequest(clientId, messageStream, channelName, security);
-                            break;
-                        case MLAPIConstants.MLAPI_SERVER_RPC_RESPONSE:
-                            if (IsClient) InternalMessageHandler.HandleServerRPCResponse(clientId, messageStream);
-                            break;
-                        case MLAPIConstants.MLAPI_CLIENT_RPC:
-                            if (IsClient) InternalMessageHandler.HandleClientRPC(clientId, messageStream);
-                            break;
-                        case MLAPIConstants.MLAPI_CLIENT_RPC_REQUEST:
-                            if (IsClient) InternalMessageHandler.HandleClientRPCRequest(clientId, messageStream, channelName, security);
-                            break;
-                        case MLAPIConstants.MLAPI_CLIENT_RPC_RESPONSE:
-                            if (IsServer) InternalMessageHandler.HandleClientRPCResponse(clientId, messageStream);
-                            break;
-                        case MLAPIConstants.MLAPI_UNNAMED_MESSAGE:
-                            InternalMessageHandler.HandleUnnamedMessage(clientId, messageStream);
-                            break;
-                        case MLAPIConstants.MLAPI_NAMED_MESSAGE:
-                            InternalMessageHandler.HandleNamedMessage(clientId, messageStream);
-                            break;
-#if !DISABLE_CRYPTOGRAPHY
-                        case MLAPIConstants.MLAPI_CERTIFICATE_HAIL:
-                            if (IsClient) InternalMessageHandler.HandleHailRequest(clientId, messageStream);
-                            break;
-                        case MLAPIConstants.MLAPI_CERTIFICATE_HAIL_RESPONSE:
-                            if (IsServer) InternalMessageHandler.HandleHailResponse(clientId, messageStream);
-                            break;
-                        case MLAPIConstants.MLAPI_GREETINGS:
-                            if (IsClient) InternalMessageHandler.HandleGreetings(clientId, messageStream);
-                            break;
-    #endif
-                        case MLAPIConstants.MLAPI_CLIENT_SWITCH_SCENE_COMPLETED:
-                            if (IsServer && NetworkConfig.EnableSceneManagement) InternalMessageHandler.HandleClientSwitchSceneCompleted(clientId, messageStream);
-                            break;
-                        default:
-                            if (LogHelper.CurrentLogLevel <= LogLevel.Error) LogHelper.LogError("Read unrecognized messageType " + messageType);
-                            break;
-                    }
-=======
                 switch (messageType)
                 {
                     case MLAPIConstants.MLAPI_CONNECTION_REQUEST:
-                        if (IsServer)
-                            InternalMessageHandler.HandleConnectionRequest(clientId, messageStream);
+                        if (IsServer) InternalMessageHandler.HandleConnectionRequest(clientId, messageStream);
                         break;
                     case MLAPIConstants.MLAPI_CONNECTION_APPROVED:
-                        if (IsClient)
-                            InternalMessageHandler.HandleConnectionApproved(clientId, messageStream, receiveTime);
+                        if (IsClient) InternalMessageHandler.HandleConnectionApproved(clientId, messageStream, receiveTime);
                         break;
                     case MLAPIConstants.MLAPI_ADD_OBJECT:
                         if (IsClient) InternalMessageHandler.HandleAddObject(clientId, messageStream);
@@ -1015,7 +931,7 @@
                         if (IsClient) InternalMessageHandler.HandleDestroyObject(clientId, messageStream);
                         break;
                     case MLAPIConstants.MLAPI_SWITCH_SCENE:
-                        if (IsClient) InternalMessageHandler.HandleSwitchScene(clientId, messageStream);
+                        if (IsClient && NetworkConfig.EnableSceneManagement) InternalMessageHandler.HandleSwitchScene(clientId, messageStream);
                         break;
                     case MLAPIConstants.MLAPI_CHANGE_OWNER:
                         if (IsClient) InternalMessageHandler.HandleChangeOwner(clientId, messageStream);
@@ -1071,14 +987,12 @@
                         break;
 #endif
                     case MLAPIConstants.MLAPI_CLIENT_SWITCH_SCENE_COMPLETED:
-                        if (IsServer) InternalMessageHandler.HandleClientSwitchSceneCompleted(clientId, messageStream);
+                        if (IsServer && NetworkConfig.EnableSceneManagement) InternalMessageHandler.HandleClientSwitchSceneCompleted(clientId, messageStream);
                         break;
                     default:
                         if (LogHelper.CurrentLogLevel <= LogLevel.Error) LogHelper.LogError("Read unrecognized messageType " + messageType);
                         break;
                 }
->>>>>>> 783ef1fc
-
                 #endregion
 
                 NetworkProfiler.EndEvent();
