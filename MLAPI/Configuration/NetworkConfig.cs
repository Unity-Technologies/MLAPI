--- conflicted
+++ resolved
@@ -126,18 +126,14 @@
         [Tooltip("Ensures that NetworkedVars can be read even if a client accidental writes where its not allowed to. This will cost some CPU time and bandwidth")]
         public bool EnsureNetworkedVarLengthSafety = false;
         /// <summary>
-<<<<<<< HEAD
         /// Enables scene management. This will allow network scene switches and automatic scene diff corrections upon connect.
         /// SoftSynced scene objects wont work with this disabled. That means that disabling SceneManagement also enables PrefabSync.
         /// </summary>
-        [Tooltip("Enables scene management. This will allow network scene switches and automatic scene diff corrections upon connect.\n" + 
+        [Tooltip("Enables scene management. This will allow network scene switches and automatic scene diff corrections upon connect.\n" +
                  "SoftSynced scene objects wont work with this disabled. That means that disabling SceneManagement also enables PrefabSync.")]
         public bool EnableSceneManagement = true;
         /// <summary>
-        /// Whether or not the MLAPI should check for differences in the prefabs at connection. 
-=======
         /// Whether or not the MLAPI should check for differences in the prefabs at connection.
->>>>>>> 783ef1fc
         /// If you dynamically add prefabs at runtime, turn this OFF
         /// </summary>
         [Tooltip("Whether or not the MLAPI should check for differences in the prefab lists at connection")]
