--- conflicted
+++ resolved
@@ -34,12 +34,7 @@
             }
         }
 
-<<<<<<< HEAD
-        //RETURNS IF IT SUCCEDED OR FAILED BECAUSE OF NON-OBSERVER. ANY OTHER FAIL WILL RETURN TRUE
-        internal static bool Send(uint clientId, string messageType, string channelName, BitWriterDeprecated messageWriter, uint? fromNetId, uint? networkId = null, ushort? orderId = null, bool skipQueue = false)
-=======
-        internal static void Send(uint clientId, string messageType, string channelName, BitWriter messageWriter, uint? networkId = null, ushort? orderId = null, bool skipQueue = false)
->>>>>>> b300c115
+        internal static void Send(uint clientId, string messageType, string channelName, BitWriterDeprecated messageWriter, uint? networkId = null, ushort? orderId = null, bool skipQueue = false)
         {
             uint targetClientId = clientId;
             if (netManager.isHost && targetClientId == netManager.NetworkConfig.NetworkTransport.HostDummyId)
@@ -95,11 +90,7 @@
             }
         }
 
-<<<<<<< HEAD
-        internal static void Send(uint[] clientIds, string messageType, string channelName, BitWriterDeprecated messageWriter, uint? fromNetId, uint? networkId = null, ushort? orderId = null)
-=======
-        internal static void Send(uint[] clientIds, string messageType, string channelName, BitWriter messageWriter, uint? networkId = null, ushort? orderId = null)
->>>>>>> b300c115
+        internal static void Send(uint[] clientIds, string messageType, string channelName, BitWriterDeprecated messageWriter, uint? networkId = null, ushort? orderId = null)
         {
             if (netManager.NetworkConfig.EncryptedChannelsHashSet.Contains(channelName))
             {
@@ -137,11 +128,7 @@
             }
         }
 
-<<<<<<< HEAD
-        internal static void Send(List<uint> clientIds, string messageType, string channelName, BitWriterDeprecated messageWriter, uint? fromNetId, uint? networkId = null, ushort? orderId = null)
-=======
-        internal static void Send(List<uint> clientIds, string messageType, string channelName, BitWriter messageWriter, uint? networkId = null, ushort? orderId = null)
->>>>>>> b300c115
+        internal static void Send(List<uint> clientIds, string messageType, string channelName, BitWriterDeprecated messageWriter, uint? networkId = null, ushort? orderId = null)
         {
             if (netManager.NetworkConfig.EncryptedChannelsHashSet.Contains(channelName))
             {
@@ -179,13 +166,7 @@
             }
         }
 
-<<<<<<< HEAD
-        private static List<uint> failedObservers = new List<uint>();
-        //RETURNS THE CLIENTIDS WHICH WAS NOT BEING OBSERVED
-        internal static ref List<uint> Send(string messageType, string channelName, BitWriterDeprecated messageWriter, uint? fromNetId,  uint? networkId = null, ushort? orderId = null)
-=======
-        internal static void Send(string messageType, string channelName, BitWriter messageWriter,  uint? networkId = null, ushort? orderId = null)
->>>>>>> b300c115
+        internal static void Send(string messageType, string channelName, BitWriterDeprecated messageWriter,  uint? networkId = null, ushort? orderId = null)
         {
             if (netManager.NetworkConfig.EncryptedChannels.Contains(channelName))
             {
@@ -223,12 +204,7 @@
             }
         }
 
-<<<<<<< HEAD
-        //RETURNS THE CLIENTIDS WHICH WAS NOT BEING OBSERVED
-        internal static ref List<uint> Send(string messageType, string channelName, BitWriterDeprecated messageWriter, uint clientIdToIgnore, uint? fromNetId, uint? networkId = null, ushort? orderId = null)
-=======
-        internal static void Send(string messageType, string channelName, BitWriter messageWriter, uint clientIdToIgnore, uint? networkId = null, ushort? orderId = null)
->>>>>>> b300c115
+        internal static void Send(string messageType, string channelName, BitWriterDeprecated messageWriter, uint clientIdToIgnore, uint? networkId = null, ushort? orderId = null)
         {
             if (netManager.NetworkConfig.EncryptedChannels.Contains(channelName))
             {
