﻿namespace MLAPI.NetworkingManagerComponents.Binary
{
    public static class Arithmetic
    {
        // Sign bits for different data types
<<<<<<< HEAD
        public const long  SIGN_BIT_64 = -9223372036854775808;
        public const int   SIGN_BIT_32 = -2147483648;
        public const short SIGN_BIT_16 = -32768;
        public const sbyte SIGN_BIT_8  = -128;

        // Ceiling function that doesn't deal with floating point values
        public static ulong CeilingExact(ulong u1, ulong u2) => (u1 / u2) + (u1 % u2 == 0 ? 0UL : 1UL);
        public static long CeilingExact(long u1, long u2) => (u1 / u2) + (u1 % u2 == 0 ? 0L : 1L | ((u1&SIGN_BIT_64)^(u2&SIGN_BIT_64)));
        public static uint CeilingExact(uint u1, uint u2) => (u1 / u2) + (u1 % u2 == 0 ? 0U : 1U);
        public static int CeilingExact(int u1, int u2) => (u1 / u2) + (u1 % u2 == 0 ? 0 : 1 | ((u1 & SIGN_BIT_32) ^ (u2 & SIGN_BIT_32)));
        public static ushort CeilingExact(ushort u1, ushort u2) => (ushort)((u1 / u2) + (u1 % u2 == 0 ? 0 : 1));
        public static short CeilingExact(short u1, short u2) => (short)((u1 / u2) + (u1 % u2 == 0 ? 0 : 1 | ((u1 & SIGN_BIT_32) ^ (u2 & SIGN_BIT_32))));
        public static byte CeilingExact(byte u1, byte u2) => (byte)((u1 / u2) + (u1 % u2 == 0 ? 0 : 1));
        public static sbyte CeilingExact(sbyte u1, sbyte u2) => (sbyte)((u1 / u2) + (u1 % u2 == 0 ? 0 : 1 | ((u1 & SIGN_BIT_32) ^ (u2 & SIGN_BIT_32))));
=======
        public const long SIGN_BIT_64 = -9223372036854775808;
        public const int SIGN_BIT_32 = -2147483648;
        public const short SIGN_BIT_16 = -32768;
        public const sbyte SIGN_BIT_8 = -128;

        // Ceiling function that doesn't deal with floating point values
        public static ulong CeilingExact(ulong u1, ulong u2) => (u1 / u2) + (u1 % u2 == 0 ? 0UL : 1UL);
        public static long CeilingExact(long u1, long u2) => (u1 / u2) + (u1 % u2 == 0 ? 0L : 1L | (((u1 & SIGN_BIT_64) ^ (u2 & SIGN_BIT_64))>>62));
        public static uint CeilingExact(uint u1, uint u2) => (u1 / u2) + (u1 % u2 == 0 ? 0U : 1U);
        public static int CeilingExact(int u1, int u2) => (u1 / u2) + (u1 % u2 == 0 ? 0 : 1 | (((u1 & SIGN_BIT_32) ^ (u2 & SIGN_BIT_32)) >> 30));
        public static ushort CeilingExact(ushort u1, ushort u2) => (ushort)((u1 / u2) + (u1 % u2 == 0 ? 0 : 1));
        public static short CeilingExact(short u1, short u2) => (short)((u1 / u2) + (u1 % u2 == 0 ? 0 : 1 | (((u1 & SIGN_BIT_32) ^ (u2 & SIGN_BIT_32)) >> 30)));
        public static byte CeilingExact(byte u1, byte u2) => (byte)((u1 / u2) + (u1 % u2 == 0 ? 0 : 1));
        public static sbyte CeilingExact(sbyte u1, sbyte u2) => (sbyte)((u1 / u2) + (u1 % u2 == 0 ? 0 : 1 | (((u1 & SIGN_BIT_32) ^ (u2 & SIGN_BIT_32)) >> 30)));
>>>>>>> 72c0034e

        // ZigZag
        public static ulong ZigZagEncode(long value) => (ulong)((value >> 63) ^ (value << 1));
        public static long ZigZagDecode(ulong value) => (((long)(value >> 1) & 0x7FFFFFFFFFFFFFFFL) ^ ((long)(value << 63) >> 63));

        // Var int helper stuff
        public static int VarIntSize(ulong value) =>
                value <= 240 ? 1 :
                value <= 2287 ? 2 :
                value <= 67823 ? 3 :
                value <= 16777215 ? 4 :
                value <= 4294967295 ? 5 :
                value <= 1099511627775 ? 6 :
                value <= 281474976710655 ? 7 :
                value <= 72057594037927935 ? 8 :
                9;
<<<<<<< HEAD
=======

        internal static long Div8Ceil(ulong value) => (long)((value >> 3) + ((value & 1UL) | ((value >> 1) & 1UL) | ((value >> 2) & 1UL)));
>>>>>>> 72c0034e
    }
}<|MERGE_RESOLUTION|>--- conflicted
+++ resolved
@@ -3,22 +3,6 @@
     public static class Arithmetic
     {
         // Sign bits for different data types
-<<<<<<< HEAD
-        public const long  SIGN_BIT_64 = -9223372036854775808;
-        public const int   SIGN_BIT_32 = -2147483648;
-        public const short SIGN_BIT_16 = -32768;
-        public const sbyte SIGN_BIT_8  = -128;
-
-        // Ceiling function that doesn't deal with floating point values
-        public static ulong CeilingExact(ulong u1, ulong u2) => (u1 / u2) + (u1 % u2 == 0 ? 0UL : 1UL);
-        public static long CeilingExact(long u1, long u2) => (u1 / u2) + (u1 % u2 == 0 ? 0L : 1L | ((u1&SIGN_BIT_64)^(u2&SIGN_BIT_64)));
-        public static uint CeilingExact(uint u1, uint u2) => (u1 / u2) + (u1 % u2 == 0 ? 0U : 1U);
-        public static int CeilingExact(int u1, int u2) => (u1 / u2) + (u1 % u2 == 0 ? 0 : 1 | ((u1 & SIGN_BIT_32) ^ (u2 & SIGN_BIT_32)));
-        public static ushort CeilingExact(ushort u1, ushort u2) => (ushort)((u1 / u2) + (u1 % u2 == 0 ? 0 : 1));
-        public static short CeilingExact(short u1, short u2) => (short)((u1 / u2) + (u1 % u2 == 0 ? 0 : 1 | ((u1 & SIGN_BIT_32) ^ (u2 & SIGN_BIT_32))));
-        public static byte CeilingExact(byte u1, byte u2) => (byte)((u1 / u2) + (u1 % u2 == 0 ? 0 : 1));
-        public static sbyte CeilingExact(sbyte u1, sbyte u2) => (sbyte)((u1 / u2) + (u1 % u2 == 0 ? 0 : 1 | ((u1 & SIGN_BIT_32) ^ (u2 & SIGN_BIT_32))));
-=======
         public const long SIGN_BIT_64 = -9223372036854775808;
         public const int SIGN_BIT_32 = -2147483648;
         public const short SIGN_BIT_16 = -32768;
@@ -33,7 +17,6 @@
         public static short CeilingExact(short u1, short u2) => (short)((u1 / u2) + (u1 % u2 == 0 ? 0 : 1 | (((u1 & SIGN_BIT_32) ^ (u2 & SIGN_BIT_32)) >> 30)));
         public static byte CeilingExact(byte u1, byte u2) => (byte)((u1 / u2) + (u1 % u2 == 0 ? 0 : 1));
         public static sbyte CeilingExact(sbyte u1, sbyte u2) => (sbyte)((u1 / u2) + (u1 % u2 == 0 ? 0 : 1 | (((u1 & SIGN_BIT_32) ^ (u2 & SIGN_BIT_32)) >> 30)));
->>>>>>> 72c0034e
 
         // ZigZag
         public static ulong ZigZagEncode(long value) => (ulong)((value >> 63) ^ (value << 1));
@@ -50,10 +33,7 @@
                 value <= 281474976710655 ? 7 :
                 value <= 72057594037927935 ? 8 :
                 9;
-<<<<<<< HEAD
-=======
 
         internal static long Div8Ceil(ulong value) => (long)((value >> 3) + ((value & 1UL) | ((value >> 1) & 1UL) | ((value >> 2) & 1UL)));
->>>>>>> 72c0034e
     }
 }