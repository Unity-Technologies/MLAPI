# Netcode for GameObjects

[![Forums](https://img.shields.io/badge/unity--forums-multiplayer-blue)](https://forum.unity.com/forums/multiplayer.26/) [![Discord](https://img.shields.io/discord/449263083769036810.svg?label=discord&logo=discord&color=informational)](https://discord.gg/FM8SE9E)
[![Manual](https://img.shields.io/badge/docs-manual-informational.svg)](https://docs-multiplayer.unity3d.com/netcode/current/about) [![API](https://img.shields.io/badge/docs-api-informational.svg)](https://docs-multiplayer.unity3d.com/netcode/current/api/introduction)

[![GitHub Release](https://img.shields.io/github/release/Unity-Technologies/com.unity.netcode.gameobjects.svg?logo=github)](https://github.com/Unity-Technologies/com.unity.netcode.gameobjects/releases/latest)

### Welcome!

Welcome to the Netcode for GameObjects repository.

Netcode for GameObjects is a Unity package that provides networking capabilities to GameObject & MonoBehaviour workflows. The framework is interoperable with many low-level transports, including the official [Unity Transport Package](https://docs-multiplayer.unity3d.com/transport/current/about).

### Getting Started

Visit the [Multiplayer Docs Site](https://docs-multiplayer.unity3d.com/) for package & API documentation, as well as information about several samples which leverage the Netcode for GameObjects package.

You can also jump right into our [Hello World](https://docs-multiplayer.unity3d.com/netcode/current/tutorials/helloworld) guide for a taste of how to use the framework for basic networked tasks.

### Netcode for GameObjects v2 
The most recent version of Netcode for GameObjects (v2) includes several improvements along with the more recent [distributed authority network topology](https://docs-multiplayer.unity3d.com/netcode/current/terms-concepts/distributed-authority/) feature. You can find the source code for this on the [develop-2.0.0 branch](https://github.com/Unity-Technologies/com.unity.netcode.gameobjects/tree/develop-2.0.0). 
- The develop-2.0.0 branch incudes additional examples:
  - [Netcode for GameObjects Smooth Transform Space Transitions](https://github.com/Unity-Technologies/com.unity.netcode.gameobjects/tree/develop-2.0.0/Examples/CharacterControllerMovingBodies)
    - This example has plenty of parenting examples, parenting under moving bodies, smooth transitioning between two parents, and a basic example of path defined motion.
  - [Ping Tool](https://github.com/Unity-Technologies/com.unity.netcode.gameobjects/tree/develop-2.0.0/Examples/PingTool)
    - This includes a custom Runtime Netwokr Stats Monitor that includes client to client message processing ping times.

### Community and Feedback

For general questions, networking advice or discussions about Netcode for GameObjects, please join our [Discord Community](https://discord.gg/FM8SE9E) or create a post in the [Unity Multiplayer Forum](https://forum.unity.com/forums/multiplayer.26/).

### Compatibility

<<<<<<< HEAD
Netcode for GameObjects targets the following Unity versions:
- Unity 2021.3(LTS), 2022.3(LTS), and Unity 6 (6000.0)
=======
Netcode for GameObjects v1.x.x targets the following Unity versions:
- Unity 2021.3(LTS), 2022.3(LTS), and is Unity 6 compatible.

[Netcode for GameObjects v2.x.x](https://github.com/Unity-Technologies/com.unity.netcode.gameobjects/tree/develop-2.0.0) targets the following Unity versions:
- Unity 6 (LTS)
>>>>>>> d0beb3d5

On the following runtime platforms:
- Windows, MacOS, and Linux
- iOS and Android
- Most closed platforms, such as consoles. Contact us for more information about specific closed platforms.

### Development

This repository is broken into multiple components, each one implemented as a Unity Package.
```
    .
    ├── com.unity.netcode.gameobjects           # The core netcode SDK unity package (source + tests)
    └── testproject                             # A Unity project with various test implementations & scenes which exercise the features in the above packages.
```

### Contributing

We are an open-source project and we encourage and welcome contributions. If you wish to contribute, please be sure to review our [contribution guidelines](CONTRIBUTING.md).

#### Issues and missing features

If you have an issue, bug or feature request, please follow the information in our [contribution guidelines](CONTRIBUTING.md) to submit an issue.

You can also check out our public [roadmap](https://unity.com/roadmap/unity-platform/multiplayer-networking) to get an idea for what we might be working on next!<|MERGE_RESOLUTION|>--- conflicted
+++ resolved
@@ -31,16 +31,11 @@
 
 ### Compatibility
 
-<<<<<<< HEAD
-Netcode for GameObjects targets the following Unity versions:
-- Unity 2021.3(LTS), 2022.3(LTS), and Unity 6 (6000.0)
-=======
 Netcode for GameObjects v1.x.x targets the following Unity versions:
 - Unity 2021.3(LTS), 2022.3(LTS), and is Unity 6 compatible.
 
 [Netcode for GameObjects v2.x.x](https://github.com/Unity-Technologies/com.unity.netcode.gameobjects/tree/develop-2.0.0) targets the following Unity versions:
 - Unity 6 (LTS)
->>>>>>> d0beb3d5
 
 On the following runtime platforms:
 - Windows, MacOS, and Linux
