// todo @simon-lemay-unity: un-guard/re-enable after validating UTP on consoles
#if UNITY_EDITOR || UNITY_STANDALONE || UNITY_IOS || UNITY_ANDROID
using NUnit.Framework;
using System;
using System.Collections;
using System.Collections.Generic;
using System.Linq;
using System.Text;
using UnityEngine;
using UnityEngine.TestTools;
using Unity.Netcode.UTP.Utilities;
using static Unity.Netcode.UTP.RuntimeTests.RuntimeTestsHelpers;

namespace Unity.Netcode.UTP.RuntimeTests
{
    public class TransportTests
    {
        // No need to test all reliable delivery methods since they all map to the same pipeline.
        private static readonly NetworkDelivery[] k_DeliveryParameters =
        {
            NetworkDelivery.Unreliable,
            NetworkDelivery.UnreliableSequenced,
            NetworkDelivery.Reliable
        };

        private UnityTransport m_Server, m_Client1, m_Client2;
        private List<TransportEvent> m_ServerEvents, m_Client1Events, m_Client2Events;

        [UnityTearDown]
        public IEnumerator Cleanup()
        {
            Debug.Log("Calling Cleanup");
            if (m_Server)
            {
                m_Server.Shutdown();

                // Need to destroy the GameObject (all assigned components will get destroyed too)
                UnityEngine.Object.DestroyImmediate(m_Server.gameObject);
            }

            if (m_Client1)
            {
                m_Client1.Shutdown();

                // Need to destroy the GameObject (all assigned components will get destroyed too)
                UnityEngine.Object.DestroyImmediate(m_Client1.gameObject);
            }

            if (m_Client2)
            {
                m_Client2.Shutdown();

                // Need to destroy the GameObject (all assigned components will get destroyed too)
                UnityEngine.Object.DestroyImmediate(m_Client2.gameObject);
            }

            m_ServerEvents?.Clear();
            m_Client1Events?.Clear();
            m_Client2Events?.Clear();

            yield return null;
        }

        // Check if can make a simple data exchange.
        [UnityTest]
        public IEnumerator PingPong([ValueSource("k_DeliveryParameters")] NetworkDelivery delivery)
        {
            InitializeTransport(out m_Server, out m_ServerEvents);
            InitializeTransport(out m_Client1, out m_Client1Events);

            m_Server.StartServer();
            m_Client1.StartClient();

            yield return WaitForNetworkEvent(NetworkEvent.Connect, m_Client1Events);

            var ping = new ArraySegment<byte>(Encoding.ASCII.GetBytes("ping"));
            m_Client1.Send(m_Client1.ServerClientId, ping, delivery);

            yield return WaitForNetworkEvent(NetworkEvent.Data, m_ServerEvents);

            Assert.That(m_ServerEvents[1].Data, Is.EquivalentTo(Encoding.ASCII.GetBytes("ping")));

            var pong = new ArraySegment<byte>(Encoding.ASCII.GetBytes("pong"));
            m_Server.Send(m_ServerEvents[0].ClientID, pong, delivery);

            yield return WaitForNetworkEvent(NetworkEvent.Data, m_Client1Events);

            Assert.That(m_Client1Events[1].Data, Is.EquivalentTo(Encoding.ASCII.GetBytes("pong")));

            yield return null;
        }

        // Check if can make a simple data exchange (both ways at a time).
        [UnityTest]
        public IEnumerator PingPongSimultaneous([ValueSource("k_DeliveryParameters")] NetworkDelivery delivery)
        {
            InitializeTransport(out m_Server, out m_ServerEvents);
            InitializeTransport(out m_Client1, out m_Client1Events);

            m_Server.StartServer();
            m_Client1.StartClient();

            yield return WaitForNetworkEvent(NetworkEvent.Connect, m_Client1Events);

            var ping = new ArraySegment<byte>(Encoding.ASCII.GetBytes("ping"));
            m_Server.Send(m_ServerEvents[0].ClientID, ping, delivery);
            m_Client1.Send(m_Client1.ServerClientId, ping, delivery);

            // Once one event is in the other should be too.
            yield return WaitForNetworkEvent(NetworkEvent.Data, m_ServerEvents);

            Assert.That(m_ServerEvents[1].Data, Is.EquivalentTo(Encoding.ASCII.GetBytes("ping")));
            Assert.That(m_Client1Events[1].Data, Is.EquivalentTo(Encoding.ASCII.GetBytes("ping")));

            var pong = new ArraySegment<byte>(Encoding.ASCII.GetBytes("pong"));
            m_Server.Send(m_ServerEvents[0].ClientID, pong, delivery);
            m_Client1.Send(m_Client1.ServerClientId, pong, delivery);

            // Once one event is in the other should be too.
            yield return WaitForNetworkEvent(NetworkEvent.Data, m_ServerEvents);

            Assert.That(m_ServerEvents[2].Data, Is.EquivalentTo(Encoding.ASCII.GetBytes("pong")));
            Assert.That(m_Client1Events[2].Data, Is.EquivalentTo(Encoding.ASCII.GetBytes("pong")));

            yield return null;
        }

        [UnityTest]
<<<<<<< HEAD
        public IEnumerator FilledSendQueueSingleSend([ValueSource("k_DeliveryParameters")] NetworkDelivery delivery)
=======
        public IEnumerator SendMaximumPayloadSize()
>>>>>>> 5272b29c
        {
            InitializeTransport(out m_Server, out m_ServerEvents);
            InitializeTransport(out m_Client1, out m_Client1Events);

            m_Server.StartServer();
            m_Client1.StartClient();

            yield return WaitForNetworkEvent(NetworkEvent.Connect, m_Client1Events);

            var payload = new ArraySegment<byte>(new byte[UnityTransport.InitialBatchQueueSize]);
            m_Client1.Send(m_Client1.ServerClientId, payload, delivery);

            yield return WaitForNetworkEvent(NetworkEvent.Data, m_ServerEvents);

            yield return null;
        }

        [UnityTest]
        public IEnumerator FilledSendQueueMultipleSends([ValueSource("k_DeliveryParameters")] NetworkDelivery delivery)
        {
            InitializeTransport(out m_Server, out m_ServerEvents);
            InitializeTransport(out m_Client1, out m_Client1Events);

            m_Server.StartServer();
            m_Client1.StartClient();

            yield return WaitForNetworkEvent(NetworkEvent.Connect, m_Client1Events);

            var numSends = UnityTransport.InitialMaxSendQueueSize / 1024;

            for (int i = 0; i < numSends; i++)
            {
                // We remove 4 bytes because each send carries a 4 bytes overhead in the send queue.
                // Without that we wouldn't fill the send queue; it would get flushed right when we
                // try to send the last message.
<<<<<<< HEAD
                var payload = new ArraySegment<byte>(new byte[1024 - 4]);
                m_Client1.Send(m_Client1.ServerClientId, payload, delivery);
=======
                var payload = new ArraySegment<byte>(new byte[1024 - BatchedSendQueue.PerMessageOverhead]);
                m_Client1.Send(m_Client1.ServerClientId, payload, NetworkDelivery.ReliableFragmentedSequenced);
>>>>>>> 5272b29c
            }

            // Manually wait. This ends up generating quite a bit of packets and it might take a
            // while for everything to make it to the server.
            yield return new WaitForSeconds(numSends * 0.02f);

            // Extra event is the connect event.
            Assert.AreEqual(m_ServerEvents.Count, numSends + 1);

            for (int i = 1; i <= numSends; i++)
            {
                Assert.AreEqual(NetworkEvent.Data, m_ServerEvents[i].Type);
                Assert.AreEqual(1024 - BatchedSendQueue.PerMessageOverhead, m_ServerEvents[i].Data.Count);
            }

            yield return null;
        }

        // Check making multiple sends to a client in a single frame.
        [UnityTest]
        public IEnumerator MultipleSendsSingleFrame([ValueSource("k_DeliveryParameters")] NetworkDelivery delivery)
        {
            InitializeTransport(out m_Server, out m_ServerEvents);
            InitializeTransport(out m_Client1, out m_Client1Events);

            m_Server.StartServer();
            m_Client1.StartClient();

            yield return WaitForNetworkEvent(NetworkEvent.Connect, m_Client1Events);

            var data1 = new ArraySegment<byte>(new byte[] { 11 });
            m_Client1.Send(m_Client1.ServerClientId, data1, delivery);

            var data2 = new ArraySegment<byte>(new byte[] { 22 });
            m_Client1.Send(m_Client1.ServerClientId, data2, delivery);

            yield return WaitForNetworkEvent(NetworkEvent.Data, m_ServerEvents);

            Assert.AreEqual(3, m_ServerEvents.Count);
            Assert.AreEqual(NetworkEvent.Data, m_ServerEvents[2].Type);

            Assert.AreEqual(11, m_ServerEvents[1].Data.First());
            Assert.AreEqual(22, m_ServerEvents[2].Data.First());

            yield return null;
        }

        // Check sending data to multiple clients.
        [UnityTest]
        public IEnumerator SendMultipleClients([ValueSource("k_DeliveryParameters")] NetworkDelivery delivery)
        {
            InitializeTransport(out m_Server, out m_ServerEvents);
            InitializeTransport(out m_Client1, out m_Client1Events);
            InitializeTransport(out m_Client2, out m_Client2Events);

            m_Server.StartServer();
            m_Client1.StartClient();
            m_Client2.StartClient();

            yield return WaitForNetworkEvent(NetworkEvent.Connect, m_Client1Events);
            if (m_Client2Events.Count == 0)
            {
                yield return WaitForNetworkEvent(NetworkEvent.Connect, m_Client2Events);
            }

            // Ensure we got both Connect events.
            Assert.AreEqual(2, m_ServerEvents.Count);

            var data1 = new ArraySegment<byte>(new byte[] { 11 });
            m_Server.Send(m_ServerEvents[0].ClientID, data1, delivery);

            var data2 = new ArraySegment<byte>(new byte[] { 22 });
            m_Server.Send(m_ServerEvents[1].ClientID, data2, delivery);

            // Once one has received its data, the other should have too.
            yield return WaitForNetworkEvent(NetworkEvent.Data, m_Client1Events);

            // Do make sure the other client got its Data event.
            Assert.AreEqual(2, m_Client2Events.Count);
            Assert.AreEqual(NetworkEvent.Data, m_Client2Events[1].Type);

            byte c1Data = m_Client1Events[1].Data.First();
            byte c2Data = m_Client2Events[1].Data.First();
            Assert.That((c1Data == 11 && c2Data == 22) || (c1Data == 22 && c2Data == 11));

            yield return null;
        }

        // Check receiving data from multiple clients.
        [UnityTest]
        public IEnumerator ReceiveMultipleClients([ValueSource("k_DeliveryParameters")] NetworkDelivery delivery)
        {
            InitializeTransport(out m_Server, out m_ServerEvents);
            InitializeTransport(out m_Client1, out m_Client1Events);
            InitializeTransport(out m_Client2, out m_Client2Events);

            m_Server.StartServer();
            m_Client1.StartClient();
            m_Client2.StartClient();

            yield return WaitForNetworkEvent(NetworkEvent.Connect, m_Client1Events);
            if (m_Client2Events.Count == 0)
            {
                yield return WaitForNetworkEvent(NetworkEvent.Connect, m_Client2Events);
            }

            var data1 = new ArraySegment<byte>(new byte[] { 11 });
            m_Client1.Send(m_Client1.ServerClientId, data1, delivery);

            var data2 = new ArraySegment<byte>(new byte[] { 22 });
            m_Client2.Send(m_Client2.ServerClientId, data2, delivery);

            yield return WaitForNetworkEvent(NetworkEvent.Data, m_ServerEvents);

            // Make sure we got both data messages.
            Assert.AreEqual(4, m_ServerEvents.Count);
            Assert.AreEqual(NetworkEvent.Data, m_ServerEvents[3].Type);

            byte sData1 = m_ServerEvents[2].Data.First();
            byte sData2 = m_ServerEvents[3].Data.First();
            Assert.That((sData1 == 11 && sData2 == 22) || (sData1 == 22 && sData2 == 11));

            yield return null;
        }
    }
}
#endif<|MERGE_RESOLUTION|>--- conflicted
+++ resolved
@@ -126,11 +126,7 @@
         }
 
         [UnityTest]
-<<<<<<< HEAD
-        public IEnumerator FilledSendQueueSingleSend([ValueSource("k_DeliveryParameters")] NetworkDelivery delivery)
-=======
-        public IEnumerator SendMaximumPayloadSize()
->>>>>>> 5272b29c
+        public IEnumerator SendMaximumPayloadSize([ValueSource("k_DeliveryParameters")] NetworkDelivery delivery)
         {
             InitializeTransport(out m_Server, out m_ServerEvents);
             InitializeTransport(out m_Client1, out m_Client1Events);
@@ -166,13 +162,8 @@
                 // We remove 4 bytes because each send carries a 4 bytes overhead in the send queue.
                 // Without that we wouldn't fill the send queue; it would get flushed right when we
                 // try to send the last message.
-<<<<<<< HEAD
-                var payload = new ArraySegment<byte>(new byte[1024 - 4]);
+                var payload = new ArraySegment<byte>(new byte[1024 - BatchedSendQueue.PerMessageOverhead]);
                 m_Client1.Send(m_Client1.ServerClientId, payload, delivery);
-=======
-                var payload = new ArraySegment<byte>(new byte[1024 - BatchedSendQueue.PerMessageOverhead]);
-                m_Client1.Send(m_Client1.ServerClientId, payload, NetworkDelivery.ReliableFragmentedSequenced);
->>>>>>> 5272b29c
             }
 
             // Manually wait. This ends up generating quite a bit of packets and it might take a
