--- conflicted
+++ resolved
@@ -6,11 +6,8 @@
 
 ### Fixed
 
-<<<<<<< HEAD
 - The 'Heartbeat Timeout MS' setting now also applies to the keep-alive messages sent to the Relay server when no connections have otherwise been made (e.g. for a host that's still waiting for clients to connect). Before this fix, these keep-alive messages would be sent every 9 seconds, no matter the actual timeout of the Relay allocation. (#1787)
-=======
 - Flush internal send queues to the network during `Shutdown`. Prior to this fix, calling `NetworkManager.Shutdown` with `discardMessageQueue` set to false would not actually get messages from the outgoing queue to the network. (#1800)
->>>>>>> 3fa39705
 
 ## [1.0.0-pre.6] - 2022-03-02
 
