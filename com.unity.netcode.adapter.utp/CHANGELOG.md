--- conflicted
+++ resolved
@@ -6,11 +6,8 @@
 
 ### Fixed
 
-<<<<<<< HEAD
 - Fixed compilation on WebGL. Note that the platform is still unsupported, but at least including the package in a WebGL project will not create compilation errors anymore. (#1802)
-=======
 - Flush internal send queues to the network during `Shutdown`. Prior to this fix, calling `NetworkManager.Shutdown` with `discardMessageQueue` set to false would not actually get messages from the outgoing queue to the network. (#1800)
->>>>>>> 3fa39705
 
 ## [1.0.0-pre.6] - 2022-03-02
 
