--- conflicted
+++ resolved
@@ -715,10 +715,7 @@
                 {
                     m_State = State.Disconnected;
 
-<<<<<<< HEAD
-=======
                     m_ReliableReceiveQueues.Remove(m_ServerClientId);
->>>>>>> 0b23d7b9
                     ClearSendQueuesForClientId(m_ServerClientId);
 
                     // If we successfully disconnect we dispatch a local disconnect message
@@ -745,10 +742,7 @@
                     m_Driver.Disconnect(connection);
                 }
 
-<<<<<<< HEAD
-=======
                 m_ReliableReceiveQueues.Remove(clientId);
->>>>>>> 0b23d7b9
                 ClearSendQueuesForClientId(clientId);
             }
         }
