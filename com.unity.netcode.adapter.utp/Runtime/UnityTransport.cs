using System;
using System.Collections.Generic;
using UnityEngine;
using UnityEngine.Serialization;
using NetcodeNetworkEvent = Unity.Netcode.NetworkEvent;
using TransportNetworkEvent = Unity.Networking.Transport.NetworkEvent;
using Unity.Collections.LowLevel.Unsafe;
using Unity.Collections;
using Unity.Networking.Transport;
using Unity.Networking.Transport.Relay;
using Unity.Networking.Transport.Utilities;
using Unity.Netcode.UTP.Utilities;

namespace Unity.Netcode
{
    /// <summary>
    /// Provides an interface that overrides the ability to create your own drivers and pipelines
    /// </summary>
    public interface INetworkStreamDriverConstructor
    {
        void CreateDriver(
            UnityTransport transport,
            out NetworkDriver driver,
            out NetworkPipeline unreliableFragmentedPipeline,
            out NetworkPipeline unreliableSequencedFragmentedPipeline,
            out NetworkPipeline reliableSequencedFragmentedPipeline);
    }

    public static class ErrorUtilities
    {
        private const string k_NetworkSuccess = "Success";
        private const string k_NetworkIdMismatch = "NetworkId is invalid, likely caused by stale connection {0}.";
        private const string k_NetworkVersionMismatch = "NetworkVersion is invalid, likely caused by stale connection {0}.";
        private const string k_NetworkStateMismatch = "Sending data while connecting on connection {0} is not allowed.";
        private const string k_NetworkPacketOverflow = "Unable to allocate packet due to buffer overflow.";
        private const string k_NetworkSendQueueFull = "Currently unable to queue packet as there is too many in-flight " +
            " packets. This could be because the send queue size ('Max Send Queue Size') is too small.";
        private const string k_NetworkHeaderInvalid = "Invalid Unity Transport Protocol header.";
        private const string k_NetworkDriverParallelForErr = "The parallel network driver needs to process a single unique connection per job, processing a single connection multiple times in a parallel for is not supported.";
        private const string k_NetworkSendHandleInvalid = "Invalid NetworkInterface Send Handle. Likely caused by pipeline send data corruption.";
        private const string k_NetworkArgumentMismatch = "Invalid NetworkEndpoint Arguments.";

        public static string ErrorToString(Networking.Transport.Error.StatusCode error, ulong connectionId)
        {
            switch (error)
            {
                case Networking.Transport.Error.StatusCode.Success:
                    return k_NetworkSuccess;
                case Networking.Transport.Error.StatusCode.NetworkIdMismatch:
                    return string.Format(k_NetworkIdMismatch, connectionId);
                case Networking.Transport.Error.StatusCode.NetworkVersionMismatch:
                    return string.Format(k_NetworkVersionMismatch, connectionId);
                case Networking.Transport.Error.StatusCode.NetworkStateMismatch:
                    return string.Format(k_NetworkStateMismatch, connectionId);
                case Networking.Transport.Error.StatusCode.NetworkPacketOverflow:
                    return k_NetworkPacketOverflow;
                case Networking.Transport.Error.StatusCode.NetworkSendQueueFull:
                    return k_NetworkSendQueueFull;
                case Networking.Transport.Error.StatusCode.NetworkHeaderInvalid:
                    return k_NetworkHeaderInvalid;
                case Networking.Transport.Error.StatusCode.NetworkDriverParallelForErr:
                    return k_NetworkDriverParallelForErr;
                case Networking.Transport.Error.StatusCode.NetworkSendHandleInvalid:
                    return k_NetworkSendHandleInvalid;
                case Networking.Transport.Error.StatusCode.NetworkArgumentMismatch:
                    return k_NetworkArgumentMismatch;
            }

            return $"Unknown ErrorCode {Enum.GetName(typeof(Networking.Transport.Error.StatusCode), error)}";
        }
    }

    public class UnityTransport : NetworkTransport, INetworkStreamDriverConstructor
    {
        public enum ProtocolType
        {
            UnityTransport,
            RelayUnityTransport,
        }

        private enum State
        {
            Disconnected,
            Listening,
            Connected,
        }

        public const int InitialMaxPacketQueueSize = 128;
        public const int InitialMaxPayloadSize = 6 * 1024;
        public const int InitialMaxSendQueueSize = 16 * InitialMaxPayloadSize;

        private static ConnectionAddressData s_DefaultConnectionAddressData = new ConnectionAddressData()
        { Address = "127.0.0.1", Port = 7777 };

#pragma warning disable IDE1006 // Naming Styles
        public static INetworkStreamDriverConstructor s_DriverConstructor;
#pragma warning restore IDE1006 // Naming Styles
        public INetworkStreamDriverConstructor DriverConstructor => s_DriverConstructor != null ? s_DriverConstructor : this;

        [Tooltip("Which protocol should be selected (Relay/Non-Relay).")]
        [SerializeField] private ProtocolType m_ProtocolType;

        [Tooltip("The maximum amount of packets that can be in the internal send/receive queues. " +
            "Basically this is how many packets can be sent/received in a single update/frame.")]
        [SerializeField] private int m_MaxPacketQueueSize = InitialMaxPacketQueueSize;

        [Tooltip("The maximum size of a payload that can be handled by the transport.")]
        [FormerlySerializedAs("m_SendQueueBatchSize")]
        [SerializeField] private int m_MaxPayloadSize = InitialMaxPayloadSize;

        [Tooltip("The maximum size in bytes of the transport send queue. The send queue accumulates messages for " +
            "batching and stores messages when other internal send queues are full. If you routinely observe an " +
            "error about too many in-flight packets, try increasing this.")]
        [SerializeField] private int m_MaxSendQueueSize = InitialMaxSendQueueSize;

        [Tooltip("A timeout in milliseconds after which a heartbeat is sent if there is no activity.")]
        [SerializeField] private int m_HeartbeatTimeoutMS = NetworkParameterConstants.HeartbeatTimeoutMS;

        [Tooltip("A timeout in milliseconds indicating how long we will wait until we send a new connection attempt.")]
        [SerializeField] private int m_ConnectTimeoutMS = NetworkParameterConstants.ConnectTimeoutMS;

        [Tooltip("The maximum amount of connection attempts we will try before disconnecting.")]
        [SerializeField] private int m_MaxConnectAttempts = NetworkParameterConstants.MaxConnectAttempts;

        [Tooltip("A timeout in milliseconds indicating how long we will wait for a connection event, before we " +
            "disconnect it. The connection needs to receive data from the connected endpoint within this timeout. " +
            "Note that with heartbeats enabled, simply not sending any data will not be enough to trigger this " +
            "timeout (since heartbeats count as connection events).")]
        [SerializeField] private int m_DisconnectTimeoutMS = NetworkParameterConstants.DisconnectTimeoutMS;

        [Serializable]
        public struct ConnectionAddressData
        {
            [SerializeField] public string Address;
            [SerializeField] public int Port;

            public static implicit operator NetworkEndPoint(ConnectionAddressData d)
            {
                if (!NetworkEndPoint.TryParse(d.Address, (ushort)d.Port, out var networkEndPoint))
                {
                    Debug.LogError($"Invalid address {d.Address}:{d.Port}");
                    return default;
                }

                return networkEndPoint;
            }

            public static implicit operator ConnectionAddressData(NetworkEndPoint d) =>
                new ConnectionAddressData() { Address = d.Address.Split(':')[0], Port = d.Port };
        }

        public ConnectionAddressData ConnectionData = s_DefaultConnectionAddressData;

        private State m_State = State.Disconnected;
        private NetworkDriver m_Driver;
        private NetworkSettings m_NetworkSettings;
        private byte[] m_MessageBuffer;
        private NetworkConnection m_ServerConnection;
        private ulong m_ServerClientId;

        private NetworkPipeline m_UnreliableFragmentedPipeline;
        private NetworkPipeline m_UnreliableSequencedFragmentedPipeline;
        private NetworkPipeline m_ReliableSequencedFragmentedPipeline;

        public override ulong ServerClientId => m_ServerClientId;

        public ProtocolType Protocol => m_ProtocolType;

        private RelayServerData m_RelayServerData;

#if UNITY_EDITOR
        private static int ClientPacketDelayMs => UnityEditor.EditorPrefs.GetInt($"NetcodeGameObjects_{Application.productName}_ClientDelay");
        private static int ClientPacketJitterMs => UnityEditor.EditorPrefs.GetInt($"NetcodeGameObjects_{Application.productName}_ClientJitter");
        private static int ClientPacketDropRate => UnityEditor.EditorPrefs.GetInt($"NetcodeGameObjects_{Application.productName}_ClientDropRate");
#elif DEVELOPMENT_BUILD
        public static int ClientPacketDelayMs = 0;
        public static int ClientPacketJitterMs = 0;
        public static int ClientPacketDropRate = 0;
#endif
#if UNITY_EDITOR || DEVELOPMENT_BUILD
        public SimulatorUtility.Parameters ClientSimulatorParameters
        {
            get
            {
                var packetDelay = ClientPacketDelayMs;
                var jitter = ClientPacketJitterMs;
                if (jitter > packetDelay)
                {
                    jitter = packetDelay;
                }

                var packetDrop = ClientPacketDropRate;
                int networkRate = 60; // TODO: read from some better place
                // All 3 packet types every frame stored for maximum delay, doubled for safety margin
                int maxPackets = 2 * (networkRate * 3 * packetDelay + 999) / 1000;
                return new SimulatorUtility.Parameters
                {
                    MaxPacketSize = NetworkParameterConstants.MTU,
                    MaxPacketCount = maxPackets,
                    PacketDelayMs = packetDelay,
                    PacketJitterMs = jitter,
                    PacketDropPercentage = packetDrop
                };
            }
        }
#endif

        /// <summary>
        /// SendQueue dictionary is used to batch events instead of sending them immediately.
        /// </summary>
        private readonly Dictionary<SendTarget, BatchedSendQueue> m_SendQueue = new Dictionary<SendTarget, BatchedSendQueue>();

        private void InitDriver()
        {
            DriverConstructor.CreateDriver(
                this,
                out m_Driver,
                out m_UnreliableFragmentedPipeline,
                out m_UnreliableSequencedFragmentedPipeline,
                out m_ReliableSequencedFragmentedPipeline);
        }

        private void DisposeDriver()
        {
            if (m_Driver.IsCreated)
            {
                m_Driver.Dispose();
            }
        }

        private NetworkPipeline SelectSendPipeline(NetworkDelivery delivery)
        {
            switch (delivery)
            {
                case NetworkDelivery.Unreliable:
                    return m_UnreliableFragmentedPipeline;

                case NetworkDelivery.UnreliableSequenced:
                    return m_UnreliableSequencedFragmentedPipeline;

                case NetworkDelivery.Reliable:
                case NetworkDelivery.ReliableSequenced:
                case NetworkDelivery.ReliableFragmentedSequenced:
                    return m_ReliableSequencedFragmentedPipeline;

                default:
                    Debug.LogError($"Unknown {nameof(NetworkDelivery)} value: {delivery}");
                    return NetworkPipeline.Null;
            }
        }

        private bool ClientBindAndConnect()
        {
            var serverEndpoint = default(NetworkEndPoint);

            if (m_ProtocolType == ProtocolType.RelayUnityTransport)
            {
                //This comparison is currently slow since RelayServerData does not implement a custom comparison operator that doesn't use
                //reflection, but this does not live in the context of a performance-critical loop, it runs once at initial connection time.
                if (m_RelayServerData.Equals(default(RelayServerData)))
                {
                    Debug.LogError("You must call SetRelayServerData() at least once before calling StartRelayServer.");
                    return false;
                }

                m_NetworkSettings.WithRelayParameters(ref m_RelayServerData);
            }
            else
            {
                serverEndpoint = ConnectionData;
            }

            InitDriver();

            int result = m_Driver.Bind(NetworkEndPoint.AnyIpv4);
            if (result != 0)
            {
                Debug.LogError("Client failed to bind");
                return false;
            }

            m_ServerConnection = m_Driver.Connect(serverEndpoint);
            m_ServerClientId = ParseClientId(m_ServerConnection);

            return true;
        }

        private bool ServerBindAndListen(NetworkEndPoint endPoint)
        {
            InitDriver();

            int result = m_Driver.Bind(endPoint);
            if (result != 0)
            {
                Debug.LogError("Server failed to bind");
                return false;
            }

            result = m_Driver.Listen();
            if (result != 0)
            {
                Debug.LogError("Server failed to listen");
                return false;
            }

            m_State = State.Listening;
            return true;
        }

        private static RelayAllocationId ConvertFromAllocationIdBytes(byte[] allocationIdBytes)
        {
            unsafe
            {
                fixed (byte* ptr = allocationIdBytes)
                {
                    return RelayAllocationId.FromBytePointer(ptr, allocationIdBytes.Length);
                }
            }
        }

        private static RelayHMACKey ConvertFromHMAC(byte[] hmac)
        {
            unsafe
            {
                fixed (byte* ptr = hmac)
                {
                    return RelayHMACKey.FromBytePointer(ptr, RelayHMACKey.k_Length);
                }
            }
        }

        private static RelayConnectionData ConvertConnectionData(byte[] connectionData)
        {
            unsafe
            {
                fixed (byte* ptr = connectionData)
                {
                    return RelayConnectionData.FromBytePointer(ptr, RelayConnectionData.k_Length);
                }
            }
        }

        private void SetProtocol(ProtocolType inProtocol)
        {
            m_ProtocolType = inProtocol;
        }

        public void SetRelayServerData(string ipv4Address, ushort port, byte[] allocationIdBytes, byte[] keyBytes,
            byte[] connectionDataBytes, byte[] hostConnectionDataBytes = null, bool isSecure = false)
        {
            RelayConnectionData hostConnectionData;

            if (!NetworkEndPoint.TryParse(ipv4Address, port, out var serverEndpoint))
            {
                Debug.LogError($"Invalid address {ipv4Address}:{port}");

                // We set this to default to cause other checks to fail to state you need to call this
                // function again.
                m_RelayServerData = default;
                return;
            }

            var allocationId = ConvertFromAllocationIdBytes(allocationIdBytes);
            var key = ConvertFromHMAC(keyBytes);
            var connectionData = ConvertConnectionData(connectionDataBytes);

            if (hostConnectionDataBytes != null)
            {
                hostConnectionData = ConvertConnectionData(hostConnectionDataBytes);
            }
            else
            {
                hostConnectionData = connectionData;
            }

            m_RelayServerData = new RelayServerData(ref serverEndpoint, 0, ref allocationId, ref connectionData,
                ref hostConnectionData, ref key, isSecure);
            m_RelayServerData.ComputeNewNonce();


            SetProtocol(ProtocolType.RelayUnityTransport);
        }

        /// <summary>
        /// Sets IP and Port information. This will be ignored if using the Unity Relay and you should call <see cref="SetRelayServerData"/>
        /// </summary>
        public void SetConnectionData(string ipv4Address, ushort port)
        {
            if (!NetworkEndPoint.TryParse(ipv4Address, port, out var endPoint))
            {
                Debug.LogError($"Invalid address {ipv4Address}:{port}");
                ConnectionData = default;

                return;
            }

            SetConnectionData(endPoint);
        }

        /// <summary>
        /// Sets IP and Port information. This will be ignored if using the Unity Relay and you should call <see cref="SetRelayServerData"/>
        /// </summary>
        public void SetConnectionData(NetworkEndPoint endPoint)
        {
            ConnectionData = endPoint;
            SetProtocol(ProtocolType.UnityTransport);
        }

        private bool StartRelayServer()
        {
            //This comparison is currently slow since RelayServerData does not implement a custom comparison operator that doesn't use
            //reflection, but this does not live in the context of a performance-critical loop, it runs once at initial connection time.
            if (m_RelayServerData.Equals(default(RelayServerData)))
            {
                Debug.LogError("You must call SetRelayServerData() at least once before calling StartRelayServer.");
                return false;
            }
            else
            {
                m_NetworkSettings.WithRelayParameters(ref m_RelayServerData);
                return ServerBindAndListen(NetworkEndPoint.AnyIpv4);
            }
        }

        // Send as many batched messages from the queue as possible.
        private void SendBatchedMessages(SendTarget sendTarget, BatchedSendQueue queue)
        {
            var clientId = sendTarget.ClientId;
            var connection = ParseClientId(clientId);
            var pipeline = sendTarget.NetworkPipeline;

            while (!queue.IsEmpty)
            {
                var result = m_Driver.BeginSend(pipeline, connection, out var writer);
                if (result != (int)Networking.Transport.Error.StatusCode.Success)
                {
                    Debug.LogError("Error sending the message: " +
                        ErrorUtilities.ErrorToString((Networking.Transport.Error.StatusCode)result, clientId));
                    return;
                }

                var written = queue.FillWriter(ref writer);

                result = m_Driver.EndSend(writer);
                if (result == written)
                {
                    // Batched message was sent successfully. Remove it from the queue.
                    queue.Consume(written);
                }
                else
                {
                    // Some error occured. If it's just the UTP queue being full, then don't log
                    // anything since that's okay (the unsent message(s) are still in the queue
                    // and we'll retry sending the later);
                    if (result != (int)Networking.Transport.Error.StatusCode.NetworkSendQueueFull)
                    {
                        Debug.LogError("Error sending the message: " +
                            ErrorUtilities.ErrorToString((Networking.Transport.Error.StatusCode)result, clientId));
                    }

                    return;
                }
            }
        }

        private bool AcceptConnection()
        {
            var connection = m_Driver.Accept();

            if (connection == default(NetworkConnection))
            {
                return false;
            }

            InvokeOnTransportEvent(NetcodeNetworkEvent.Connect,
                ParseClientId(connection),
                default,
                Time.realtimeSinceStartup);

            return true;

        }

        private bool ProcessEvent()
        {
            var eventType = m_Driver.PopEvent(out var networkConnection, out var reader);

            switch (eventType)
            {
                case TransportNetworkEvent.Type.Connect:
                    {
                        InvokeOnTransportEvent(NetcodeNetworkEvent.Connect,
                            ParseClientId(networkConnection),
                            default(ArraySegment<byte>),
                            Time.realtimeSinceStartup);

                        m_State = State.Connected;
                        return true;
                    }
                case TransportNetworkEvent.Type.Disconnect:
                    {
                        if (m_ServerConnection.IsCreated)
                        {
                            m_ServerConnection = default;

                            var reason = reader.ReadByte();
                            if (reason == (byte)Networking.Transport.Error.DisconnectReason.MaxConnectionAttempts)
                            {
                                Debug.LogError("Client failed to connect to server");
                            }
                        }

                        InvokeOnTransportEvent(NetcodeNetworkEvent.Disconnect,
                            ParseClientId(networkConnection),
                            default(ArraySegment<byte>),
                            Time.realtimeSinceStartup);

                        m_State = State.Disconnected;
                        return true;
                    }
                case TransportNetworkEvent.Type.Data:
                    {
                        var queue = new BatchedReceiveQueue(reader);

                        while (!queue.IsEmpty)
                        {
                            InvokeOnTransportEvent(NetcodeNetworkEvent.Data,
                                ParseClientId(networkConnection),
                                queue.PopMessage(),
                                Time.realtimeSinceStartup
                            );
                        }

                        return true;
                    }
            }

            return false;
        }

        private void Update()
        {
            if (m_Driver.IsCreated)
            {
                foreach (var kvp in m_SendQueue)
                {
                    SendBatchedMessages(kvp.Key, kvp.Value);
                }

                m_Driver.ScheduleUpdate().Complete();

                while (AcceptConnection() && m_Driver.IsCreated)
                {
                    ;
                }

                while (ProcessEvent() && m_Driver.IsCreated)
                {
                    ;
                }
                
#if MULTIPLAYER_TOOLS
                ExtractNetworkMetrics();
#endif
            }
        }

        private void OnDestroy()
        {
            DisposeDriver();
        }
        
#if MULTIPLAYER_TOOLS
        private void ExtractNetworkMetrics()
        {
            if (NetworkManager.Singleton.IsServer)
            {
                var ngoConnectionIds = NetworkManager.Singleton.ConnectedClients.Keys;
                foreach (var ngoConnectionId in ngoConnectionIds)
                {
                    //Connection 0 when host is self and bypass the transport so would be invalid, skip it.
                    if (ngoConnectionId == 0 && NetworkManager.Singleton.IsHost)
                    {
                        ExtractNetworkMetricsForClient(NetworkManager.Singleton.ClientIdToTransportId(ngoConnectionId));
                    }
                }
            }
            else
            {
                ExtractNetworkMetricsForClient(NetworkManager.Singleton.ClientIdToTransportId(NetworkManager.Singleton.ServerClientId));
            }
        }
        
        private void ExtractNetworkMetricsForClient(ulong transportClientId)
        {
            var networkConnection =  ParseClientId(transportClientId);
            
            //Two pipelines, unreliable sequence and reliable fragmented
            for (byte i = 0; i < 2; ++i)
            {
                var pipeline = i == 0 ? m_UnreliableSequencedPipeline : m_ReliableSequencedFragmentedPipeline;

                //Don't need to dispose of the buffers, they are filled with data pointers. 
                m_Driver.GetPipelineBuffers(pipeline,
                    NetworkPipelineStageCollection.GetStageId(typeof(NetworkMetricsPipelineStage)),
                    networkConnection, 
                    out _, 
                    out _, 
                    out var sharedBuffer);

                unsafe
                {
                    var networkMetricsContext = (NetworkMetricsContext*)sharedBuffer.GetUnsafePtr();

                    NetworkMetrics.TrackPacketSent(networkMetricsContext->PacketSentCount);
                    NetworkMetrics.TrackPacketReceived(networkMetricsContext->PacketReceivedCount);

                    networkMetricsContext->PacketSentCount = 0;
                    networkMetricsContext->PacketReceivedCount = 0;
                }
            }
        }
#endif

        private static unsafe ulong ParseClientId(NetworkConnection utpConnectionId)
        {
            return *(ulong*)&utpConnectionId;
        }

        private static unsafe NetworkConnection ParseClientId(ulong netcodeConnectionId)
        {
            return *(NetworkConnection*)&netcodeConnectionId;
        }

        public override void DisconnectLocalClient()
        {
            if (m_State == State.Connected)
            {
                if (m_Driver.Disconnect(ParseClientId(m_ServerClientId)) == 0)
                {

                    m_State = State.Disconnected;

                    // If we successfully disconnect we dispatch a local disconnect message
                    // this how uNET and other transports worked and so this is just keeping with the old behavior
                    // should be also noted on the client this will call shutdown on the NetworkManager and the Transport
                    InvokeOnTransportEvent(NetcodeNetworkEvent.Disconnect,
                        m_ServerClientId,
                        default(ArraySegment<byte>),
                        Time.realtimeSinceStartup);
                }
            }
        }

        public override void DisconnectRemoteClient(ulong clientId)
        {
            Debug.Assert(m_State == State.Listening, "DisconnectRemoteClient should be called on a listening server");

            if (m_State == State.Listening)
            {
                var connection = ParseClientId(clientId);

                if (m_Driver.GetConnectionState(connection) != NetworkConnection.State.Disconnected)
                {
                    m_Driver.Disconnect(connection);
                }

                // we need to cleanup any SendQueues for this connectionID;
                var keys = new NativeList<SendTarget>(16, Allocator.Temp); // use nativelist and manual foreach to avoid allocations
                foreach (var key in m_SendQueue.Keys)
                {
                    if (key.ClientId == clientId)
                    {
                        keys.Add(key);
                    }
                }

                foreach (var queue in keys)
                {
                    m_SendQueue[queue].Dispose();
                    m_SendQueue.Remove(queue);
                }
                keys.Dispose();
            }
        }

        public override ulong GetCurrentRtt(ulong clientId)
        {
            return 0;
        }

        public override void Initialize()
        {
            Debug.Assert(sizeof(ulong) == UnsafeUtility.SizeOf<NetworkConnection>(),
                "Netcode connection id size does not match UTP connection id size");

            m_NetworkSettings = new NetworkSettings(Allocator.Persistent);

            // If the user sends a message of exactly m_MaxPayloadSize in length, we need to
            // account for the overhead of its length when we store it in the send queue.
            var fragmentationCapacity = m_MaxPayloadSize + BatchedSendQueue.PerMessageOverhead;

            m_NetworkSettings
                .WithFragmentationStageParameters(payloadCapacity: fragmentationCapacity)
                .WithBaselibNetworkInterfaceParameters(
                    receiveQueueCapacity: m_MaxPacketQueueSize,
                    sendQueueCapacity: m_MaxPacketQueueSize);
        }

        public override NetcodeNetworkEvent PollEvent(out ulong clientId, out ArraySegment<byte> payload, out float receiveTime)
        {
            clientId = default;
            payload = default;
            receiveTime = default;
            return NetcodeNetworkEvent.Nothing;
        }

        public override void Send(ulong clientId, ArraySegment<byte> payload, NetworkDelivery networkDelivery)
        {
<<<<<<< HEAD
            var size = payload.Count + 1 + 4; // 1 extra byte for the channel and another 4 for the count of the data
            var pipeline = SelectSendPipeline(networkDelivery, size);
            
            var sendTarget = new SendTarget(clientId, pipeline);
            if (!m_SendQueue.TryGetValue(sendTarget, out var queue))
            {
                queue = new SendQueue(m_SendQueueBatchSize);
                m_SendQueue.Add(sendTarget, queue);
            }

            var success = queue.AddEvent(payload);
            if (!success) // No more room in the send queue for the message.
=======
            if (payload.Count > m_MaxPayloadSize)
>>>>>>> 9dbdb5d0
            {
                Debug.LogError($"Payload of size {payload.Count} larger than configured 'Max Payload Size' ({m_MaxPayloadSize}).");
                return;
            }

            var pipeline = SelectSendPipeline(networkDelivery);

            var sendTarget = new SendTarget(clientId, pipeline);
            if (!m_SendQueue.TryGetValue(sendTarget, out var queue))
            {
                queue = new BatchedSendQueue(Math.Max(m_MaxSendQueueSize, m_MaxPayloadSize));
                m_SendQueue.Add(sendTarget, queue);
            }

            if (!queue.PushMessage(payload))
            {
                Debug.LogError($"Couldn't add payload of size {payload.Count} to batched send queue. " +
                    $"Perhaps configured 'Max Send Queue Size' ({m_MaxSendQueueSize}) is too small for workload.");
                return;
            }
        }

        public override bool StartClient()
        {
            if (m_Driver.IsCreated)
            {
                return false;
            }

            return ClientBindAndConnect();
        }

        public override bool StartServer()
        {
            if (m_Driver.IsCreated)
            {
                return false;
            }

            switch (m_ProtocolType)
            {
                case ProtocolType.UnityTransport:
                    return ServerBindAndListen(ConnectionData);
                case ProtocolType.RelayUnityTransport:
                    return StartRelayServer();
                default:
                    return false;
            }
        }

        public override void Shutdown()
        {
            if (!m_Driver.IsCreated)
            {
                return;
            }


            // Flush the driver's internal send queue. If we're shutting down because the
            // NetworkManager is shutting down, it probably has disconnected some peer(s)
            // in the process and we want to get these disconnect messages on the wire.
            m_Driver.ScheduleFlushSend(default).Complete();

            DisposeDriver();

            m_NetworkSettings.Dispose();

            foreach (var queue in m_SendQueue.Values)
            {
                queue.Dispose();
            }

            // make sure we don't leak queues when we shutdown
            m_SendQueue.Clear();

            // We must reset this to zero because UTP actually re-uses clientIds if there is a clean disconnect
            m_ServerClientId = 0;
        }

        public void CreateDriver(UnityTransport transport, out NetworkDriver driver,
            out NetworkPipeline unreliableFragmentedPipeline,
            out NetworkPipeline unreliableSequencedFragmentedPipeline,
            out NetworkPipeline reliableSequencedFragmentedPipeline)
        {
#if MULTIPLAYER_TOOLS
            NetworkPipelineStageCollection.RegisterPipelineStage(new NetworkMetricsPipelineStage());
#endif
            var maxFrameTimeMS = 0;

#if UNITY_EDITOR || DEVELOPMENT_BUILD
            maxFrameTimeMS = 100;

            var simulatorParams = ClientSimulatorParameters;

            m_NetworkSettings.AddRawParameterStruct(ref simulatorParams);
#endif
            m_NetworkSettings.WithNetworkConfigParameters(
                maxConnectAttempts: transport.m_MaxConnectAttempts,
                connectTimeoutMS: transport.m_ConnectTimeoutMS,
                disconnectTimeoutMS: transport.m_DisconnectTimeoutMS,
                heartbeatTimeoutMS: transport.m_HeartbeatTimeoutMS,
                maxFrameTimeMS: maxFrameTimeMS);

            driver = NetworkDriver.Create(m_NetworkSettings);

#if UNITY_EDITOR || DEVELOPMENT_BUILD
            if (simulatorParams.PacketDelayMs > 0 || simulatorParams.PacketDropInterval > 0)
            {
                unreliableFragmentedPipeline = driver.CreatePipeline(
                    typeof(FragmentationPipelineStage),
                    typeof(SimulatorPipelineStage),
                    typeof(SimulatorPipelineStageInSend));
                unreliableSequencedFragmentedPipeline = driver.CreatePipeline(
                    typeof(FragmentationPipelineStage),
                    typeof(UnreliableSequencedPipelineStage),
                    typeof(SimulatorPipelineStage),
                    typeof(SimulatorPipelineStageInSend)
#if MULTIPLAYER_TOOLS
                    ,typeof(NetworkMetricsPipelineStage)
#endif
                    );
                reliableSequencedFragmentedPipeline = driver.CreatePipeline(
                    typeof(FragmentationPipelineStage),
                    typeof(ReliableSequencedPipelineStage),
                    typeof(SimulatorPipelineStage),
                    typeof(SimulatorPipelineStageInSend)
#if MULTIPLAYER_TOOLS
                    ,typeof(NetworkMetricsPipelineStage)
#endif
                    );
            }
            else
#endif
            {

                unreliableFragmentedPipeline = driver.CreatePipeline(
                    typeof(FragmentationPipelineStage)
#if MULTIPLAYER_TOOLS
                    ,typeof(NetworkMetricsPipelineStage)
#endif
                );
                unreliableSequencedFragmentedPipeline = driver.CreatePipeline(
                    typeof(FragmentationPipelineStage),
                    typeof(UnreliableSequencedPipelineStage)
#if MULTIPLAYER_TOOLS
                    ,typeof(NetworkMetricsPipelineStage)
#endif
                );
                reliableSequencedFragmentedPipeline = driver.CreatePipeline(
                    typeof(FragmentationPipelineStage),
                    typeof(ReliableSequencedPipelineStage)
#if MULTIPLAYER_TOOLS
                    ,typeof(NetworkMetricsPipelineStage)
#endif
                );
            }
        }

        // -------------- Utility Types -------------------------------------------------------------------------------


        /// <summary>
        /// Cached information about reliability mode with a certain client
        /// </summary>
        private struct SendTarget : IEquatable<SendTarget>
        {
            public readonly ulong ClientId;
            public readonly NetworkPipeline NetworkPipeline;

            public SendTarget(ulong clientId, NetworkPipeline networkPipeline)
            {
                ClientId = clientId;
                NetworkPipeline = networkPipeline;
            }

            public bool Equals(SendTarget other)
            {
                return ClientId == other.ClientId && NetworkPipeline.Equals(other.NetworkPipeline);
            }

            public override bool Equals(object obj)
            {
                return obj is SendTarget other && Equals(other);
            }

            public override int GetHashCode()
            {
                unchecked
                {
                    return (ClientId.GetHashCode() * 397) ^ NetworkPipeline.GetHashCode();
                }
            }
        }
    }
}<|MERGE_RESOLUTION|>--- conflicted
+++ resolved
@@ -717,22 +717,7 @@
 
         public override void Send(ulong clientId, ArraySegment<byte> payload, NetworkDelivery networkDelivery)
         {
-<<<<<<< HEAD
-            var size = payload.Count + 1 + 4; // 1 extra byte for the channel and another 4 for the count of the data
-            var pipeline = SelectSendPipeline(networkDelivery, size);
-            
-            var sendTarget = new SendTarget(clientId, pipeline);
-            if (!m_SendQueue.TryGetValue(sendTarget, out var queue))
-            {
-                queue = new SendQueue(m_SendQueueBatchSize);
-                m_SendQueue.Add(sendTarget, queue);
-            }
-
-            var success = queue.AddEvent(payload);
-            if (!success) // No more room in the send queue for the message.
-=======
             if (payload.Count > m_MaxPayloadSize)
->>>>>>> 9dbdb5d0
             {
                 Debug.LogError($"Payload of size {payload.Count} larger than configured 'Max Payload Size' ({m_MaxPayloadSize}).");
                 return;
