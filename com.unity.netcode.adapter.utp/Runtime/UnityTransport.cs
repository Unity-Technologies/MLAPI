using System;
using System.Collections.Generic;
using UnityEngine;
using NetcodeNetworkEvent = Unity.Netcode.NetworkEvent;
using TransportNetworkEvent = Unity.Networking.Transport.NetworkEvent;
using Unity.Collections.LowLevel.Unsafe;
using Unity.Collections;
using Unity.Networking.Transport;
using Unity.Networking.Transport.Relay;
using Unity.Networking.Transport.Utilities;
using Unity.Netcode.UTP.Utilities;

namespace Unity.Netcode
{
    /// <summary>
    /// Provides an interface that overrides the ability to create your own drivers and pipelines
    /// </summary>
    public interface INetworkStreamDriverConstructor
    {
        void CreateDriver(
            UnityTransport transport,
            out NetworkDriver driver,
            out NetworkPipeline unreliableFragmentedPipeline,
            out NetworkPipeline unreliableSequencedFragmentedPipeline,
            out NetworkPipeline reliableSequencedFragmentedPipeline);
    }

    public static class ErrorUtilities
    {
        private const string k_NetworkSuccess = "Success";
        private const string k_NetworkIdMismatch = "NetworkId is invalid, likely caused by stale connection {0}.";
        private const string k_NetworkVersionMismatch = "NetworkVersion is invalid, likely caused by stale connection {0}.";
        private const string k_NetworkStateMismatch = "Sending data while connecting on connection {0} is not allowed.";
        private const string k_NetworkPacketOverflow = "Unable to allocate packet due to buffer overflow.";
        private const string k_NetworkSendQueueFull = "Currently unable to queue packet as there is too many in-flight " +
            " packets. This could be because the send queue size ('Max Send Queue Size') is too small.";
        private const string k_NetworkHeaderInvalid = "Invalid Unity Transport Protocol header.";
        private const string k_NetworkDriverParallelForErr = "The parallel network driver needs to process a single unique connection per job, processing a single connection multiple times in a parallel for is not supported.";
        private const string k_NetworkSendHandleInvalid = "Invalid NetworkInterface Send Handle. Likely caused by pipeline send data corruption.";
        private const string k_NetworkArgumentMismatch = "Invalid NetworkEndpoint Arguments.";

        public static string ErrorToString(Networking.Transport.Error.StatusCode error, ulong connectionId)
        {
            switch (error)
            {
                case Networking.Transport.Error.StatusCode.Success:
                    return k_NetworkSuccess;
                case Networking.Transport.Error.StatusCode.NetworkIdMismatch:
                    return string.Format(k_NetworkIdMismatch, connectionId);
                case Networking.Transport.Error.StatusCode.NetworkVersionMismatch:
                    return string.Format(k_NetworkVersionMismatch, connectionId);
                case Networking.Transport.Error.StatusCode.NetworkStateMismatch:
                    return string.Format(k_NetworkStateMismatch, connectionId);
                case Networking.Transport.Error.StatusCode.NetworkPacketOverflow:
                    return k_NetworkPacketOverflow;
                case Networking.Transport.Error.StatusCode.NetworkSendQueueFull:
                    return k_NetworkSendQueueFull;
                case Networking.Transport.Error.StatusCode.NetworkHeaderInvalid:
                    return k_NetworkHeaderInvalid;
                case Networking.Transport.Error.StatusCode.NetworkDriverParallelForErr:
                    return k_NetworkDriverParallelForErr;
                case Networking.Transport.Error.StatusCode.NetworkSendHandleInvalid:
                    return k_NetworkSendHandleInvalid;
                case Networking.Transport.Error.StatusCode.NetworkArgumentMismatch:
                    return k_NetworkArgumentMismatch;
            }

            return $"Unknown ErrorCode {Enum.GetName(typeof(Networking.Transport.Error.StatusCode), error)}";
        }
    }

    public class UnityTransport : NetworkTransport, INetworkStreamDriverConstructor
    {
        public enum ProtocolType
        {
            UnityTransport,
            RelayUnityTransport,
        }

        private enum State
        {
            Disconnected,
            Listening,
            Connected,
        }

        public const int InitialMaxPacketQueueSize = 128;
        public const int InitialBatchQueueSize = 6 * 1024;
        public const int InitialMaxSendQueueSize = 16 * InitialBatchQueueSize;

        private static ConnectionAddressData s_DefaultConnectionAddressData = new ConnectionAddressData()
        { Address = "127.0.0.1", Port = 7777 };

#pragma warning disable IDE1006 // Naming Styles
        public static INetworkStreamDriverConstructor s_DriverConstructor;
#pragma warning restore IDE1006 // Naming Styles
        public INetworkStreamDriverConstructor DriverConstructor => s_DriverConstructor != null ? s_DriverConstructor : this;

        [Tooltip("Which protocol should be selected (Relay/Non-Relay).")]
        [SerializeField] private ProtocolType m_ProtocolType;

        [Tooltip("The maximum amount of packets that can be in the internal send/receive queues. " +
            "Basically this is how many packets can be sent/received in a single update/frame.")]
        [SerializeField] private int m_MaxPacketQueueSize = InitialMaxPacketQueueSize;

        [Tooltip("The maximum size of a batched send. The send queue accumulates messages and batches them together " +
            "up to this size. This is effectively the maximum payload size that can be handled by the transport.")]
        [SerializeField] private int m_SendQueueBatchSize = InitialBatchQueueSize;

        [Tooltip("The maximum size in bytes of the transport send queue. The send queue accumulates messages for " +
            "batching and stores messages when other internal send queues are full. If you routinely observe an " +
            "error about too many in-flight packets, try increasing this.")]
        [SerializeField] private int m_MaxSendQueueSize = InitialMaxSendQueueSize;

        [Tooltip("A timeout in milliseconds after which a heartbeat is sent if there is no activity.")]
        [SerializeField] private int m_HeartbeatTimeoutMS = NetworkParameterConstants.HeartbeatTimeoutMS;

        [Tooltip("A timeout in milliseconds indicating how long we will wait until we send a new connection attempt.")]
        [SerializeField] private int m_ConnectTimeoutMS = NetworkParameterConstants.ConnectTimeoutMS;

        [Tooltip("The maximum amount of connection attempts we will try before disconnecting.")]
        [SerializeField] private int m_MaxConnectAttempts = NetworkParameterConstants.MaxConnectAttempts;

        [Tooltip("A timeout in milliseconds indicating how long we will wait for a connection event, before we " +
            "disconnect it. The connection needs to receive data from the connected endpoint within this timeout. " +
            "Note that with heartbeats enabled, simply not sending any data will not be enough to trigger this " +
            "timeout (since heartbeats count as connection events).")]
        [SerializeField] private int m_DisconnectTimeoutMS = NetworkParameterConstants.DisconnectTimeoutMS;

        [Serializable]
        public struct ConnectionAddressData
        {
            [SerializeField] public string Address;
            [SerializeField] public int Port;

            public static implicit operator NetworkEndPoint(ConnectionAddressData d)
            {
                if (!NetworkEndPoint.TryParse(d.Address, (ushort)d.Port, out var networkEndPoint))
                {
                    Debug.LogError($"Invalid address {d.Address}:{d.Port}");
                    return default;
                }

                return networkEndPoint;
            }

            public static implicit operator ConnectionAddressData(NetworkEndPoint d) =>
                new ConnectionAddressData() { Address = d.Address.Split(':')[0], Port = d.Port };
        }

        public ConnectionAddressData ConnectionData = s_DefaultConnectionAddressData;

        private State m_State = State.Disconnected;
        private NetworkDriver m_Driver;
        private NetworkSettings m_NetworkSettings;
        private byte[] m_MessageBuffer;
        private NetworkConnection m_ServerConnection;
        private ulong m_ServerClientId;

        private NetworkPipeline m_UnreliableFragmentedPipeline;
        private NetworkPipeline m_UnreliableSequencedFragmentedPipeline;
        private NetworkPipeline m_ReliableSequencedFragmentedPipeline;

        public override ulong ServerClientId => m_ServerClientId;

        public ProtocolType Protocol => m_ProtocolType;

        private RelayServerData m_RelayServerData;

#if UNITY_EDITOR
        private static int ClientPacketDelayMs => UnityEditor.EditorPrefs.GetInt($"NetcodeGameObjects_{Application.productName}_ClientDelay");
        private static int ClientPacketJitterMs => UnityEditor.EditorPrefs.GetInt($"NetcodeGameObjects_{Application.productName}_ClientJitter");
        private static int ClientPacketDropRate => UnityEditor.EditorPrefs.GetInt($"NetcodeGameObjects_{Application.productName}_ClientDropRate");
#elif DEVELOPMENT_BUILD
        public static int ClientPacketDelayMs = 0;
        public static int ClientPacketJitterMs = 0;
        public static int ClientPacketDropRate = 0;
#endif
#if UNITY_EDITOR || DEVELOPMENT_BUILD
        public SimulatorUtility.Parameters ClientSimulatorParameters
        {
            get
            {
                var packetDelay = ClientPacketDelayMs;
                var jitter = ClientPacketJitterMs;
                if (jitter > packetDelay)
                {
                    jitter = packetDelay;
                }

                var packetDrop = ClientPacketDropRate;
                int networkRate = 60; // TODO: read from some better place
                // All 3 packet types every frame stored for maximum delay, doubled for safety margin
                int maxPackets = 2 * (networkRate * 3 * packetDelay + 999) / 1000;
                return new SimulatorUtility.Parameters
                {
                    MaxPacketSize = NetworkParameterConstants.MTU,
                    MaxPacketCount = maxPackets,
                    PacketDelayMs = packetDelay,
                    PacketJitterMs = jitter,
                    PacketDropPercentage = packetDrop
                };
            }
        }
#endif

        /// <summary>
        /// SendQueue dictionary is used to batch events instead of sending them immediately.
        /// </summary>
        private readonly Dictionary<SendTarget, BatchedSendQueue> m_SendQueue = new Dictionary<SendTarget, BatchedSendQueue>();

        private void InitDriver()
        {
            DriverConstructor.CreateDriver(
                this,
                out m_Driver,
                out m_UnreliableFragmentedPipeline,
                out m_UnreliableSequencedFragmentedPipeline,
                out m_ReliableSequencedFragmentedPipeline);
        }

        private void DisposeDriver()
        {
            if (m_Driver.IsCreated)
            {
                m_Driver.Dispose();
            }
        }

        private NetworkPipeline SelectSendPipeline(NetworkDelivery delivery)
        {
            switch (delivery)
            {
                case NetworkDelivery.Unreliable:
                    return m_UnreliableFragmentedPipeline;

                case NetworkDelivery.UnreliableSequenced:
                    return m_UnreliableSequencedFragmentedPipeline;

                case NetworkDelivery.Reliable:
                case NetworkDelivery.ReliableSequenced:
                case NetworkDelivery.ReliableFragmentedSequenced:
                    return m_ReliableSequencedFragmentedPipeline;

                default:
                    Debug.LogError($"Unknown {nameof(NetworkDelivery)} value: {delivery}");
                    return NetworkPipeline.Null;
            }
        }

        private bool ClientBindAndConnect()
        {
            var serverEndpoint = default(NetworkEndPoint);

            if (m_ProtocolType == ProtocolType.RelayUnityTransport)
            {
                //This comparison is currently slow since RelayServerData does not implement a custom comparison operator that doesn't use
                //reflection, but this does not live in the context of a performance-critical loop, it runs once at initial connection time.
                if (m_RelayServerData.Equals(default(RelayServerData)))
                {
                    Debug.LogError("You must call SetRelayServerData() at least once before calling StartRelayServer.");
                    return false;
                }

                m_NetworkSettings.WithRelayParameters(ref m_RelayServerData);
            }
            else
            {
                serverEndpoint = ConnectionData;
            }

            InitDriver();

            int result = m_Driver.Bind(NetworkEndPoint.AnyIpv4);
            if (result != 0)
            {
                Debug.LogError("Client failed to bind");
                return false;
            }

            m_ServerConnection = m_Driver.Connect(serverEndpoint);
            m_ServerClientId = ParseClientId(m_ServerConnection);

            return true;
        }

        private bool ServerBindAndListen(NetworkEndPoint endPoint)
        {
            InitDriver();

            int result = m_Driver.Bind(endPoint);
            if (result != 0)
            {
                Debug.LogError("Server failed to bind");
                return false;
            }

            result = m_Driver.Listen();
            if (result != 0)
            {
                Debug.LogError("Server failed to listen");
                return false;
            }

            m_State = State.Listening;
            return true;
        }

        private static RelayAllocationId ConvertFromAllocationIdBytes(byte[] allocationIdBytes)
        {
            unsafe
            {
                fixed (byte* ptr = allocationIdBytes)
                {
                    return RelayAllocationId.FromBytePointer(ptr, allocationIdBytes.Length);
                }
            }
        }

        private static RelayHMACKey ConvertFromHMAC(byte[] hmac)
        {
            unsafe
            {
                fixed (byte* ptr = hmac)
                {
                    return RelayHMACKey.FromBytePointer(ptr, RelayHMACKey.k_Length);
                }
            }
        }

        private static RelayConnectionData ConvertConnectionData(byte[] connectionData)
        {
            unsafe
            {
                fixed (byte* ptr = connectionData)
                {
                    return RelayConnectionData.FromBytePointer(ptr, RelayConnectionData.k_Length);
                }
            }
        }

        private void SetProtocol(ProtocolType inProtocol)
        {
            m_ProtocolType = inProtocol;
        }

        public void SetRelayServerData(string ipv4Address, ushort port, byte[] allocationIdBytes, byte[] keyBytes,
            byte[] connectionDataBytes, byte[] hostConnectionDataBytes = null, bool isSecure = false)
        {
            RelayConnectionData hostConnectionData;

            if (!NetworkEndPoint.TryParse(ipv4Address, port, out var serverEndpoint))
            {
                Debug.LogError($"Invalid address {ipv4Address}:{port}");

                // We set this to default to cause other checks to fail to state you need to call this
                // function again.
                m_RelayServerData = default;
                return;
            }

            var allocationId = ConvertFromAllocationIdBytes(allocationIdBytes);
            var key = ConvertFromHMAC(keyBytes);
            var connectionData = ConvertConnectionData(connectionDataBytes);

            if (hostConnectionDataBytes != null)
            {
                hostConnectionData = ConvertConnectionData(hostConnectionDataBytes);
            }
            else
            {
                hostConnectionData = connectionData;
            }

            m_RelayServerData = new RelayServerData(ref serverEndpoint, 0, ref allocationId, ref connectionData,
                ref hostConnectionData, ref key, isSecure);
            m_RelayServerData.ComputeNewNonce();


            SetProtocol(ProtocolType.RelayUnityTransport);
        }

        /// <summary>
        /// Sets IP and Port information. This will be ignored if using the Unity Relay and you should call <see cref="SetRelayServerData"/>
        /// </summary>
        public void SetConnectionData(string ipv4Address, ushort port)
        {
            if (!NetworkEndPoint.TryParse(ipv4Address, port, out var endPoint))
            {
                Debug.LogError($"Invalid address {ipv4Address}:{port}");
                ConnectionData = default;

                return;
            }

            SetConnectionData(endPoint);
        }

        /// <summary>
        /// Sets IP and Port information. This will be ignored if using the Unity Relay and you should call <see cref="SetRelayServerData"/>
        /// </summary>
        public void SetConnectionData(NetworkEndPoint endPoint)
        {
            ConnectionData = endPoint;
            SetProtocol(ProtocolType.UnityTransport);
        }

        private bool StartRelayServer()
        {
            //This comparison is currently slow since RelayServerData does not implement a custom comparison operator that doesn't use
            //reflection, but this does not live in the context of a performance-critical loop, it runs once at initial connection time.
            if (m_RelayServerData.Equals(default(RelayServerData)))
            {
                Debug.LogError("You must call SetRelayServerData() at least once before calling StartRelayServer.");
                return false;
            }
            else
            {
                m_NetworkSettings.WithRelayParameters(ref m_RelayServerData);
                return ServerBindAndListen(NetworkEndPoint.AnyIpv4);
            }
        }

        // Send as many batched messages from the queue as possible.
        private void SendBatchedMessages(SendTarget sendTarget, BatchedSendQueue queue)
        {
            var clientId = sendTarget.ClientId;
            var connection = ParseClientId(clientId);
            var pipeline = sendTarget.NetworkPipeline;

            while (!queue.IsEmpty)
            {
                var result = m_Driver.BeginSend(pipeline, connection, out var writer);
                if (result != (int)Networking.Transport.Error.StatusCode.Success)
                {
                    Debug.LogError("Error sending the message: " +
                        ErrorUtilities.ErrorToString((Networking.Transport.Error.StatusCode)result, clientId));
                    return;
                }

                var written = queue.FillWriter(ref writer);

                result = m_Driver.EndSend(writer);
                if (result == written)
                {
                    // Batched message was sent successfully. Remove it from the queue.
                    queue.Consume(written);
                }
                else
                {
                    // Some error occured. If it's just the UTP queue being full, then don't log
                    // anything since that's okay (the unsent message(s) are still in the queue
                    // and we'll retry sending the later);
                    if (result != (int)Networking.Transport.Error.StatusCode.NetworkSendQueueFull)
                    {
                        Debug.LogError("Error sending the message: " +
                            ErrorUtilities.ErrorToString((Networking.Transport.Error.StatusCode)result, clientId));
                    }

                    return;
                }
            }
        }

        private bool AcceptConnection()
        {
            var connection = m_Driver.Accept();

            if (connection == default(NetworkConnection))
            {
                return false;
            }

            InvokeOnTransportEvent(NetcodeNetworkEvent.Connect,
                ParseClientId(connection),
                default,
                Time.realtimeSinceStartup);

            return true;

        }

        private bool ProcessEvent()
        {
            var eventType = m_Driver.PopEvent(out var networkConnection, out var reader);

            switch (eventType)
            {
                case TransportNetworkEvent.Type.Connect:
                    {
                        InvokeOnTransportEvent(NetcodeNetworkEvent.Connect,
                            ParseClientId(networkConnection),
                            default(ArraySegment<byte>),
                            Time.realtimeSinceStartup);

                        m_State = State.Connected;
                        return true;
                    }
                case TransportNetworkEvent.Type.Disconnect:
                    {
                        if (m_ServerConnection.IsCreated)
                        {
                            m_ServerConnection = default;

                            var reason = reader.ReadByte();
                            if (reason == (byte)Networking.Transport.Error.DisconnectReason.MaxConnectionAttempts)
                            {
                                Debug.LogError("Client failed to connect to server");
                            }
                        }

                        InvokeOnTransportEvent(NetcodeNetworkEvent.Disconnect,
                            ParseClientId(networkConnection),
                            default(ArraySegment<byte>),
                            Time.realtimeSinceStartup);

                        m_State = State.Disconnected;
                        return true;
                    }
                case TransportNetworkEvent.Type.Data:
                    {
                        var queue = new BatchedReceiveQueue(reader);

                        while (!queue.IsEmpty)
                        {
                            InvokeOnTransportEvent(NetcodeNetworkEvent.Data,
                                ParseClientId(networkConnection),
                                queue.PopMessage(),
                                Time.realtimeSinceStartup
                            );
                        }

                        return true;
                    }
            }

            return false;
        }

        private void Update()
        {
            if (m_Driver.IsCreated)
            {
                foreach (var kvp in m_SendQueue)
                {
                    SendBatchedMessages(kvp.Key, kvp.Value);
                }

                m_Driver.ScheduleUpdate().Complete();

                while (AcceptConnection() && m_Driver.IsCreated)
                {
                    ;
                }

                while (ProcessEvent() && m_Driver.IsCreated)
                {
                    ;
                }
            }
        }

        private void OnDestroy()
        {
            DisposeDriver();
        }

        private static unsafe ulong ParseClientId(NetworkConnection utpConnectionId)
        {
            return *(ulong*)&utpConnectionId;
        }

        private static unsafe NetworkConnection ParseClientId(ulong netcodeConnectionId)
        {
            return *(NetworkConnection*)&netcodeConnectionId;
        }

        public override void DisconnectLocalClient()
        {
            if (m_State == State.Connected)
            {
                if (m_Driver.Disconnect(ParseClientId(m_ServerClientId)) == 0)
                {

                    m_State = State.Disconnected;

                    // If we successfully disconnect we dispatch a local disconnect message
                    // this how uNET and other transports worked and so this is just keeping with the old behavior
                    // should be also noted on the client this will call shutdown on the NetworkManager and the Transport
                    InvokeOnTransportEvent(NetcodeNetworkEvent.Disconnect,
                        m_ServerClientId,
                        default(ArraySegment<byte>),
                        Time.realtimeSinceStartup);
                }
            }
        }

        public override void DisconnectRemoteClient(ulong clientId)
        {
            Debug.Assert(m_State == State.Listening, "DisconnectRemoteClient should be called on a listening server");

            if (m_State == State.Listening)
            {
                var connection = ParseClientId(clientId);

                if (m_Driver.GetConnectionState(connection) != NetworkConnection.State.Disconnected)
                {
                    m_Driver.Disconnect(connection);
                }

                // we need to cleanup any SendQueues for this connectionID;
                var keys = new NativeList<SendTarget>(16, Allocator.Temp); // use nativelist and manual foreach to avoid allocations
                foreach (var key in m_SendQueue.Keys)
                {
                    if (key.ClientId == clientId)
                    {
                        keys.Add(key);
                    }
                }

                foreach (var queue in keys)
                {
                    m_SendQueue[queue].Dispose();
                    m_SendQueue.Remove(queue);
                }
                keys.Dispose();
            }
        }

        public override ulong GetCurrentRtt(ulong clientId)
        {
            return 0;
        }

        public override void Initialize()
        {
            Debug.Assert(sizeof(ulong) == UnsafeUtility.SizeOf<NetworkConnection>(),
                "Netcode connection id size does not match UTP connection id size");

            m_NetworkSettings = new NetworkSettings(Allocator.Persistent);

            // If the user sends a message of exactly m_SendQueueBatchSize in length, we need to
            // account for the overhead of its length when we store it in the send queue.
            var fragmentationCapacity = m_SendQueueBatchSize + BatchedSendQueue.PerMessageOverhead;

            m_NetworkSettings
                .WithFragmentationStageParameters(payloadCapacity: fragmentationCapacity)
                .WithBaselibNetworkInterfaceParameters(
                    receiveQueueCapacity: m_MaxPacketQueueSize,
                    sendQueueCapacity: m_MaxPacketQueueSize);
        }

        public override NetcodeNetworkEvent PollEvent(out ulong clientId, out ArraySegment<byte> payload, out float receiveTime)
        {
            clientId = default;
            payload = default;
            receiveTime = default;
            return NetcodeNetworkEvent.Nothing;
        }

        public override void Send(ulong clientId, ArraySegment<byte> payload, NetworkDelivery networkDelivery)
        {
<<<<<<< HEAD
            if (payload.Count > m_SendQueueBatchSize)
=======
            var size = payload.Count + 1 + 4; // 1 extra byte for the channel and another 4 for the count of the data
            var pipeline = SelectSendPipeline(networkDelivery, size);

            var sendTarget = new SendTarget(clientId, pipeline);
            if (!m_SendQueue.TryGetValue(sendTarget, out var queue))
            {
                queue = new SendQueue(m_SendQueueBatchSize);
                m_SendQueue.Add(sendTarget, queue);
            }

            var success = queue.AddEvent(payload);
            if (!success) // No more room in the send queue for the message.
            {
                // Flushing the send queue ensures we preserve the order of sends.
                SendBatchedMessageAndClearQueue(sendTarget, queue);
                Debug.Assert(queue.IsEmpty() == true);
                queue.Clear();

                // Try add the message to the queue as there might be enough room now that it's empty.
                success = queue.AddEvent(payload);
                if (!success) // Message is too large to fit in the queue. Shouldn't happen under normal operation.
                {
                    // If data is too large to be batched, flush it out immediately. This happens with large initial spawn packets from Netcode for Gameobjects.
                    Debug.LogWarning($"Event of size {payload.Count} too large to fit in send queue (of size {m_SendQueueBatchSize}). Trying to send directly. This could be the initial payload!");
                    SendMessageInstantly(sendTarget.ClientId, payload, pipeline);
                }
            }
        }

        private unsafe void SendBatchedMessage(ulong clientId, ref NativeArray<byte> data, NetworkPipeline pipeline)
        {
            var payloadSize = data.Length + 1; // One extra byte to mark whether this message is batched or not
            var result = m_Driver.BeginSend(pipeline, ParseClientId(clientId), out var writer, payloadSize);
            if (result == 0)
            {
                if (data.IsCreated)
                {
                    // This 1 byte indicates whether the message has been batched or not, in this case it is
                    writer.WriteByte(1);
                    writer.WriteBytes(data);
                }

                result = m_Driver.EndSend(writer);
                if (result == payloadSize) // If the whole data fit, then we are done here
                {
                    return;
                }
            }

            Debug.LogError($"Error sending the message: {ErrorUtilities.ErrorToString((Networking.Transport.Error.StatusCode)result, clientId)}");
        }

        private unsafe void SendMessageInstantly(ulong clientId, ArraySegment<byte> data, NetworkPipeline pipeline)
        {
            var payloadSize = data.Count + 1 + 4; // 1 byte to indicate if the message is batched and 4 for the payload size
            var result = m_Driver.BeginSend(pipeline, ParseClientId(clientId), out var writer, payloadSize);

            if (result == 0)
>>>>>>> 784bafa2
            {
                Debug.LogError($"Payload of size {payload.Count} larger than configured 'Send Queue Batch Size' ({m_SendQueueBatchSize}).");
                return;
            }

            var pipeline = SelectSendPipeline(networkDelivery);

            var sendTarget = new SendTarget(clientId, pipeline);
            if (!m_SendQueue.TryGetValue(sendTarget, out var queue))
            {
                queue = new BatchedSendQueue(Math.Max(m_MaxSendQueueSize, m_SendQueueBatchSize));
                m_SendQueue.Add(sendTarget, queue);
            }

<<<<<<< HEAD
            if (!queue.PushMessage(payload))
            {
                Debug.LogError($"Couldn't add payload of size {payload.Count} to batched send queue. " +
                    $"Perhaps configured 'Max Send Queue Size' ({m_MaxSendQueueSize}) is too small for workload.");
                return;
            }
=======
        private void SendBatchedMessageAndClearQueue(SendTarget sendTarget, SendQueue sendQueue)
        {
            NetworkPipeline pipeline = sendTarget.NetworkPipeline;
            var payloadSize = sendQueue.Count + 1; // 1 extra byte to tell whether the message is batched or not

            var sendBuffer = sendQueue.GetData();
            SendBatchedMessage(sendTarget.ClientId, ref sendBuffer, pipeline);
            sendQueue.Clear();
>>>>>>> 784bafa2
        }

        public override bool StartClient()
        {
            if (m_Driver.IsCreated)
            {
                return false;
            }

            return ClientBindAndConnect();
        }

        public override bool StartServer()
        {
            if (m_Driver.IsCreated)
            {
                return false;
            }

            switch (m_ProtocolType)
            {
                case ProtocolType.UnityTransport:
                    return ServerBindAndListen(ConnectionData);
                case ProtocolType.RelayUnityTransport:
                    return StartRelayServer();
                default:
                    return false;
            }
        }

        public override void Shutdown()
        {
            if (!m_Driver.IsCreated)
            {
                return;
            }


            // Flush the driver's internal send queue. If we're shutting down because the
            // NetworkManager is shutting down, it probably has disconnected some peer(s)
            // in the process and we want to get these disconnect messages on the wire.
            m_Driver.ScheduleFlushSend(default).Complete();

            DisposeDriver();

            m_NetworkSettings.Dispose();

            foreach (var queue in m_SendQueue.Values)
            {
                queue.Dispose();
            }

            // make sure we don't leak queues when we shutdown
            m_SendQueue.Clear();

            // We must reset this to zero because UTP actually re-uses clientIds if there is a clean disconnect
            m_ServerClientId = 0;
        }

        public void CreateDriver(UnityTransport transport, out NetworkDriver driver,
            out NetworkPipeline unreliableFragmentedPipeline,
            out NetworkPipeline unreliableSequencedFragmentedPipeline,
            out NetworkPipeline reliableSequencedFragmentedPipeline)
        {
            var maxFrameTimeMS = 0;

#if UNITY_EDITOR || DEVELOPMENT_BUILD
            maxFrameTimeMS = 100;

            var simulatorParams = ClientSimulatorParameters;

            m_NetworkSettings.AddRawParameterStruct(ref simulatorParams);
#endif
            m_NetworkSettings.WithNetworkConfigParameters(
                maxConnectAttempts: transport.m_MaxConnectAttempts,
                connectTimeoutMS: transport.m_ConnectTimeoutMS,
                disconnectTimeoutMS: transport.m_DisconnectTimeoutMS,
                heartbeatTimeoutMS: transport.m_HeartbeatTimeoutMS,
                maxFrameTimeMS: maxFrameTimeMS);

            driver = NetworkDriver.Create(m_NetworkSettings);
#if UNITY_EDITOR || DEVELOPMENT_BUILD
            if (simulatorParams.PacketDelayMs > 0 || simulatorParams.PacketDropInterval > 0)
            {
                unreliableFragmentedPipeline = driver.CreatePipeline(
                    typeof(FragmentationPipelineStage),
                    typeof(SimulatorPipelineStage),
                    typeof(SimulatorPipelineStageInSend));
                unreliableSequencedFragmentedPipeline = driver.CreatePipeline(
                    typeof(FragmentationPipelineStage),
                    typeof(UnreliableSequencedPipelineStage),
                    typeof(SimulatorPipelineStage),
                    typeof(SimulatorPipelineStageInSend));
                reliableSequencedFragmentedPipeline = driver.CreatePipeline(
                    typeof(FragmentationPipelineStage),
                    typeof(ReliableSequencedPipelineStage),
                    typeof(SimulatorPipelineStage),
                    typeof(SimulatorPipelineStageInSend));
            }
            else
#endif
            {
                unreliableFragmentedPipeline = driver.CreatePipeline(
                    typeof(FragmentationPipelineStage));
                unreliableSequencedFragmentedPipeline = driver.CreatePipeline(
                    typeof(FragmentationPipelineStage), typeof(UnreliableSequencedPipelineStage));
                reliableSequencedFragmentedPipeline = driver.CreatePipeline(
                    typeof(FragmentationPipelineStage), typeof(ReliableSequencedPipelineStage)
                );
            }
        }

        // -------------- Utility Types -------------------------------------------------------------------------------


        /// <summary>
        /// Cached information about reliability mode with a certain client
        /// </summary>
        private struct SendTarget : IEquatable<SendTarget>
        {
            public readonly ulong ClientId;
            public readonly NetworkPipeline NetworkPipeline;

            public SendTarget(ulong clientId, NetworkPipeline networkPipeline)
            {
                ClientId = clientId;
                NetworkPipeline = networkPipeline;
            }

            public bool Equals(SendTarget other)
            {
                return ClientId == other.ClientId && NetworkPipeline.Equals(other.NetworkPipeline);
            }

            public override bool Equals(object obj)
            {
                return obj is SendTarget other && Equals(other);
            }

            public override int GetHashCode()
            {
                unchecked
                {
                    return (ClientId.GetHashCode() * 397) ^ NetworkPipeline.GetHashCode();
                }
            }
        }
    }
}<|MERGE_RESOLUTION|>--- conflicted
+++ resolved
@@ -660,99 +660,27 @@
 
         public override void Send(ulong clientId, ArraySegment<byte> payload, NetworkDelivery networkDelivery)
         {
-<<<<<<< HEAD
             if (payload.Count > m_SendQueueBatchSize)
-=======
-            var size = payload.Count + 1 + 4; // 1 extra byte for the channel and another 4 for the count of the data
-            var pipeline = SelectSendPipeline(networkDelivery, size);
+            {
+                Debug.LogError($"Payload of size {payload.Count} larger than configured 'Send Queue Batch Size' ({m_SendQueueBatchSize}).");
+                return;
+            }
+
+            var pipeline = SelectSendPipeline(networkDelivery);
 
             var sendTarget = new SendTarget(clientId, pipeline);
             if (!m_SendQueue.TryGetValue(sendTarget, out var queue))
             {
-                queue = new SendQueue(m_SendQueueBatchSize);
-                m_SendQueue.Add(sendTarget, queue);
-            }
-
-            var success = queue.AddEvent(payload);
-            if (!success) // No more room in the send queue for the message.
-            {
-                // Flushing the send queue ensures we preserve the order of sends.
-                SendBatchedMessageAndClearQueue(sendTarget, queue);
-                Debug.Assert(queue.IsEmpty() == true);
-                queue.Clear();
-
-                // Try add the message to the queue as there might be enough room now that it's empty.
-                success = queue.AddEvent(payload);
-                if (!success) // Message is too large to fit in the queue. Shouldn't happen under normal operation.
-                {
-                    // If data is too large to be batched, flush it out immediately. This happens with large initial spawn packets from Netcode for Gameobjects.
-                    Debug.LogWarning($"Event of size {payload.Count} too large to fit in send queue (of size {m_SendQueueBatchSize}). Trying to send directly. This could be the initial payload!");
-                    SendMessageInstantly(sendTarget.ClientId, payload, pipeline);
-                }
-            }
-        }
-
-        private unsafe void SendBatchedMessage(ulong clientId, ref NativeArray<byte> data, NetworkPipeline pipeline)
-        {
-            var payloadSize = data.Length + 1; // One extra byte to mark whether this message is batched or not
-            var result = m_Driver.BeginSend(pipeline, ParseClientId(clientId), out var writer, payloadSize);
-            if (result == 0)
-            {
-                if (data.IsCreated)
-                {
-                    // This 1 byte indicates whether the message has been batched or not, in this case it is
-                    writer.WriteByte(1);
-                    writer.WriteBytes(data);
-                }
-
-                result = m_Driver.EndSend(writer);
-                if (result == payloadSize) // If the whole data fit, then we are done here
-                {
-                    return;
-                }
-            }
-
-            Debug.LogError($"Error sending the message: {ErrorUtilities.ErrorToString((Networking.Transport.Error.StatusCode)result, clientId)}");
-        }
-
-        private unsafe void SendMessageInstantly(ulong clientId, ArraySegment<byte> data, NetworkPipeline pipeline)
-        {
-            var payloadSize = data.Count + 1 + 4; // 1 byte to indicate if the message is batched and 4 for the payload size
-            var result = m_Driver.BeginSend(pipeline, ParseClientId(clientId), out var writer, payloadSize);
-
-            if (result == 0)
->>>>>>> 784bafa2
-            {
-                Debug.LogError($"Payload of size {payload.Count} larger than configured 'Send Queue Batch Size' ({m_SendQueueBatchSize}).");
-                return;
-            }
-
-            var pipeline = SelectSendPipeline(networkDelivery);
-
-            var sendTarget = new SendTarget(clientId, pipeline);
-            if (!m_SendQueue.TryGetValue(sendTarget, out var queue))
-            {
                 queue = new BatchedSendQueue(Math.Max(m_MaxSendQueueSize, m_SendQueueBatchSize));
                 m_SendQueue.Add(sendTarget, queue);
             }
 
-<<<<<<< HEAD
             if (!queue.PushMessage(payload))
             {
                 Debug.LogError($"Couldn't add payload of size {payload.Count} to batched send queue. " +
                     $"Perhaps configured 'Max Send Queue Size' ({m_MaxSendQueueSize}) is too small for workload.");
                 return;
             }
-=======
-        private void SendBatchedMessageAndClearQueue(SendTarget sendTarget, SendQueue sendQueue)
-        {
-            NetworkPipeline pipeline = sendTarget.NetworkPipeline;
-            var payloadSize = sendQueue.Count + 1; // 1 extra byte to tell whether the message is batched or not
-
-            var sendBuffer = sendQueue.GetData();
-            SendBatchedMessage(sendTarget.ClientId, ref sendBuffer, pipeline);
-            sendQueue.Clear();
->>>>>>> 784bafa2
         }
 
         public override bool StartClient()
