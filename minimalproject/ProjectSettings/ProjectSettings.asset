%YAML 1.1
%TAG !u! tag:unity3d.com,2011:
--- !u!129 &1
PlayerSettings:
  m_ObjectHideFlags: 0
  serializedVersion: 24
  productGUID: 53f9fd541540241529c78965266c29d6
  AndroidProfiler: 0
  AndroidFilterTouchesWhenObscured: 0
  AndroidEnableSustainedPerformanceMode: 0
  defaultScreenOrientation: 4
  targetDevice: 2
  useOnDemandResources: 0
  accelerometerFrequency: 60
  companyName: DefaultCompany
  productName: minimalproject
  defaultCursor: {fileID: 0}
  cursorHotspot: {x: 0, y: 0}
  m_SplashScreenBackgroundColor: {r: 0.13725491, g: 0.12156863, b: 0.1254902, a: 1}
  m_ShowUnitySplashScreen: 1
  m_ShowUnitySplashLogo: 1
  m_SplashScreenOverlayOpacity: 1
  m_SplashScreenAnimation: 1
  m_SplashScreenLogoStyle: 1
  m_SplashScreenDrawMode: 0
  m_SplashScreenBackgroundAnimationZoom: 1
  m_SplashScreenLogoAnimationZoom: 1
  m_SplashScreenBackgroundLandscapeAspect: 1
  m_SplashScreenBackgroundPortraitAspect: 1
  m_SplashScreenBackgroundLandscapeUvs:
    serializedVersion: 2
    x: 0
    y: 0
    width: 1
    height: 1
  m_SplashScreenBackgroundPortraitUvs:
    serializedVersion: 2
    x: 0
    y: 0
    width: 1
    height: 1
  m_SplashScreenLogos: []
  m_VirtualRealitySplashScreen: {fileID: 0}
  m_HolographicTrackingLossScreen: {fileID: 0}
  defaultScreenWidth: 1024
  defaultScreenHeight: 768
  defaultScreenWidthWeb: 960
  defaultScreenHeightWeb: 600
  m_StereoRenderingPath: 0
  m_ActiveColorSpace: 0
  m_MTRendering: 1
  mipStripping: 0
  numberOfMipsStripped: 0
  m_StackTraceTypes: 010000000100000001000000010000000100000001000000
  iosShowActivityIndicatorOnLoading: -1
  androidShowActivityIndicatorOnLoading: -1
  iosUseCustomAppBackgroundBehavior: 0
  iosAllowHTTPDownload: 1
  allowedAutorotateToPortrait: 1
  allowedAutorotateToPortraitUpsideDown: 1
  allowedAutorotateToLandscapeRight: 1
  allowedAutorotateToLandscapeLeft: 1
  useOSAutorotation: 1
  use32BitDisplayBuffer: 1
  preserveFramebufferAlpha: 0
  disableDepthAndStencilBuffers: 0
  androidStartInFullscreen: 1
  androidRenderOutsideSafeArea: 1
  androidUseSwappy: 1
  androidBlitType: 0
  androidResizableWindow: 0
  androidDefaultWindowWidth: 1920
  androidDefaultWindowHeight: 1080
  androidMinimumWindowWidth: 400
  androidMinimumWindowHeight: 300
  androidFullscreenMode: 1
  defaultIsNativeResolution: 1
  macRetinaSupport: 1
  runInBackground: 1
  captureSingleScreen: 0
  muteOtherAudioSources: 0
  Prepare IOS For Recording: 0
  Force IOS Speakers When Recording: 0
  deferSystemGesturesMode: 0
  hideHomeButton: 0
  submitAnalytics: 1
  usePlayerLog: 1
  bakeCollisionMeshes: 0
  forceSingleInstance: 0
  useFlipModelSwapchain: 1
  resizableWindow: 0
  useMacAppStoreValidation: 0
  macAppStoreCategory: public.app-category.games
  gpuSkinning: 1
  xboxPIXTextureCapture: 0
  xboxEnableAvatar: 0
  xboxEnableKinect: 0
  xboxEnableKinectAutoTracking: 0
  xboxEnableFitness: 0
  visibleInBackground: 1
  allowFullscreenSwitch: 1
  fullscreenMode: 1
  xboxSpeechDB: 0
  xboxEnableHeadOrientation: 0
  xboxEnableGuest: 0
  xboxEnablePIXSampling: 0
  metalFramebufferOnly: 0
  xboxOneResolution: 0
  xboxOneSResolution: 0
  xboxOneXResolution: 3
  xboxOneMonoLoggingLevel: 0
  xboxOneLoggingLevel: 1
  xboxOneDisableEsram: 0
  xboxOneEnableTypeOptimization: 0
  xboxOnePresentImmediateThreshold: 0
  switchQueueCommandMemory: 0
  switchQueueControlMemory: 16384
  switchQueueComputeMemory: 262144
  switchNVNShaderPoolsGranularity: 33554432
  switchNVNDefaultPoolsGranularity: 16777216
  switchNVNOtherPoolsGranularity: 16777216
  switchNVNMaxPublicTextureIDCount: 0
  switchNVNMaxPublicSamplerIDCount: 0
  stadiaPresentMode: 0
  stadiaTargetFramerate: 0
  vulkanNumSwapchainBuffers: 3
  vulkanEnableSetSRGBWrite: 0
  vulkanEnablePreTransform: 0
  vulkanEnableLateAcquireNextImage: 0
  vulkanEnableCommandBufferRecycling: 1
  m_SupportedAspectRatios:
    4:3: 1
    5:4: 1
    16:10: 1
    16:9: 1
    Others: 1
  bundleVersion: 0.1
  preloadedAssets: []
  metroInputSource: 0
  wsaTransparentSwapchain: 0
  m_HolographicPauseOnTrackingLoss: 1
  xboxOneDisableKinectGpuReservation: 1
  xboxOneEnable7thCore: 1
  vrSettings:
    enable360StereoCapture: 0
  isWsaHolographicRemotingEnabled: 0
  enableFrameTimingStats: 0
  enableOpenGLProfilerGPURecorders: 1
  useHDRDisplay: 0
  D3DHDRBitDepth: 0
  m_ColorGamuts: 00000000
  targetPixelDensity: 30
  resolutionScalingMode: 0
  resetResolutionOnWindowResize: 0
  androidSupportedAspectRatio: 1
  androidMaxAspectRatio: 2.1
  applicationIdentifier:
    Standalone: com.DefaultCompany.minimalproject
  buildNumber:
    Standalone: 0
    iPhone: 0
    tvOS: 0
  overrideDefaultApplicationIdentifier: 0
  AndroidBundleVersionCode: 1
  AndroidMinSdkVersion: 22
  AndroidTargetSdkVersion: 0
  AndroidPreferredInstallLocation: 1
  aotOptions: 
  stripEngineCode: 1
  iPhoneStrippingLevel: 0
  iPhoneScriptCallOptimization: 0
  ForceInternetPermission: 0
  ForceSDCardPermission: 0
  CreateWallpaper: 0
  APKExpansionFiles: 0
  keepLoadedShadersAlive: 0
  StripUnusedMeshComponents: 1
  VertexChannelCompressionMask: 4054
  iPhoneSdkVersion: 988
  iOSTargetOSVersionString: 12.0
  tvOSSdkVersion: 0
  tvOSRequireExtendedGameController: 0
  tvOSTargetOSVersionString: 12.0
  uIPrerenderedIcon: 0
  uIRequiresPersistentWiFi: 0
  uIRequiresFullScreen: 1
  uIStatusBarHidden: 1
  uIExitOnSuspend: 0
  uIStatusBarStyle: 0
  appleTVSplashScreen: {fileID: 0}
  appleTVSplashScreen2x: {fileID: 0}
  tvOSSmallIconLayers: []
  tvOSSmallIconLayers2x: []
  tvOSLargeIconLayers: []
  tvOSLargeIconLayers2x: []
  tvOSTopShelfImageLayers: []
  tvOSTopShelfImageLayers2x: []
  tvOSTopShelfImageWideLayers: []
  tvOSTopShelfImageWideLayers2x: []
  iOSLaunchScreenType: 0
  iOSLaunchScreenPortrait: {fileID: 0}
  iOSLaunchScreenLandscape: {fileID: 0}
  iOSLaunchScreenBackgroundColor:
    serializedVersion: 2
    rgba: 0
  iOSLaunchScreenFillPct: 100
  iOSLaunchScreenSize: 100
  iOSLaunchScreenCustomXibPath: 
  iOSLaunchScreeniPadType: 0
  iOSLaunchScreeniPadImage: {fileID: 0}
  iOSLaunchScreeniPadBackgroundColor:
    serializedVersion: 2
    rgba: 0
  iOSLaunchScreeniPadFillPct: 100
  iOSLaunchScreeniPadSize: 100
  iOSLaunchScreeniPadCustomXibPath: 
  iOSLaunchScreenCustomStoryboardPath: 
  iOSLaunchScreeniPadCustomStoryboardPath: 
  iOSDeviceRequirements: []
  iOSURLSchemes: []
  macOSURLSchemes: []
  iOSBackgroundModes: 0
  iOSMetalForceHardShadows: 0
  metalEditorSupport: 1
  metalAPIValidation: 1
  iOSRenderExtraFrameOnPause: 0
  iosCopyPluginsCodeInsteadOfSymlink: 0
  appleDeveloperTeamID: 
  iOSManualSigningProvisioningProfileID: 
  tvOSManualSigningProvisioningProfileID: 
  iOSManualSigningProvisioningProfileType: 0
  tvOSManualSigningProvisioningProfileType: 0
  appleEnableAutomaticSigning: 0
  iOSRequireARKit: 0
  iOSAutomaticallyDetectAndAddCapabilities: 1
  appleEnableProMotion: 0
  shaderPrecisionModel: 0
  clonedFromGUID: c0afd0d1d80e3634a9dac47e8a0426ea
  templatePackageId: com.unity.template.3d@5.0.4
  templateDefaultScene: Assets/Scenes/SampleScene.unity
  useCustomMainManifest: 0
  useCustomLauncherManifest: 0
  useCustomMainGradleTemplate: 0
  useCustomLauncherGradleManifest: 0
  useCustomBaseGradleTemplate: 0
  useCustomGradlePropertiesTemplate: 0
  useCustomProguardFile: 0
  AndroidTargetArchitectures: 1
  AndroidTargetDevices: 0
  AndroidSplashScreenScale: 0
  androidSplashScreen: {fileID: 0}
  AndroidKeystoreName: 
  AndroidKeyaliasName: 
  AndroidBuildApkPerCpuArchitecture: 0
  AndroidTVCompatibility: 0
  AndroidIsGame: 1
  AndroidEnableTango: 0
  androidEnableBanner: 1
  androidUseLowAccuracyLocation: 0
  androidUseCustomKeystore: 0
  m_AndroidBanners:
  - width: 320
    height: 180
    banner: {fileID: 0}
  androidGamepadSupportLevel: 0
  chromeosInputEmulation: 1
  AndroidMinifyWithR8: 0
  AndroidMinifyRelease: 0
  AndroidMinifyDebug: 0
  AndroidValidateAppBundleSize: 1
  AndroidAppBundleSizeToValidate: 150
  m_BuildTargetIcons: []
  m_BuildTargetPlatformIcons:
  - m_BuildTarget: iPhone
    m_Icons:
    - m_Textures: []
      m_Width: 180
      m_Height: 180
      m_Kind: 0
      m_SubKind: iPhone
    - m_Textures: []
      m_Width: 120
      m_Height: 120
      m_Kind: 0
      m_SubKind: iPhone
    - m_Textures: []
      m_Width: 167
      m_Height: 167
      m_Kind: 0
      m_SubKind: iPad
    - m_Textures: []
      m_Width: 152
      m_Height: 152
      m_Kind: 0
      m_SubKind: iPad
    - m_Textures: []
      m_Width: 76
      m_Height: 76
      m_Kind: 0
      m_SubKind: iPad
    - m_Textures: []
      m_Width: 120
      m_Height: 120
      m_Kind: 3
      m_SubKind: iPhone
    - m_Textures: []
      m_Width: 80
      m_Height: 80
      m_Kind: 3
      m_SubKind: iPhone
    - m_Textures: []
      m_Width: 80
      m_Height: 80
      m_Kind: 3
      m_SubKind: iPad
    - m_Textures: []
      m_Width: 40
      m_Height: 40
      m_Kind: 3
      m_SubKind: iPad
    - m_Textures: []
      m_Width: 87
      m_Height: 87
      m_Kind: 1
      m_SubKind: iPhone
    - m_Textures: []
      m_Width: 58
      m_Height: 58
      m_Kind: 1
      m_SubKind: iPhone
    - m_Textures: []
      m_Width: 29
      m_Height: 29
      m_Kind: 1
      m_SubKind: iPhone
    - m_Textures: []
      m_Width: 58
      m_Height: 58
      m_Kind: 1
      m_SubKind: iPad
    - m_Textures: []
      m_Width: 29
      m_Height: 29
      m_Kind: 1
      m_SubKind: iPad
    - m_Textures: []
      m_Width: 60
      m_Height: 60
      m_Kind: 2
      m_SubKind: iPhone
    - m_Textures: []
      m_Width: 40
      m_Height: 40
      m_Kind: 2
      m_SubKind: iPhone
    - m_Textures: []
      m_Width: 40
      m_Height: 40
      m_Kind: 2
      m_SubKind: iPad
    - m_Textures: []
      m_Width: 20
      m_Height: 20
      m_Kind: 2
      m_SubKind: iPad
    - m_Textures: []
      m_Width: 1024
      m_Height: 1024
      m_Kind: 4
      m_SubKind: App Store
  - m_BuildTarget: Android
    m_Icons:
    - m_Textures: []
      m_Width: 432
      m_Height: 432
      m_Kind: 2
      m_SubKind: 
    - m_Textures: []
      m_Width: 324
      m_Height: 324
      m_Kind: 2
      m_SubKind: 
    - m_Textures: []
      m_Width: 216
      m_Height: 216
      m_Kind: 2
      m_SubKind: 
    - m_Textures: []
      m_Width: 162
      m_Height: 162
      m_Kind: 2
      m_SubKind: 
    - m_Textures: []
      m_Width: 108
      m_Height: 108
      m_Kind: 2
      m_SubKind: 
    - m_Textures: []
      m_Width: 81
      m_Height: 81
      m_Kind: 2
      m_SubKind: 
    - m_Textures: []
      m_Width: 192
      m_Height: 192
      m_Kind: 1
      m_SubKind: 
    - m_Textures: []
      m_Width: 144
      m_Height: 144
      m_Kind: 1
      m_SubKind: 
    - m_Textures: []
      m_Width: 96
      m_Height: 96
      m_Kind: 1
      m_SubKind: 
    - m_Textures: []
      m_Width: 72
      m_Height: 72
      m_Kind: 1
      m_SubKind: 
    - m_Textures: []
      m_Width: 48
      m_Height: 48
      m_Kind: 1
      m_SubKind: 
    - m_Textures: []
      m_Width: 36
      m_Height: 36
      m_Kind: 1
      m_SubKind: 
    - m_Textures: []
      m_Width: 192
      m_Height: 192
      m_Kind: 0
      m_SubKind: 
    - m_Textures: []
      m_Width: 144
      m_Height: 144
      m_Kind: 0
      m_SubKind: 
    - m_Textures: []
      m_Width: 96
      m_Height: 96
      m_Kind: 0
      m_SubKind: 
    - m_Textures: []
      m_Width: 72
      m_Height: 72
      m_Kind: 0
      m_SubKind: 
    - m_Textures: []
      m_Width: 48
      m_Height: 48
      m_Kind: 0
      m_SubKind: 
    - m_Textures: []
      m_Width: 36
      m_Height: 36
      m_Kind: 0
      m_SubKind: 
  m_BuildTargetBatching:
  - m_BuildTarget: Standalone
    m_StaticBatching: 1
    m_DynamicBatching: 0
  - m_BuildTarget: tvOS
    m_StaticBatching: 1
    m_DynamicBatching: 0
  - m_BuildTarget: Android
    m_StaticBatching: 1
    m_DynamicBatching: 0
  - m_BuildTarget: iPhone
    m_StaticBatching: 1
    m_DynamicBatching: 0
  - m_BuildTarget: WebGL
    m_StaticBatching: 0
    m_DynamicBatching: 0
  m_BuildTargetShaderSettings: []
  m_BuildTargetGraphicsJobs:
  - m_BuildTarget: MacStandaloneSupport
    m_GraphicsJobs: 0
  - m_BuildTarget: Switch
    m_GraphicsJobs: 1
  - m_BuildTarget: MetroSupport
    m_GraphicsJobs: 1
  - m_BuildTarget: AppleTVSupport
    m_GraphicsJobs: 0
  - m_BuildTarget: BJMSupport
    m_GraphicsJobs: 1
  - m_BuildTarget: LinuxStandaloneSupport
    m_GraphicsJobs: 1
  - m_BuildTarget: PS4Player
    m_GraphicsJobs: 1
  - m_BuildTarget: iOSSupport
    m_GraphicsJobs: 0
  - m_BuildTarget: WindowsStandaloneSupport
    m_GraphicsJobs: 1
  - m_BuildTarget: XboxOnePlayer
    m_GraphicsJobs: 1
  - m_BuildTarget: LuminSupport
    m_GraphicsJobs: 0
  - m_BuildTarget: AndroidPlayer
    m_GraphicsJobs: 0
  - m_BuildTarget: WebGLSupport
    m_GraphicsJobs: 0
  m_BuildTargetGraphicsJobMode:
  - m_BuildTarget: PS4Player
    m_GraphicsJobMode: 0
  - m_BuildTarget: XboxOnePlayer
    m_GraphicsJobMode: 0
  m_BuildTargetGraphicsAPIs:
  - m_BuildTarget: AndroidPlayer
    m_APIs: 150000000b000000
    m_Automatic: 1
  - m_BuildTarget: iOSSupport
    m_APIs: 10000000
    m_Automatic: 1
  - m_BuildTarget: AppleTVSupport
    m_APIs: 10000000
    m_Automatic: 1
  - m_BuildTarget: WebGLSupport
    m_APIs: 0b000000
    m_Automatic: 1
  m_BuildTargetVRSettings:
  - m_BuildTarget: Standalone
    m_Enabled: 0
    m_Devices:
    - Oculus
    - OpenVR
  m_DefaultShaderChunkSizeInMB: 16
  m_DefaultShaderChunkCount: 0
  openGLRequireES31: 0
  openGLRequireES31AEP: 0
  openGLRequireES32: 0
  m_TemplateCustomTags: {}
  mobileMTRendering:
    Android: 1
    iPhone: 1
    tvOS: 1
  m_BuildTargetGroupLightmapEncodingQuality: []
  m_BuildTargetGroupLightmapSettings: []
  m_BuildTargetNormalMapEncoding: []
  m_BuildTargetDefaultTextureCompressionFormat: []
  playModeTestRunnerEnabled: 0
  runPlayModeTestAsEditModeTest: 0
  actionOnDotNetUnhandledException: 1
  enableInternalProfiler: 0
  logObjCUncaughtExceptions: 1
  enableCrashReportAPI: 0
  cameraUsageDescription: 
  locationUsageDescription: 
  microphoneUsageDescription: 
  bluetoothUsageDescription: 
  switchNMETAOverride: 
  switchNetLibKey: 
  switchSocketMemoryPoolSize: 6144
  switchSocketAllocatorPoolSize: 128
  switchSocketConcurrencyLimit: 14
  switchScreenResolutionBehavior: 2
  switchUseCPUProfiler: 0
  switchUseGOLDLinker: 0
  switchLTOSetting: 0
  switchApplicationID: 0x01004b9000490000
  switchNSODependencies: 
  switchTitleNames_0: 
  switchTitleNames_1: 
  switchTitleNames_2: 
  switchTitleNames_3: 
  switchTitleNames_4: 
  switchTitleNames_5: 
  switchTitleNames_6: 
  switchTitleNames_7: 
  switchTitleNames_8: 
  switchTitleNames_9: 
  switchTitleNames_10: 
  switchTitleNames_11: 
  switchTitleNames_12: 
  switchTitleNames_13: 
  switchTitleNames_14: 
  switchTitleNames_15: 
  switchPublisherNames_0: 
  switchPublisherNames_1: 
  switchPublisherNames_2: 
  switchPublisherNames_3: 
  switchPublisherNames_4: 
  switchPublisherNames_5: 
  switchPublisherNames_6: 
  switchPublisherNames_7: 
  switchPublisherNames_8: 
  switchPublisherNames_9: 
  switchPublisherNames_10: 
  switchPublisherNames_11: 
  switchPublisherNames_12: 
  switchPublisherNames_13: 
  switchPublisherNames_14: 
  switchPublisherNames_15: 
  switchIcons_0: {fileID: 0}
  switchIcons_1: {fileID: 0}
  switchIcons_2: {fileID: 0}
  switchIcons_3: {fileID: 0}
  switchIcons_4: {fileID: 0}
  switchIcons_5: {fileID: 0}
  switchIcons_6: {fileID: 0}
  switchIcons_7: {fileID: 0}
  switchIcons_8: {fileID: 0}
  switchIcons_9: {fileID: 0}
  switchIcons_10: {fileID: 0}
  switchIcons_11: {fileID: 0}
  switchIcons_12: {fileID: 0}
  switchIcons_13: {fileID: 0}
  switchIcons_14: {fileID: 0}
  switchIcons_15: {fileID: 0}
  switchSmallIcons_0: {fileID: 0}
  switchSmallIcons_1: {fileID: 0}
  switchSmallIcons_2: {fileID: 0}
  switchSmallIcons_3: {fileID: 0}
  switchSmallIcons_4: {fileID: 0}
  switchSmallIcons_5: {fileID: 0}
  switchSmallIcons_6: {fileID: 0}
  switchSmallIcons_7: {fileID: 0}
  switchSmallIcons_8: {fileID: 0}
  switchSmallIcons_9: {fileID: 0}
  switchSmallIcons_10: {fileID: 0}
  switchSmallIcons_11: {fileID: 0}
  switchSmallIcons_12: {fileID: 0}
  switchSmallIcons_13: {fileID: 0}
  switchSmallIcons_14: {fileID: 0}
  switchSmallIcons_15: {fileID: 0}
  switchManualHTML: 
  switchAccessibleURLs: 
  switchLegalInformation: 
  switchMainThreadStackSize: 1048576
  switchPresenceGroupId: 
  switchLogoHandling: 0
  switchReleaseVersion: 0
  switchDisplayVersion: 1.0.0
  switchStartupUserAccount: 0
  switchSupportedLanguagesMask: 0
  switchLogoType: 0
  switchApplicationErrorCodeCategory: 
  switchUserAccountSaveDataSize: 0
  switchUserAccountSaveDataJournalSize: 0
  switchApplicationAttribute: 0
  switchCardSpecSize: -1
  switchCardSpecClock: -1
  switchRatingsMask: 0
  switchRatingsInt_0: 0
  switchRatingsInt_1: 0
  switchRatingsInt_2: 0
  switchRatingsInt_3: 0
  switchRatingsInt_4: 0
  switchRatingsInt_5: 0
  switchRatingsInt_6: 0
  switchRatingsInt_7: 0
  switchRatingsInt_8: 0
  switchRatingsInt_9: 0
  switchRatingsInt_10: 0
  switchRatingsInt_11: 0
  switchRatingsInt_12: 0
  switchLocalCommunicationIds_0: 
  switchLocalCommunicationIds_1: 
  switchLocalCommunicationIds_2: 
  switchLocalCommunicationIds_3: 
  switchLocalCommunicationIds_4: 
  switchLocalCommunicationIds_5: 
  switchLocalCommunicationIds_6: 
  switchLocalCommunicationIds_7: 
  switchParentalControl: 0
  switchAllowsScreenshot: 1
  switchAllowsVideoCapturing: 1
  switchAllowsRuntimeAddOnContentInstall: 0
  switchDataLossConfirmation: 0
  switchUserAccountLockEnabled: 0
  switchSystemResourceMemory: 16777216
  switchSupportedNpadStyles: 22
  switchNativeFsCacheSize: 32
  switchIsHoldTypeHorizontal: 0
  switchSupportedNpadCount: 8
  switchEnableTouchScreen: 1
  switchSocketConfigEnabled: 0
  switchTcpInitialSendBufferSize: 32
  switchTcpInitialReceiveBufferSize: 64
  switchTcpAutoSendBufferSizeMax: 256
  switchTcpAutoReceiveBufferSizeMax: 256
  switchUdpSendBufferSize: 9
  switchUdpReceiveBufferSize: 42
  switchSocketBufferEfficiency: 4
  switchSocketInitializeEnabled: 1
  switchNetworkInterfaceManagerInitializeEnabled: 1
  switchPlayerConnectionEnabled: 1
  switchUseNewStyleFilepaths: 0
  switchUseLegacyFmodPriorities: 1
  switchUseMicroSleepForYield: 1
  switchEnableRamDiskSupport: 0
  switchMicroSleepForYieldTime: 25
  switchRamDiskSpaceSize: 12
  ps4NPAgeRating: 12
  ps4NPTitleSecret: 
  ps4NPTrophyPackPath: 
  ps4ParentalLevel: 11
  ps4ContentID: ED1633-NPXX51362_00-0000000000000000
  ps4Category: 0
  ps4MasterVersion: 01.00
  ps4AppVersion: 01.00
  ps4AppType: 0
  ps4ParamSfxPath: 
  ps4VideoOutPixelFormat: 0
  ps4VideoOutInitialWidth: 1920
  ps4VideoOutBaseModeInitialWidth: 1920
  ps4VideoOutReprojectionRate: 60
  ps4PronunciationXMLPath: 
  ps4PronunciationSIGPath: 
  ps4BackgroundImagePath: 
  ps4StartupImagePath: 
  ps4StartupImagesFolder: 
  ps4IconImagesFolder: 
  ps4SaveDataImagePath: 
  ps4SdkOverride: 
  ps4BGMPath: 
  ps4ShareFilePath: 
  ps4ShareOverlayImagePath: 
  ps4PrivacyGuardImagePath: 
  ps4ExtraSceSysFile: 
  ps4NPtitleDatPath: 
  ps4RemotePlayKeyAssignment: -1
  ps4RemotePlayKeyMappingDir: 
  ps4PlayTogetherPlayerCount: 0
  ps4EnterButtonAssignment: 1
  ps4ApplicationParam1: 0
  ps4ApplicationParam2: 0
  ps4ApplicationParam3: 0
  ps4ApplicationParam4: 0
  ps4DownloadDataSize: 0
  ps4GarlicHeapSize: 2048
  ps4ProGarlicHeapSize: 2560
  playerPrefsMaxSize: 32768
  ps4Passcode: frAQBc8Wsa1xVPfvJcrgRYwTiizs2trQ
  ps4pnSessions: 1
  ps4pnPresence: 1
  ps4pnFriends: 1
  ps4pnGameCustomData: 1
  playerPrefsSupport: 0
  enableApplicationExit: 0
  resetTempFolder: 1
  restrictedAudioUsageRights: 0
  ps4UseResolutionFallback: 0
  ps4ReprojectionSupport: 0
  ps4UseAudio3dBackend: 0
  ps4UseLowGarlicFragmentationMode: 1
  ps4SocialScreenEnabled: 0
  ps4ScriptOptimizationLevel: 0
  ps4Audio3dVirtualSpeakerCount: 14
  ps4attribCpuUsage: 0
  ps4PatchPkgPath: 
  ps4PatchLatestPkgPath: 
  ps4PatchChangeinfoPath: 
  ps4PatchDayOne: 0
  ps4attribUserManagement: 0
  ps4attribMoveSupport: 0
  ps4attrib3DSupport: 0
  ps4attribShareSupport: 0
  ps4attribExclusiveVR: 0
  ps4disableAutoHideSplash: 0
  ps4videoRecordingFeaturesUsed: 0
  ps4contentSearchFeaturesUsed: 0
  ps4CompatibilityPS5: 0
  ps4AllowPS5Detection: 0
  ps4GPU800MHz: 1
  ps4attribEyeToEyeDistanceSettingVR: 0
  ps4IncludedModules: []
  ps4attribVROutputEnabled: 0
  monoEnv: 
  splashScreenBackgroundSourceLandscape: {fileID: 0}
  splashScreenBackgroundSourcePortrait: {fileID: 0}
  blurSplashScreenBackground: 1
  spritePackerPolicy: 
  webGLMemorySize: 16
  webGLExceptionSupport: 1
  webGLNameFilesAsHashes: 0
  webGLDataCaching: 1
  webGLDebugSymbols: 0
  webGLEmscriptenArgs: 
  webGLModulesDirectory: 
  webGLTemplate: APPLICATION:Default
  webGLAnalyzeBuildSize: 0
  webGLUseEmbeddedResources: 0
  webGLCompressionFormat: 1
  webGLWasmArithmeticExceptions: 0
  webGLLinkerTarget: 1
  webGLThreadsSupport: 0
  webGLDecompressionFallback: 0
<<<<<<< HEAD
  webGLPowerPreference: 2
  scriptingDefineSymbols:
    Standalone: NGO_MINIMALPROJECT
=======
  scriptingDefineSymbols:
    1: NGO_MINIMALPROJECT
>>>>>>> 264b30d1
  additionalCompilerArguments: {}
  platformArchitecture: {}
  scriptingBackend: {}
  il2cppCompilerConfiguration: {}
  managedStrippingLevel:
    EmbeddedLinux: 1
    GameCoreScarlett: 1
    GameCoreXboxOne: 1
    Lumin: 1
    Nintendo Switch: 1
    PS4: 1
    PS5: 1
    Stadia: 1
    WebGL: 1
    Windows Store Apps: 1
    XboxOne: 1
    iPhone: 1
    tvOS: 1
  incrementalIl2cppBuild: {}
  suppressCommonWarnings: 1
  allowUnsafeCode: 0
  useDeterministicCompilation: 1
  enableRoslynAnalyzers: 1
  additionalIl2CppArgs: 
  scriptingRuntimeVersion: 1
  gcIncremental: 1
  assemblyVersionValidation: 1
  gcWBarrierValidation: 0
  apiCompatibilityLevelPerPlatform: {}
  m_RenderingPath: 1
  m_MobileRenderingPath: 1
  metroPackageName: Template_3D
  metroPackageVersion: 
  metroCertificatePath: 
  metroCertificatePassword: 
  metroCertificateSubject: 
  metroCertificateIssuer: 
  metroCertificateNotAfter: 0000000000000000
  metroApplicationDescription: Template_3D
  wsaImages: {}
  metroTileShortName: 
  metroTileShowName: 0
  metroMediumTileShowName: 0
  metroLargeTileShowName: 0
  metroWideTileShowName: 0
  metroSupportStreamingInstall: 0
  metroLastRequiredScene: 0
  metroDefaultTileSize: 1
  metroTileForegroundText: 2
  metroTileBackgroundColor: {r: 0.13333334, g: 0.17254902, b: 0.21568628, a: 0}
  metroSplashScreenBackgroundColor: {r: 0.12941177, g: 0.17254902, b: 0.21568628, a: 1}
  metroSplashScreenUseBackgroundColor: 0
  platformCapabilities: {}
  metroTargetDeviceFamilies: {}
  metroFTAName: 
  metroFTAFileTypes: []
  metroProtocolName: 
  vcxProjDefaultLanguage: 
  XboxOneProductId: 
  XboxOneUpdateKey: 
  XboxOneSandboxId: 
  XboxOneContentId: 
  XboxOneTitleId: 
  XboxOneSCId: 
  XboxOneGameOsOverridePath: 
  XboxOnePackagingOverridePath: 
  XboxOneAppManifestOverridePath: 
  XboxOneVersion: 1.0.0.0
  XboxOnePackageEncryption: 0
  XboxOnePackageUpdateGranularity: 2
  XboxOneDescription: 
  XboxOneLanguage:
  - enus
  XboxOneCapability: []
  XboxOneGameRating: {}
  XboxOneIsContentPackage: 0
  XboxOneEnhancedXboxCompatibilityMode: 0
  XboxOneEnableGPUVariability: 1
  XboxOneSockets: {}
  XboxOneSplashScreen: {fileID: 0}
  XboxOneAllowedProductIds: []
  XboxOnePersistentLocalStorageSize: 0
  XboxOneXTitleMemory: 8
  XboxOneOverrideIdentityName: 
  XboxOneOverrideIdentityPublisher: 
  vrEditorSettings: {}
  cloudServicesEnabled:
    UNet: 1
  luminIcon:
    m_Name: 
    m_ModelFolderPath: 
    m_PortalFolderPath: 
  luminCert:
    m_CertPath: 
    m_SignPackage: 1
  luminIsChannelApp: 0
  luminVersion:
    m_VersionCode: 1
    m_VersionName: 
  apiCompatibilityLevel: 6
  activeInputHandler: 0
  windowsGamepadBackendHint: 0
  cloudProjectId: 
  framebufferDepthMemorylessMode: 0
  qualitySettingsNames: []
  projectName: 
  organizationId: 
  cloudEnabled: 0
  legacyClampBlendShapeWeights: 0
  playerDataPath: 
  forceSRGBBlit: 1
  virtualTexturingSupportEnabled: 0<|MERGE_RESOLUTION|>--- conflicted
+++ resolved
@@ -3,7 +3,7 @@
 --- !u!129 &1
 PlayerSettings:
   m_ObjectHideFlags: 0
-  serializedVersion: 24
+  serializedVersion: 22
   productGUID: 53f9fd541540241529c78965266c29d6
   AndroidProfiler: 0
   AndroidFilterTouchesWhenObscured: 0
@@ -68,12 +68,6 @@
   androidRenderOutsideSafeArea: 1
   androidUseSwappy: 1
   androidBlitType: 0
-  androidResizableWindow: 0
-  androidDefaultWindowWidth: 1920
-  androidDefaultWindowHeight: 1080
-  androidMinimumWindowWidth: 400
-  androidMinimumWindowHeight: 300
-  androidFullscreenMode: 1
   defaultIsNativeResolution: 1
   macRetinaSupport: 1
   runInBackground: 1
@@ -127,7 +121,6 @@
   vulkanEnableSetSRGBWrite: 0
   vulkanEnablePreTransform: 0
   vulkanEnableLateAcquireNextImage: 0
-  vulkanEnableCommandBufferRecycling: 1
   m_SupportedAspectRatios:
     4:3: 1
     5:4: 1
@@ -145,24 +138,21 @@
     enable360StereoCapture: 0
   isWsaHolographicRemotingEnabled: 0
   enableFrameTimingStats: 0
-  enableOpenGLProfilerGPURecorders: 1
   useHDRDisplay: 0
   D3DHDRBitDepth: 0
   m_ColorGamuts: 00000000
   targetPixelDensity: 30
   resolutionScalingMode: 0
-  resetResolutionOnWindowResize: 0
   androidSupportedAspectRatio: 1
   androidMaxAspectRatio: 2.1
-  applicationIdentifier:
-    Standalone: com.DefaultCompany.minimalproject
+  applicationIdentifier: {}
   buildNumber:
     Standalone: 0
     iPhone: 0
     tvOS: 0
   overrideDefaultApplicationIdentifier: 0
   AndroidBundleVersionCode: 1
-  AndroidMinSdkVersion: 22
+  AndroidMinSdkVersion: 19
   AndroidTargetSdkVersion: 0
   AndroidPreferredInstallLocation: 1
   aotOptions: 
@@ -177,10 +167,10 @@
   StripUnusedMeshComponents: 1
   VertexChannelCompressionMask: 4054
   iPhoneSdkVersion: 988
-  iOSTargetOSVersionString: 12.0
+  iOSTargetOSVersionString: 11.0
   tvOSSdkVersion: 0
   tvOSRequireExtendedGameController: 0
-  tvOSTargetOSVersionString: 12.0
+  tvOSTargetOSVersionString: 11.0
   uIPrerenderedIcon: 0
   uIRequiresPersistentWiFi: 0
   uIRequiresFullScreen: 1
@@ -218,7 +208,6 @@
   iOSLaunchScreeniPadCustomStoryboardPath: 
   iOSDeviceRequirements: []
   iOSURLSchemes: []
-  macOSURLSchemes: []
   iOSBackgroundModes: 0
   iOSMetalForceHardShadows: 0
   metalEditorSupport: 1
@@ -246,7 +235,6 @@
   useCustomGradlePropertiesTemplate: 0
   useCustomProguardFile: 0
   AndroidTargetArchitectures: 1
-  AndroidTargetDevices: 0
   AndroidSplashScreenScale: 0
   androidSplashScreen: {fileID: 0}
   AndroidKeystoreName: 
@@ -263,203 +251,13 @@
     height: 180
     banner: {fileID: 0}
   androidGamepadSupportLevel: 0
-  chromeosInputEmulation: 1
   AndroidMinifyWithR8: 0
   AndroidMinifyRelease: 0
   AndroidMinifyDebug: 0
   AndroidValidateAppBundleSize: 1
   AndroidAppBundleSizeToValidate: 150
   m_BuildTargetIcons: []
-  m_BuildTargetPlatformIcons:
-  - m_BuildTarget: iPhone
-    m_Icons:
-    - m_Textures: []
-      m_Width: 180
-      m_Height: 180
-      m_Kind: 0
-      m_SubKind: iPhone
-    - m_Textures: []
-      m_Width: 120
-      m_Height: 120
-      m_Kind: 0
-      m_SubKind: iPhone
-    - m_Textures: []
-      m_Width: 167
-      m_Height: 167
-      m_Kind: 0
-      m_SubKind: iPad
-    - m_Textures: []
-      m_Width: 152
-      m_Height: 152
-      m_Kind: 0
-      m_SubKind: iPad
-    - m_Textures: []
-      m_Width: 76
-      m_Height: 76
-      m_Kind: 0
-      m_SubKind: iPad
-    - m_Textures: []
-      m_Width: 120
-      m_Height: 120
-      m_Kind: 3
-      m_SubKind: iPhone
-    - m_Textures: []
-      m_Width: 80
-      m_Height: 80
-      m_Kind: 3
-      m_SubKind: iPhone
-    - m_Textures: []
-      m_Width: 80
-      m_Height: 80
-      m_Kind: 3
-      m_SubKind: iPad
-    - m_Textures: []
-      m_Width: 40
-      m_Height: 40
-      m_Kind: 3
-      m_SubKind: iPad
-    - m_Textures: []
-      m_Width: 87
-      m_Height: 87
-      m_Kind: 1
-      m_SubKind: iPhone
-    - m_Textures: []
-      m_Width: 58
-      m_Height: 58
-      m_Kind: 1
-      m_SubKind: iPhone
-    - m_Textures: []
-      m_Width: 29
-      m_Height: 29
-      m_Kind: 1
-      m_SubKind: iPhone
-    - m_Textures: []
-      m_Width: 58
-      m_Height: 58
-      m_Kind: 1
-      m_SubKind: iPad
-    - m_Textures: []
-      m_Width: 29
-      m_Height: 29
-      m_Kind: 1
-      m_SubKind: iPad
-    - m_Textures: []
-      m_Width: 60
-      m_Height: 60
-      m_Kind: 2
-      m_SubKind: iPhone
-    - m_Textures: []
-      m_Width: 40
-      m_Height: 40
-      m_Kind: 2
-      m_SubKind: iPhone
-    - m_Textures: []
-      m_Width: 40
-      m_Height: 40
-      m_Kind: 2
-      m_SubKind: iPad
-    - m_Textures: []
-      m_Width: 20
-      m_Height: 20
-      m_Kind: 2
-      m_SubKind: iPad
-    - m_Textures: []
-      m_Width: 1024
-      m_Height: 1024
-      m_Kind: 4
-      m_SubKind: App Store
-  - m_BuildTarget: Android
-    m_Icons:
-    - m_Textures: []
-      m_Width: 432
-      m_Height: 432
-      m_Kind: 2
-      m_SubKind: 
-    - m_Textures: []
-      m_Width: 324
-      m_Height: 324
-      m_Kind: 2
-      m_SubKind: 
-    - m_Textures: []
-      m_Width: 216
-      m_Height: 216
-      m_Kind: 2
-      m_SubKind: 
-    - m_Textures: []
-      m_Width: 162
-      m_Height: 162
-      m_Kind: 2
-      m_SubKind: 
-    - m_Textures: []
-      m_Width: 108
-      m_Height: 108
-      m_Kind: 2
-      m_SubKind: 
-    - m_Textures: []
-      m_Width: 81
-      m_Height: 81
-      m_Kind: 2
-      m_SubKind: 
-    - m_Textures: []
-      m_Width: 192
-      m_Height: 192
-      m_Kind: 1
-      m_SubKind: 
-    - m_Textures: []
-      m_Width: 144
-      m_Height: 144
-      m_Kind: 1
-      m_SubKind: 
-    - m_Textures: []
-      m_Width: 96
-      m_Height: 96
-      m_Kind: 1
-      m_SubKind: 
-    - m_Textures: []
-      m_Width: 72
-      m_Height: 72
-      m_Kind: 1
-      m_SubKind: 
-    - m_Textures: []
-      m_Width: 48
-      m_Height: 48
-      m_Kind: 1
-      m_SubKind: 
-    - m_Textures: []
-      m_Width: 36
-      m_Height: 36
-      m_Kind: 1
-      m_SubKind: 
-    - m_Textures: []
-      m_Width: 192
-      m_Height: 192
-      m_Kind: 0
-      m_SubKind: 
-    - m_Textures: []
-      m_Width: 144
-      m_Height: 144
-      m_Kind: 0
-      m_SubKind: 
-    - m_Textures: []
-      m_Width: 96
-      m_Height: 96
-      m_Kind: 0
-      m_SubKind: 
-    - m_Textures: []
-      m_Width: 72
-      m_Height: 72
-      m_Kind: 0
-      m_SubKind: 
-    - m_Textures: []
-      m_Width: 48
-      m_Height: 48
-      m_Kind: 0
-      m_SubKind: 
-    - m_Textures: []
-      m_Width: 36
-      m_Height: 36
-      m_Kind: 0
-      m_SubKind: 
+  m_BuildTargetPlatformIcons: []
   m_BuildTargetBatching:
   - m_BuildTarget: Standalone
     m_StaticBatching: 1
@@ -476,7 +274,6 @@
   - m_BuildTarget: WebGL
     m_StaticBatching: 0
     m_DynamicBatching: 0
-  m_BuildTargetShaderSettings: []
   m_BuildTargetGraphicsJobs:
   - m_BuildTarget: MacStandaloneSupport
     m_GraphicsJobs: 0
@@ -512,7 +309,7 @@
   m_BuildTargetGraphicsAPIs:
   - m_BuildTarget: AndroidPlayer
     m_APIs: 150000000b000000
-    m_Automatic: 1
+    m_Automatic: 0
   - m_BuildTarget: iOSSupport
     m_APIs: 10000000
     m_Automatic: 1
@@ -528,8 +325,6 @@
     m_Devices:
     - Oculus
     - OpenVR
-  m_DefaultShaderChunkSizeInMB: 16
-  m_DefaultShaderChunkCount: 0
   openGLRequireES31: 0
   openGLRequireES31AEP: 0
   openGLRequireES32: 0
@@ -541,7 +336,6 @@
   m_BuildTargetGroupLightmapEncodingQuality: []
   m_BuildTargetGroupLightmapSettings: []
   m_BuildTargetNormalMapEncoding: []
-  m_BuildTargetDefaultTextureCompressionFormat: []
   playModeTestRunnerEnabled: 0
   runPlayModeTestAsEditModeTest: 0
   actionOnDotNetUnhandledException: 1
@@ -551,7 +345,6 @@
   cameraUsageDescription: 
   locationUsageDescription: 
   microphoneUsageDescription: 
-  bluetoothUsageDescription: 
   switchNMETAOverride: 
   switchNetLibKey: 
   switchSocketMemoryPoolSize: 6144
@@ -560,7 +353,6 @@
   switchScreenResolutionBehavior: 2
   switchUseCPUProfiler: 0
   switchUseGOLDLinker: 0
-  switchLTOSetting: 0
   switchApplicationID: 0x01004b9000490000
   switchNSODependencies: 
   switchTitleNames_0: 
@@ -636,6 +428,7 @@
   switchReleaseVersion: 0
   switchDisplayVersion: 1.0.0
   switchStartupUserAccount: 0
+  switchTouchScreenUsage: 0
   switchSupportedLanguagesMask: 0
   switchLogoType: 0
   switchApplicationErrorCodeCategory: 
@@ -677,7 +470,6 @@
   switchNativeFsCacheSize: 32
   switchIsHoldTypeHorizontal: 0
   switchSupportedNpadCount: 8
-  switchEnableTouchScreen: 1
   switchSocketConfigEnabled: 0
   switchTcpInitialSendBufferSize: 32
   switchTcpInitialReceiveBufferSize: 64
@@ -690,11 +482,8 @@
   switchNetworkInterfaceManagerInitializeEnabled: 1
   switchPlayerConnectionEnabled: 1
   switchUseNewStyleFilepaths: 0
-  switchUseLegacyFmodPriorities: 1
   switchUseMicroSleepForYield: 1
-  switchEnableRamDiskSupport: 0
   switchMicroSleepForYieldTime: 25
-  switchRamDiskSpaceSize: 12
   ps4NPAgeRating: 12
   ps4NPTitleSecret: 
   ps4NPTrophyPackPath: 
@@ -765,7 +554,6 @@
   ps4videoRecordingFeaturesUsed: 0
   ps4contentSearchFeaturesUsed: 0
   ps4CompatibilityPS5: 0
-  ps4AllowPS5Detection: 0
   ps4GPU800MHz: 1
   ps4attribEyeToEyeDistanceSettingVR: 0
   ps4IncludedModules: []
@@ -790,36 +578,18 @@
   webGLLinkerTarget: 1
   webGLThreadsSupport: 0
   webGLDecompressionFallback: 0
-<<<<<<< HEAD
-  webGLPowerPreference: 2
-  scriptingDefineSymbols:
-    Standalone: NGO_MINIMALPROJECT
-=======
   scriptingDefineSymbols:
     1: NGO_MINIMALPROJECT
->>>>>>> 264b30d1
   additionalCompilerArguments: {}
   platformArchitecture: {}
   scriptingBackend: {}
   il2cppCompilerConfiguration: {}
-  managedStrippingLevel:
-    EmbeddedLinux: 1
-    GameCoreScarlett: 1
-    GameCoreXboxOne: 1
-    Lumin: 1
-    Nintendo Switch: 1
-    PS4: 1
-    PS5: 1
-    Stadia: 1
-    WebGL: 1
-    Windows Store Apps: 1
-    XboxOne: 1
-    iPhone: 1
-    tvOS: 1
+  managedStrippingLevel: {}
   incrementalIl2cppBuild: {}
   suppressCommonWarnings: 1
   allowUnsafeCode: 0
   useDeterministicCompilation: 1
+  useReferenceAssemblies: 1
   enableRoslynAnalyzers: 1
   additionalIl2CppArgs: 
   scriptingRuntimeVersion: 1
@@ -855,7 +625,6 @@
   metroFTAName: 
   metroFTAFileTypes: []
   metroProtocolName: 
-  vcxProjDefaultLanguage: 
   XboxOneProductId: 
   XboxOneUpdateKey: 
   XboxOneSandboxId: 
@@ -899,7 +668,6 @@
     m_VersionName: 
   apiCompatibilityLevel: 6
   activeInputHandler: 0
-  windowsGamepadBackendHint: 0
   cloudProjectId: 
   framebufferDepthMemorylessMode: 0
   qualitySettingsNames: []
@@ -907,6 +675,4 @@
   organizationId: 
   cloudEnabled: 0
   legacyClampBlendShapeWeights: 0
-  playerDataPath: 
-  forceSRGBBlit: 1
   virtualTexturingSupportEnabled: 0