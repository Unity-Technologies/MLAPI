# Changelog

All notable changes to this project will be documented in this file.

The format is based on [Keep a Changelog](https://keepachangelog.com/en/1.0.0/) and this project adheres to [Semantic Versioning](https://semver.org/spec/v2.0.0.html).

Additional documentation and release notes are available at [Multiplayer Documentation](https://docs-multiplayer.unity3d.com).

## [Unreleased]

### Added

### Fixed

<<<<<<< HEAD
- Fixed issue where in-scene placed `NetworkObject`s with complex nested children `NetworkObject`s (more than one child in depth) would not synchronize properly if WorldPositionStays was set to true. (#2796)

### Changed

=======
- Fixed issue where NetworkTransform could potentially attempt to "unregister" a named message prior to it being registered. (#2807)

### Changed

- Changed `CustomMessageManager` so it no longer attempts to register or "unregister" a null or empty string and will log an error if this condition occurs. (#2807)

>>>>>>> 64ed674c

## [1.8.0] - 2023-12-12

### Added

- Added a new RPC attribute, which is simply `Rpc`. (#2762)
  - This is a generic attribute that can perform the functions of both Server and Client RPCs, as well as enabling client-to-client RPCs. Includes several default targets: `Server`, `NotServer`, `Owner`, `NotOwner`, `Me`, `NotMe`, `ClientsAndHost`, and `Everyone`. Runtime overrides are available for any of these targets, as well as for sending to a specific ID or groups of IDs.
  - This attribute also includes the ability to defer RPCs that are sent to the local process to the start of the next frame instead of executing them immediately, treating them as if they had gone across the network. The default behavior is to execute immediately.
  - This attribute effectively replaces `ServerRpc` and `ClientRpc`. `ServerRpc` and `ClientRpc` remain in their existing forms for backward compatibility, but `Rpc` will be the recommended and most supported option.
- Added `NetworkManager.OnConnectionEvent` as a unified connection event callback to notify clients and servers of all client connections and disconnections within the session (#2762)
- Added `NetworkManager.ServerIsHost` and `NetworkBehaviour.ServerIsHost` to allow a client to tell if it is connected to a host or to a dedicated server (#2762)
- Added `SceneEventProgress.SceneManagementNotEnabled` return status to be returned when a `NetworkSceneManager` method is invoked and scene management is not enabled. (#2735)
- Added `SceneEventProgress.ServerOnlyAction` return status to be returned when a `NetworkSceneManager` method is invoked by a client. (#2735)
- Added `NetworkObject.InstantiateAndSpawn` and `NetworkSpawnManager.InstantiateAndSpawn` methods to simplify prefab spawning by assuring that the prefab is valid and applies any override prior to instantiating the `GameObject` and spawning the `NetworkObject` instance. (#2710)

### Fixed

- Fixed issue where a client disconnected by a server-host would not receive a local notification. (#2789)
- Fixed issue where a server-host could shutdown during a relay connection but periodically the transport disconnect message sent to any connected clients could be dropped. (#2789)
- Fixed issue where a host could disconnect its local client but remain running as a server. (#2789)
- Fixed issue where `OnClientDisconnectedCallback` was not being invoked under certain conditions. (#2789)
- Fixed issue where `OnClientDisconnectedCallback` was always returning 0 as the client identifier. (#2789)
- Fixed issue where if a host or server shutdown while a client owned NetworkObjects (other than the player) it would throw an exception. (#2789)
- Fixed issue where setting values on a `NetworkVariable` or `NetworkList` within `OnNetworkDespawn` during a shutdown sequence would throw an exception. (#2789)
- Fixed issue where a teleport state could potentially be overridden by a previous unreliable delta state. (#2777)
- Fixed issue where `NetworkTransform` was using the `NetworkManager.ServerTime.Tick` as opposed to `NetworkManager.NetworkTickSystem.ServerTime.Tick` during the authoritative side's tick update where it performed a delta state check. (#2777)
- Fixed issue where a parented in-scene placed NetworkObject would be destroyed upon a client or server exiting a network session but not unloading the original scene in which the NetworkObject was placed. (#2737)
- Fixed issue where during client synchronization and scene loading, when client synchronization or the scene loading mode are set to `LoadSceneMode.Single`, a `CreateObjectMessage` could be received, processed, and the resultant spawned `NetworkObject` could be instantiated in the client's currently active scene that could, towards the end of the client synchronization or loading process, be unloaded and cause the newly created `NetworkObject` to be destroyed (and throw and exception). (#2735)
- Fixed issue where a `NetworkTransform` instance with interpolation enabled would result in wide visual motion gaps (stuttering) under above normal latency conditions and a 1-5% or higher packet are drop rate. (#2713)
- Fixed issue where  you could not have multiple source network prefab overrides targeting the same network prefab as their override. (#2710)

### Changed
- Changed the server or host shutdown so it will now perform a "soft shutdown" when `NetworkManager.Shutdown` is invoked. This will send a disconnect notification to all connected clients and the server-host will wait for all connected clients to disconnect or timeout after a 5 second period before completing the shutdown process. (#2789)
- Changed `OnClientDisconnectedCallback` will now return the assigned client identifier on the local client side if the client was approved and assigned one prior to being disconnected. (#2789)
- Changed `NetworkTransform.SetState` (and related methods) now are cumulative during a fractional tick period and sent on the next pending tick. (#2777)
- `NetworkManager.ConnectedClientsIds` is now accessible on the client side and will contain the list of all clients in the session, including the host client if the server is operating in host mode (#2762)
- Changed `NetworkSceneManager` to return a `SceneEventProgress` status and not throw exceptions for methods invoked when scene management is disabled and when a client attempts to access a `NetworkSceneManager` method by a client. (#2735)
- Changed `NetworkTransform` authoritative instance tick registration so a single `NetworkTransform` specific tick event update will update all authoritative instances to improve perofmance. (#2713)
- Changed `NetworkPrefabs.OverrideToNetworkPrefab` dictionary is no longer used/populated due to it ending up being related to a regression bug and not allowing more than one override to be assigned to a network prefab asset. (#2710)
- Changed in-scene placed `NetworkObject`s now store their source network prefab asset's `GlobalObjectIdHash` internally that is used, when scene management is disabled, by clients to spawn the correct prefab even if the `NetworkPrefab` entry has an override. This does not impact dynamically spawning the same prefab which will yield the override on both host and client. (#2710)
- Changed in-scene placed `NetworkObject`s no longer require a `NetworkPrefab` entry with `GlobalObjectIdHash` override in order for clients to properly synchronize. (#2710)
- Changed in-scene placed `NetworkObject`s now set their `IsSceneObject` value when generating their `GlobalObjectIdHash` value. (#2710)
- Changed the default `NetworkConfig.SpawnTimeout` value from 1.0s to 10.0s. (#2710)

## [1.7.1] - 2023-11-15

### Added

### Fixed

- Fixed a bug where having a class with Rpcs that inherits from a class without Rpcs that inherits from NetworkVariable would cause a compile error. (#2751)
- Fixed issue where `NetworkBehaviour.Synchronize` was not truncating the write buffer if nothing was serialized during `NetworkBehaviour.OnSynchronize` causing an additional 6 bytes to be written per `NetworkBehaviour` component instance. (#2749)

## [1.7.0] - 2023-10-11

### Added

- exposed NetworkObject.GetNetworkBehaviourAtOrderIndex as a public API (#2724)
- Added context menu tool that provides users with the ability to quickly update the GlobalObjectIdHash value for all in-scene placed prefab instances that were created prior to adding a NetworkObject component to it. (#2707)
- Added methods NetworkManager.SetPeerMTU and NetworkManager.GetPeerMTU to be able to set MTU sizes per-peer (#2676)
- Added `GenerateSerializationForGenericParameterAttribute`, which can be applied to user-created Network Variable types to ensure the codegen generates serialization for the generic types they wrap. (#2694)
- Added `GenerateSerializationForTypeAttribute`, which can be applied to any class or method to ensure the codegen generates serialization for the specific provided type. (#2694)
- Exposed `NetworkVariableSerialization<T>.Read`, `NetworkVariableSerialization<T>.Write`, `NetworkVariableSerialization<T>.AreEqual`, and `NetworkVariableSerialization<T>.Duplicate` to further support the creation of user-created network variables by allowing users to access the generated serialization methods and serialize generic types efficiently without boxing. (#2694)
- Added `NetworkVariableBase.MarkNetworkBehaviourDirty` so that user-created network variable types can mark their containing `NetworkBehaviour` to be processed by the update loop. (#2694)

### Fixed

- Fixed issue where the server side `NetworkSceneManager` instance was not adding the currently active scene to its list of scenes loaded. (#2723)
- Generic NetworkBehaviour types no longer result in compile errors or runtime errors (#2720)
- Rpcs within Generic NetworkBehaviour types can now serialize parameters of the class's generic types (but may not have generic types of their own) (#2720)
- Errors are no longer thrown when entering play mode with domain reload disabled (#2720)
- NetworkSpawn is now correctly called each time when entering play mode with scene reload disabled (#2720)
- NetworkVariables of non-integer types will no longer break the inspector (#2714)
- NetworkVariables with NonSerializedAttribute will not appear in the inspector (#2714)
- Fixed issue where `UnityTransport` would attempt to establish WebSocket connections even if using UDP/DTLS Relay allocations when the build target was WebGL. This only applied to working in the editor since UDP/DTLS can't work in the browser. (#2695)
- Fixed issue where a `NetworkBehaviour` component's `OnNetworkDespawn` was not being invoked on the host-server side for an in-scene placed `NetworkObject` when a scene was unloaded (during a scene transition) and the `NetworkBehaviour` component was positioned/ordered before the `NetworkObject` component. (#2685)
- Fixed issue where `SpawnWithObservers` was not being honored when `NetworkConfig.EnableSceneManagement` was disabled. (#2682)
- Fixed issue where `NetworkAnimator` was not internally tracking changes to layer weights which prevented proper layer weight synchronization back to the original layer weight value. (#2674)
- Fixed "writing past the end of the buffer" error when calling ResetDirty() on managed network variables that are larger than 256 bytes when serialized. (#2670)
- Fixed issue where generation of the `DefaultNetworkPrefabs` asset was not enabled by default. (#2662)
- Fixed issue where the `GlobalObjectIdHash` value could be updated but the asset not marked as dirty. (#2662)
- Fixed issue where the `GlobalObjectIdHash` value of a (network) prefab asset could be assigned an incorrect value when editing the prefab in a temporary scene. (#2662)
- Fixed issue where the `GlobalObjectIdHash` value generated after creating a (network) prefab from an object constructed within the scene would not be the correct final value in a stand alone build. (#2662)

### Changed

- Updated dependency on `com.unity.transport` to version 1.4.0. (#2716)

## [1.6.0] - 2023-08-09

### Added

- Added a protected virtual method `NetworkTransform.OnInitialize(ref NetworkTransformState replicatedState)` that just returns the replicated state reference.
  
### Fixed

- Fixed issue where invoking `NetworkManager.Shutdown` within `NetworkManager.OnClientStopped` or `NetworkManager.OnServerStopped` would force `NetworkManager.ShutdownInProgress` to remain true after completing the shutdown process. (#2661)
- Fixed issue where ARMv7 Android builds would crash when trying to validate the batch header. (#2654)
- Fixed issue with client synchronization of position when using half precision and the delta position reaches the maximum value and is collapsed on the host prior to being forwarded to the non-owner clients. (#2636)
- Fixed issue with scale not synchronizing properly depending upon the spawn order of NetworkObjects. (#2636)
- Fixed issue position was not properly transitioning between ownership changes with an owner authoritative NetworkTransform. (#2636)
- Fixed issue where a late joining non-owner client could update an owner authoritative NetworkTransform if ownership changed without any updates to position prior to the non-owner client joining. (#2636)

### Changed

## [1.5.2] - 2023-07-24

### Added

### Fixed
- Bumped minimum Unity version supported to 2021.3 LTS
- Fixed issue where `NetworkClient.OwnedObjects` was not returning any owned objects due to the `NetworkClient.IsConnected` not being properly set. (#2631)
- Fixed a crash when calling TrySetParent with a null Transform (#2625)
- Fixed issue where a `NetworkTransform` using full precision state updates was losing transform state updates when interpolation was enabled. (#2624)
- Fixed issue where `NetworkObject.SpawnWithObservers` was not being honored for late joining clients. (#2623)
- Fixed issue where invoking `NetworkManager.Shutdown` multiple times, depending upon the timing, could cause an exception. (#2622)
- Fixed issue where removing ownership would not notify the server that it gained ownership. This also resolves the issue where an owner authoritative NetworkTransform would not properly initialize upon removing ownership from a remote client. (#2618)
- Fixed ILPP issues when using CoreCLR and for certain dedicated server builds. (#2614)
- Fixed an ILPP compile error when creating a generic NetworkBehaviour singleton with a static T instance. (#2603)

### Changed

## [1.5.1] - 2023-06-07

### Added

- Added support for serializing `NativeArray<>` and `NativeList<>` in `FastBufferReader`/`FastBufferWriter`, `BufferSerializer`, `NetworkVariable`, and RPCs. (To use `NativeList<>`, add `UNITY_NETCODE_NATIVE_COLLECTION_SUPPORT` to your Scripting Define Symbols in `Project Settings > Player`) (#2375)
- The location of the automatically-created default network prefab list can now be configured (#2544)
- Added: Message size limits (max single message and max fragmented message) can now be set using NetworkManager.MaximumTransmissionUnitSize and NetworkManager.MaximumFragmentedMessageSize for transports that don't work with the default values (#2530)
- Added `NetworkObject.SpawnWithObservers` property (default is true) that when set to false will spawn a `NetworkObject` with no observers and will not be spawned on any client until `NetworkObject.NetworkShow` is invoked. (#2568)

### Fixed

- Fixed: Fixed a null reference in codegen in some projects (#2581)
- Fixed issue where the `OnClientDisconnected` client identifier was incorrect after a pending client connection was denied. (#2569)
- Fixed warning "Runtime Network Prefabs was not empty at initialization time." being erroneously logged when no runtime network prefabs had been added (#2565)
- Fixed issue where some temporary debug console logging was left in a merged PR. (#2562)
- Fixed the "Generate Default Network Prefabs List" setting not loading correctly and always reverting to being checked. (#2545)
- Fixed issue where users could not use NetworkSceneManager.VerifySceneBeforeLoading to exclude runtime generated scenes from client synchronization. (#2550)
- Fixed missing value on `NetworkListEvent` for `EventType.RemoveAt` events.  (#2542,#2543)
- Fixed issue where parenting a NetworkTransform under a transform with a scale other than Vector3.one would result in incorrect values on non-authoritative instances. (#2538)
- Fixed issue where a server would include scene migrated and then despawned NetworkObjects to a client that was being synchronized. (#2532)
- Fixed the inspector throwing exceptions when attempting to render `NetworkVariable`s of enum types. (#2529)
- Making a `NetworkVariable` with an `INetworkSerializable` type that doesn't meet the `new()` constraint will now create a compile-time error instead of an editor crash (#2528)
- Fixed Multiplayer Tools package installation docs page link on the NetworkManager popup. (#2526)
- Fixed an exception and error logging when two different objects are shown and hidden on the same frame (#2524)
- Fixed a memory leak in `UnityTransport` that occurred if `StartClient` failed. (#2518)
- Fixed issue where a client could throw an exception if abruptly disconnected from a network session with one or more spawned `NetworkObject`(s). (#2510)
- Fixed issue where invalid endpoint addresses were not being detected and returning false from NGO UnityTransport. (#2496)
- Fixed some errors that could occur if a connection is lost and the loss is detected when attempting to write to the socket. (#2495)

## Changed

- Adding network prefabs before NetworkManager initialization is now supported. (#2565)
- Connecting clients being synchronized now switch to the server's active scene before spawning and synchronizing NetworkObjects. (#2532)
- Updated `UnityTransport` dependency on `com.unity.transport` to 1.3.4. (#2533)
- Improved performance of NetworkBehaviour initialization by replacing reflection when initializing NetworkVariables with compile-time code generation, which should help reduce hitching during additive scene loads. (#2522)

## [1.4.0] - 2023-04-10

### Added

- Added a way to access the GlobalObjectIdHash via PrefabIdHash for use in the Connection Approval Callback. (#2437)
- Added `OnServerStarted` and `OnServerStopped` events that will trigger only on the server (or host player) to notify that the server just started or is no longer active (#2420)
- Added `OnClientStarted` and `OnClientStopped` events that will trigger only on the client (or host player) to notify that the client just started or is no longer active (#2420)
- Added `NetworkTransform.UseHalfFloatPrecision` property that, when enabled, will use half float values for position, rotation, and scale. This yields a 50% bandwidth savings a the cost of precision. (#2388)
- Added `NetworkTransform.UseQuaternionSynchronization` property that, when enabled, will synchronize the entire quaternion. (#2388)
- Added `NetworkTransform.UseQuaternionCompression` property that, when enabled, will use a smallest three implementation reducing a full quaternion synchronization update to the size of an unsigned integer. (#2388)
- Added `NetworkTransform.SlerpPosition` property that, when enabled along with interpolation being enabled, will interpolate using `Vector3.Slerp`. (#2388)
- Added `BufferedLinearInterpolatorVector3` that replaces the float version, is now used by `NetworkTransform`, and provides the ability to enable or disable `Slerp`. (#2388)
- Added `HalfVector3` used for scale when half float precision is enabled. (#2388)
- Added `HalfVector4` used for rotation when half float precision and quaternion synchronization is enabled. (#2388)
- Added `HalfVector3DeltaPosition` used for position when half float precision is enabled. This handles loss in position precision by updating only the delta position as opposed to the full position. (#2388)
- Added `NetworkTransform.GetSpaceRelativePosition` and `NetworkTransform.GetSpaceRelativeRotation` helper methods to return the proper values depending upon whether local or world space. (#2388)
- Added `NetworkTransform.OnAuthorityPushTransformState` virtual method that is invoked just prior to sending the `NetworkTransformState` to non-authoritative instances. This provides users with the ability to obtain more precise delta values for prediction related calculations. (#2388)
- Added `NetworkTransform.OnNetworkTransformStateUpdated` virtual method that is invoked just after the authoritative `NetworkTransformState` is applied. This provides users with the ability to obtain more precise delta values for prediction related calculations. (#2388)
- Added `NetworkTransform.OnInitialize`virtual method that is invoked after the `NetworkTransform` has been initialized or re-initialized when ownership changes. This provides for a way to make adjustments when `NetworkTransform` is initialized (i.e. resetting client prediction etc) (#2388)
- Added `NetworkObject.SynchronizeTransform` property (default is true) that provides users with another way to help with bandwidth optimizations where, when set to false, the `NetworkObject`'s associated transform will not be included when spawning and/or synchronizing late joining players. (#2388)
- Added `NetworkSceneManager.ActiveSceneSynchronizationEnabled` property, disabled by default, that enables client synchronization of server-side active scene changes. (#2383)
- Added `NetworkObject.ActiveSceneSynchronization`, disabled by default, that will automatically migrate a `NetworkObject` to a newly assigned active scene. (#2383)
- Added `NetworkObject.SceneMigrationSynchronization`, enabled by default, that will synchronize client(s) when a `NetworkObject` is migrated into a new scene on the server side via `SceneManager.MoveGameObjectToScene`. (#2383)

### Changed

- Made sure the `CheckObjectVisibility` delegate is checked and applied, upon `NetworkShow` attempt. Found while supporting (#2454), although this is not a fix for this (already fixed) issue. (#2463)
- Changed `NetworkTransform` authority handles delta checks on each new network tick and no longer consumes processing cycles checking for deltas for all frames in-between ticks. (#2388)
- Changed the `NetworkTransformState` structure is now public and now has public methods that provide access to key properties of the `NetworkTransformState` structure. (#2388)
- Changed `NetworkTransform` interpolation adjusts its interpolation "ticks ago" to be 2 ticks latent if it is owner authoritative and the instance is not the server or 1 tick latent if the instance is the server and/or is server authoritative. (#2388)
- Updated `NetworkSceneManager` to migrate dynamically spawned `NetworkObject`s with `DestroyWithScene` set to false into the active scene if their current scene is unloaded. (#2383)
- Updated the server to synchronize its local `NetworkSceneManager.ClientSynchronizationMode` during the initial client synchronization. (#2383)

### Fixed

- Fixed issue where during client synchronization the synchronizing client could receive a ObjectSceneChanged message before the client-side NetworkObject instance had been instantiated and spawned. (#2502)
- Fixed issue where `NetworkAnimator` was building client RPC parameters to exclude the host from sending itself messages but was not including it in the ClientRpc parameters. (#2492)
- Fixed issue where `NetworkAnimator` was not properly detecting and synchronizing cross fade initiated transitions. (#2481)
- Fixed issue where `NetworkAnimator` was not properly synchronizing animation state updates. (#2481)
- Fixed float NetworkVariables not being rendered properly in the inspector of NetworkObjects. (#2441)
- Fixed an issue where Named Message Handlers could remove themselves causing an exception when the metrics tried to access the name of the message.(#2426)
- Fixed registry of public `NetworkVariable`s in derived `NetworkBehaviour`s (#2423)
- Fixed issue where runtime association of `Animator` properties to `AnimationCurve`s would cause `NetworkAnimator` to attempt to update those changes. (#2416)
- Fixed issue where `NetworkAnimator` would not check if its associated `Animator` was valid during serialization and would spam exceptions in the editor console. (#2416)
- Fixed issue with a child's rotation rolling over when interpolation is enabled on a `NetworkTransform`. Now using half precision or full quaternion synchronization will always update all axis. (#2388)
- Fixed issue where `NetworkTransform` was not setting the teleport flag when the `NetworkTransform.InLocalSpace` value changed. This issue only impacted `NetworkTransform` when interpolation was enabled. (#2388)
- Fixed issue when the `NetworkSceneManager.ClientSynchronizationMode` is `LoadSceneMode.Additive` and the server changes the currently active scene prior to a client connecting then upon a client connecting and being synchronized the NetworkSceneManager would clear its internal ScenePlacedObjects list that could already be populated. (#2383)
- Fixed issue where a client would load duplicate scenes of already preloaded scenes during the initial client synchronization and `NetworkSceneManager.ClientSynchronizationMode` was set to `LoadSceneMode.Additive`. (#2383)

## [1.3.1] - 2023-03-27

### Added

- Added detection and graceful handling of corrupt packets for additional safety. (#2419)

### Changed

- The UTP component UI has been updated to be more user-friendly for new users by adding a simple toggle to switch between local-only (127.0.0.1) and remote (0.0.0.0) binding modes, using the toggle "Allow Remote Connections" (#2408)
- Updated `UnityTransport` dependency on `com.unity.transport` to 1.3.3. (#2450)
- `NetworkShow()` of `NetworkObject`s are delayed until the end of the frame to ensure consistency of delta-driven variables like `NetworkList`.
- Dirty `NetworkObject` are reset at end-of-frame and not at serialization time.
- `NetworkHide()` of an object that was just `NetworkShow()`n produces a warning, as remote clients will _not_ get a spawn/despawn pair.
- Renamed the NetworkTransform.SetState parameter `shouldGhostsInterpolate` to `teleportDisabled` for better clarity of what that parameter does. (#2228)
- Network prefabs are now stored in a ScriptableObject that can be shared between NetworkManagers, and have been exposed for public access. By default, a Default Prefabs List is created that contains all NetworkObject prefabs in the project, and new NetworkManagers will default to using that unless that option is turned off in the Netcode for GameObjects settings. Existing NetworkManagers will maintain their existing lists, which can be migrated to the new format via a button in their inspector. (#2322)

### Fixed

- Fixed issue where changes to a layer's weight would not synchronize unless a state transition was occurring.(#2399)
- Fixed issue where `NetworkManager.LocalClientId` was returning the `NetworkTransport.ServerClientId` as opposed to the `NetworkManager.m_LocalClientId`. (#2398)
- Fixed issue where a dynamically spawned `NetworkObject` parented under an in-scene placed `NetworkObject` would have its `InScenePlaced` value changed to `true`. This would result in a soft synchronization error for late joining clients. (#2396)
- Fixed a UTP test that was failing when you install Unity Transport package 2.0.0 or newer. (#2347)
- Fixed issue where `NetcodeSettingsProvider` would throw an exception in Unity 2020.3.x versions. (#2345)
- Fixed server side issue where, depending upon component ordering, some NetworkBehaviour components might not have their OnNetworkDespawn method invoked if the client side disconnected. (#2323)
- Fixed a case where data corruption could occur when using UnityTransport when reaching a certain level of send throughput. (#2332)
- Fixed an issue in `UnityTransport` where an exception would be thrown if starting a Relay host/server on WebGL. This exception should only be thrown if using direct connections (where WebGL can't act as a host/server). (#2321)
- Fixed `NetworkAnimator` issue where it was not checking for `AnimatorStateTtansition.destinationStateMachine` and any possible sub-states defined within it. (#2309)
- Fixed `NetworkAnimator` issue where the host client was receiving the ClientRpc animation updates when the host was the owner.(#2309)
- Fixed `NetworkAnimator` issue with using pooled objects and when specific properties are cleaned during despawn and destroy.(#2309)
- Fixed issue where `NetworkAnimator` was checking for animation changes when the associated `NetworkObject` was not spawned.(#2309)
- Corrected an issue with the documentation for BufferSerializer (#2401)

## [1.2.0] - 2022-11-21

### Added

- Added protected method `NetworkBehaviour.OnSynchronize` which is invoked during the initial `NetworkObject` synchronization process. This provides users the ability to include custom serialization information that will be applied to the `NetworkBehaviour` prior to the `NetworkObject` being spawned. (#2298)
- Added support for different versions of the SDK to talk to each other in circumstances where changes permit it. Starting with this version and into future versions, patch versions should be compatible as long as the minor version is the same. (#2290)
- Added `NetworkObject` auto-add helper and Multiplayer Tools install reminder settings to Project Settings. (#2285)
- Added `public string DisconnectReason` getter to `NetworkManager` and `string Reason` to `ConnectionApprovalResponse`. Allows connection approval to communicate back a reason. Also added `public void DisconnectClient(ulong clientId, string reason)` allowing setting a disconnection reason, when explicitly disconnecting a client. (#2280)

### Changed

- Changed 3rd-party `XXHash` (32 & 64) implementation with an in-house reimplementation (#2310)
- When `NetworkConfig.EnsureNetworkVariableLengthSafety` is disabled `NetworkVariable` fields do not write the additional `ushort` size value (_which helps to reduce the total synchronization message size_), but when enabled it still writes the additional `ushort` value. (#2298)
- Optimized bandwidth usage by encoding most integer fields using variable-length encoding. (#2276)

### Fixed
- Fixed `IsSpawnedObjectsPendingInDontDestroyOnLoad` is only set to true when loading a scene using `LoadSceneMode.Singleonly`. (#2330)
- Fixed issue where `NetworkTransform` components nested under a parent with a `NetworkObject` component  (i.e. network prefab) would not have their associated `GameObject`'s transform synchronized. (#2298)
- Fixed issue where `NetworkObject`s that failed to instantiate could cause the entire synchronization pipeline to be disrupted/halted for a connecting client. (#2298)
- Fixed issue where in-scene placed `NetworkObject`s nested under a `GameObject` would be added to the orphaned children list causing continual console warning log messages. (#2298)
- Custom messages are now properly received by the local client when they're sent while running in host mode. (#2296)
- Fixed issue where the host would receive more than one event completed notification when loading or unloading a scene only when no clients were connected. (#2292)
- Fixed an issue in `UnityTransport` where an error would be logged if the 'Use Encryption' flag was enabled with a Relay configuration that used a secure protocol. (#2289)
- Fixed issue where in-scene placed `NetworkObjects` were not honoring the `AutoObjectParentSync` property. (#2281)
- Fixed the issue where `NetworkManager.OnClientConnectedCallback` was being invoked before in-scene placed `NetworkObject`s had been spawned when starting `NetworkManager` as a host. (#2277)
- Creating a `FastBufferReader` with `Allocator.None` will not result in extra memory being allocated for the buffer (since it's owned externally in that scenario). (#2265)

### Removed

- Removed the `NetworkObject` auto-add and Multiplayer Tools install reminder settings from the Menu interface. (#2285)

## [1.1.0] - 2022-10-21

### Added

- Added `NetworkManager.IsApproved` flag that is set to `true` a client has been approved.(#2261)
- `UnityTransport` now provides a way to set the Relay server data directly from the `RelayServerData` structure (provided by the Unity Transport package) throuh its `SetRelayServerData` method. This allows making use of the new APIs in UTP 1.3 that simplify integration of the Relay SDK. (#2235)
- IPv6 is now supported for direct connections when using `UnityTransport`. (#2232)
- Added WebSocket support when using UTP 2.0 with `UseWebSockets` property in the `UnityTransport` component of the `NetworkManager` allowing to pick WebSockets for communication. When building for WebGL, this selection happens automatically. (#2201)
- Added position, rotation, and scale to the `ParentSyncMessage` which provides users the ability to specify the final values on the server-side when `OnNetworkObjectParentChanged` is invoked just before the message is created (when the `Transform` values are applied to the message). (#2146)
- Added `NetworkObject.TryRemoveParent` method for convenience purposes opposed to having to cast null to either `GameObject` or `NetworkObject`. (#2146)

### Changed

- Updated `UnityTransport` dependency on `com.unity.transport` to 1.3.0. (#2231)
- The send queues of `UnityTransport` are now dynamically-sized. This means that there shouldn't be any need anymore to tweak the 'Max Send Queue Size' value. In fact, this field is now removed from the inspector and will not be serialized anymore. It is still possible to set it manually using the `MaxSendQueueSize` property, but it is not recommended to do so aside from some specific needs (e.g. limiting the amount of memory used by the send queues in very constrained environments). (#2212)
- As a consequence of the above change, the `UnityTransport.InitialMaxSendQueueSize` field is now deprecated. There is no default value anymore since send queues are dynamically-sized. (#2212)
- The debug simulator in `UnityTransport` is now non-deterministic. Its random number generator used to be seeded with a constant value, leading to the same pattern of packet drops, delays, and jitter in every run. (#2196)
- `NetworkVariable<>` now supports managed `INetworkSerializable` types, as well as other managed types with serialization/deserialization delegates registered to `UserNetworkVariableSerialization<T>.WriteValue` and `UserNetworkVariableSerialization<T>.ReadValue` (#2219)
- `NetworkVariable<>` and `BufferSerializer<BufferSerializerReader>` now deserialize `INetworkSerializable` types in-place, rather than constructing new ones. (#2219)

### Fixed

- Fixed `NetworkManager.ApprovalTimeout` will not timeout due to slower client synchronization times as it now uses the added `NetworkManager.IsApproved` flag to determined if the client has been approved or not.(#2261)
- Fixed issue caused when changing ownership of objects hidden to some clients (#2242)
- Fixed issue where an in-scene placed NetworkObject would not invoke NetworkBehaviour.OnNetworkSpawn if the GameObject was disabled when it was despawned. (#2239)
- Fixed issue where clients were not rebuilding the `NetworkConfig` hash value for each unique connection request. (#2226)
- Fixed the issue where player objects were not taking the `DontDestroyWithOwner` property into consideration when a client disconnected. (#2225)
- Fixed issue where `SceneEventProgress` would not complete if a client late joins while it is still in progress. (#2222)
- Fixed issue where `SceneEventProgress` would not complete if a client disconnects. (#2222)
- Fixed issues with detecting if a `SceneEventProgress` has timed out. (#2222)
- Fixed issue #1924 where `UnityTransport` would fail to restart after a first failure (even if what caused the initial failure was addressed). (#2220)
- Fixed issue where `NetworkTransform.SetStateServerRpc` and `NetworkTransform.SetStateClientRpc` were not honoring local vs world space settings when applying the position and rotation. (#2203)
- Fixed ILPP `TypeLoadException` on WebGL on MacOS Editor and potentially other platforms. (#2199)
- Implicit conversion of NetworkObjectReference to GameObject will now return null instead of throwing an exception if the referenced object could not be found (i.e., was already despawned) (#2158)
- Fixed warning resulting from a stray NetworkAnimator.meta file (#2153)
- Fixed Connection Approval Timeout not working client side. (#2164)
- Fixed issue where the `WorldPositionStays` parenting parameter was not being synchronized with clients. (#2146)
- Fixed issue where parented in-scene placed `NetworkObject`s would fail for late joining clients. (#2146)
- Fixed issue where scale was not being synchronized which caused issues with nested parenting and scale when `WorldPositionStays` was true. (#2146)
- Fixed issue with `NetworkTransform.ApplyTransformToNetworkStateWithInfo` where it was not honoring axis sync settings when `NetworkTransformState.IsTeleportingNextFrame` was true. (#2146)
- Fixed issue with `NetworkTransform.TryCommitTransformToServer` where it was not honoring the `InLocalSpace` setting. (#2146)
- Fixed ClientRpcs always reporting in the profiler view as going to all clients, even when limited to a subset of clients by `ClientRpcParams`. (#2144)
- Fixed RPC codegen failing to choose the correct extension methods for `FastBufferReader` and `FastBufferWriter` when the parameters were a generic type (i.e., List<int>) and extensions for multiple instantiations of that type have been defined (i.e., List<int> and List<string>) (#2142)
- Fixed the issue where running a server (i.e. not host) the second player would not receive updates (unless a third player joined). (#2127)
- Fixed issue where late-joining client transition synchronization could fail when more than one transition was occurring.(#2127)
- Fixed throwing an exception in `OnNetworkUpdate` causing other `OnNetworkUpdate` calls to not be executed. (#1739)
- Fixed synchronization when Time.timeScale is set to 0. This changes timing update to use unscaled deltatime. Now network updates rate are independent from the local time scale. (#2171)
- Fixed not sending all NetworkVariables to all clients when a client connects to a server. (#1987)
- Fixed IsOwner/IsOwnedByServer being wrong on the server after calling RemoveOwnership (#2211)

## [1.0.2] - 2022-09-12

### Fixed

- Fixed issue where `NetworkTransform` was not honoring the InLocalSpace property on the authority side during OnNetworkSpawn. (#2170)
- Fixed issue where `NetworkTransform` was not ending extrapolation for the previous state causing non-authoritative instances to become out of synch. (#2170)
- Fixed issue where `NetworkTransform` was not continuing to interpolate for the remainder of the associated tick period. (#2170)
- Fixed issue during `NetworkTransform.OnNetworkSpawn` for non-authoritative instances where it was initializing interpolators with the replicated network state which now only contains the transform deltas that occurred during a network tick and not the entire transform state. (#2170)

## [1.0.1] - 2022-08-23

### Changed

- Changed version to 1.0.1. (#2131)
- Updated dependency on `com.unity.transport` to 1.2.0. (#2129)
- When using `UnityTransport`, _reliable_ payloads are now allowed to exceed the configured 'Max Payload Size'. Unreliable payloads remain bounded by this setting. (#2081)
- Performance improvements for cases with large number of NetworkObjects, by not iterating over all unchanged NetworkObjects

### Fixed

- Fixed an issue where reading/writing more than 8 bits at a time with BitReader/BitWriter would write/read from the wrong place, returning and incorrect result. (#2130)
- Fixed issue with the internal `NetworkTransformState.m_Bitset` flag not getting cleared upon the next tick advancement. (#2110)
- Fixed interpolation issue with `NetworkTransform.Teleport`. (#2110)
- Fixed issue where the authoritative side was interpolating its transform. (#2110)
- Fixed Owner-written NetworkVariable infinitely write themselves (#2109)
- Fixed NetworkList issue that showed when inserting at the very end of a NetworkList (#2099)
- Fixed issue where a client owner of a `NetworkVariable` with both owner read and write permissions would not update the server side when changed. (#2097)
- Fixed issue when attempting to spawn a parent `GameObject`, with `NetworkObject` component attached, that has one or more child `GameObject`s, that are inactive in the hierarchy, with `NetworkBehaviour` components it will no longer attempt to spawn the associated `NetworkBehaviour`(s) or invoke ownership changed notifications but will log a warning message. (#2096)
- Fixed an issue where destroying a NetworkBehaviour would not deregister it from the parent NetworkObject, leading to exceptions when the parent was later destroyed. (#2091)
- Fixed issue where `NetworkObject.NetworkHide` was despawning and destroying, as opposed to only despawning, in-scene placed `NetworkObject`s. (#2086)
- Fixed `NetworkAnimator` synchronizing transitions twice due to it detecting the change in animation state once a transition is started by a trigger. (#2084)
- Fixed issue where `NetworkAnimator` would not synchronize a looping animation for late joining clients if it was at the very end of its loop. (#2076)
- Fixed issue where `NetworkAnimator` was not removing its subscription from `OnClientConnectedCallback` when despawned during the shutdown sequence. (#2074)
- Fixed IsServer and IsClient being set to false before object despawn during the shutdown sequence. (#2074)
- Fixed NetworkList Value event on the server. PreviousValue is now set correctly when a new value is set through property setter. (#2067)
- Fixed NetworkLists not populating on client. NetworkList now uses the most recent list as opposed to the list at the end of previous frame, when sending full updates to dynamically spawned NetworkObject. The difference in behaviour is required as scene management spawns those objects at a different time in the frame, relative to updates. (#2062)

## [1.0.0] - 2022-06-27

### Changed

- Changed version to 1.0.0. (#2046)

## [1.0.0-pre.10] - 2022-06-21

### Added

- Added a new `OnTransportFailure` callback to `NetworkManager`. This callback is invoked when the manager's `NetworkTransport` encounters an unrecoverable error. Transport failures also cause the `NetworkManager` to shut down. Currently, this is only used by `UnityTransport` to signal a timeout of its connection to the Unity Relay servers. (#1994)
- Added `NetworkEvent.TransportFailure`, which can be used by implementations of `NetworkTransport` to signal to `NetworkManager` that an unrecoverable error was encountered. (#1994)
- Added test to ensure a warning occurs when nesting NetworkObjects in a NetworkPrefab (#1969)
- Added `NetworkManager.RemoveNetworkPrefab(...)` to remove a prefab from the prefabs list (#1950)

### Changed

- Updated `UnityTransport` dependency on `com.unity.transport` to 1.1.0. (#2025)
- (API Breaking) `ConnectionApprovalCallback` is no longer an `event` and will not allow more than 1 handler registered at a time. Also, `ConnectionApprovalCallback` is now an `Action<>` taking a `ConnectionApprovalRequest` and a `ConnectionApprovalResponse` that the client code must fill (#1972) (#2002)

### Removed

### Fixed
- Fixed issue where dynamically spawned `NetworkObject`s could throw an exception if the scene of origin handle was zero (0) and the `NetworkObject` was already spawned. (#2017)
- Fixed issue where `NetworkObject.Observers` was not being cleared when despawned. (#2009)
- Fixed `NetworkAnimator` could not run in the server authoritative mode. (#2003)
- Fixed issue where late joining clients would get a soft synchronization error if any in-scene placed NetworkObjects were parented under another `NetworkObject`. (#1985)
- Fixed issue where `NetworkBehaviourReference` would throw a type cast exception if using `NetworkBehaviourReference.TryGet` and the component type was not found. (#1984)
- Fixed `NetworkSceneManager` was not sending scene event notifications for the currently active scene and any additively loaded scenes when loading a new scene in `LoadSceneMode.Single` mode. (#1975)
- Fixed issue where one or more clients disconnecting during a scene event would cause `LoadEventCompleted` or `UnloadEventCompleted` to wait until the `NetworkConfig.LoadSceneTimeOut` period before being triggered. (#1973)
- Fixed issues when multiple `ConnectionApprovalCallback`s were registered (#1972)
- Fixed a regression in serialization support: `FixedString`, `Vector2Int`, and `Vector3Int` types can now be used in NetworkVariables and RPCs again without requiring a `ForceNetworkSerializeByMemcpy<>` wrapper. (#1961)
- Fixed generic types that inherit from NetworkBehaviour causing crashes at compile time. (#1976)
- Fixed endless dialog boxes when adding a `NetworkBehaviour` to a `NetworkManager` or vice-versa. (#1947)
- Fixed `NetworkAnimator` issue where it was only synchronizing parameters if the layer or state changed or was transitioning between states. (#1946)
- Fixed `NetworkAnimator` issue where when it did detect a parameter had changed it would send all parameters as opposed to only the parameters that changed. (#1946)
- Fixed `NetworkAnimator` issue where it was not always disposing the `NativeArray` that is allocated when spawned. (#1946)
- Fixed `NetworkAnimator` issue where it was not taking the animation speed or state speed multiplier into consideration. (#1946)
- Fixed `NetworkAnimator` issue where it was not properly synchronizing late joining clients if they joined while `Animator` was transitioning between states. (#1946)
- Fixed `NetworkAnimator` issue where the server was not relaying changes to non-owner clients when a client was the owner. (#1946)
- Fixed issue where the `PacketLoss` metric for tools would return the packet loss over a connection lifetime instead of a single frame. (#2004)

## [1.0.0-pre.9] - 2022-05-10

### Fixed

- Fixed Hosting again after failing to host now works correctly (#1938)
- Fixed NetworkManager to cleanup connected client lists after stopping (#1945)
- Fixed NetworkHide followed by NetworkShow on the same frame works correctly (#1940)

## [1.0.0-pre.8] - 2022-04-27

### Changed

- `unmanaged` structs are no longer universally accepted as RPC parameters because some structs (i.e., structs with pointers in them, such as `NativeList<T>`) can't be supported by the default memcpy struct serializer. Structs that are intended to be serialized across the network must add `INetworkSerializeByMemcpy` to the interface list (i.e., `struct Foo : INetworkSerializeByMemcpy`). This interface is empty and just serves to mark the struct as compatible with memcpy serialization. For external structs you can't edit, you can pass them to RPCs by wrapping them in `ForceNetworkSerializeByMemcpy<T>`. (#1901)
- Changed requirement to register in-scene placed NetworkObjects with `NetworkManager` in order to respawn them.  In-scene placed NetworkObjects are now automatically tracked during runtime and no longer need to be registered as a NetworkPrefab.  (#1898)

### Removed

- Removed `SIPTransport` (#1870)
- Removed `ClientNetworkTransform` from the package samples and moved to Boss Room's Utilities package which can be found [here](https://github.com/Unity-Technologies/com.unity.multiplayer.samples.coop/blob/main/Packages/com.unity.multiplayer.samples.coop/Utilities/Net/ClientAuthority/ClientNetworkTransform.cs) (#1912)

### Fixed

- Fixed issue where `NetworkSceneManager` did not synchronize despawned in-scene placed NetworkObjects. (#1898)
- Fixed `NetworkTransform` generating false positive rotation delta checks when rolling over between 0 and 360 degrees. (#1890)
- Fixed client throwing an exception if it has messages in the outbound queue when processing the `NetworkEvent.Disconnect` event and is using UTP. (#1884)
- Fixed issue during client synchronization if 'ValidateSceneBeforeLoading' returned false it would halt the client synchronization process resulting in a client that was approved but not synchronized or fully connected with the server. (#1883)
- Fixed an issue where UNetTransport.StartServer would return success even if the underlying transport failed to start (#854)
- Passing generic types to RPCs no longer causes a native crash (#1901)
- Fixed a compile failure when compiling against com.unity.nuget.mono-cecil >= 1.11.4 (#1920)
- Fixed an issue where calling `Shutdown` on a `NetworkManager` that was already shut down would cause an immediate shutdown the next time it was started (basically the fix makes `Shutdown` idempotent). (#1877)

## [1.0.0-pre.7] - 2022-04-06

### Added

- Added editor only check prior to entering into play mode if the currently open and active scene is in the build list and if not displays a dialog box asking the user if they would like to automatically add it prior to entering into play mode. (#1828)
- Added `UnityTransport` implementation and `com.unity.transport` package dependency (#1823)
- Added `NetworkVariableWritePermission` to `NetworkVariableBase` and implemented `Owner` client writable netvars. (#1762)
- `UnityTransport` settings can now be set programmatically. (#1845)
- `FastBufferWriter` and Reader IsInitialized property. (#1859)
- Prefabs can now be added to the network at **runtime** (i.e., from an addressable asset). If `ForceSamePrefabs` is false, this can happen after a connection has been formed. (#1882)
- When `ForceSamePrefabs` is false, a configurable delay (default 1 second, configurable via `NetworkConfig.SpawnTimeout`) has been introduced to gracefully handle race conditions where a spawn call has been received for an object whose prefab is still being loaded. (#1882)

### Changed

- Changed `NetcodeIntegrationTestHelpers` to use `UnityTransport` (#1870)
- Updated `UnityTransport` dependency on `com.unity.transport` to 1.0.0 (#1849)

### Removed

- Removed `SnapshotSystem` (#1852)
- Removed `com.unity.modules.animation`, `com.unity.modules.physics` and `com.unity.modules.physics2d` dependencies from the package (#1812)
- Removed `com.unity.collections` dependency from the package (#1849)

### Fixed

- Fixed in-scene placed NetworkObjects not being found/ignored after a client disconnects and then reconnects. (#1850)
- Fixed issue where `UnityTransport` send queues were not flushed when calling `DisconnectLocalClient` or `DisconnectRemoteClient`. (#1847)
- Fixed NetworkBehaviour dependency verification check for an existing NetworkObject not searching from root parent transform relative GameObject. (#1841)
- Fixed issue where entries were not being removed from the NetworkSpawnManager.OwnershipToObjectsTable. (#1838)
- Fixed ClientRpcs would always send to all connected clients by default as opposed to only sending to the NetworkObject's Observers list by default. (#1836)
- Fixed clarity for NetworkSceneManager client side notification when it receives a scene hash value that does not exist in its local hash table. (#1828)
- Fixed client throws a key not found exception when it times out using UNet or UTP. (#1821)
- Fixed network variable updates are no longer limited to 32,768 bytes when NetworkConfig.EnsureNetworkVariableLengthSafety is enabled. The limits are now determined by what the transport can send in a message. (#1811)
- Fixed in-scene NetworkObjects get destroyed if a client fails to connect and shuts down the NetworkManager. (#1809)
- Fixed user never being notified in the editor that a NetworkBehaviour requires a NetworkObject to function properly. (#1808)
- Fixed PlayerObjects and dynamically spawned NetworkObjects not being added to the NetworkClient's OwnedObjects (#1801)
- Fixed issue where NetworkManager would continue starting even if the NetworkTransport selected failed. (#1780)
- Fixed issue when spawning new player if an already existing player exists it does not remove IsPlayer from the previous player (#1779)
- Fixed lack of notification that NetworkManager and NetworkObject cannot be added to the same GameObject with in-editor notifications (#1777)
- Fixed parenting warning printing for false positives (#1855)

## [1.0.0-pre.6] - 2022-03-02

### Added

- NetworkAnimator now properly synchrhonizes all animation layers as well as runtime-adjusted weighting between them (#1765)
- Added first set of tests for NetworkAnimator - parameter syncing, trigger set / reset, override network animator (#1735)

### Fixed

- Fixed an issue where sometimes the first client to connect to the server could see messages from the server as coming from itself. (#1683)
- Fixed an issue where clients seemed to be able to send messages to ClientId 1, but these messages would actually still go to the server (id 0) instead of that client. (#1683)
- Improved clarity of error messaging when a client attempts to send a message to a destination other than the server, which isn't allowed. (#1683)
- Disallowed async keyword in RPCs (#1681)
- Fixed an issue where Alpha release versions of Unity (version 2022.2.0a5 and later) will not compile due to the UNet Transport no longer existing (#1678)
- Fixed messages larger than 64k being written with incorrectly truncated message size in header (#1686) (credit: @kaen)
- Fixed overloading RPC methods causing collisions and failing on IL2CPP targets. (#1694)
- Fixed spawn flow to propagate `IsSceneObject` down to children NetworkObjects, decouple implicit relationship between object spawning & `IsSceneObject` flag (#1685)
- Fixed error when serializing ConnectionApprovalMessage with scene management disabled when one or more objects is hidden via the CheckObjectVisibility delegate (#1720)
- Fixed CheckObjectVisibility delegate not being properly invoked for connecting clients when Scene Management is enabled. (#1680)
- Fixed NetworkList to properly call INetworkSerializable's NetworkSerialize() method (#1682)
- Fixed NetworkVariables containing more than 1300 bytes of data (such as large NetworkLists) no longer cause an OverflowException (the limit on data size is now whatever limit the chosen transport imposes on fragmented NetworkDelivery mechanisms) (#1725)
- Fixed ServerRpcParams and ClientRpcParams must be the last parameter of an RPC in order to function properly. Added a compile-time check to ensure this is the case and trigger an error if they're placed elsewhere (#1721)
- Fixed FastBufferReader being created with a length of 1 if provided an input of length 0 (#1724)
- Fixed The NetworkConfig's checksum hash includes the NetworkTick so that clients with a different tickrate than the server are identified and not allowed to connect (#1728)
- Fixed OwnedObjects not being properly modified when using ChangeOwnership (#1731)
- Improved performance in NetworkAnimator (#1735)
- Removed the "always sync" network animator (aka "autosend") parameters (#1746)
- Fixed in-scene placed NetworkObjects not respawning after shutting down the NetworkManager and then starting it back up again (#1769)

## [1.0.0-pre.5] - 2022-01-26

### Added

- Added `PreviousValue` in `NetworkListEvent`, when `Value` has changed (#1528)

### Changed

- NetworkManager's GameObject is no longer allowed to be nested under one or more GameObject(s).(#1484)
- NetworkManager DontDestroy property was removed and now NetworkManager always is migrated into the DontDestroyOnLoad scene. (#1484)'

### Fixed

- Fixed network tick value sometimes being duplicated or skipped. (#1614)
- Fixed The ClientNetworkTransform sample script to allow for owner changes at runtime. (#1606)
- Fixed When the LogLevel is set to developer NetworkBehaviour generates warning messages when it should not (#1631)
- Fixed NetworkTransport Initialize now can receive the associated NetworkManager instance to avoid using NetworkManager.Singleton in transport layer (#1677)
- Fixed a bug where NetworkList.Contains value was inverted (#1363)

## [1.0.0-pre.4] - 2021-01-04

### Added

- Added `com.unity.modules.physics` and `com.unity.modules.physics2d` package dependencies (#1565)

### Removed

- Removed `com.unity.modules.ai` package dependency (#1565)
- Removed `FixedQueue`, `StreamExtensions`, `TypeExtensions` (#1398)

### Fixed

- Fixed in-scene NetworkObjects that are moved into the DDOL scene not getting restored to their original active state (enabled/disabled) after a full scene transition (#1354)
- Fixed invalid IL code being generated when using `this` instead of `this ref` for the FastBufferReader/FastBufferWriter parameter of an extension method. (#1393)
- Fixed an issue where if you are running as a server (not host) the LoadEventCompleted and UnloadEventCompleted events would fire early by the NetworkSceneManager (#1379)
- Fixed a runtime error when sending an array of an INetworkSerializable type that's implemented as a struct (#1402)
- NetworkConfig will no longer throw an OverflowException in GetConfig() when ForceSamePrefabs is enabled and the number of prefabs causes the config blob size to exceed 1300 bytes. (#1385)
- Fixed NetworkVariable not calling NetworkSerialize on INetworkSerializable types (#1383)
- Fixed NullReferenceException on ImportReferences call in NetworkBehaviourILPP (#1434)
- Fixed NetworkObjects not being despawned before they are destroyed during shutdown for client, host, and server instances. (#1390)
- Fixed KeyNotFound exception when removing ownership of a newly spawned NetworkObject that is already owned by the server. (#1500)
- Fixed NetworkManager.LocalClient not being set when starting as a host. (#1511)
- Fixed a few memory leak cases when shutting down NetworkManager during Incoming Message Queue processing. (#1323)
- Fixed network tick value sometimes being duplicated or skipped. (#1614)

### Changed

- The SDK no longer limits message size to 64k. (The transport may still impose its own limits, but the SDK no longer does.) (#1384)
- Updated com.unity.collections to 1.1.0 (#1451)
- NetworkManager's GameObject is no longer allowed to be nested under one or more GameObject(s).(#1484)
- NetworkManager DontDestroy property was removed and now NetworkManager always is migrated into the DontDestroyOnLoad scene. (#1484)

## [1.0.0-pre.3] - 2021-10-22

### Added

- ResetTrigger function to NetworkAnimator (#1327)

### Fixed

- Overflow exception when syncing Animator state. (#1327)
- Added `try`/`catch` around RPC calls, preventing exception from causing further RPC calls to fail (#1329)
- Fixed an issue where ServerClientId and LocalClientId could have the same value, causing potential confusion, and also fixed an issue with the UNet where the server could be identified with two different values, one of which might be the same as LocalClientId, and the other of which would not.(#1368)
- IL2CPP would not properly compile (#1359)

## [1.0.0-pre.2] - 2021-10-19


### Added

- Associated Known Issues for the 1.0.0-pre.1 release in the changelog

### Changed

- Updated label for `1.0.0-pre.1` changelog section

## [1.0.0-pre.1] - 2021-10-19

### Added

- Added `ClientNetworkTransform` sample to the SDK package (#1168)
- Added `Bootstrap` sample to the SDK package (#1140)
- Enhanced `NetworkSceneManager` implementation with additive scene loading capabilities (#1080, #955, #913)
  - `NetworkSceneManager.OnSceneEvent` provides improved scene event notificaitons
- Enhanced `NetworkTransform` implementation with per axis/component based and threshold based state replication (#1042, #1055, #1061, #1084, #1101)
- Added a jitter-resistent `BufferedLinearInterpolator<T>` for `NetworkTransform` (#1060)
- Implemented `NetworkPrefabHandler` that provides support for object pooling and `NetworkPrefab` overrides (#1073, #1004, #977, #905,#749, #727)
- Implemented auto `NetworkObject` transform parent synchronization at runtime over the network (#855)
- Adopted Unity C# Coding Standards in the codebase with `.editorconfig` ruleset (#666, #670)
- When a client tries to spawn a `NetworkObject` an exception is thrown to indicate unsupported behavior. (#981)
- Added a `NetworkTime` and `NetworkTickSystem` which allows for improved control over time and ticks. (#845)
- Added a `OnNetworkDespawn` function to `NetworkObject` which gets called when a `NetworkObject` gets despawned and can be overriden. (#865)
- Added `SnapshotSystem` that would allow variables and spawn/despawn messages to be sent in blocks (#805, #852, #862, #963, #1012, #1013, #1021, #1040, #1062, #1064, #1083, #1091, #1111, #1129, #1166, #1192)
  - Disabled by default for now, except spawn/despawn messages
  - Will leverage unreliable messages with eventual consistency
- `NetworkBehaviour` and `NetworkObject`'s `NetworkManager` instances can now be overriden (#762)
- Added metrics reporting for the new network profiler if the Multiplayer Tools package is present (#1104, #1089, #1096, #1086, #1072, #1058, #960, #897, #891, #878)
- `NetworkBehaviour.IsSpawned` a quick (and stable) way to determine if the associated NetworkObject is spawned (#1190)
- Added `NetworkRigidbody` and `NetworkRigidbody2D` components to support networking `Rigidbody` and `Rigidbody2D` components (#1202, #1175)
- Added `NetworkObjectReference` and `NetworkBehaviourReference` structs which allow to sending `NetworkObject/Behaviours` over RPCs/`NetworkVariable`s (#1173)
- Added `NetworkAnimator` component to support networking `Animator` component (#1281, #872)

### Changed

- Bumped minimum Unity version, renamed package as "Unity Netcode for GameObjects", replaced `MLAPI` namespace and its variants with `Unity.Netcode` namespace and per asm-def variants (#1007, #1009, #1015, #1017, #1019, #1025, #1026, #1065)
  - Minimum Unity version:
    - 2019.4 → 2020.3+
  - Package rename:
    - Display name: `MLAPI Networking Library` → `Netcode for GameObjects`
    - Name: `com.unity.multiplayer.mlapi` → `com.unity.netcode.gameobjects`
    - Updated package description
  - All `MLAPI.x` namespaces are replaced with `Unity.Netcode`
    - `MLAPI.Messaging` → `Unity.Netcode`
    - `MLAPI.Connection` → `Unity.Netcode`
    - `MLAPI.Logging` → `Unity.Netcode`
    - `MLAPI.SceneManagement` → `Unity.Netcode`
    - and other `MLAPI.x` variants to `Unity.Netcode`
  - All assembly definitions are renamed with `Unity.Netcode.x` variants
    - `Unity.Multiplayer.MLAPI.Runtime` → `Unity.Netcode.Runtime`
    - `Unity.Multiplayer.MLAPI.Editor` → `Unity.Netcode.Editor`
    - and other `Unity.Multiplayer.MLAPI.x` variants to `Unity.Netcode.x` variants
- Renamed `Prototyping` namespace and assembly definition to `Components` (#1145)
- Changed `NetworkObject.Despawn(bool destroy)` API to default to `destroy = true` for better usability (#1217)
- Scene registration in `NetworkManager` is now replaced by Build Setttings → Scenes in Build List (#1080)
- `NetworkSceneManager.SwitchScene` has been replaced by `NetworkSceneManager.LoadScene` (#955)
- `NetworkManager, NetworkConfig, and NetworkSceneManager` scene registration replaced with scenes in build list (#1080)
- `GlobalObjectIdHash` replaced `PrefabHash` and `PrefabHashGenerator` for stability and consistency (#698)
- `NetworkStart` has been renamed to `OnNetworkSpawn`. (#865)
- Network variable cleanup - eliminated shared mode, variables are server-authoritative (#1059, #1074)
- `NetworkManager` and other systems are no longer singletons/statics (#696, #705, #706, #737, #738, #739, #746, #747, #763, #765, #766, #783, #784, #785, #786, #787, #788)
- Changed `INetworkSerializable.NetworkSerialize` method signature to use `BufferSerializer<T>` instead of `NetworkSerializer` (#1187)
- Changed `CustomMessagingManager`'s methods to use `FastBufferWriter` and `FastBufferReader` instead of `Stream` (#1187)
- Reduced internal runtime allocations by removing LINQ calls and replacing managed lists/arrays with native collections (#1196)

### Removed

- Removed `NetworkNavMeshAgent` (#1150)
- Removed `NetworkDictionary`, `NetworkSet` (#1149)
- Removed `NetworkVariableSettings` (#1097)
- Removed predefined `NetworkVariable<T>` types (#1093)
  - Removed `NetworkVariableBool`, `NetworkVariableByte`, `NetworkVariableSByte`, `NetworkVariableUShort`, `NetworkVariableShort`, `NetworkVariableUInt`, `NetworkVariableInt`, `NetworkVariableULong`, `NetworkVariableLong`, `NetworkVariableFloat`, `NetworkVariableDouble`, `NetworkVariableVector2`, `NetworkVariableVector3`, `NetworkVariableVector4`, `NetworkVariableColor`, `NetworkVariableColor32`, `NetworkVariableRay`, `NetworkVariableQuaternion`
- Removed `NetworkChannel` and `MultiplexTransportAdapter` (#1133)
- Removed ILPP backend for 2019.4, minimum required version is 2020.3+ (#895)
- `NetworkManager.NetworkConfig` had the following properties removed: (#1080)
  - Scene Registrations no longer exists
  - Allow Runtime Scene Changes was no longer needed and was removed
- Removed the NetworkObject.Spawn payload parameter (#1005)
- Removed `ProfilerCounter`, the original MLAPI network profiler, and the built-in network profiler module (2020.3). A replacement can now be found in the Multiplayer Tools package. (#1048)
- Removed UNet RelayTransport and related relay functionality in UNetTransport (#1081)
- Removed `UpdateStage` parameter from `ServerRpcSendParams` and `ClientRpcSendParams` (#1187)
- Removed `NetworkBuffer`, `NetworkWriter`, `NetworkReader`, `NetworkSerializer`, `PooledNetworkBuffer`, `PooledNetworkWriter`, and `PooledNetworkReader` (#1187)
- Removed `EnableNetworkVariable` in `NetworkConfig`, it is always enabled now (#1179)
- Removed `NetworkTransform`'s FixedSendsPerSecond, AssumeSyncedSends, InterpolateServer, ExtrapolatePosition, MaxSendsToExtrapolate, Channel, EnableNonProvokedResendChecks, DistanceSendrate (#1060) (#826) (#1042, #1055, #1061, #1084, #1101)
- Removed `NetworkManager`'s `StopServer()`, `StopClient()` and `StopHost()` methods and replaced with single `NetworkManager.Shutdown()` method for all (#1108)

### Fixed

- Fixed ServerRpc ownership check to `Debug.LogError` instead of `Debug.LogWarning` (#1126)
- Fixed `NetworkObject.OwnerClientId` property changing before `NetworkBehaviour.OnGainedOwnership()` callback (#1092)
- Fixed `NetworkBehaviourILPP` to iterate over all types in an assembly (#803)
- Fixed cross-asmdef RPC ILPP by importing types into external assemblies (#678)
- Fixed `NetworkManager` shutdown when quitting the application or switching scenes (#1011)
  - Now `NetworkManager` shutdowns correctly and despawns existing `NetworkObject`s
- Fixed Only one `PlayerPrefab` can be selected on `NetworkManager` inspector UI in the editor (#676)
- Fixed connection approval not being triggered for host (#675)
- Fixed various situations where messages could be processed in an invalid order, resulting in errors (#948, #1187, #1218)
- Fixed `NetworkVariable`s being default-initialized on the client instead of being initialized with the desired value (#1266)
- Improved runtime performance and reduced GC pressure (#1187)
- Fixed #915 - clients are receiving data from objects not visible to them (#1099)
- Fixed `NetworkTransform`'s "late join" issues, `NetworkTransform` now uses `NetworkVariable`s instead of RPCs (#826)
- Throw an exception for silent failure when a client tries to get another player's `PlayerObject`, it is now only allowed on the server-side (#844)

### Known Issues

- `NetworkVariable` does not serialize `INetworkSerializable` types through their `NetworkSerialize` implementation
- `NetworkObjects` marked as `DontDestroyOnLoad` are disabled during some network scene transitions
- `NetworkTransform` interpolates from the origin when switching Local Space synchronization
- Exceptions thrown in `OnNetworkSpawn` user code for an object will prevent the callback in other objects
- Cannot send an array of `INetworkSerializable` in RPCs
- ILPP generation fails with special characters in project path

## [0.2.0] - 2021-06-03

WIP version increment to pass package validation checks. Changelog & final version number TBD.

## [0.1.1] - 2021-06-01

This is hotfix v0.1.1 for the initial experimental Unity MLAPI Package.

### Changed

- Fixed issue with the Unity Registry package version missing some fixes from the v0.1.0 release.

## [0.1.0] - 2021-03-23

This is the initial experimental Unity MLAPI Package, v0.1.0.

### Added

- Refactored a new standard for Remote Procedure Call (RPC) in MLAPI which provides increased performance, significantly reduced boilerplate code, and extensibility for future-proofed code. MLAPI RPC includes `ServerRpc` and `ClientRpc` to execute logic on the server and client-side. This provides a single performant unified RPC solution, replacing MLAPI Convenience and Performance RPC (see [here](#removed-features)).
- Added standarized serialization types, including built-in and custom serialization flows. See [RFC #2](https://github.com/Unity-Technologies/com.unity.multiplayer.rfcs/blob/master/text/0002-serializable-types.md) for details.
- `INetworkSerializable` interface replaces `IBitWritable`.
- Added `NetworkSerializer`..., which is the main aggregator that implements serialization code for built-in supported types and holds `NetworkReader` and `NetworkWriter` instances internally.
- Added a Network Update Loop infrastructure that aids Netcode systems to update (such as RPC queue and transport) outside of the standard `MonoBehaviour` event cycle. See [RFC #8](https://github.com/Unity-Technologies/com.unity.multiplayer.rfcs/blob/master/text/0008-network-update-loop.md) and the following details:
  - It uses Unity's [low-level Player Loop API](https://docs.unity3d.com/ScriptReference/LowLevel.PlayerLoop.html) and allows for registering `INetworkUpdateSystem`s with `NetworkUpdate` methods to be executed at specific `NetworkUpdateStage`s, which may also be before or after `MonoBehaviour`-driven game logic execution.
  - You will typically interact with `NetworkUpdateLoop` for registration and `INetworkUpdateSystem` for implementation.
  - `NetworkVariable`s are now tick-based using the `NetworkTickSystem`, tracking time through network interactions and syncs.
- Added message batching to handle consecutive RPC requests sent to the same client. `RpcBatcher` sends batches based on requests from the `RpcQueueProcessing`, by batch size threshold or immediately.
- [GitHub 494](https://github.com/Unity-Technologies/com.unity.multiplayer.mlapi/pull/494): Added a constraint to allow one `NetworkObject` per `GameObject`, set through the `DisallowMultipleComponent` attribute.
- Integrated MLAPI with the Unity Profiler for versions 2020.2 and later:
  - Added new profiler modules for MLAPI that report important network data.
  - Attached the profiler to a remote player to view network data over the wire.
- A test project is available for building and experimenting with MLAPI features. This project is available in the MLAPI GitHub [testproject folder](https://github.com/Unity-Technologies/com.unity.multiplayer.mlapi/tree/release/0.1.0/testproject).
- Added a [MLAPI Community Contributions](https://github.com/Unity-Technologies/mlapi-community-contributions/tree/master/com.mlapi.contrib.extensions) new GitHub repository to accept extensions from the MLAPI community. Current extensions include moved MLAPI features for lag compensation (useful for Server Authoritative actions) and `TrackedObject`.

### Changed

- [GitHub 520](https://github.com/Unity-Technologies/com.unity.multiplayer.mlapi/pull/520): MLAPI now uses the Unity Package Manager for installation management.
- Added functionality and usability to `NetworkVariable`, previously called `NetworkVar`. Updates enhance options and fully replace the need for `SyncedVar`s.
- [GitHub 507](https://github.com/Unity-Technologies/com.unity.multiplayer.mlapi/pull/507): Reimplemented `NetworkAnimator`, which synchronizes animation states for networked objects.
- GitHub [444](https://github.com/Unity-Technologies/com.unity.multiplayer.mlapi/pull/444) and [455](https://github.com/Unity-Technologies/com.unity.multiplayer.mlapi/pull/455): Channels are now represented as bytes instead of strings.

For users of previous versions of MLAPI, this release renames APIs due to refactoring. All obsolete marked APIs have been removed as per [GitHub 513](https://github.com/Unity-Technologies/com.unity.multiplayer.mlapi/pull/513) and [GitHub 514](https://github.com/Unity-Technologies/com.unity.multiplayer.mlapi/pull/514).

| Previous MLAPI Versions | V 0.1.0 Name |
| -- | -- |
| `NetworkingManager` | `NetworkManager` |
| `NetworkedObject` | `NetworkObject` |
| `NetworkedBehaviour` | `NetworkBehaviour` |
| `NetworkedClient` | `NetworkClient` |
| `NetworkedPrefab` | `NetworkPrefab` |
| `NetworkedVar` | `NetworkVariable` |
| `NetworkedTransform` | `NetworkTransform` |
| `NetworkedAnimator` | `NetworkAnimator` |
| `NetworkedAnimatorEditor` | `NetworkAnimatorEditor` |
| `NetworkedNavMeshAgent` | `NetworkNavMeshAgent` |
| `SpawnManager` | `NetworkSpawnManager` |
| `BitStream` | `NetworkBuffer` |
| `BitReader` | `NetworkReader` |
| `BitWriter` | `NetworkWriter` |
| `NetEventType` | `NetworkEventType` |
| `ChannelType` | `NetworkDelivery` |
| `Channel` | `NetworkChannel` |
| `Transport` | `NetworkTransport` |
| `NetworkedDictionary` | `NetworkDictionary` |
| `NetworkedList` | `NetworkList` |
| `NetworkedSet` | `NetworkSet` |
| `MLAPIConstants` | `NetworkConstants` |
| `UnetTransport` | `UNetTransport` |

### Fixed

- [GitHub 460](https://github.com/Unity-Technologies/com.unity.multiplayer.mlapi/pull/460): Fixed an issue for RPC where the host-server was not receiving RPCs from the host-client and vice versa without the loopback flag set in `NetworkingManager`.
- Fixed an issue where data in the Profiler was incorrectly aggregated and drawn, which caused the profiler data to increment indefinitely instead of resetting each frame.
- Fixed an issue the client soft-synced causing PlayMode client-only scene transition issues, caused when running the client in the editor and the host as a release build. Users may have encountered a soft sync of `NetworkedInstanceId` issues in the `SpawnManager.ClientCollectSoftSyncSceneObjectSweep` method.
- [GitHub 458](https://github.com/Unity-Technologies/com.unity.multiplayer.mlapi/pull/458): Fixed serialization issues in `NetworkList` and `NetworkDictionary` when running in Server mode.
- [GitHub 498](https://github.com/Unity-Technologies/com.unity.multiplayer.mlapi/pull/498): Fixed numerical precision issues to prevent not a number (NaN) quaternions.
- [GitHub 438](https://github.com/Unity-Technologies/com.unity.multiplayer.mlapi/pull/438): Fixed booleans by reaching or writing bytes instead of bits.
- [GitHub 519](https://github.com/Unity-Technologies/com.unity.multiplayer.mlapi/pull/519): Fixed an issue where calling `Shutdown()` before making `NetworkManager.Singleton = null` is null on `NetworkManager.OnDestroy()`.

### Removed

With a new release of MLAPI in Unity, some features have been removed:

- SyncVars have been removed from MLAPI. Use `NetworkVariable`s in place of this functionality. <!-- MTT54 -->
- [GitHub 527](https://github.com/Unity-Technologies/com.unity.multiplayer.mlapi/pull/527): Lag compensation systems and `TrackedObject` have moved to the new [MLAPI Community Contributions](https://github.com/Unity-Technologies/mlapi-community-contributions/tree/master/com.mlapi.contrib.extensions) repo.
- [GitHub 509](https://github.com/Unity-Technologies/com.unity.multiplayer.mlapi/pull/509): Encryption has been removed from MLAPI. The `Encryption` option in `NetworkConfig` on the `NetworkingManager` is not available in this release. This change will not block game creation or running. A current replacement for this functionality is not available, and may be developed in future releases. See the following changes:
  - Removed `SecuritySendFlags` from all APIs.
  - Removed encryption, cryptography, and certificate configurations from APIs including `NetworkManager` and `NetworkConfig`.
  - Removed "hail handshake", including `NetworkManager` implementation and `NetworkConstants` entries.
  - Modified `RpcQueue` and `RpcBatcher` internals to remove encryption and authentication from reading and writing.
- Removed the previous MLAPI Profiler editor window from Unity versions 2020.2 and later.
- Removed previous MLAPI Convenience and Performance RPC APIs with the new standard RPC API. See [RFC #1](https://github.com/Unity-Technologies/com.unity.multiplayer.rfcs/blob/master/text/0001-std-rpc-api.md) for details.
- [GitHub 520](https://github.com/Unity-Technologies/com.unity.multiplayer.mlapi/pull/520): Removed the MLAPI Installer.

### Known Issues

- `NetworkNavMeshAgent` does not synchronize mesh data, Agent Size, Steering, Obstacle Avoidance, or Path Finding settings. It only synchronizes the destination and velocity, not the path to the destination.
- For `RPC`, methods with a `ClientRpc` or `ServerRpc` suffix which are not marked with [ServerRpc] or [ClientRpc] will cause a compiler error.
- For `NetworkAnimator`, Animator Overrides are not supported. Triggers do not work.
- For `NetworkVariable`, the `NetworkDictionary` `List` and `Set` must use the `reliableSequenced` channel.
- `NetworkObjects`s are supported but when spawning a prefab with nested child network objects you have to manually call spawn on them
- `NetworkTransform` have the following issues:
  - Replicated objects may have jitter.
  - The owner is always authoritative about the object's position.
  - Scale is not synchronized.
- Connection Approval is not called on the host client.
- For `NamedMessages`, always use `NetworkBuffer` as the underlying stream for sending named and unnamed messages.
- For `NetworkManager`, connection management is limited. Use `IsServer`, `IsClient`, `IsConnectedClient`, or other code to check if MLAPI connected correctly.

## [0.0.1-preview.1] - 2020-12-20

This was an internally-only-used version of the Unity MLAPI Package<|MERGE_RESOLUTION|>--- conflicted
+++ resolved
@@ -12,19 +12,12 @@
 
 ### Fixed
 
-<<<<<<< HEAD
+- Fixed issue where NetworkTransform could potentially attempt to "unregister" a named message prior to it being registered. (#2807)
 - Fixed issue where in-scene placed `NetworkObject`s with complex nested children `NetworkObject`s (more than one child in depth) would not synchronize properly if WorldPositionStays was set to true. (#2796)
 
 ### Changed
 
-=======
-- Fixed issue where NetworkTransform could potentially attempt to "unregister" a named message prior to it being registered. (#2807)
-
-### Changed
-
 - Changed `CustomMessageManager` so it no longer attempts to register or "unregister" a null or empty string and will log an error if this condition occurs. (#2807)
-
->>>>>>> 64ed674c
 
 ## [1.8.0] - 2023-12-12
 
