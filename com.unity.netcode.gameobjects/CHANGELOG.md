# Changelog

All notable changes to this project will be documented in this file.

The format is based on [Keep a Changelog](https://keepachangelog.com/en/1.0.0/) and this project adheres to [Semantic Versioning](https://semver.org/spec/v2.0.0.html).

Additional documentation and release notes are available at [Multiplayer Documentation](https://docs-multiplayer.unity3d.com).

## [1.4.0] - 2023-04-10

### Added

### Fixed

- Fixed Multiplayer Tools package installation docs page link on the NetworkManager popup. (#2526)
- Fixed a memory leak in `UnityTransport` that occurred if `StartClient` failed. (#2518)
- Fixed issue where a client could throw an exception if abruptly disconnected from a network session with one or more spawned `NetworkObject`(s). (#2510)
- Fixed issue where invalid endpoint addresses were not being detected and returning false from NGO UnityTransport. (#2496)
- Fixed some errors that could occur if a connection is lost and the loss is detected when attempting to write to the socket. (#2495)

## Changed

## [1.4.0]

### Added

- Added a way to access the GlobalObjectIdHash via PrefabIdHash for use in the Connection Approval Callback. (#2437)
- Added `OnServerStarted` and `OnServerStopped` events that will trigger only on the server (or host player) to notify that the server just started or is no longer active (#2420)
- Added `OnClientStarted` and `OnClientStopped` events that will trigger only on the client (or host player) to notify that the client just started or is no longer active (#2420)
- Added `NetworkTransform.UseHalfFloatPrecision` property that, when enabled, will use half float values for position, rotation, and scale. This yields a 50% bandwidth savings a the cost of precision. (#2388)
- Added `NetworkTransform.UseQuaternionSynchronization` property that, when enabled, will synchronize the entire quaternion. (#2388)
- Added `NetworkTransform.UseQuaternionCompression` property that, when enabled, will use a smallest three implementation reducing a full quaternion synchronization update to the size of an unsigned integer. (#2388)
- Added `NetworkTransform.SlerpPosition` property that, when enabled along with interpolation being enabled, will interpolate using `Vector3.Slerp`. (#2388)
- Added `BufferedLinearInterpolatorVector3` that replaces the float version, is now used by `NetworkTransform`, and provides the ability to enable or disable `Slerp`. (#2388)
- Added `HalfVector3` used for scale when half float precision is enabled. (#2388)
- Added `HalfVector4` used for rotation when half float precision and quaternion synchronization is enabled. (#2388)
- Added `HalfVector3DeltaPosition` used for position when half float precision is enabled. This handles loss in position precision by updating only the delta position as opposed to the full position. (#2388)
- Added `NetworkTransform.GetSpaceRelativePosition` and `NetworkTransform.GetSpaceRelativeRotation` helper methods to return the proper values depending upon whether local or world space. (#2388)
- Added `NetworkTransform.OnAuthorityPushTransformState` virtual method that is invoked just prior to sending the `NetworkTransformState` to non-authoritative instances. This provides users with the ability to obtain more precise delta values for prediction related calculations. (#2388)
- Added `NetworkTransform.OnNetworkTransformStateUpdated` virtual method that is invoked just after the authoritative `NetworkTransformState` is applied. This provides users with the ability to obtain more precise delta values for prediction related calculations. (#2388)
- Added `NetworkTransform.OnInitialize`virtual method that is invoked after the `NetworkTransform` has been initialized or re-initialized when ownership changes. This provides for a way to make adjustments when `NetworkTransform` is initialized (i.e. resetting client prediction etc) (#2388)
- Added `NetworkObject.SynchronizeTransform` property (default is true) that provides users with another way to help with bandwidth optimizations where, when set to false, the `NetworkObject`'s associated transform will not be included when spawning and/or synchronizing late joining players. (#2388)
- Added `NetworkSceneManager.ActiveSceneSynchronizationEnabled` property, disabled by default, that enables client synchronization of server-side active scene changes. (#2383)
- Added `NetworkObject.ActiveSceneSynchronization`, disabled by default, that will automatically migrate a `NetworkObject` to a newly assigned active scene. (#2383)
- Added `NetworkObject.SceneMigrationSynchronization`, enabled by default, that will synchronize client(s) when a `NetworkObject` is migrated into a new scene on the server side via `SceneManager.MoveGameObjectToScene`. (#2383)

### Changed

- Made sure the `CheckObjectVisibility` delegate is checked and applied, upon `NetworkShow` attempt. Found while supporting (#2454), although this is not a fix for this (already fixed) issue. (#2463)
- Changed `NetworkTransform` authority handles delta checks on each new network tick and no longer consumes processing cycles checking for deltas for all frames in-between ticks. (#2388)
- Changed the `NetworkTransformState` structure is now public and now has public methods that provide access to key properties of the `NetworkTransformState` structure. (#2388)
- Changed `NetworkTransform` interpolation adjusts its interpolation "ticks ago" to be 2 ticks latent if it is owner authoritative and the instance is not the server or 1 tick latent if the instance is the server and/or is server authoritative. (#2388)
- Updated `NetworkSceneManager` to migrate dynamically spawned `NetworkObject`s with `DestroyWithScene` set to false into the active scene if their current scene is unloaded. (#2383)
- Updated the server to synchronize its local `NetworkSceneManager.ClientSynchronizationMode` during the initial client synchronization. (#2383)

### Fixed

<<<<<<< HEAD
- Fixed issue where during client synchronization the synchronizing client could receive a ObjectSceneChanged message before the client-side NetworkObject instance had been instantiated and spawned. (#2502)
- Fixed issue where `NetworkAnimator` was building client RPC parameters to exclude the host from sending itself messages but was not including it in the ClientRpc parameters. (#2492)
- Fixed issue where `NetworkAnimator` was not properly detecting and synchronizing cross fade initiated transitions. (#2481)
- Fixed issue where `NetworkAnimator` was not properly synchronizing animation state updates. (#2481)
- Fixed float NetworkVariables not being rendered properly in the inspector of NetworkObjects. (#2441)
=======
- Fixed issue where `NetworkAnimator` was not properly detecting and synchronizing cross fade initiated transitions. (#2481)
- Fixed issue where `NetworkAnimator` was not properly synchronizing animation state updates. (#2481)
>>>>>>> 9e45386d
- Fixed an issue where Named Message Handlers could remove themselves causing an exception when the metrics tried to access the name of the message.(#2426)
- Fixed registry of public `NetworkVariable`s in derived `NetworkBehaviour`s (#2423)
- Fixed issue where runtime association of `Animator` properties to `AnimationCurve`s would cause `NetworkAnimator` to attempt to update those changes. (#2416)
- Fixed issue where `NetworkAnimator` would not check if its associated `Animator` was valid during serialization and would spam exceptions in the editor console. (#2416)
- Fixed issue with a child's rotation rolling over when interpolation is enabled on a `NetworkTransform`. Now using half precision or full quaternion synchronization will always update all axis. (#2388)
- Fixed issue where `NetworkTransform` was not setting the teleport flag when the `NetworkTransform.InLocalSpace` value changed. This issue only impacted `NetworkTransform` when interpolation was enabled. (#2388)
- Fixed issue when the `NetworkSceneManager.ClientSynchronizationMode` is `LoadSceneMode.Additive` and the server changes the currently active scene prior to a client connecting then upon a client connecting and being synchronized the NetworkSceneManager would clear its internal ScenePlacedObjects list that could already be populated. (#2383)
- Fixed issue where a client would load duplicate scenes of already preloaded scenes during the initial client synchronization and `NetworkSceneManager.ClientSynchronizationMode` was set to `LoadSceneMode.Additive`. (#2383)

## [1.3.1] - 2023-03-27

### Added

- Added detection and graceful handling of corrupt packets for additional safety. (#2419)

### Changed

- The UTP component UI has been updated to be more user-friendly for new users by adding a simple toggle to switch between local-only (127.0.0.1) and remote (0.0.0.0) binding modes, using the toggle "Allow Remote Connections" (#2408)
- Updated `UnityTransport` dependency on `com.unity.transport` to 1.3.3. (#2450)
- `NetworkShow()` of `NetworkObject`s are delayed until the end of the frame to ensure consistency of delta-driven variables like `NetworkList`.
- Dirty `NetworkObject` are reset at end-of-frame and not at serialization time.
- `NetworkHide()` of an object that was just `NetworkShow()`n produces a warning, as remote clients will _not_ get a spawn/despawn pair.
- Renamed the NetworkTransform.SetState parameter `shouldGhostsInterpolate` to `teleportDisabled` for better clarity of what that parameter does. (#2228)
- Network prefabs are now stored in a ScriptableObject that can be shared between NetworkManagers, and have been exposed for public access. By default, a Default Prefabs List is created that contains all NetworkObject prefabs in the project, and new NetworkManagers will default to using that unless that option is turned off in the Netcode for GameObjects settings. Existing NetworkManagers will maintain their existing lists, which can be migrated to the new format via a button in their inspector. (#2322)

### Fixed

- Fixed issue where changes to a layer's weight would not synchronize unless a state transition was occurring.(#2399)
- Fixed issue where `NetworkManager.LocalClientId` was returning the `NetworkTransport.ServerClientId` as opposed to the `NetworkManager.m_LocalClientId`. (#2398)
- Fixed issue where a dynamically spawned `NetworkObject` parented under an in-scene placed `NetworkObject` would have its `InScenePlaced` value changed to `true`. This would result in a soft synchronization error for late joining clients. (#2396)
- Fixed a UTP test that was failing when you install Unity Transport package 2.0.0 or newer. (#2347)
- Fixed issue where `NetcodeSettingsProvider` would throw an exception in Unity 2020.3.x versions. (#2345)
- Fixed server side issue where, depending upon component ordering, some NetworkBehaviour components might not have their OnNetworkDespawn method invoked if the client side disconnected. (#2323)
- Fixed a case where data corruption could occur when using UnityTransport when reaching a certain level of send throughput. (#2332)
- Fixed an issue in `UnityTransport` where an exception would be thrown if starting a Relay host/server on WebGL. This exception should only be thrown if using direct connections (where WebGL can't act as a host/server). (#2321)
- Fixed `NetworkAnimator` issue where it was not checking for `AnimatorStateTtansition.destinationStateMachine` and any possible sub-states defined within it. (#2309)
- Fixed `NetworkAnimator` issue where the host client was receiving the ClientRpc animation updates when the host was the owner.(#2309)
- Fixed `NetworkAnimator` issue with using pooled objects and when specific properties are cleaned during despawn and destroy.(#2309)
- Fixed issue where `NetworkAnimator` was checking for animation changes when the associated `NetworkObject` was not spawned.(#2309)
- Corrected an issue with the documentation for BufferSerializer (#2401)

## [1.2.0] - 2022-11-21

### Added

- Added protected method `NetworkBehaviour.OnSynchronize` which is invoked during the initial `NetworkObject` synchronization process. This provides users the ability to include custom serialization information that will be applied to the `NetworkBehaviour` prior to the `NetworkObject` being spawned. (#2298)
- Added support for different versions of the SDK to talk to each other in circumstances where changes permit it. Starting with this version and into future versions, patch versions should be compatible as long as the minor version is the same. (#2290)
- Added `NetworkObject` auto-add helper and Multiplayer Tools install reminder settings to Project Settings. (#2285)
- Added `public string DisconnectReason` getter to `NetworkManager` and `string Reason` to `ConnectionApprovalResponse`. Allows connection approval to communicate back a reason. Also added `public void DisconnectClient(ulong clientId, string reason)` allowing setting a disconnection reason, when explicitly disconnecting a client. (#2280)

### Changed

- Changed 3rd-party `XXHash` (32 & 64) implementation with an in-house reimplementation (#2310)
- When `NetworkConfig.EnsureNetworkVariableLengthSafety` is disabled `NetworkVariable` fields do not write the additional `ushort` size value (_which helps to reduce the total synchronization message size_), but when enabled it still writes the additional `ushort` value. (#2298)
- Optimized bandwidth usage by encoding most integer fields using variable-length encoding. (#2276)

### Fixed
- Fixed `IsSpawnedObjectsPendingInDontDestroyOnLoad` is only set to true when loading a scene using `LoadSceneMode.Singleonly`. (#2330)
- Fixed issue where `NetworkTransform` components nested under a parent with a `NetworkObject` component  (i.e. network prefab) would not have their associated `GameObject`'s transform synchronized. (#2298)
- Fixed issue where `NetworkObject`s that failed to instantiate could cause the entire synchronization pipeline to be disrupted/halted for a connecting client. (#2298)
- Fixed issue where in-scene placed `NetworkObject`s nested under a `GameObject` would be added to the orphaned children list causing continual console warning log messages. (#2298)
- Custom messages are now properly received by the local client when they're sent while running in host mode. (#2296)
- Fixed issue where the host would receive more than one event completed notification when loading or unloading a scene only when no clients were connected. (#2292)
- Fixed an issue in `UnityTransport` where an error would be logged if the 'Use Encryption' flag was enabled with a Relay configuration that used a secure protocol. (#2289)
- Fixed issue where in-scene placed `NetworkObjects` were not honoring the `AutoObjectParentSync` property. (#2281)
- Fixed the issue where `NetworkManager.OnClientConnectedCallback` was being invoked before in-scene placed `NetworkObject`s had been spawned when starting `NetworkManager` as a host. (#2277)
- Creating a `FastBufferReader` with `Allocator.None` will not result in extra memory being allocated for the buffer (since it's owned externally in that scenario). (#2265)

### Removed

- Removed the `NetworkObject` auto-add and Multiplayer Tools install reminder settings from the Menu interface. (#2285)

## [1.1.0] - 2022-10-21

### Added

- Added `NetworkManager.IsApproved` flag that is set to `true` a client has been approved.(#2261)
- `UnityTransport` now provides a way to set the Relay server data directly from the `RelayServerData` structure (provided by the Unity Transport package) throuh its `SetRelayServerData` method. This allows making use of the new APIs in UTP 1.3 that simplify integration of the Relay SDK. (#2235)
- IPv6 is now supported for direct connections when using `UnityTransport`. (#2232)
- Added WebSocket support when using UTP 2.0 with `UseWebSockets` property in the `UnityTransport` component of the `NetworkManager` allowing to pick WebSockets for communication. When building for WebGL, this selection happens automatically. (#2201)
- Added position, rotation, and scale to the `ParentSyncMessage` which provides users the ability to specify the final values on the server-side when `OnNetworkObjectParentChanged` is invoked just before the message is created (when the `Transform` values are applied to the message). (#2146)
- Added `NetworkObject.TryRemoveParent` method for convenience purposes opposed to having to cast null to either `GameObject` or `NetworkObject`. (#2146)

### Changed

- Updated `UnityTransport` dependency on `com.unity.transport` to 1.3.0. (#2231)
- The send queues of `UnityTransport` are now dynamically-sized. This means that there shouldn't be any need anymore to tweak the 'Max Send Queue Size' value. In fact, this field is now removed from the inspector and will not be serialized anymore. It is still possible to set it manually using the `MaxSendQueueSize` property, but it is not recommended to do so aside from some specific needs (e.g. limiting the amount of memory used by the send queues in very constrained environments). (#2212)
- As a consequence of the above change, the `UnityTransport.InitialMaxSendQueueSize` field is now deprecated. There is no default value anymore since send queues are dynamically-sized. (#2212)
- The debug simulator in `UnityTransport` is now non-deterministic. Its random number generator used to be seeded with a constant value, leading to the same pattern of packet drops, delays, and jitter in every run. (#2196)
- `NetworkVariable<>` now supports managed `INetworkSerializable` types, as well as other managed types with serialization/deserialization delegates registered to `UserNetworkVariableSerialization<T>.WriteValue` and `UserNetworkVariableSerialization<T>.ReadValue` (#2219)
- `NetworkVariable<>` and `BufferSerializer<BufferSerializerReader>` now deserialize `INetworkSerializable` types in-place, rather than constructing new ones. (#2219)

### Fixed

- Fixed `NetworkManager.ApprovalTimeout` will not timeout due to slower client synchronization times as it now uses the added `NetworkManager.IsApproved` flag to determined if the client has been approved or not.(#2261)
- Fixed issue caused when changing ownership of objects hidden to some clients (#2242)
- Fixed issue where an in-scene placed NetworkObject would not invoke NetworkBehaviour.OnNetworkSpawn if the GameObject was disabled when it was despawned. (#2239)
- Fixed issue where clients were not rebuilding the `NetworkConfig` hash value for each unique connection request. (#2226)
- Fixed the issue where player objects were not taking the `DontDestroyWithOwner` property into consideration when a client disconnected. (#2225)
- Fixed issue where `SceneEventProgress` would not complete if a client late joins while it is still in progress. (#2222)
- Fixed issue where `SceneEventProgress` would not complete if a client disconnects. (#2222)
- Fixed issues with detecting if a `SceneEventProgress` has timed out. (#2222)
- Fixed issue #1924 where `UnityTransport` would fail to restart after a first failure (even if what caused the initial failure was addressed). (#2220)
- Fixed issue where `NetworkTransform.SetStateServerRpc` and `NetworkTransform.SetStateClientRpc` were not honoring local vs world space settings when applying the position and rotation. (#2203)
- Fixed ILPP `TypeLoadException` on WebGL on MacOS Editor and potentially other platforms. (#2199)
- Implicit conversion of NetworkObjectReference to GameObject will now return null instead of throwing an exception if the referenced object could not be found (i.e., was already despawned) (#2158)
- Fixed warning resulting from a stray NetworkAnimator.meta file (#2153)
- Fixed Connection Approval Timeout not working client side. (#2164)
- Fixed issue where the `WorldPositionStays` parenting parameter was not being synchronized with clients. (#2146)
- Fixed issue where parented in-scene placed `NetworkObject`s would fail for late joining clients. (#2146)
- Fixed issue where scale was not being synchronized which caused issues with nested parenting and scale when `WorldPositionStays` was true. (#2146)
- Fixed issue with `NetworkTransform.ApplyTransformToNetworkStateWithInfo` where it was not honoring axis sync settings when `NetworkTransformState.IsTeleportingNextFrame` was true. (#2146)
- Fixed issue with `NetworkTransform.TryCommitTransformToServer` where it was not honoring the `InLocalSpace` setting. (#2146)
- Fixed ClientRpcs always reporting in the profiler view as going to all clients, even when limited to a subset of clients by `ClientRpcParams`. (#2144)
- Fixed RPC codegen failing to choose the correct extension methods for `FastBufferReader` and `FastBufferWriter` when the parameters were a generic type (i.e., List<int>) and extensions for multiple instantiations of that type have been defined (i.e., List<int> and List<string>) (#2142)
- Fixed the issue where running a server (i.e. not host) the second player would not receive updates (unless a third player joined). (#2127)
- Fixed issue where late-joining client transition synchronization could fail when more than one transition was occurring.(#2127)
- Fixed throwing an exception in `OnNetworkUpdate` causing other `OnNetworkUpdate` calls to not be executed. (#1739)
- Fixed synchronization when Time.timeScale is set to 0. This changes timing update to use unscaled deltatime. Now network updates rate are independent from the local time scale. (#2171)
- Fixed not sending all NetworkVariables to all clients when a client connects to a server. (#1987)
- Fixed IsOwner/IsOwnedByServer being wrong on the server after calling RemoveOwnership (#2211)

## [1.0.2] - 2022-09-12

### Fixed

- Fixed issue where `NetworkTransform` was not honoring the InLocalSpace property on the authority side during OnNetworkSpawn. (#2170)
- Fixed issue where `NetworkTransform` was not ending extrapolation for the previous state causing non-authoritative instances to become out of synch. (#2170)
- Fixed issue where `NetworkTransform` was not continuing to interpolate for the remainder of the associated tick period. (#2170)
- Fixed issue during `NetworkTransform.OnNetworkSpawn` for non-authoritative instances where it was initializing interpolators with the replicated network state which now only contains the transform deltas that occurred during a network tick and not the entire transform state. (#2170)

## [1.0.1] - 2022-08-23

### Changed

- Changed version to 1.0.1. (#2131)
- Updated dependency on `com.unity.transport` to 1.2.0. (#2129)
- When using `UnityTransport`, _reliable_ payloads are now allowed to exceed the configured 'Max Payload Size'. Unreliable payloads remain bounded by this setting. (#2081)
- Performance improvements for cases with large number of NetworkObjects, by not iterating over all unchanged NetworkObjects

### Fixed

- Fixed an issue where reading/writing more than 8 bits at a time with BitReader/BitWriter would write/read from the wrong place, returning and incorrect result. (#2130)
- Fixed issue with the internal `NetworkTransformState.m_Bitset` flag not getting cleared upon the next tick advancement. (#2110)
- Fixed interpolation issue with `NetworkTransform.Teleport`. (#2110)
- Fixed issue where the authoritative side was interpolating its transform. (#2110)
- Fixed Owner-written NetworkVariable infinitely write themselves (#2109)
- Fixed NetworkList issue that showed when inserting at the very end of a NetworkList (#2099)
- Fixed issue where a client owner of a `NetworkVariable` with both owner read and write permissions would not update the server side when changed. (#2097)
- Fixed issue when attempting to spawn a parent `GameObject`, with `NetworkObject` component attached, that has one or more child `GameObject`s, that are inactive in the hierarchy, with `NetworkBehaviour` components it will no longer attempt to spawn the associated `NetworkBehaviour`(s) or invoke ownership changed notifications but will log a warning message. (#2096)
- Fixed an issue where destroying a NetworkBehaviour would not deregister it from the parent NetworkObject, leading to exceptions when the parent was later destroyed. (#2091)
- Fixed issue where `NetworkObject.NetworkHide` was despawning and destroying, as opposed to only despawning, in-scene placed `NetworkObject`s. (#2086)
- Fixed `NetworkAnimator` synchronizing transitions twice due to it detecting the change in animation state once a transition is started by a trigger. (#2084)
- Fixed issue where `NetworkAnimator` would not synchronize a looping animation for late joining clients if it was at the very end of its loop. (#2076)
- Fixed issue where `NetworkAnimator` was not removing its subscription from `OnClientConnectedCallback` when despawned during the shutdown sequence. (#2074)
- Fixed IsServer and IsClient being set to false before object despawn during the shutdown sequence. (#2074)
- Fixed NetworkList Value event on the server. PreviousValue is now set correctly when a new value is set through property setter. (#2067)
- Fixed NetworkLists not populating on client. NetworkList now uses the most recent list as opposed to the list at the end of previous frame, when sending full updates to dynamically spawned NetworkObject. The difference in behaviour is required as scene management spawns those objects at a different time in the frame, relative to updates. (#2062)

## [1.0.0] - 2022-06-27

### Changed

- Changed version to 1.0.0. (#2046)

## [1.0.0-pre.10] - 2022-06-21

### Added

- Added a new `OnTransportFailure` callback to `NetworkManager`. This callback is invoked when the manager's `NetworkTransport` encounters an unrecoverable error. Transport failures also cause the `NetworkManager` to shut down. Currently, this is only used by `UnityTransport` to signal a timeout of its connection to the Unity Relay servers. (#1994)
- Added `NetworkEvent.TransportFailure`, which can be used by implementations of `NetworkTransport` to signal to `NetworkManager` that an unrecoverable error was encountered. (#1994)
- Added test to ensure a warning occurs when nesting NetworkObjects in a NetworkPrefab (#1969)
- Added `NetworkManager.RemoveNetworkPrefab(...)` to remove a prefab from the prefabs list (#1950)

### Changed

- Updated `UnityTransport` dependency on `com.unity.transport` to 1.1.0. (#2025)
- (API Breaking) `ConnectionApprovalCallback` is no longer an `event` and will not allow more than 1 handler registered at a time. Also, `ConnectionApprovalCallback` is now an `Action<>` taking a `ConnectionApprovalRequest` and a `ConnectionApprovalResponse` that the client code must fill (#1972) (#2002)

### Removed

### Fixed
- Fixed issue where dynamically spawned `NetworkObject`s could throw an exception if the scene of origin handle was zero (0) and the `NetworkObject` was already spawned. (#2017)
- Fixed issue where `NetworkObject.Observers` was not being cleared when despawned. (#2009)
- Fixed `NetworkAnimator` could not run in the server authoritative mode. (#2003)
- Fixed issue where late joining clients would get a soft synchronization error if any in-scene placed NetworkObjects were parented under another `NetworkObject`. (#1985)
- Fixed issue where `NetworkBehaviourReference` would throw a type cast exception if using `NetworkBehaviourReference.TryGet` and the component type was not found. (#1984)
- Fixed `NetworkSceneManager` was not sending scene event notifications for the currently active scene and any additively loaded scenes when loading a new scene in `LoadSceneMode.Single` mode. (#1975)
- Fixed issue where one or more clients disconnecting during a scene event would cause `LoadEventCompleted` or `UnloadEventCompleted` to wait until the `NetworkConfig.LoadSceneTimeOut` period before being triggered. (#1973)
- Fixed issues when multiple `ConnectionApprovalCallback`s were registered (#1972)
- Fixed a regression in serialization support: `FixedString`, `Vector2Int`, and `Vector3Int` types can now be used in NetworkVariables and RPCs again without requiring a `ForceNetworkSerializeByMemcpy<>` wrapper. (#1961)
- Fixed generic types that inherit from NetworkBehaviour causing crashes at compile time. (#1976)
- Fixed endless dialog boxes when adding a `NetworkBehaviour` to a `NetworkManager` or vice-versa. (#1947)
- Fixed `NetworkAnimator` issue where it was only synchronizing parameters if the layer or state changed or was transitioning between states. (#1946)
- Fixed `NetworkAnimator` issue where when it did detect a parameter had changed it would send all parameters as opposed to only the parameters that changed. (#1946)
- Fixed `NetworkAnimator` issue where it was not always disposing the `NativeArray` that is allocated when spawned. (#1946)
- Fixed `NetworkAnimator` issue where it was not taking the animation speed or state speed multiplier into consideration. (#1946)
- Fixed `NetworkAnimator` issue where it was not properly synchronizing late joining clients if they joined while `Animator` was transitioning between states. (#1946)
- Fixed `NetworkAnimator` issue where the server was not relaying changes to non-owner clients when a client was the owner. (#1946)
- Fixed issue where the `PacketLoss` metric for tools would return the packet loss over a connection lifetime instead of a single frame. (#2004)

## [1.0.0-pre.9] - 2022-05-10

### Fixed

- Fixed Hosting again after failing to host now works correctly (#1938)
- Fixed NetworkManager to cleanup connected client lists after stopping (#1945)
- Fixed NetworkHide followed by NetworkShow on the same frame works correctly (#1940)

## [1.0.0-pre.8] - 2022-04-27

### Changed

- `unmanaged` structs are no longer universally accepted as RPC parameters because some structs (i.e., structs with pointers in them, such as `NativeList<T>`) can't be supported by the default memcpy struct serializer. Structs that are intended to be serialized across the network must add `INetworkSerializeByMemcpy` to the interface list (i.e., `struct Foo : INetworkSerializeByMemcpy`). This interface is empty and just serves to mark the struct as compatible with memcpy serialization. For external structs you can't edit, you can pass them to RPCs by wrapping them in `ForceNetworkSerializeByMemcpy<T>`. (#1901)
- Changed requirement to register in-scene placed NetworkObjects with `NetworkManager` in order to respawn them.  In-scene placed NetworkObjects are now automatically tracked during runtime and no longer need to be registered as a NetworkPrefab.  (#1898)

### Removed

- Removed `SIPTransport` (#1870)
- Removed `ClientNetworkTransform` from the package samples and moved to Boss Room's Utilities package which can be found [here](https://github.com/Unity-Technologies/com.unity.multiplayer.samples.coop/blob/main/Packages/com.unity.multiplayer.samples.coop/Utilities/Net/ClientAuthority/ClientNetworkTransform.cs) (#1912)

### Fixed

- Fixed issue where `NetworkSceneManager` did not synchronize despawned in-scene placed NetworkObjects. (#1898)
- Fixed `NetworkTransform` generating false positive rotation delta checks when rolling over between 0 and 360 degrees. (#1890)
- Fixed client throwing an exception if it has messages in the outbound queue when processing the `NetworkEvent.Disconnect` event and is using UTP. (#1884)
- Fixed issue during client synchronization if 'ValidateSceneBeforeLoading' returned false it would halt the client synchronization process resulting in a client that was approved but not synchronized or fully connected with the server. (#1883)
- Fixed an issue where UNetTransport.StartServer would return success even if the underlying transport failed to start (#854)
- Passing generic types to RPCs no longer causes a native crash (#1901)
- Fixed a compile failure when compiling against com.unity.nuget.mono-cecil >= 1.11.4 (#1920)
- Fixed an issue where calling `Shutdown` on a `NetworkManager` that was already shut down would cause an immediate shutdown the next time it was started (basically the fix makes `Shutdown` idempotent). (#1877)

## [1.0.0-pre.7] - 2022-04-06

### Added

- Added editor only check prior to entering into play mode if the currently open and active scene is in the build list and if not displays a dialog box asking the user if they would like to automatically add it prior to entering into play mode. (#1828)
- Added `UnityTransport` implementation and `com.unity.transport` package dependency (#1823)
- Added `NetworkVariableWritePermission` to `NetworkVariableBase` and implemented `Owner` client writable netvars. (#1762)
- `UnityTransport` settings can now be set programmatically. (#1845)
- `FastBufferWriter` and Reader IsInitialized property. (#1859)
- Prefabs can now be added to the network at **runtime** (i.e., from an addressable asset). If `ForceSamePrefabs` is false, this can happen after a connection has been formed. (#1882)
- When `ForceSamePrefabs` is false, a configurable delay (default 1 second, configurable via `NetworkConfig.SpawnTimeout`) has been introduced to gracefully handle race conditions where a spawn call has been received for an object whose prefab is still being loaded. (#1882)

### Changed

- Changed `NetcodeIntegrationTestHelpers` to use `UnityTransport` (#1870)
- Updated `UnityTransport` dependency on `com.unity.transport` to 1.0.0 (#1849)

### Removed

- Removed `SnapshotSystem` (#1852)
- Removed `com.unity.modules.animation`, `com.unity.modules.physics` and `com.unity.modules.physics2d` dependencies from the package (#1812)
- Removed `com.unity.collections` dependency from the package (#1849)

### Fixed

- Fixed in-scene placed NetworkObjects not being found/ignored after a client disconnects and then reconnects. (#1850)
- Fixed issue where `UnityTransport` send queues were not flushed when calling `DisconnectLocalClient` or `DisconnectRemoteClient`. (#1847)
- Fixed NetworkBehaviour dependency verification check for an existing NetworkObject not searching from root parent transform relative GameObject. (#1841)
- Fixed issue where entries were not being removed from the NetworkSpawnManager.OwnershipToObjectsTable. (#1838)
- Fixed ClientRpcs would always send to all connected clients by default as opposed to only sending to the NetworkObject's Observers list by default. (#1836)
- Fixed clarity for NetworkSceneManager client side notification when it receives a scene hash value that does not exist in its local hash table. (#1828)
- Fixed client throws a key not found exception when it times out using UNet or UTP. (#1821)
- Fixed network variable updates are no longer limited to 32,768 bytes when NetworkConfig.EnsureNetworkVariableLengthSafety is enabled. The limits are now determined by what the transport can send in a message. (#1811)
- Fixed in-scene NetworkObjects get destroyed if a client fails to connect and shuts down the NetworkManager. (#1809)
- Fixed user never being notified in the editor that a NetworkBehaviour requires a NetworkObject to function properly. (#1808)
- Fixed PlayerObjects and dynamically spawned NetworkObjects not being added to the NetworkClient's OwnedObjects (#1801)
- Fixed issue where NetworkManager would continue starting even if the NetworkTransport selected failed. (#1780)
- Fixed issue when spawning new player if an already existing player exists it does not remove IsPlayer from the previous player (#1779)
- Fixed lack of notification that NetworkManager and NetworkObject cannot be added to the same GameObject with in-editor notifications (#1777)
- Fixed parenting warning printing for false positives (#1855)

## [1.0.0-pre.6] - 2022-03-02

### Added

- NetworkAnimator now properly synchrhonizes all animation layers as well as runtime-adjusted weighting between them (#1765)
- Added first set of tests for NetworkAnimator - parameter syncing, trigger set / reset, override network animator (#1735)

### Fixed

- Fixed an issue where sometimes the first client to connect to the server could see messages from the server as coming from itself. (#1683)
- Fixed an issue where clients seemed to be able to send messages to ClientId 1, but these messages would actually still go to the server (id 0) instead of that client. (#1683)
- Improved clarity of error messaging when a client attempts to send a message to a destination other than the server, which isn't allowed. (#1683)
- Disallowed async keyword in RPCs (#1681)
- Fixed an issue where Alpha release versions of Unity (version 2022.2.0a5 and later) will not compile due to the UNet Transport no longer existing (#1678)
- Fixed messages larger than 64k being written with incorrectly truncated message size in header (#1686) (credit: @kaen)
- Fixed overloading RPC methods causing collisions and failing on IL2CPP targets. (#1694)
- Fixed spawn flow to propagate `IsSceneObject` down to children NetworkObjects, decouple implicit relationship between object spawning & `IsSceneObject` flag (#1685)
- Fixed error when serializing ConnectionApprovalMessage with scene management disabled when one or more objects is hidden via the CheckObjectVisibility delegate (#1720)
- Fixed CheckObjectVisibility delegate not being properly invoked for connecting clients when Scene Management is enabled. (#1680)
- Fixed NetworkList to properly call INetworkSerializable's NetworkSerialize() method (#1682)
- Fixed NetworkVariables containing more than 1300 bytes of data (such as large NetworkLists) no longer cause an OverflowException (the limit on data size is now whatever limit the chosen transport imposes on fragmented NetworkDelivery mechanisms) (#1725)
- Fixed ServerRpcParams and ClientRpcParams must be the last parameter of an RPC in order to function properly. Added a compile-time check to ensure this is the case and trigger an error if they're placed elsewhere (#1721)
- Fixed FastBufferReader being created with a length of 1 if provided an input of length 0 (#1724)
- Fixed The NetworkConfig's checksum hash includes the NetworkTick so that clients with a different tickrate than the server are identified and not allowed to connect (#1728)
- Fixed OwnedObjects not being properly modified when using ChangeOwnership (#1731)
- Improved performance in NetworkAnimator (#1735)
- Removed the "always sync" network animator (aka "autosend") parameters (#1746)
- Fixed in-scene placed NetworkObjects not respawning after shutting down the NetworkManager and then starting it back up again (#1769)

## [1.0.0-pre.5] - 2022-01-26

### Added

- Added `PreviousValue` in `NetworkListEvent`, when `Value` has changed (#1528)

### Changed

- NetworkManager's GameObject is no longer allowed to be nested under one or more GameObject(s).(#1484)
- NetworkManager DontDestroy property was removed and now NetworkManager always is migrated into the DontDestroyOnLoad scene. (#1484)'

### Fixed

- Fixed network tick value sometimes being duplicated or skipped. (#1614)
- Fixed The ClientNetworkTransform sample script to allow for owner changes at runtime. (#1606)
- Fixed When the LogLevel is set to developer NetworkBehaviour generates warning messages when it should not (#1631)
- Fixed NetworkTransport Initialize now can receive the associated NetworkManager instance to avoid using NetworkManager.Singleton in transport layer (#1677)
- Fixed a bug where NetworkList.Contains value was inverted (#1363)

## [1.0.0-pre.4] - 2021-01-04

### Added

- Added `com.unity.modules.physics` and `com.unity.modules.physics2d` package dependencies (#1565)

### Removed

- Removed `com.unity.modules.ai` package dependency (#1565)
- Removed `FixedQueue`, `StreamExtensions`, `TypeExtensions` (#1398)

### Fixed

- Fixed in-scene NetworkObjects that are moved into the DDOL scene not getting restored to their original active state (enabled/disabled) after a full scene transition (#1354)
- Fixed invalid IL code being generated when using `this` instead of `this ref` for the FastBufferReader/FastBufferWriter parameter of an extension method. (#1393)
- Fixed an issue where if you are running as a server (not host) the LoadEventCompleted and UnloadEventCompleted events would fire early by the NetworkSceneManager (#1379)
- Fixed a runtime error when sending an array of an INetworkSerializable type that's implemented as a struct (#1402)
- NetworkConfig will no longer throw an OverflowException in GetConfig() when ForceSamePrefabs is enabled and the number of prefabs causes the config blob size to exceed 1300 bytes. (#1385)
- Fixed NetworkVariable not calling NetworkSerialize on INetworkSerializable types (#1383)
- Fixed NullReferenceException on ImportReferences call in NetworkBehaviourILPP (#1434)
- Fixed NetworkObjects not being despawned before they are destroyed during shutdown for client, host, and server instances. (#1390)
- Fixed KeyNotFound exception when removing ownership of a newly spawned NetworkObject that is already owned by the server. (#1500)
- Fixed NetworkManager.LocalClient not being set when starting as a host. (#1511)
- Fixed a few memory leak cases when shutting down NetworkManager during Incoming Message Queue processing. (#1323)
- Fixed network tick value sometimes being duplicated or skipped. (#1614)

### Changed

- The SDK no longer limits message size to 64k. (The transport may still impose its own limits, but the SDK no longer does.) (#1384)
- Updated com.unity.collections to 1.1.0 (#1451)
- NetworkManager's GameObject is no longer allowed to be nested under one or more GameObject(s).(#1484)
- NetworkManager DontDestroy property was removed and now NetworkManager always is migrated into the DontDestroyOnLoad scene. (#1484)

## [1.0.0-pre.3] - 2021-10-22

### Added

- ResetTrigger function to NetworkAnimator (#1327)

### Fixed

- Overflow exception when syncing Animator state. (#1327)
- Added `try`/`catch` around RPC calls, preventing exception from causing further RPC calls to fail (#1329)
- Fixed an issue where ServerClientId and LocalClientId could have the same value, causing potential confusion, and also fixed an issue with the UNet where the server could be identified with two different values, one of which might be the same as LocalClientId, and the other of which would not.(#1368)
- IL2CPP would not properly compile (#1359)

## [1.0.0-pre.2] - 2021-10-19


### Added

- Associated Known Issues for the 1.0.0-pre.1 release in the changelog

### Changed

- Updated label for `1.0.0-pre.1` changelog section

## [1.0.0-pre.1] - 2021-10-19

### Added

- Added `ClientNetworkTransform` sample to the SDK package (#1168)
- Added `Bootstrap` sample to the SDK package (#1140)
- Enhanced `NetworkSceneManager` implementation with additive scene loading capabilities (#1080, #955, #913)
  - `NetworkSceneManager.OnSceneEvent` provides improved scene event notificaitons
- Enhanced `NetworkTransform` implementation with per axis/component based and threshold based state replication (#1042, #1055, #1061, #1084, #1101)
- Added a jitter-resistent `BufferedLinearInterpolator<T>` for `NetworkTransform` (#1060)
- Implemented `NetworkPrefabHandler` that provides support for object pooling and `NetworkPrefab` overrides (#1073, #1004, #977, #905,#749, #727)
- Implemented auto `NetworkObject` transform parent synchronization at runtime over the network (#855)
- Adopted Unity C# Coding Standards in the codebase with `.editorconfig` ruleset (#666, #670)
- When a client tries to spawn a `NetworkObject` an exception is thrown to indicate unsupported behavior. (#981)
- Added a `NetworkTime` and `NetworkTickSystem` which allows for improved control over time and ticks. (#845)
- Added a `OnNetworkDespawn` function to `NetworkObject` which gets called when a `NetworkObject` gets despawned and can be overriden. (#865)
- Added `SnapshotSystem` that would allow variables and spawn/despawn messages to be sent in blocks (#805, #852, #862, #963, #1012, #1013, #1021, #1040, #1062, #1064, #1083, #1091, #1111, #1129, #1166, #1192)
  - Disabled by default for now, except spawn/despawn messages
  - Will leverage unreliable messages with eventual consistency
- `NetworkBehaviour` and `NetworkObject`'s `NetworkManager` instances can now be overriden (#762)
- Added metrics reporting for the new network profiler if the Multiplayer Tools package is present (#1104, #1089, #1096, #1086, #1072, #1058, #960, #897, #891, #878)
- `NetworkBehaviour.IsSpawned` a quick (and stable) way to determine if the associated NetworkObject is spawned (#1190)
- Added `NetworkRigidbody` and `NetworkRigidbody2D` components to support networking `Rigidbody` and `Rigidbody2D` components (#1202, #1175)
- Added `NetworkObjectReference` and `NetworkBehaviourReference` structs which allow to sending `NetworkObject/Behaviours` over RPCs/`NetworkVariable`s (#1173)
- Added `NetworkAnimator` component to support networking `Animator` component (#1281, #872)

### Changed

- Bumped minimum Unity version, renamed package as "Unity Netcode for GameObjects", replaced `MLAPI` namespace and its variants with `Unity.Netcode` namespace and per asm-def variants (#1007, #1009, #1015, #1017, #1019, #1025, #1026, #1065)
  - Minimum Unity version:
    - 2019.4 → 2020.3+
  - Package rename:
    - Display name: `MLAPI Networking Library` → `Netcode for GameObjects`
    - Name: `com.unity.multiplayer.mlapi` → `com.unity.netcode.gameobjects`
    - Updated package description
  - All `MLAPI.x` namespaces are replaced with `Unity.Netcode`
    - `MLAPI.Messaging` → `Unity.Netcode`
    - `MLAPI.Connection` → `Unity.Netcode`
    - `MLAPI.Logging` → `Unity.Netcode`
    - `MLAPI.SceneManagement` → `Unity.Netcode`
    - and other `MLAPI.x` variants to `Unity.Netcode`
  - All assembly definitions are renamed with `Unity.Netcode.x` variants
    - `Unity.Multiplayer.MLAPI.Runtime` → `Unity.Netcode.Runtime`
    - `Unity.Multiplayer.MLAPI.Editor` → `Unity.Netcode.Editor`
    - and other `Unity.Multiplayer.MLAPI.x` variants to `Unity.Netcode.x` variants
- Renamed `Prototyping` namespace and assembly definition to `Components` (#1145)
- Changed `NetworkObject.Despawn(bool destroy)` API to default to `destroy = true` for better usability (#1217)
- Scene registration in `NetworkManager` is now replaced by Build Setttings → Scenes in Build List (#1080)
- `NetworkSceneManager.SwitchScene` has been replaced by `NetworkSceneManager.LoadScene` (#955)
- `NetworkManager, NetworkConfig, and NetworkSceneManager` scene registration replaced with scenes in build list (#1080)
- `GlobalObjectIdHash` replaced `PrefabHash` and `PrefabHashGenerator` for stability and consistency (#698)
- `NetworkStart` has been renamed to `OnNetworkSpawn`. (#865)
- Network variable cleanup - eliminated shared mode, variables are server-authoritative (#1059, #1074)
- `NetworkManager` and other systems are no longer singletons/statics (#696, #705, #706, #737, #738, #739, #746, #747, #763, #765, #766, #783, #784, #785, #786, #787, #788)
- Changed `INetworkSerializable.NetworkSerialize` method signature to use `BufferSerializer<T>` instead of `NetworkSerializer` (#1187)
- Changed `CustomMessagingManager`'s methods to use `FastBufferWriter` and `FastBufferReader` instead of `Stream` (#1187)
- Reduced internal runtime allocations by removing LINQ calls and replacing managed lists/arrays with native collections (#1196)

### Removed

- Removed `NetworkNavMeshAgent` (#1150)
- Removed `NetworkDictionary`, `NetworkSet` (#1149)
- Removed `NetworkVariableSettings` (#1097)
- Removed predefined `NetworkVariable<T>` types (#1093)
  - Removed `NetworkVariableBool`, `NetworkVariableByte`, `NetworkVariableSByte`, `NetworkVariableUShort`, `NetworkVariableShort`, `NetworkVariableUInt`, `NetworkVariableInt`, `NetworkVariableULong`, `NetworkVariableLong`, `NetworkVariableFloat`, `NetworkVariableDouble`, `NetworkVariableVector2`, `NetworkVariableVector3`, `NetworkVariableVector4`, `NetworkVariableColor`, `NetworkVariableColor32`, `NetworkVariableRay`, `NetworkVariableQuaternion`
- Removed `NetworkChannel` and `MultiplexTransportAdapter` (#1133)
- Removed ILPP backend for 2019.4, minimum required version is 2020.3+ (#895)
- `NetworkManager.NetworkConfig` had the following properties removed: (#1080)
  - Scene Registrations no longer exists
  - Allow Runtime Scene Changes was no longer needed and was removed
- Removed the NetworkObject.Spawn payload parameter (#1005)
- Removed `ProfilerCounter`, the original MLAPI network profiler, and the built-in network profiler module (2020.3). A replacement can now be found in the Multiplayer Tools package. (#1048)
- Removed UNet RelayTransport and related relay functionality in UNetTransport (#1081)
- Removed `UpdateStage` parameter from `ServerRpcSendParams` and `ClientRpcSendParams` (#1187)
- Removed `NetworkBuffer`, `NetworkWriter`, `NetworkReader`, `NetworkSerializer`, `PooledNetworkBuffer`, `PooledNetworkWriter`, and `PooledNetworkReader` (#1187)
- Removed `EnableNetworkVariable` in `NetworkConfig`, it is always enabled now (#1179)
- Removed `NetworkTransform`'s FixedSendsPerSecond, AssumeSyncedSends, InterpolateServer, ExtrapolatePosition, MaxSendsToExtrapolate, Channel, EnableNonProvokedResendChecks, DistanceSendrate (#1060) (#826) (#1042, #1055, #1061, #1084, #1101)
- Removed `NetworkManager`'s `StopServer()`, `StopClient()` and `StopHost()` methods and replaced with single `NetworkManager.Shutdown()` method for all (#1108)

### Fixed

- Fixed ServerRpc ownership check to `Debug.LogError` instead of `Debug.LogWarning` (#1126)
- Fixed `NetworkObject.OwnerClientId` property changing before `NetworkBehaviour.OnGainedOwnership()` callback (#1092)
- Fixed `NetworkBehaviourILPP` to iterate over all types in an assembly (#803)
- Fixed cross-asmdef RPC ILPP by importing types into external assemblies (#678)
- Fixed `NetworkManager` shutdown when quitting the application or switching scenes (#1011)
  - Now `NetworkManager` shutdowns correctly and despawns existing `NetworkObject`s
- Fixed Only one `PlayerPrefab` can be selected on `NetworkManager` inspector UI in the editor (#676)
- Fixed connection approval not being triggered for host (#675)
- Fixed various situations where messages could be processed in an invalid order, resulting in errors (#948, #1187, #1218)
- Fixed `NetworkVariable`s being default-initialized on the client instead of being initialized with the desired value (#1266)
- Improved runtime performance and reduced GC pressure (#1187)
- Fixed #915 - clients are receiving data from objects not visible to them (#1099)
- Fixed `NetworkTransform`'s "late join" issues, `NetworkTransform` now uses `NetworkVariable`s instead of RPCs (#826)
- Throw an exception for silent failure when a client tries to get another player's `PlayerObject`, it is now only allowed on the server-side (#844)

### Known Issues

- `NetworkVariable` does not serialize `INetworkSerializable` types through their `NetworkSerialize` implementation
- `NetworkObjects` marked as `DontDestroyOnLoad` are disabled during some network scene transitions
- `NetworkTransform` interpolates from the origin when switching Local Space synchronization
- Exceptions thrown in `OnNetworkSpawn` user code for an object will prevent the callback in other objects
- Cannot send an array of `INetworkSerializable` in RPCs
- ILPP generation fails with special characters in project path

## [0.2.0] - 2021-06-03

WIP version increment to pass package validation checks. Changelog & final version number TBD.

## [0.1.1] - 2021-06-01

This is hotfix v0.1.1 for the initial experimental Unity MLAPI Package.

### Changed

- Fixed issue with the Unity Registry package version missing some fixes from the v0.1.0 release.

## [0.1.0] - 2021-03-23

This is the initial experimental Unity MLAPI Package, v0.1.0.

### Added

- Refactored a new standard for Remote Procedure Call (RPC) in MLAPI which provides increased performance, significantly reduced boilerplate code, and extensibility for future-proofed code. MLAPI RPC includes `ServerRpc` and `ClientRpc` to execute logic on the server and client-side. This provides a single performant unified RPC solution, replacing MLAPI Convenience and Performance RPC (see [here](#removed-features)).
- Added standarized serialization types, including built-in and custom serialization flows. See [RFC #2](https://github.com/Unity-Technologies/com.unity.multiplayer.rfcs/blob/master/text/0002-serializable-types.md) for details.
- `INetworkSerializable` interface replaces `IBitWritable`.
- Added `NetworkSerializer`..., which is the main aggregator that implements serialization code for built-in supported types and holds `NetworkReader` and `NetworkWriter` instances internally.
- Added a Network Update Loop infrastructure that aids Netcode systems to update (such as RPC queue and transport) outside of the standard `MonoBehaviour` event cycle. See [RFC #8](https://github.com/Unity-Technologies/com.unity.multiplayer.rfcs/blob/master/text/0008-network-update-loop.md) and the following details:
  - It uses Unity's [low-level Player Loop API](https://docs.unity3d.com/ScriptReference/LowLevel.PlayerLoop.html) and allows for registering `INetworkUpdateSystem`s with `NetworkUpdate` methods to be executed at specific `NetworkUpdateStage`s, which may also be before or after `MonoBehaviour`-driven game logic execution.
  - You will typically interact with `NetworkUpdateLoop` for registration and `INetworkUpdateSystem` for implementation.
  - `NetworkVariable`s are now tick-based using the `NetworkTickSystem`, tracking time through network interactions and syncs.
- Added message batching to handle consecutive RPC requests sent to the same client. `RpcBatcher` sends batches based on requests from the `RpcQueueProcessing`, by batch size threshold or immediately.
- [GitHub 494](https://github.com/Unity-Technologies/com.unity.multiplayer.mlapi/pull/494): Added a constraint to allow one `NetworkObject` per `GameObject`, set through the `DisallowMultipleComponent` attribute.
- Integrated MLAPI with the Unity Profiler for versions 2020.2 and later:
  - Added new profiler modules for MLAPI that report important network data.
  - Attached the profiler to a remote player to view network data over the wire.
- A test project is available for building and experimenting with MLAPI features. This project is available in the MLAPI GitHub [testproject folder](https://github.com/Unity-Technologies/com.unity.multiplayer.mlapi/tree/release/0.1.0/testproject).
- Added a [MLAPI Community Contributions](https://github.com/Unity-Technologies/mlapi-community-contributions/tree/master/com.mlapi.contrib.extensions) new GitHub repository to accept extensions from the MLAPI community. Current extensions include moved MLAPI features for lag compensation (useful for Server Authoritative actions) and `TrackedObject`.

### Changed

- [GitHub 520](https://github.com/Unity-Technologies/com.unity.multiplayer.mlapi/pull/520): MLAPI now uses the Unity Package Manager for installation management.
- Added functionality and usability to `NetworkVariable`, previously called `NetworkVar`. Updates enhance options and fully replace the need for `SyncedVar`s.
- [GitHub 507](https://github.com/Unity-Technologies/com.unity.multiplayer.mlapi/pull/507): Reimplemented `NetworkAnimator`, which synchronizes animation states for networked objects.
- GitHub [444](https://github.com/Unity-Technologies/com.unity.multiplayer.mlapi/pull/444) and [455](https://github.com/Unity-Technologies/com.unity.multiplayer.mlapi/pull/455): Channels are now represented as bytes instead of strings.

For users of previous versions of MLAPI, this release renames APIs due to refactoring. All obsolete marked APIs have been removed as per [GitHub 513](https://github.com/Unity-Technologies/com.unity.multiplayer.mlapi/pull/513) and [GitHub 514](https://github.com/Unity-Technologies/com.unity.multiplayer.mlapi/pull/514).

| Previous MLAPI Versions | V 0.1.0 Name |
| -- | -- |
| `NetworkingManager` | `NetworkManager` |
| `NetworkedObject` | `NetworkObject` |
| `NetworkedBehaviour` | `NetworkBehaviour` |
| `NetworkedClient` | `NetworkClient` |
| `NetworkedPrefab` | `NetworkPrefab` |
| `NetworkedVar` | `NetworkVariable` |
| `NetworkedTransform` | `NetworkTransform` |
| `NetworkedAnimator` | `NetworkAnimator` |
| `NetworkedAnimatorEditor` | `NetworkAnimatorEditor` |
| `NetworkedNavMeshAgent` | `NetworkNavMeshAgent` |
| `SpawnManager` | `NetworkSpawnManager` |
| `BitStream` | `NetworkBuffer` |
| `BitReader` | `NetworkReader` |
| `BitWriter` | `NetworkWriter` |
| `NetEventType` | `NetworkEventType` |
| `ChannelType` | `NetworkDelivery` |
| `Channel` | `NetworkChannel` |
| `Transport` | `NetworkTransport` |
| `NetworkedDictionary` | `NetworkDictionary` |
| `NetworkedList` | `NetworkList` |
| `NetworkedSet` | `NetworkSet` |
| `MLAPIConstants` | `NetworkConstants` |
| `UnetTransport` | `UNetTransport` |

### Fixed

- [GitHub 460](https://github.com/Unity-Technologies/com.unity.multiplayer.mlapi/pull/460): Fixed an issue for RPC where the host-server was not receiving RPCs from the host-client and vice versa without the loopback flag set in `NetworkingManager`.
- Fixed an issue where data in the Profiler was incorrectly aggregated and drawn, which caused the profiler data to increment indefinitely instead of resetting each frame.
- Fixed an issue the client soft-synced causing PlayMode client-only scene transition issues, caused when running the client in the editor and the host as a release build. Users may have encountered a soft sync of `NetworkedInstanceId` issues in the `SpawnManager.ClientCollectSoftSyncSceneObjectSweep` method.
- [GitHub 458](https://github.com/Unity-Technologies/com.unity.multiplayer.mlapi/pull/458): Fixed serialization issues in `NetworkList` and `NetworkDictionary` when running in Server mode.
- [GitHub 498](https://github.com/Unity-Technologies/com.unity.multiplayer.mlapi/pull/498): Fixed numerical precision issues to prevent not a number (NaN) quaternions.
- [GitHub 438](https://github.com/Unity-Technologies/com.unity.multiplayer.mlapi/pull/438): Fixed booleans by reaching or writing bytes instead of bits.
- [GitHub 519](https://github.com/Unity-Technologies/com.unity.multiplayer.mlapi/pull/519): Fixed an issue where calling `Shutdown()` before making `NetworkManager.Singleton = null` is null on `NetworkManager.OnDestroy()`.

### Removed

With a new release of MLAPI in Unity, some features have been removed:

- SyncVars have been removed from MLAPI. Use `NetworkVariable`s in place of this functionality. <!-- MTT54 -->
- [GitHub 527](https://github.com/Unity-Technologies/com.unity.multiplayer.mlapi/pull/527): Lag compensation systems and `TrackedObject` have moved to the new [MLAPI Community Contributions](https://github.com/Unity-Technologies/mlapi-community-contributions/tree/master/com.mlapi.contrib.extensions) repo.
- [GitHub 509](https://github.com/Unity-Technologies/com.unity.multiplayer.mlapi/pull/509): Encryption has been removed from MLAPI. The `Encryption` option in `NetworkConfig` on the `NetworkingManager` is not available in this release. This change will not block game creation or running. A current replacement for this functionality is not available, and may be developed in future releases. See the following changes:
  - Removed `SecuritySendFlags` from all APIs.
  - Removed encryption, cryptography, and certificate configurations from APIs including `NetworkManager` and `NetworkConfig`.
  - Removed "hail handshake", including `NetworkManager` implementation and `NetworkConstants` entries.
  - Modified `RpcQueue` and `RpcBatcher` internals to remove encryption and authentication from reading and writing.
- Removed the previous MLAPI Profiler editor window from Unity versions 2020.2 and later.
- Removed previous MLAPI Convenience and Performance RPC APIs with the new standard RPC API. See [RFC #1](https://github.com/Unity-Technologies/com.unity.multiplayer.rfcs/blob/master/text/0001-std-rpc-api.md) for details.
- [GitHub 520](https://github.com/Unity-Technologies/com.unity.multiplayer.mlapi/pull/520): Removed the MLAPI Installer.

### Known Issues

- `NetworkNavMeshAgent` does not synchronize mesh data, Agent Size, Steering, Obstacle Avoidance, or Path Finding settings. It only synchronizes the destination and velocity, not the path to the destination.
- For `RPC`, methods with a `ClientRpc` or `ServerRpc` suffix which are not marked with [ServerRpc] or [ClientRpc] will cause a compiler error.
- For `NetworkAnimator`, Animator Overrides are not supported. Triggers do not work.
- For `NetworkVariable`, the `NetworkDictionary` `List` and `Set` must use the `reliableSequenced` channel.
- `NetworkObjects`s are supported but when spawning a prefab with nested child network objects you have to manually call spawn on them
- `NetworkTransform` have the following issues:
  - Replicated objects may have jitter.
  - The owner is always authoritative about the object's position.
  - Scale is not synchronized.
- Connection Approval is not called on the host client.
- For `NamedMessages`, always use `NetworkBuffer` as the underlying stream for sending named and unnamed messages.
- For `NetworkManager`, connection management is limited. Use `IsServer`, `IsClient`, `IsConnectedClient`, or other code to check if MLAPI connected correctly.

## [0.0.1-preview.1] - 2020-12-20

This was an internally-only-used version of the Unity MLAPI Package<|MERGE_RESOLUTION|>--- conflicted
+++ resolved
@@ -6,7 +6,7 @@
 
 Additional documentation and release notes are available at [Multiplayer Documentation](https://docs-multiplayer.unity3d.com).
 
-## [1.4.0] - 2023-04-10
+## [Unreleased]
 
 ### Added
 
@@ -20,7 +20,8 @@
 
 ## Changed
 
-## [1.4.0]
+
+## [1.4.0] - 2023-04-10
 
 ### Added
 
@@ -55,16 +56,11 @@
 
 ### Fixed
 
-<<<<<<< HEAD
 - Fixed issue where during client synchronization the synchronizing client could receive a ObjectSceneChanged message before the client-side NetworkObject instance had been instantiated and spawned. (#2502)
 - Fixed issue where `NetworkAnimator` was building client RPC parameters to exclude the host from sending itself messages but was not including it in the ClientRpc parameters. (#2492)
 - Fixed issue where `NetworkAnimator` was not properly detecting and synchronizing cross fade initiated transitions. (#2481)
 - Fixed issue where `NetworkAnimator` was not properly synchronizing animation state updates. (#2481)
 - Fixed float NetworkVariables not being rendered properly in the inspector of NetworkObjects. (#2441)
-=======
-- Fixed issue where `NetworkAnimator` was not properly detecting and synchronizing cross fade initiated transitions. (#2481)
-- Fixed issue where `NetworkAnimator` was not properly synchronizing animation state updates. (#2481)
->>>>>>> 9e45386d
 - Fixed an issue where Named Message Handlers could remove themselves causing an exception when the metrics tried to access the name of the message.(#2426)
 - Fixed registry of public `NetworkVariable`s in derived `NetworkBehaviour`s (#2423)
 - Fixed issue where runtime association of `Animator` properties to `AnimationCurve`s would cause `NetworkAnimator` to attempt to update those changes. (#2416)
