--- conflicted
+++ resolved
@@ -21,11 +21,8 @@
 
 ### Fixed
 
-<<<<<<< HEAD
 - Fixed issue where clients were not rebuilding the `NetworkConfig` hash value for each unique connection request. (#2226)
-=======
 - Fixed the issue where player objects were not taking the `DontDestroyWithOwner` property into consideration when a client disconnected. (#2225)
->>>>>>> 14c26fe9
 - Fixed issue #1924 where `UnityTransport` would fail to restart after a first failure (even if what caused the initial failure was addressed). (#2220)
 - Fixed issue where `NetworkTransform.SetStateServerRpc` and `NetworkTransform.SetStateClientRpc` were not honoring local vs world space settings when applying the position and rotation. (#2203)
 - Fixed ILPP `TypeLoadException` on WebGL on MacOS Editor and potentially other platforms. (#2199)
