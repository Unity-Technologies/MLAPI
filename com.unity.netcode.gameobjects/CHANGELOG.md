# Changelog

All notable changes to this project will be documented in this file.

The format is based on [Keep a Changelog](https://keepachangelog.com/en/1.0.0/) and this project adheres to [Semantic Versioning](https://semver.org/spec/v2.0.0.html).

Additional documentation and release notes are available at [Multiplayer Documentation](https://docs-multiplayer.unity3d.com).

<<<<<<< HEAD
[Unreleased]

### Added

- Added a static `NetworkManager.OnInstantiated` event notification to be able to track when a new `NetworkManager` instance has been instantiated. (#3089)
- Added a static `NetworkManager.OnDestroying` event notification to be able to track when an existing `NetworkManager` instance is being destroyed. (#3089)
- Added message size validation to named and unnamed message sending functions for better error messages. (#3043)
- Added "Check for NetworkObject Component" property to the Multiplayer->Netcode for GameObjects project settings. When disabled, this will bypass the in-editor `NetworkObject` check on `NetworkBehaviour` components. (#3034)

### Fixed

- Fixed issue with the in-scene network prefab instance update menu tool where it was not properly updating scenes when invoked on the root prefab instance. (#3084)
- Fixed issue where `NetworkAnimator` would send updates to non-observer clients. (#3058)
- Fixed issue where an exception could occur when receiving a universal RPC for a `NetworkObject` that has been despawned. (#3055)
- Fixed issue where setting a prefab hash value during connection approval but not having a player prefab assigned could cause an exception when spawning a player. (#3046)
- Fixed issue where collections v2.2.x was not supported when using UTP v2.2.x within Unity v2022.3. (#3033)
- Fixed issue where the `NetworkSpawnManager.HandleNetworkObjectShow` could throw an exception if one of the `NetworkObject` components to show was destroyed during the same frame. (#3029)
- Fixed issue where the `NetworkManagerHelper` was continuing to check for hierarchy changes when in play mode. (#3027)

### Changed


## [1.11.0] - 2024-08-20

### Added

- Added `NetworkVariable.CheckDirtyState` that is to be used in tandem with collections in order to detect whether the collection or an item within the collection has changed. (#3005)

### Fixed

- Fixed issue by adding null checks in `NetworkVariableBase.CanClientRead` and `NetworkVariableBase.CanClientWrite` methods to ensure safe access to `NetworkBehaviour`. (#3011)
- Fixed issue using collections within `NetworkVariable` where the collection would not detect changes to items or nested items. (#3005)
- Fixed issue where `List`, `Dictionary`, and `HashSet` collections would not uniquely duplicate nested collections. (#3005)
- Fixed Issue where a state with dual triggers, inbound and outbound, could cause a false layer to layer state transition message to be sent to non-authority `NetworkAnimator` instances and cause a warning message to be logged. (#2999)
- Fixed issue where `FixedStringSerializer<T>` was using `NetworkVariableSerialization<byte>.AreEqual` to determine if two bytes were equal causes an exception to be thrown due to no byte serializer having been defined. (#2992)

### Changed

- Changed permissions exception thrown in `NetworkList` to exiting early with a logged error that is now a unified permissions message within `NetworkVariableBase`. (#3005)
- Changed permissions exception thrown in `NetworkVariable.Value` to exiting early with a logged error that is now a unified permissions message within `NetworkVariableBase`. (#3005)


## [1.10.0] - 2024-07-22

### Added

- Added `NetworkBehaviour.OnNetworkPreSpawn` and `NetworkBehaviour.OnNetworkPostSpawn` methods that provide the ability to handle pre and post spawning actions during the `NetworkObject` spawn sequence. (#2906)
- Added a client-side only `NetworkBehaviour.OnNetworkSessionSynchronized` convenience method that is invoked on all `NetworkBehaviour`s after a newly joined client has finished synchronizing with the network session in progress. (#2906)
- Added `NetworkBehaviour.OnInSceneObjectsSpawned` convenience method that is invoked when all in-scene `NetworkObject`s have been spawned after a scene has been loaded or upon a host or server starting. (#2906)

### Fixed

- Fixed issue where the realtime network stats monitor was not able to display RPC traffic in release builds due to those stats being only available in development builds or the editor. (#2980)
- Fixed issue where `NetworkManager.ScenesLoaded` was not being updated if `PostSynchronizationSceneUnloading` was set and any loaded scenes not used during synchronization were unloaded.(#2977)
- Fixed issue where internal delta serialization could not have a byte serializer defined when serializing deltas for other types. Added `[GenerateSerializationForType(typeof(byte))]` to both the `NetworkVariable` and `AnticipatedNetworkVariable` classes to assure a byte serializer is defined. (#2953)
- Fixed issue with the client count not being correct on the host or server side when a client disconnects itself from a session. (#2941)
- Fixed issue with the host trying to send itself a message that it has connected when first starting up. (#2941)
- Fixed issue where in-scene placed NetworkObjects could be destroyed if a client disconnects early and/or before approval. (#2923)
- Fixed issue where `NetworkDeltaPosition` would "jitter" periodically if both unreliable delta state updates and half-floats were used together. (#2922)
- Fixed issue where `NetworkRigidbody2D` would not properly change body type based on the instance's authority when spawned. (#2916)
- Fixed issue where a `NetworkObject` component's associated `NetworkBehaviour` components would not be detected if scene loading is disabled in the editor and the currently loaded scene has in-scene placed `NetworkObject`s. (#2906)
- Fixed issue where an in-scene placed `NetworkObject` with `NetworkTransform` that is also parented under a `GameObject` would not properly synchronize when the parent `GameObject` had a world space position other than 0,0,0. (#2895)

### Changed

=======
## [2.1.1] - 2024-10-18

### Added

- Added ability to edit the `NetworkConfig.AutoSpawnPlayerPrefabClientSide` within the inspector view. (#3097)
- Added `IContactEventHandlerWithInfo` that derives from `IContactEventHandler` that can be updated per frame to provide `ContactEventHandlerInfo` information to the `RigidbodyContactEventManager` when processing collisions. (#3094)
  - `ContactEventHandlerInfo.ProvideNonRigidBodyContactEvents`: When set to true, non-`Rigidbody` collisions with the registered `Rigidbody` will generate contact event notifications. (#3094)
  - `ContactEventHandlerInfo.HasContactEventPriority`: When set to true, the `Rigidbody` will be prioritized as the instance that generates the event if the `Rigidbody` colliding does not have priority. (#3094)
- Added a static `NetworkManager.OnInstantiated` event notification to be able to track when a new `NetworkManager` instance has been instantiated. (#3088)
- Added a static `NetworkManager.OnDestroying` event notification to be able to track when an existing `NetworkManager` instance is being destroyed. (#3088)

### Fixed

- Fixed issue where `NetworkPrefabProcessor` would not mark the prefab list as dirty and prevent saving the `DefaultNetworkPrefabs` asset when only imports or only deletes were detected.(#3103)
- Fixed an issue where nested `NetworkTransform` components in owner authoritative mode cleared their initial settings on the server, causing improper synchronization. (#3099)
- Fixed issue with service not getting synchronized with in-scene placed `NetworkObject` instances when a session owner starts a `SceneEventType.Load` event. (#3096)
- Fixed issue with the in-scene network prefab instance update menu tool where it was not properly updating scenes when invoked on the root prefab instance. (#3092)
- Fixed an issue where newly synchronizing clients would always receive current `NetworkVariable` values, potentially causing issues with collections if there were pending updates. Now, pending state updates serialize previous values to avoid duplicates on new clients. (#3081)
- Fixed issue where changing ownership would mark every `NetworkVariable` dirty. Now, it will only mark any `NetworkVariable` with owner read permissions as dirty and will send/flush any pending updates to all clients prior to sending the change in ownership message. (#3081)
- Fixed an issue where transferring ownership of `NetworkVariable` collections didn't update the new owner’s previous value, causing the last added value to be detected as a change during additions or removals. (#3081)
- Fixed issue where a client (or server) with no write permissions for a `NetworkVariable` using a standard .NET collection type could still modify the collection which could cause various issues depending upon the modification and collection type. (#3081)
- Fixed issue where applying the position and/or rotation to the `NetworkManager.ConnectionApprovalResponse` when connection approval and auto-spawn player prefab were enabled would not apply the position and/or rotation when the player prefab was instantiated. (#3078)
- Fixed issue where `NetworkObject.SpawnWithObservers` was not being honored when spawning the player prefab. (#3077)
- Fixed issue with the client count not being correct on the host or server side when a client disconnects itself from a session. (#3075)

### Changed

- Changed `NetworkConfig.AutoSpawnPlayerPrefabClientSide` is no longer automatically set when starting `NetworkManager`. (#3097)
- Updated `NetworkVariableDeltaMessage` so the server now forwards delta state updates from clients immediately, instead of waiting until the end of the frame or the next network tick. (#3081)

## [2.0.0] - 2024-09-12

### Added

- Added tooltips for all of the `NetworkObject` component's properties. (#3052)
- Added message size validation to named and unnamed message sending functions for better error messages. (#3049)
- Added "Check for NetworkObject Component" property to the Multiplayer->Netcode for GameObjects project settings. When disabled, this will bypass the in-editor `NetworkObject` check on `NetworkBehaviour` components. (#3031)
- Added `NetworkTransform.SwitchTransformSpaceWhenParented` property that, when enabled, will handle the world to local, local to world, and local to local transform space transitions when interpolation is enabled. (#3013)
- Added `NetworkTransform.TickSyncChildren` that, when enabled, will tick synchronize nested and/or child `NetworkTransform` components to eliminate any potential visual jittering that could occur if the `NetworkTransform` instances get into a state where their state updates are landing on different network ticks. (#3013)
- Added `NetworkObject.AllowOwnerToParent` property to provide the ability to allow clients to parent owned objects when running in a client-server network topology. (#3013)
- Added `NetworkObject.SyncOwnerTransformWhenParented` property to provide a way to disable applying the server's transform information in the parenting message on the client owner instance which can be useful for owner authoritative motion models. (#3013)
- Added `NetcodeEditorBase` editor helper class to provide easier modification and extension of the SDK's components. (#3013)

### Fixed

- Fixed issue where `NetworkAnimator` would send updates to non-observer clients. (#3057)
- Fixed issue where an exception could occur when receiving a universal RPC for a `NetworkObject` that has been despawned. (#3052)
- Fixed issue where a NetworkObject hidden from a client that is then promoted to be session owner was not being synchronized with newly joining clients.(#3051)
- Fixed issue where clients could have a wrong time delta on `NetworkVariableBase` which could prevent from sending delta state updates. (#3045)
- Fixed issue where setting a prefab hash value during connection approval but not having a player prefab assigned could cause an exception when spawning a player. (#3042)
- Fixed issue where the `NetworkSpawnManager.HandleNetworkObjectShow` could throw an exception if one of the `NetworkObject` components to show was destroyed during the same frame. (#3030)
- Fixed issue where the `NetworkManagerHelper` was continuing to check for hierarchy changes when in play mode. (#3026)
- Fixed issue with newly/late joined clients and `NetworkTransform` synchronization of parented `NetworkObject` instances. (#3013)
- Fixed issue with smooth transitions between transform spaces when interpolation is enabled (requires `NetworkTransform.SwitchTransformSpaceWhenParented` to be enabled). (#3013)

### Changed

- Changed `NetworkTransformEditor` now uses `NetworkTransform` as the base type class to assure it doesn't display a foldout group when using the base `NetworkTransform` component class. (#3052)
- Changed `NetworkAnimator.Awake` is now a protected virtual method. (#3052)
- Changed  when invoking `NetworkManager.ConnectionManager.DisconnectClient` during a distributed authority session a more appropriate message is logged. (#3052)
- Changed `NetworkTransformEditor` so it now derives from `NetcodeEditorBase`. (#3013)
- Changed `NetworkRigidbodyBaseEditor` so it now derives from `NetcodeEditorBase`. (#3013)
- Changed `NetworkManagerEditor` so it now derives from `NetcodeEditorBase`. (#3013)


## [2.0.0-pre.4] - 2024-08-21

### Added

- Added `NetworkVariable.CheckDirtyState` that is to be used in tandem with collections in order to detect whether the collection or an item within the collection has changed. (#3004)

### Fixed

- Fixed issue where nested `NetworkTransform` components were not getting updated. (#3016)
- Fixed issue by adding null checks in `NetworkVariableBase.CanClientRead` and `NetworkVariableBase.CanClientWrite` methods to ensure safe access to `NetworkBehaviour`. (#3012)
- Fixed issue where `FixedStringSerializer<T>` was using `NetworkVariableSerialization<byte>.AreEqual` to determine if two bytes were equal causes an exception to be thrown due to no byte serializer having been defined. (#3009)
- Fixed Issue where a state with dual triggers, inbound and outbound, could cause a false layer to layer state transition message to be sent to non-authority `NetworkAnimator` instances and cause a warning message to be logged. (#3008)
- Fixed issue using collections within `NetworkVariable` where the collection would not detect changes to items or nested items. (#3004)
- Fixed issue where `List`, `Dictionary`, and `HashSet` collections would not uniquely duplicate nested collections. (#3004)
- Fixed issue where `NotAuthorityTarget` would include the service observer in the list of targets to send the RPC to as opposed to excluding the service observer as it should. (#3000)
- Fixed issue where `ProxyRpcTargetGroup` could attempt to send a message if there were no targets to send to. (#3000)

### Changed

- Changed `NetworkAnimator` to automatically switch to owner authoritative mode when using a distributed authority network topology. (#3021)
- Changed permissions exception thrown in `NetworkList` to exiting early with a logged error that is now a unified permissions message within `NetworkVariableBase`. (#3004)
- Changed permissions exception thrown in `NetworkVariable.Value` to exiting early with a logged error that is now a unified permissions message within `NetworkVariableBase`. (#3004)


## [2.0.0-pre.3] - 2024-07-23

### Added
- Added: `UnityTransport.GetNetworkDriver` and `UnityTransport.GetLocalEndpoint` methods to expose the driver and local endpoint being used. (#2978)

### Fixed

- Fixed issue where deferred despawn was causing GC allocations when converting an `IEnumerable` to a list. (#2983)
- Fixed issue where the realtime network stats monitor was not able to display RPC traffic in release builds due to those stats being only available in development builds or the editor. (#2979)
- Fixed issue where `NetworkManager.ScenesLoaded` was not being updated if `PostSynchronizationSceneUnloading` was set and any loaded scenes not used during synchronization were unloaded. (#2971)
- Fixed issue where `Rigidbody2d` under Unity 6000.0.11f1 has breaking changes where `velocity` is now `linearVelocity` and `isKinematic` is replaced by `bodyType`. (#2971)
- Fixed issue where `NetworkSpawnManager.InstantiateAndSpawn` and `NetworkObject.InstantiateAndSpawn` were not honoring the ownerClientId parameter when using a client-server network topology. (#2968)
- Fixed issue where internal delta serialization could not have a byte serializer defined when serializing deltas for other types. Added `[GenerateSerializationForType(typeof(byte))]` to both the `NetworkVariable` and `AnticipatedNetworkVariable` classes to assure a byte serializer is defined.(#2962)
- Fixed issue when scene management was disabled and the session owner would still try to synchronize a late joining client. (#2962)
- Fixed issue when using a distributed authority network topology where it would allow a session owner to spawn a `NetworkObject` prior to being approved. Now, an error message is logged and the `NetworkObject` will not be spawned prior to the client being approved.  (#2962)
- Fixed issue where attempting to spawn during `NetworkBehaviour.OnInSceneObjectsSpawned` and `NetworkBehaviour.OnNetworkSessionSynchronized` notifications would throw a collection modified exception.  (#2962)

### Changed

- Changed logic where clients can now set the `NetworkSceneManager` client synchronization mode when using a distributed authority network topology. (#2985)


## [2.0.0-pre.2] - 2024-06-17

### Added

- Added `AnticipatedNetworkVariable<T>`, which adds support for client anticipation of `NetworkVariable` values, allowing for more responsive gameplay. (#2957)
- Added `AnticipatedNetworkTransform`, which adds support for client anticipation of NetworkTransforms. (#2957)
- Added `NetworkVariableBase.ExceedsDirtinessThreshold` to allow network variables to throttle updates by only sending updates when the difference between the current and previous values exceeds a threshold. (This is exposed in `NetworkVariable<T>` with the callback `NetworkVariable<T>.CheckExceedsDirtinessThreshold`). (#2957)
- Added `NetworkVariableUpdateTraits`, which add additional throttling support: `MinSecondsBetweenUpdates` will prevent the `NetworkVariable` from sending updates more often than the specified time period (even if it exceeds the dirtiness threshold), while `MaxSecondsBetweenUpdates` will force a dirty `NetworkVariable` to send an update after the specified time period even if it has not yet exceeded the dirtiness threshold. (#2957)
- Added virtual method `NetworkVariableBase.OnInitialize` which can be used by `NetworkVariable` subclasses to add initialization code. (#2957)
- Added `NetworkTime.TickWithPartial`, which represents the current tick as a double that includes the fractional/partial tick value. (#2957)
- Added `NetworkTickSystem.AnticipationTick`, which can be helpful with implementation of client anticipation. This value represents the tick the current local client was at at the beginning of the most recent network round trip, which enables it to correlate server update ticks with the client tick that may have triggered them. (#2957)
- Added event `NetworkManager.OnSessionOwnerPromoted` that is invoked when a new session owner promotion occurs. (#2948)
- Added `NetworkRigidBodyBase.GetLinearVelocity` and `NetworkRigidBodyBase.SetLinearVelocity` convenience/helper methods. (#2948)
- Added `NetworkRigidBodyBase.GetAngularVelocity` and `NetworkRigidBodyBase.SetAngularVelocity` convenience/helper methods. (#2948)

### Fixed

- Fixed issue when `NetworkTransform` half float precision is enabled and ownership changes the current base position was not being synchronized. (#2948)
- Fixed issue where `OnClientConnected` not being invoked on the session owner when connecting to a new distributed authority session. (#2948)
- Fixed issue where Rigidbody micro-motion (i.e. relatively small velocities) would result in non-authority instances slightly stuttering as the body would come to a rest (i.e. no motion). Now, the threshold value can increase at higher velocities and can decrease slightly below the provided threshold to account for this. (#2948)

### Changed

- Changed `NetworkAnimator` no longer requires the `Animator` component to exist on the same `GameObject`. (#2957)
- Changed `NetworkObjectReference` and `NetworkBehaviourReference` to allow null references when constructing and serializing. (#2957)
- Changed the client's owned objects is now returned (`NetworkClient` and `NetworkSpawnManager`) as an array as opposed to a list for performance purposes. (#2948)
- Changed `NetworkTransfrom.TryCommitTransformToServer` to be internal as it will be removed by the final 2.0.0 release. (#2948)
- Changed `NetworkTransformEditor.OnEnable` to a virtual method to be able to customize a `NetworkTransform` derived class by creating a derived editor control from `NetworkTransformEditor`. (#2948)


## [2.0.0-exp.5] - 2024-06-03

### Added


### Fixed

- Fixed issue where SessionOwner message was being treated as a new entry for the new message indexing when it should have been ordinally sorted with the legacy message indices. (#2942)

### Changed
- Changed `FastBufferReader` and `FastBufferWriter` so that they always ensure the length of items serialized is always serialized as an `uint` and added a check before casting for safe reading and writing.(#2946)


## [2.0.0-exp.4] - 2024-05-31

### Added

- Added `NetworkRigidbodyBase.AttachToFixedJoint` and `NetworkRigidbodyBase.DetachFromFixedJoint` to replace parenting for rigid bodies that have `NetworkRigidbodyBase.UseRigidBodyForMotion` enabled. (#2933)
- Added `NetworkBehaviour.OnNetworkPreSpawn` and `NetworkBehaviour.OnNetworkPostSpawn` methods that provide the ability to handle pre and post spawning actions during the `NetworkObject` spawn sequence. (#2912)
- Added a client-side only `NetworkBehaviour.OnNetworkSessionSynchronized` convenience method that is invoked on all `NetworkBehaviour`s after a newly joined client has finished synchronizing with the network session in progress. (#2912)
- Added `NetworkBehaviour.OnInSceneObjectsSpawned` convenience method that is invoked when all in-scene `NetworkObject`s have been spawned after a scene has been loaded or upon a host or server starting. (#2912)

### Fixed

- Fixed issue where non-authoritative rigid bodies with `NetworkRigidbodyBase.UseRigidBodyForMotion` enabled would constantly log errors about the renderTime being before `StartTimeConsumed`. (#2933)
- Fixed issue where in-scene placed NetworkObjects could be destroyed if a client disconnects early and/or before approval. (#2924)
- Fixed issue where a `NetworkObject` component's associated `NetworkBehaviour` components would not be detected if scene loading is disabled in the editor and the currently loaded scene has in-scene placed `NetworkObject`s. (#2912)
- Fixed issue where an in-scene placed `NetworkObject` with `NetworkTransform` that is also parented under a `GameObject` would not properly synchronize when the parent `GameObject` had a world space position other than 0,0,0. (#2898)

### Changed

- Change all the access modifiers of test class from Public to Internal (#2930)
- Changed messages are now sorted by enum values as opposed to ordinally sorting the messages by their type name. (#2929)
- Changed `NetworkClient.SessionModeTypes` to `NetworkClient.NetworkTopologyTypes`. (#2875)
- Changed `NetworkClient.SessionModeType` to `NetworkClient.NetworkTopologyType`. (#2875)
- Changed `NetworkConfig.SessionMode` to `NeworkConfig.NetworkTopology`. (#2875)

## [2.0.0-exp.2] - 2024-04-02

### Added
- Added updates to all internal messages to account for a distributed authority network session connection.  (#2863)
- Added `NetworkRigidbodyBase` that provides users with a more customizable network rigidbody, handles both `Rigidbody` and `Rigidbody2D`, and provides an option to make `NetworkTransform` use the rigid body for motion.  (#2863)
  - For a customized `NetworkRigidbodyBase` class:
    - `NetworkRigidbodyBase.AutoUpdateKinematicState` provides control on whether the kinematic setting will be automatically set or not when ownership changes.
    - `NetworkRigidbodyBase.AutoSetKinematicOnDespawn` provides control on whether isKinematic will automatically be set to true when the associated `NetworkObject` is despawned.
    - `NetworkRigidbodyBase.Initialize` is a protected method that, when invoked, will initialize the instance. This includes options to:
      - Set whether using a `RigidbodyTypes.Rigidbody` or `RigidbodyTypes.Rigidbody2D`.
      - Includes additional optional parameters to set the `NetworkTransform`, `Rigidbody`, and `Rigidbody2d` to use.
  - Provides additional public methods:
    - `NetworkRigidbodyBase.GetPosition` to return the position of the `Rigidbody` or `Rigidbody2d` (depending upon its initialized setting).
    - `NetworkRigidbodyBase.GetRotation` to return the rotation of the `Rigidbody` or `Rigidbody2d` (depending upon its initialized setting).
    - `NetworkRigidbodyBase.MovePosition` to move to the position of the `Rigidbody` or `Rigidbody2d` (depending upon its initialized setting).
    - `NetworkRigidbodyBase.MoveRotation` to move to the rotation of the `Rigidbody` or `Rigidbody2d` (depending upon its initialized setting).
    - `NetworkRigidbodyBase.Move` to move to the position and rotation of the `Rigidbody` or `Rigidbody2d` (depending upon its initialized setting).
    - `NetworkRigidbodyBase.Move` to move to the position and rotation of the `Rigidbody` or `Rigidbody2d` (depending upon its initialized setting).
    - `NetworkRigidbodyBase.SetPosition` to set the position of the `Rigidbody` or `Rigidbody2d` (depending upon its initialized setting).
    - `NetworkRigidbodyBase.SetRotation` to set the rotation of the `Rigidbody` or `Rigidbody2d` (depending upon its initialized setting).
    - `NetworkRigidbodyBase.ApplyCurrentTransform` to set the position and rotation of the `Rigidbody` or `Rigidbody2d` based on the associated `GameObject` transform (depending upon its initialized setting).
    - `NetworkRigidbodyBase.WakeIfSleeping` to wake up the rigid body if sleeping.
    - `NetworkRigidbodyBase.SleepRigidbody` to put the rigid body to sleep.
    - `NetworkRigidbodyBase.IsKinematic` to determine if the `Rigidbody` or `Rigidbody2d` (depending upon its initialized setting) is currently kinematic.
    - `NetworkRigidbodyBase.SetIsKinematic` to set the `Rigidbody` or `Rigidbody2d` (depending upon its initialized setting) current kinematic state.
    - `NetworkRigidbodyBase.ResetInterpolation` to reset the `Rigidbody` or `Rigidbody2d` (depending upon its initialized setting) back to its original interpolation value when initialized.
  - Now includes a `MonoBehaviour.FixedUpdate` implementation that will update the assigned `NetworkTransform` when `NetworkRigidbodyBase.UseRigidBodyForMotion` is true. (#2863)
- Added `RigidbodyContactEventManager` that provides a more optimized way to process collision enter and collision stay events as opposed to the `Monobehaviour` approach. (#2863)
  - Can be used in client-server and distributed authority modes, but is particularly useful in distributed authority.
- Added rigid body motion updates to `NetworkTransform` which allows users to set interolation on rigid bodies. (#2863)
  - Extrapolation is only allowed on authoritative instances, but custom class derived from `NetworkRigidbodyBase` or `NetworkRigidbody` or `NetworkRigidbody2D` automatically switches non-authoritative instances to interpolation if set to extrapolation.
- Added distributed authority mode support to `NetworkAnimator`. (#2863)
- Added session mode selection to `NetworkManager` inspector view. (#2863)
- Added distributed authority permissions feature. (#2863)
- Added distributed authority mode specific `NetworkObject` permissions flags (Distributable, Transferable, and RequestRequired). (#2863)
- Added distributed authority mode specific `NetworkObject.SetOwnershipStatus` method that applies one or more `NetworkObject` instance's ownership flags. If updated when spawned, the ownership permission changes are synchronized with the other connected clients. (#2863)
- Added distributed authority mode specific `NetworkObject.RemoveOwnershipStatus` method that removes one or more `NetworkObject` instance's ownership flags. If updated when spawned, the ownership permission changes are synchronized with the other connected clients. (#2863)
- Added distributed authority mode specific `NetworkObject.HasOwnershipStatus` method that will return (true or false) whether one or more ownership flags is set. (#2863)
- Added distributed authority mode specific `NetworkObject.SetOwnershipLock` method that locks ownership of a `NetworkObject` to prevent ownership from changing until the current owner releases the lock. (#2863)
- Added distributed authority mode specific `NetworkObject.RequestOwnership` method that sends an ownership request to the current owner of a spawned `NetworkObject` instance. (#2863)
- Added distributed authority mode specific `NetworkObject.OnOwnershipRequested` callback handler that is invoked on the owner/authoritative side when a non-owner requests ownership. Depending upon the boolean returned value depends upon whether the request is approved or denied. (#2863)
- Added distributed authority mode specific `NetworkObject.OnOwnershipRequestResponse` callback handler that is invoked when a non-owner's request has been processed. This callback includes a `NetworkObjet.OwnershipRequestResponseStatus` response parameter that describes whether the request was approved or the reason why it was not approved. (#2863)
- Added distributed authority mode specific `NetworkObject.DeferDespawn` method that defers the despawning of `NetworkObject` instances on non-authoritative clients based on the tick offset parameter. (#2863)
- Added distributed authority mode specific `NetworkObject.OnDeferredDespawnComplete` callback handler that can be used to further control when deferring the despawning of a `NetworkObject` on non-authoritative instances. (#2863)
- Added `NetworkClient.SessionModeType` as one way to determine the current session mode of the network session a client is connected to. (#2863)
- Added distributed authority mode specific `NetworkClient.IsSessionOwner` property to determine if the current local client is the current session owner of a distributed authority session. (#2863)
- Added distributed authority mode specific client side spawning capabilities. When running in distributed authority mode, clients can instantiate and spawn `NetworkObject` instances (the local client is automatically the owner of the spawned object). (#2863)
  - This is useful to better visually synchronize owner authoritative motion models and newly spawned `NetworkObject` instances (i.e. projectiles for example).
- Added distributed authority mode specific client side player spawning capabilities. Clients will automatically spawn their associated player object locally. (#2863)
- Added distributed authority mode specific `NetworkConfig.AutoSpawnPlayerPrefabClientSide` property (default is true) to provide control over the automatic spawning of player prefabs on the local client side. (#2863)
- Added distributed authority mode specific `NetworkManager.OnFetchLocalPlayerPrefabToSpawn` callback that, when assigned, will allow the local client to provide the player prefab to be spawned for the local client. (#2863)
  - This is only invoked if the `NetworkConfig.AutoSpawnPlayerPrefabClientSide` property is set to true.
- Added distributed authority mode specific `NetworkBehaviour.HasAuthority` property that determines if the local client has authority over the associated `NetworkObject` instance (typical use case is within a `NetworkBehaviour` script much like that of `IsServer` or `IsClient`). (#2863)
- Added distributed authority mode specific `NetworkBehaviour.IsSessionOwner` property that determines if the local client is the session owner (typical use case would be to determine if the local client can has scene management authority within a `NetworkBehaviour` script). (#2863)
- Added support for distributed authority mode scene management where the currently assigned session owner can start scene events (i.e. scene loading and scene unloading). (#2863)

### Fixed

- Fixed issue where the host was not invoking `OnClientDisconnectCallback` for its own local client when internally shutting down. (#2822)
- Fixed issue where NetworkTransform could potentially attempt to "unregister" a named message prior to it being registered. (#2807)
- Fixed issue where in-scene placed `NetworkObject`s with complex nested children `NetworkObject`s (more than one child in depth) would not synchronize properly if WorldPositionStays was set to true. (#2796)

### Changed
- Changed client side awareness of other clients is now the same as a server or host. (#2863)
- Changed `NetworkManager.ConnectedClients` can now be accessed by both server and clients. (#2863)
- Changed `NetworkManager.ConnectedClientsList` can now be accessed by both server and clients. (#2863)
- Changed `NetworkTransform` defaults to owner authoritative when connected to a distributed authority session. (#2863)
- Changed `NetworkVariable` defaults to owner write and everyone read permissions when connected to a distributed authority session (even if declared with server read or write permissions).  (#2863)
- Changed `NetworkObject` no longer implements the `MonoBehaviour.Update` method in order to determine whether a `NetworkObject` instance has been migrated to a different scene. Instead, only `NetworkObjects` with the `SceneMigrationSynchronization` property set will be updated internally during the `NetworkUpdateStage.PostLateUpdate` by `NetworkManager`. (#2863)
- Changed `NetworkManager` inspector view layout where properties are now organized by category. (#2863)
- Changed `NetworkTransform` to now use `NetworkTransformMessage` as opposed to named messages for NetworkTransformState updates. (#2810)
- Changed `CustomMessageManager` so it no longer attempts to register or "unregister" a null or empty string and will log an error if this condition occurs. (#2807)
>>>>>>> 264b30d1

## [1.9.1] - 2024-04-18

### Added
<<<<<<< HEAD
- Added AnticipatedNetworkVariable<T>, which adds support for client anticipation of NetworkVariable values, allowing for more responsive gameplay (#2820)
- Added AnticipatedNetworkTransform, which adds support for client anticipation of NetworkTransforms (#2820)
- Added NetworkVariableBase.ExceedsDirtinessThreshold to allow network variables to throttle updates by only sending updates when the difference between the current and previous values exceeds a threshold. (This is exposed in NetworkVariable<T> with the callback NetworkVariable<T>.CheckExceedsDirtinessThreshold) (#2820)
- Added NetworkVariableUpdateTraits, which add additional throttling support: MinSecondsBetweenUpdates will prevent the NetworkVariable from sending updates more often than the specified time period (even if it exceeds the dirtiness threshold), while MaxSecondsBetweenUpdates will force a dirty NetworkVariable to send an update after the specified time period even if it has not yet exceeded the dirtiness threshold. (#2820)
- Added virtual method NetworkVariableBase.OnInitialize() which can be used by NetworkVariable subclasses to add initialization code (#2820)
- Added virtual method NetworkVariableBase.Update(), which is called once per frame to support behaviors such as interpolation between an anticipated value and an authoritative one. (#2820)
- Added NetworkTime.TickWithPartial, which represents the current tick as a double that includes the fractional/partial tick value. (#2820)
=======
- Added `AnticipatedNetworkVariable<T>`, which adds support for client anticipation of NetworkVariable values, allowing for more responsive game play (#2820)
- Added `AnticipatedNetworkTransform`, which adds support for client anticipation of `NetworkTransform`s (#2820)
- Added `NetworkVariableBase.ExceedsDirtinessThreshold` to allow network variables to throttle updates by only sending updates when the difference between the current and previous values exceeds a threshold. (This is exposed in NetworkVariable<T> with the callback NetworkVariable<T>.CheckExceedsDirtinessThreshold) (#2820)
- Added `NetworkVariableUpdateTraits`, which add additional throttling support: `MinSecondsBetweenUpdates` will prevent the `NetworkVariable` from sending updates more often than the specified time period (even if it exceeds the dirtiness threshold), while `MaxSecondsBetweenUpdates` will force a dirty `NetworkVariable` to send an update after the specified time period even if it has not yet exceeded the dirtiness threshold. (#2820)
- Added virtual method `NetworkVariableBase.OnInitialize()` which can be used by `NetworkVariable` subclasses to add initialization code (#2820)
- Added virtual method `NetworkVariableBase.Update()`, which is called once per frame to support behaviors such as interpolation between an anticipated value and an authoritative one. (#2820)
- Added `NetworkTime.TickWithPartial`, which represents the current tick as a double that includes the fractional/partial tick value. (#2820)
>>>>>>> 264b30d1
- `NetworkVariable` now includes built-in support for `NativeHashSet`, `NativeHashMap`, `List`, `HashSet`, and `Dictionary` (#2813)
- `NetworkVariable` now includes delta compression for collection values (`NativeList`, `NativeArray`, `NativeHashSet`, `NativeHashMap`, `List`, `HashSet`, `Dictionary`, and `FixedString` types) to save bandwidth by only sending the values that changed. (Note: For `NativeList`, `NativeArray`, and `List`, this algorithm works differently than that used in `NetworkList`. This algorithm will use less bandwidth for "set" and "add" operations, but `NetworkList` is more bandwidth-efficient if you are performing frequent "insert" operations.) (#2813)
- `UserNetworkVariableSerialization` now has optional callbacks for `WriteDelta` and `ReadDelta`. If both are provided, they will be used for all serialization operations on NetworkVariables of that type except for the first one for each client. If either is missing, the existing `Write` and `Read` will always be used. (#2813)
- Network variables wrapping `INetworkSerializable` types can perform delta serialization by setting `UserNetworkVariableSerialization<T>.WriteDelta` and `UserNetworkVariableSerialization<T>.ReadDelta` for those types. The built-in `INetworkSerializable` serializer will continue to be used for all other serialization operations, but if those callbacks are set, it will call into them on all but the initial serialization to perform delta serialization. (This could be useful if you have a large struct where most values do not change regularly and you want to send only the fields that did change.) (#2813)

### Fixed

<<<<<<< HEAD
- Fixed issue where NetworkTransformEditor would throw and exception if you excluded the physics package. (#2871)
=======
- Fixed issue where `NetworkTransformEditor` would throw and exception if you excluded the physics package. (#2871)
>>>>>>> 264b30d1
- Fixed issue where `NetworkTransform` could not properly synchronize its base position when using half float precision. (#2845)
- Fixed issue where the host was not invoking `OnClientDisconnectCallback` for its own local client when internally shutting down. (#2822)
- Fixed issue where NetworkTransform could potentially attempt to "unregister" a named message prior to it being registered. (#2807)
- Fixed issue where in-scene placed `NetworkObject`s with complex nested children `NetworkObject`s (more than one child in depth) would not synchronize properly if WorldPositionStays was set to true. (#2796)

### Changed

- Changed `NetworkObjectReference` and `NetworkBehaviourReference` to allow null references when constructing and serializing. (#2874)
- Changed `NetworkAnimator` no longer requires the `Animator` component to exist on the same `GameObject`. (#2872)
- Changed `NetworkTransform` to now use `NetworkTransformMessage` as opposed to named messages for NetworkTransformState updates. (#2810)
- Changed `CustomMessageManager` so it no longer attempts to register or "unregister" a null or empty string and will log an error if this condition occurs. (#2807)

## [1.8.1] - 2024-02-05

### Fixed

- Fixed a compile error when compiling for IL2CPP targets when using the new `[Rpc]` attribute. (#2824)

## [1.8.0] - 2023-12-12

### Added

- Added a new RPC attribute, which is simply `Rpc`. (#2762)
  - This is a generic attribute that can perform the functions of both Server and Client RPCs, as well as enabling client-to-client RPCs. Includes several default targets: `Server`, `NotServer`, `Owner`, `NotOwner`, `Me`, `NotMe`, `ClientsAndHost`, and `Everyone`. Runtime overrides are available for any of these targets, as well as for sending to a specific ID or groups of IDs.
  - This attribute also includes the ability to defer RPCs that are sent to the local process to the start of the next frame instead of executing them immediately, treating them as if they had gone across the network. The default behavior is to execute immediately.
  - This attribute effectively replaces `ServerRpc` and `ClientRpc`. `ServerRpc` and `ClientRpc` remain in their existing forms for backward compatibility, but `Rpc` will be the recommended and most supported option.
- Added `NetworkManager.OnConnectionEvent` as a unified connection event callback to notify clients and servers of all client connections and disconnections within the session (#2762)
- Added `NetworkManager.ServerIsHost` and `NetworkBehaviour.ServerIsHost` to allow a client to tell if it is connected to a host or to a dedicated server (#2762)
- Added `SceneEventProgress.SceneManagementNotEnabled` return status to be returned when a `NetworkSceneManager` method is invoked and scene management is not enabled. (#2735)
- Added `SceneEventProgress.ServerOnlyAction` return status to be returned when a `NetworkSceneManager` method is invoked by a client. (#2735)
- Added `NetworkObject.InstantiateAndSpawn` and `NetworkSpawnManager.InstantiateAndSpawn` methods to simplify prefab spawning by assuring that the prefab is valid and applies any override prior to instantiating the `GameObject` and spawning the `NetworkObject` instance. (#2710)

### Fixed

- Fixed issue where a client disconnected by a server-host would not receive a local notification. (#2789)
- Fixed issue where a server-host could shutdown during a relay connection but periodically the transport disconnect message sent to any connected clients could be dropped. (#2789)
- Fixed issue where a host could disconnect its local client but remain running as a server. (#2789)
- Fixed issue where `OnClientDisconnectedCallback` was not being invoked under certain conditions. (#2789)
- Fixed issue where `OnClientDisconnectedCallback` was always returning 0 as the client identifier. (#2789)
- Fixed issue where if a host or server shutdown while a client owned NetworkObjects (other than the player) it would throw an exception. (#2789)
- Fixed issue where setting values on a `NetworkVariable` or `NetworkList` within `OnNetworkDespawn` during a shutdown sequence would throw an exception. (#2789)
- Fixed issue where a teleport state could potentially be overridden by a previous unreliable delta state. (#2777)
- Fixed issue where `NetworkTransform` was using the `NetworkManager.ServerTime.Tick` as opposed to `NetworkManager.NetworkTickSystem.ServerTime.Tick` during the authoritative side's tick update where it performed a delta state check. (#2777)
- Fixed issue where a parented in-scene placed NetworkObject would be destroyed upon a client or server exiting a network session but not unloading the original scene in which the NetworkObject was placed. (#2737)
- Fixed issue where during client synchronization and scene loading, when client synchronization or the scene loading mode are set to `LoadSceneMode.Single`, a `CreateObjectMessage` could be received, processed, and the resultant spawned `NetworkObject` could be instantiated in the client's currently active scene that could, towards the end of the client synchronization or loading process, be unloaded and cause the newly created `NetworkObject` to be destroyed (and throw and exception). (#2735)
- Fixed issue where a `NetworkTransform` instance with interpolation enabled would result in wide visual motion gaps (stuttering) under above normal latency conditions and a 1-5% or higher packet are drop rate. (#2713)
- Fixed issue where  you could not have multiple source network prefab overrides targeting the same network prefab as their override. (#2710)

### Changed
- Changed the server or host shutdown so it will now perform a "soft shutdown" when `NetworkManager.Shutdown` is invoked. This will send a disconnect notification to all connected clients and the server-host will wait for all connected clients to disconnect or timeout after a 5 second period before completing the shutdown process. (#2789)
- Changed `OnClientDisconnectedCallback` will now return the assigned client identifier on the local client side if the client was approved and assigned one prior to being disconnected. (#2789)
- Changed `NetworkTransform.SetState` (and related methods) now are cumulative during a fractional tick period and sent on the next pending tick. (#2777)
- `NetworkManager.ConnectedClientsIds` is now accessible on the client side and will contain the list of all clients in the session, including the host client if the server is operating in host mode (#2762)
- Changed `NetworkSceneManager` to return a `SceneEventProgress` status and not throw exceptions for methods invoked when scene management is disabled and when a client attempts to access a `NetworkSceneManager` method by a client. (#2735)
- Changed `NetworkTransform` authoritative instance tick registration so a single `NetworkTransform` specific tick event update will update all authoritative instances to improve perofmance. (#2713)
- Changed `NetworkPrefabs.OverrideToNetworkPrefab` dictionary is no longer used/populated due to it ending up being related to a regression bug and not allowing more than one override to be assigned to a network prefab asset. (#2710)
- Changed in-scene placed `NetworkObject`s now store their source network prefab asset's `GlobalObjectIdHash` internally that is used, when scene management is disabled, by clients to spawn the correct prefab even if the `NetworkPrefab` entry has an override. This does not impact dynamically spawning the same prefab which will yield the override on both host and client. (#2710)
- Changed in-scene placed `NetworkObject`s no longer require a `NetworkPrefab` entry with `GlobalObjectIdHash` override in order for clients to properly synchronize. (#2710)
- Changed in-scene placed `NetworkObject`s now set their `IsSceneObject` value when generating their `GlobalObjectIdHash` value. (#2710)
- Changed the default `NetworkConfig.SpawnTimeout` value from 1.0s to 10.0s. (#2710)

## [1.7.1] - 2023-11-15

### Added

### Fixed

- Fixed a bug where having a class with Rpcs that inherits from a class without Rpcs that inherits from NetworkVariable would cause a compile error. (#2751)
- Fixed issue where `NetworkBehaviour.Synchronize` was not truncating the write buffer if nothing was serialized during `NetworkBehaviour.OnSynchronize` causing an additional 6 bytes to be written per `NetworkBehaviour` component instance. (#2749)

## [1.7.0] - 2023-10-11

### Added

- exposed NetworkObject.GetNetworkBehaviourAtOrderIndex as a public API (#2724)
- Added context menu tool that provides users with the ability to quickly update the GlobalObjectIdHash value for all in-scene placed prefab instances that were created prior to adding a NetworkObject component to it. (#2707)
- Added methods NetworkManager.SetPeerMTU and NetworkManager.GetPeerMTU to be able to set MTU sizes per-peer (#2676)
- Added `GenerateSerializationForGenericParameterAttribute`, which can be applied to user-created Network Variable types to ensure the codegen generates serialization for the generic types they wrap. (#2694)
- Added `GenerateSerializationForTypeAttribute`, which can be applied to any class or method to ensure the codegen generates serialization for the specific provided type. (#2694)
- Exposed `NetworkVariableSerialization<T>.Read`, `NetworkVariableSerialization<T>.Write`, `NetworkVariableSerialization<T>.AreEqual`, and `NetworkVariableSerialization<T>.Duplicate` to further support the creation of user-created network variables by allowing users to access the generated serialization methods and serialize generic types efficiently without boxing. (#2694)
- Added `NetworkVariableBase.MarkNetworkBehaviourDirty` so that user-created network variable types can mark their containing `NetworkBehaviour` to be processed by the update loop. (#2694)

### Fixed

- Fixed issue where the server side `NetworkSceneManager` instance was not adding the currently active scene to its list of scenes loaded. (#2723)
- Generic NetworkBehaviour types no longer result in compile errors or runtime errors (#2720)
- Rpcs within Generic NetworkBehaviour types can now serialize parameters of the class's generic types (but may not have generic types of their own) (#2720)
- Errors are no longer thrown when entering play mode with domain reload disabled (#2720)
- NetworkSpawn is now correctly called each time when entering play mode with scene reload disabled (#2720)
- NetworkVariables of non-integer types will no longer break the inspector (#2714)
- NetworkVariables with NonSerializedAttribute will not appear in the inspector (#2714)
- Fixed issue where `UnityTransport` would attempt to establish WebSocket connections even if using UDP/DTLS Relay allocations when the build target was WebGL. This only applied to working in the editor since UDP/DTLS can't work in the browser. (#2695)
- Fixed issue where a `NetworkBehaviour` component's `OnNetworkDespawn` was not being invoked on the host-server side for an in-scene placed `NetworkObject` when a scene was unloaded (during a scene transition) and the `NetworkBehaviour` component was positioned/ordered before the `NetworkObject` component. (#2685)
- Fixed issue where `SpawnWithObservers` was not being honored when `NetworkConfig.EnableSceneManagement` was disabled. (#2682)
- Fixed issue where `NetworkAnimator` was not internally tracking changes to layer weights which prevented proper layer weight synchronization back to the original layer weight value. (#2674)
- Fixed "writing past the end of the buffer" error when calling ResetDirty() on managed network variables that are larger than 256 bytes when serialized. (#2670)
- Fixed issue where generation of the `DefaultNetworkPrefabs` asset was not enabled by default. (#2662)
- Fixed issue where the `GlobalObjectIdHash` value could be updated but the asset not marked as dirty. (#2662)
- Fixed issue where the `GlobalObjectIdHash` value of a (network) prefab asset could be assigned an incorrect value when editing the prefab in a temporary scene. (#2662)
- Fixed issue where the `GlobalObjectIdHash` value generated after creating a (network) prefab from an object constructed within the scene would not be the correct final value in a stand alone build. (#2662)

### Changed

- Updated dependency on `com.unity.transport` to version 1.4.0. (#2716)

## [1.6.0] - 2023-08-09

### Added

- Added a protected virtual method `NetworkTransform.OnInitialize(ref NetworkTransformState replicatedState)` that just returns the replicated state reference.
  
### Fixed

- Fixed issue where invoking `NetworkManager.Shutdown` within `NetworkManager.OnClientStopped` or `NetworkManager.OnServerStopped` would force `NetworkManager.ShutdownInProgress` to remain true after completing the shutdown process. (#2661)
- Fixed issue where ARMv7 Android builds would crash when trying to validate the batch header. (#2654)
- Fixed issue with client synchronization of position when using half precision and the delta position reaches the maximum value and is collapsed on the host prior to being forwarded to the non-owner clients. (#2636)
- Fixed issue with scale not synchronizing properly depending upon the spawn order of NetworkObjects. (#2636)
- Fixed issue position was not properly transitioning between ownership changes with an owner authoritative NetworkTransform. (#2636)
- Fixed issue where a late joining non-owner client could update an owner authoritative NetworkTransform if ownership changed without any updates to position prior to the non-owner client joining. (#2636)

### Changed

## [1.5.2] - 2023-07-24

### Added

### Fixed
- Bumped minimum Unity version supported to 2021.3 LTS
- Fixed issue where `NetworkClient.OwnedObjects` was not returning any owned objects due to the `NetworkClient.IsConnected` not being properly set. (#2631)
- Fixed a crash when calling TrySetParent with a null Transform (#2625)
- Fixed issue where a `NetworkTransform` using full precision state updates was losing transform state updates when interpolation was enabled. (#2624)
- Fixed issue where `NetworkObject.SpawnWithObservers` was not being honored for late joining clients. (#2623)
- Fixed issue where invoking `NetworkManager.Shutdown` multiple times, depending upon the timing, could cause an exception. (#2622)
- Fixed issue where removing ownership would not notify the server that it gained ownership. This also resolves the issue where an owner authoritative NetworkTransform would not properly initialize upon removing ownership from a remote client. (#2618)
- Fixed ILPP issues when using CoreCLR and for certain dedicated server builds. (#2614)
- Fixed an ILPP compile error when creating a generic NetworkBehaviour singleton with a static T instance. (#2603)

### Changed

## [1.5.1] - 2023-06-07

### Added

- Added support for serializing `NativeArray<>` and `NativeList<>` in `FastBufferReader`/`FastBufferWriter`, `BufferSerializer`, `NetworkVariable`, and RPCs. (To use `NativeList<>`, add `UNITY_NETCODE_NATIVE_COLLECTION_SUPPORT` to your Scripting Define Symbols in `Project Settings > Player`) (#2375)
- The location of the automatically-created default network prefab list can now be configured (#2544)
- Added: Message size limits (max single message and max fragmented message) can now be set using NetworkManager.MaximumTransmissionUnitSize and NetworkManager.MaximumFragmentedMessageSize for transports that don't work with the default values (#2530)
- Added `NetworkObject.SpawnWithObservers` property (default is true) that when set to false will spawn a `NetworkObject` with no observers and will not be spawned on any client until `NetworkObject.NetworkShow` is invoked. (#2568)

### Fixed

- Fixed: Fixed a null reference in codegen in some projects (#2581)
- Fixed issue where the `OnClientDisconnected` client identifier was incorrect after a pending client connection was denied. (#2569)
- Fixed warning "Runtime Network Prefabs was not empty at initialization time." being erroneously logged when no runtime network prefabs had been added (#2565)
- Fixed issue where some temporary debug console logging was left in a merged PR. (#2562)
- Fixed the "Generate Default Network Prefabs List" setting not loading correctly and always reverting to being checked. (#2545)
- Fixed issue where users could not use NetworkSceneManager.VerifySceneBeforeLoading to exclude runtime generated scenes from client synchronization. (#2550)
- Fixed missing value on `NetworkListEvent` for `EventType.RemoveAt` events.  (#2542,#2543)
- Fixed issue where parenting a NetworkTransform under a transform with a scale other than Vector3.one would result in incorrect values on non-authoritative instances. (#2538)
- Fixed issue where a server would include scene migrated and then despawned NetworkObjects to a client that was being synchronized. (#2532)
- Fixed the inspector throwing exceptions when attempting to render `NetworkVariable`s of enum types. (#2529)
- Making a `NetworkVariable` with an `INetworkSerializable` type that doesn't meet the `new()` constraint will now create a compile-time error instead of an editor crash (#2528)
- Fixed Multiplayer Tools package installation docs page link on the NetworkManager popup. (#2526)
- Fixed an exception and error logging when two different objects are shown and hidden on the same frame (#2524)
- Fixed a memory leak in `UnityTransport` that occurred if `StartClient` failed. (#2518)
- Fixed issue where a client could throw an exception if abruptly disconnected from a network session with one or more spawned `NetworkObject`(s). (#2510)
- Fixed issue where invalid endpoint addresses were not being detected and returning false from NGO UnityTransport. (#2496)
- Fixed some errors that could occur if a connection is lost and the loss is detected when attempting to write to the socket. (#2495)

## Changed

- Adding network prefabs before NetworkManager initialization is now supported. (#2565)
- Connecting clients being synchronized now switch to the server's active scene before spawning and synchronizing NetworkObjects. (#2532)
- Updated `UnityTransport` dependency on `com.unity.transport` to 1.3.4. (#2533)
- Improved performance of NetworkBehaviour initialization by replacing reflection when initializing NetworkVariables with compile-time code generation, which should help reduce hitching during additive scene loads. (#2522)

## [1.4.0] - 2023-04-10

### Added

- Added a way to access the GlobalObjectIdHash via PrefabIdHash for use in the Connection Approval Callback. (#2437)
- Added `OnServerStarted` and `OnServerStopped` events that will trigger only on the server (or host player) to notify that the server just started or is no longer active (#2420)
- Added `OnClientStarted` and `OnClientStopped` events that will trigger only on the client (or host player) to notify that the client just started or is no longer active (#2420)
- Added `NetworkTransform.UseHalfFloatPrecision` property that, when enabled, will use half float values for position, rotation, and scale. This yields a 50% bandwidth savings a the cost of precision. (#2388)
- Added `NetworkTransform.UseQuaternionSynchronization` property that, when enabled, will synchronize the entire quaternion. (#2388)
- Added `NetworkTransform.UseQuaternionCompression` property that, when enabled, will use a smallest three implementation reducing a full quaternion synchronization update to the size of an unsigned integer. (#2388)
- Added `NetworkTransform.SlerpPosition` property that, when enabled along with interpolation being enabled, will interpolate using `Vector3.Slerp`. (#2388)
- Added `BufferedLinearInterpolatorVector3` that replaces the float version, is now used by `NetworkTransform`, and provides the ability to enable or disable `Slerp`. (#2388)
- Added `HalfVector3` used for scale when half float precision is enabled. (#2388)
- Added `HalfVector4` used for rotation when half float precision and quaternion synchronization is enabled. (#2388)
- Added `HalfVector3DeltaPosition` used for position when half float precision is enabled. This handles loss in position precision by updating only the delta position as opposed to the full position. (#2388)
- Added `NetworkTransform.GetSpaceRelativePosition` and `NetworkTransform.GetSpaceRelativeRotation` helper methods to return the proper values depending upon whether local or world space. (#2388)
- Added `NetworkTransform.OnAuthorityPushTransformState` virtual method that is invoked just prior to sending the `NetworkTransformState` to non-authoritative instances. This provides users with the ability to obtain more precise delta values for prediction related calculations. (#2388)
- Added `NetworkTransform.OnNetworkTransformStateUpdated` virtual method that is invoked just after the authoritative `NetworkTransformState` is applied. This provides users with the ability to obtain more precise delta values for prediction related calculations. (#2388)
- Added `NetworkTransform.OnInitialize`virtual method that is invoked after the `NetworkTransform` has been initialized or re-initialized when ownership changes. This provides for a way to make adjustments when `NetworkTransform` is initialized (i.e. resetting client prediction etc) (#2388)
- Added `NetworkObject.SynchronizeTransform` property (default is true) that provides users with another way to help with bandwidth optimizations where, when set to false, the `NetworkObject`'s associated transform will not be included when spawning and/or synchronizing late joining players. (#2388)
- Added `NetworkSceneManager.ActiveSceneSynchronizationEnabled` property, disabled by default, that enables client synchronization of server-side active scene changes. (#2383)
- Added `NetworkObject.ActiveSceneSynchronization`, disabled by default, that will automatically migrate a `NetworkObject` to a newly assigned active scene. (#2383)
- Added `NetworkObject.SceneMigrationSynchronization`, enabled by default, that will synchronize client(s) when a `NetworkObject` is migrated into a new scene on the server side via `SceneManager.MoveGameObjectToScene`. (#2383)

### Changed

- Made sure the `CheckObjectVisibility` delegate is checked and applied, upon `NetworkShow` attempt. Found while supporting (#2454), although this is not a fix for this (already fixed) issue. (#2463)
- Changed `NetworkTransform` authority handles delta checks on each new network tick and no longer consumes processing cycles checking for deltas for all frames in-between ticks. (#2388)
- Changed the `NetworkTransformState` structure is now public and now has public methods that provide access to key properties of the `NetworkTransformState` structure. (#2388)
- Changed `NetworkTransform` interpolation adjusts its interpolation "ticks ago" to be 2 ticks latent if it is owner authoritative and the instance is not the server or 1 tick latent if the instance is the server and/or is server authoritative. (#2388)
- Updated `NetworkSceneManager` to migrate dynamically spawned `NetworkObject`s with `DestroyWithScene` set to false into the active scene if their current scene is unloaded. (#2383)
- Updated the server to synchronize its local `NetworkSceneManager.ClientSynchronizationMode` during the initial client synchronization. (#2383)

### Fixed

- Fixed issue where during client synchronization the synchronizing client could receive a ObjectSceneChanged message before the client-side NetworkObject instance had been instantiated and spawned. (#2502)
- Fixed issue where `NetworkAnimator` was building client RPC parameters to exclude the host from sending itself messages but was not including it in the ClientRpc parameters. (#2492)
- Fixed issue where `NetworkAnimator` was not properly detecting and synchronizing cross fade initiated transitions. (#2481)
- Fixed issue where `NetworkAnimator` was not properly synchronizing animation state updates. (#2481)
- Fixed float NetworkVariables not being rendered properly in the inspector of NetworkObjects. (#2441)
- Fixed an issue where Named Message Handlers could remove themselves causing an exception when the metrics tried to access the name of the message.(#2426)
- Fixed registry of public `NetworkVariable`s in derived `NetworkBehaviour`s (#2423)
- Fixed issue where runtime association of `Animator` properties to `AnimationCurve`s would cause `NetworkAnimator` to attempt to update those changes. (#2416)
- Fixed issue where `NetworkAnimator` would not check if its associated `Animator` was valid during serialization and would spam exceptions in the editor console. (#2416)
- Fixed issue with a child's rotation rolling over when interpolation is enabled on a `NetworkTransform`. Now using half precision or full quaternion synchronization will always update all axis. (#2388)
- Fixed issue where `NetworkTransform` was not setting the teleport flag when the `NetworkTransform.InLocalSpace` value changed. This issue only impacted `NetworkTransform` when interpolation was enabled. (#2388)
- Fixed issue when the `NetworkSceneManager.ClientSynchronizationMode` is `LoadSceneMode.Additive` and the server changes the currently active scene prior to a client connecting then upon a client connecting and being synchronized the NetworkSceneManager would clear its internal ScenePlacedObjects list that could already be populated. (#2383)
- Fixed issue where a client would load duplicate scenes of already preloaded scenes during the initial client synchronization and `NetworkSceneManager.ClientSynchronizationMode` was set to `LoadSceneMode.Additive`. (#2383)

## [1.3.1] - 2023-03-27

### Added

- Added detection and graceful handling of corrupt packets for additional safety. (#2419)

### Changed

- The UTP component UI has been updated to be more user-friendly for new users by adding a simple toggle to switch between local-only (127.0.0.1) and remote (0.0.0.0) binding modes, using the toggle "Allow Remote Connections" (#2408)
- Updated `UnityTransport` dependency on `com.unity.transport` to 1.3.3. (#2450)
- `NetworkShow()` of `NetworkObject`s are delayed until the end of the frame to ensure consistency of delta-driven variables like `NetworkList`.
- Dirty `NetworkObject` are reset at end-of-frame and not at serialization time.
- `NetworkHide()` of an object that was just `NetworkShow()`n produces a warning, as remote clients will _not_ get a spawn/despawn pair.
- Renamed the NetworkTransform.SetState parameter `shouldGhostsInterpolate` to `teleportDisabled` for better clarity of what that parameter does. (#2228)
- Network prefabs are now stored in a ScriptableObject that can be shared between NetworkManagers, and have been exposed for public access. By default, a Default Prefabs List is created that contains all NetworkObject prefabs in the project, and new NetworkManagers will default to using that unless that option is turned off in the Netcode for GameObjects settings. Existing NetworkManagers will maintain their existing lists, which can be migrated to the new format via a button in their inspector. (#2322)

### Fixed

- Fixed issue where changes to a layer's weight would not synchronize unless a state transition was occurring.(#2399)
- Fixed issue where `NetworkManager.LocalClientId` was returning the `NetworkTransport.ServerClientId` as opposed to the `NetworkManager.m_LocalClientId`. (#2398)
- Fixed issue where a dynamically spawned `NetworkObject` parented under an in-scene placed `NetworkObject` would have its `InScenePlaced` value changed to `true`. This would result in a soft synchronization error for late joining clients. (#2396)
- Fixed a UTP test that was failing when you install Unity Transport package 2.0.0 or newer. (#2347)
- Fixed issue where `NetcodeSettingsProvider` would throw an exception in Unity 2020.3.x versions. (#2345)
- Fixed server side issue where, depending upon component ordering, some NetworkBehaviour components might not have their OnNetworkDespawn method invoked if the client side disconnected. (#2323)
- Fixed a case where data corruption could occur when using UnityTransport when reaching a certain level of send throughput. (#2332)
- Fixed an issue in `UnityTransport` where an exception would be thrown if starting a Relay host/server on WebGL. This exception should only be thrown if using direct connections (where WebGL can't act as a host/server). (#2321)
- Fixed `NetworkAnimator` issue where it was not checking for `AnimatorStateTtansition.destinationStateMachine` and any possible sub-states defined within it. (#2309)
- Fixed `NetworkAnimator` issue where the host client was receiving the ClientRpc animation updates when the host was the owner.(#2309)
- Fixed `NetworkAnimator` issue with using pooled objects and when specific properties are cleaned during despawn and destroy.(#2309)
- Fixed issue where `NetworkAnimator` was checking for animation changes when the associated `NetworkObject` was not spawned.(#2309)
- Corrected an issue with the documentation for BufferSerializer (#2401)

## [1.2.0] - 2022-11-21

### Added

- Added protected method `NetworkBehaviour.OnSynchronize` which is invoked during the initial `NetworkObject` synchronization process. This provides users the ability to include custom serialization information that will be applied to the `NetworkBehaviour` prior to the `NetworkObject` being spawned. (#2298)
- Added support for different versions of the SDK to talk to each other in circumstances where changes permit it. Starting with this version and into future versions, patch versions should be compatible as long as the minor version is the same. (#2290)
- Added `NetworkObject` auto-add helper and Multiplayer Tools install reminder settings to Project Settings. (#2285)
- Added `public string DisconnectReason` getter to `NetworkManager` and `string Reason` to `ConnectionApprovalResponse`. Allows connection approval to communicate back a reason. Also added `public void DisconnectClient(ulong clientId, string reason)` allowing setting a disconnection reason, when explicitly disconnecting a client. (#2280)

### Changed

- Changed 3rd-party `XXHash` (32 & 64) implementation with an in-house reimplementation (#2310)
- When `NetworkConfig.EnsureNetworkVariableLengthSafety` is disabled `NetworkVariable` fields do not write the additional `ushort` size value (_which helps to reduce the total synchronization message size_), but when enabled it still writes the additional `ushort` value. (#2298)
- Optimized bandwidth usage by encoding most integer fields using variable-length encoding. (#2276)

### Fixed
- Fixed `IsSpawnedObjectsPendingInDontDestroyOnLoad` is only set to true when loading a scene using `LoadSceneMode.Singleonly`. (#2330)
- Fixed issue where `NetworkTransform` components nested under a parent with a `NetworkObject` component  (i.e. network prefab) would not have their associated `GameObject`'s transform synchronized. (#2298)
- Fixed issue where `NetworkObject`s that failed to instantiate could cause the entire synchronization pipeline to be disrupted/halted for a connecting client. (#2298)
- Fixed issue where in-scene placed `NetworkObject`s nested under a `GameObject` would be added to the orphaned children list causing continual console warning log messages. (#2298)
- Custom messages are now properly received by the local client when they're sent while running in host mode. (#2296)
- Fixed issue where the host would receive more than one event completed notification when loading or unloading a scene only when no clients were connected. (#2292)
- Fixed an issue in `UnityTransport` where an error would be logged if the 'Use Encryption' flag was enabled with a Relay configuration that used a secure protocol. (#2289)
- Fixed issue where in-scene placed `NetworkObjects` were not honoring the `AutoObjectParentSync` property. (#2281)
- Fixed the issue where `NetworkManager.OnClientConnectedCallback` was being invoked before in-scene placed `NetworkObject`s had been spawned when starting `NetworkManager` as a host. (#2277)
- Creating a `FastBufferReader` with `Allocator.None` will not result in extra memory being allocated for the buffer (since it's owned externally in that scenario). (#2265)

### Removed

- Removed the `NetworkObject` auto-add and Multiplayer Tools install reminder settings from the Menu interface. (#2285)

## [1.1.0] - 2022-10-21

### Added

- Added `NetworkManager.IsApproved` flag that is set to `true` a client has been approved.(#2261)
- `UnityTransport` now provides a way to set the Relay server data directly from the `RelayServerData` structure (provided by the Unity Transport package) throuh its `SetRelayServerData` method. This allows making use of the new APIs in UTP 1.3 that simplify integration of the Relay SDK. (#2235)
- IPv6 is now supported for direct connections when using `UnityTransport`. (#2232)
- Added WebSocket support when using UTP 2.0 with `UseWebSockets` property in the `UnityTransport` component of the `NetworkManager` allowing to pick WebSockets for communication. When building for WebGL, this selection happens automatically. (#2201)
- Added position, rotation, and scale to the `ParentSyncMessage` which provides users the ability to specify the final values on the server-side when `OnNetworkObjectParentChanged` is invoked just before the message is created (when the `Transform` values are applied to the message). (#2146)
- Added `NetworkObject.TryRemoveParent` method for convenience purposes opposed to having to cast null to either `GameObject` or `NetworkObject`. (#2146)

### Changed

- Updated `UnityTransport` dependency on `com.unity.transport` to 1.3.0. (#2231)
- The send queues of `UnityTransport` are now dynamically-sized. This means that there shouldn't be any need anymore to tweak the 'Max Send Queue Size' value. In fact, this field is now removed from the inspector and will not be serialized anymore. It is still possible to set it manually using the `MaxSendQueueSize` property, but it is not recommended to do so aside from some specific needs (e.g. limiting the amount of memory used by the send queues in very constrained environments). (#2212)
- As a consequence of the above change, the `UnityTransport.InitialMaxSendQueueSize` field is now deprecated. There is no default value anymore since send queues are dynamically-sized. (#2212)
- The debug simulator in `UnityTransport` is now non-deterministic. Its random number generator used to be seeded with a constant value, leading to the same pattern of packet drops, delays, and jitter in every run. (#2196)
- `NetworkVariable<>` now supports managed `INetworkSerializable` types, as well as other managed types with serialization/deserialization delegates registered to `UserNetworkVariableSerialization<T>.WriteValue` and `UserNetworkVariableSerialization<T>.ReadValue` (#2219)
- `NetworkVariable<>` and `BufferSerializer<BufferSerializerReader>` now deserialize `INetworkSerializable` types in-place, rather than constructing new ones. (#2219)

### Fixed

- Fixed `NetworkManager.ApprovalTimeout` will not timeout due to slower client synchronization times as it now uses the added `NetworkManager.IsApproved` flag to determined if the client has been approved or not.(#2261)
- Fixed issue caused when changing ownership of objects hidden to some clients (#2242)
- Fixed issue where an in-scene placed NetworkObject would not invoke NetworkBehaviour.OnNetworkSpawn if the GameObject was disabled when it was despawned. (#2239)
- Fixed issue where clients were not rebuilding the `NetworkConfig` hash value for each unique connection request. (#2226)
- Fixed the issue where player objects were not taking the `DontDestroyWithOwner` property into consideration when a client disconnected. (#2225)
- Fixed issue where `SceneEventProgress` would not complete if a client late joins while it is still in progress. (#2222)
- Fixed issue where `SceneEventProgress` would not complete if a client disconnects. (#2222)
- Fixed issues with detecting if a `SceneEventProgress` has timed out. (#2222)
- Fixed issue #1924 where `UnityTransport` would fail to restart after a first failure (even if what caused the initial failure was addressed). (#2220)
- Fixed issue where `NetworkTransform.SetStateServerRpc` and `NetworkTransform.SetStateClientRpc` were not honoring local vs world space settings when applying the position and rotation. (#2203)
- Fixed ILPP `TypeLoadException` on WebGL on MacOS Editor and potentially other platforms. (#2199)
- Implicit conversion of NetworkObjectReference to GameObject will now return null instead of throwing an exception if the referenced object could not be found (i.e., was already despawned) (#2158)
- Fixed warning resulting from a stray NetworkAnimator.meta file (#2153)
- Fixed Connection Approval Timeout not working client side. (#2164)
- Fixed issue where the `WorldPositionStays` parenting parameter was not being synchronized with clients. (#2146)
- Fixed issue where parented in-scene placed `NetworkObject`s would fail for late joining clients. (#2146)
- Fixed issue where scale was not being synchronized which caused issues with nested parenting and scale when `WorldPositionStays` was true. (#2146)
- Fixed issue with `NetworkTransform.ApplyTransformToNetworkStateWithInfo` where it was not honoring axis sync settings when `NetworkTransformState.IsTeleportingNextFrame` was true. (#2146)
- Fixed issue with `NetworkTransform.TryCommitTransformToServer` where it was not honoring the `InLocalSpace` setting. (#2146)
- Fixed ClientRpcs always reporting in the profiler view as going to all clients, even when limited to a subset of clients by `ClientRpcParams`. (#2144)
- Fixed RPC codegen failing to choose the correct extension methods for `FastBufferReader` and `FastBufferWriter` when the parameters were a generic type (i.e., List<int>) and extensions for multiple instantiations of that type have been defined (i.e., List<int> and List<string>) (#2142)
- Fixed the issue where running a server (i.e. not host) the second player would not receive updates (unless a third player joined). (#2127)
- Fixed issue where late-joining client transition synchronization could fail when more than one transition was occurring.(#2127)
- Fixed throwing an exception in `OnNetworkUpdate` causing other `OnNetworkUpdate` calls to not be executed. (#1739)
- Fixed synchronization when Time.timeScale is set to 0. This changes timing update to use unscaled deltatime. Now network updates rate are independent from the local time scale. (#2171)
- Fixed not sending all NetworkVariables to all clients when a client connects to a server. (#1987)
- Fixed IsOwner/IsOwnedByServer being wrong on the server after calling RemoveOwnership (#2211)

## [1.0.2] - 2022-09-12

### Fixed

- Fixed issue where `NetworkTransform` was not honoring the InLocalSpace property on the authority side during OnNetworkSpawn. (#2170)
- Fixed issue where `NetworkTransform` was not ending extrapolation for the previous state causing non-authoritative instances to become out of synch. (#2170)
- Fixed issue where `NetworkTransform` was not continuing to interpolate for the remainder of the associated tick period. (#2170)
- Fixed issue during `NetworkTransform.OnNetworkSpawn` for non-authoritative instances where it was initializing interpolators with the replicated network state which now only contains the transform deltas that occurred during a network tick and not the entire transform state. (#2170)

## [1.0.1] - 2022-08-23

### Changed

- Changed version to 1.0.1. (#2131)
- Updated dependency on `com.unity.transport` to 1.2.0. (#2129)
- When using `UnityTransport`, _reliable_ payloads are now allowed to exceed the configured 'Max Payload Size'. Unreliable payloads remain bounded by this setting. (#2081)
- Performance improvements for cases with large number of NetworkObjects, by not iterating over all unchanged NetworkObjects

### Fixed

- Fixed an issue where reading/writing more than 8 bits at a time with BitReader/BitWriter would write/read from the wrong place, returning and incorrect result. (#2130)
- Fixed issue with the internal `NetworkTransformState.m_Bitset` flag not getting cleared upon the next tick advancement. (#2110)
- Fixed interpolation issue with `NetworkTransform.Teleport`. (#2110)
- Fixed issue where the authoritative side was interpolating its transform. (#2110)
- Fixed Owner-written NetworkVariable infinitely write themselves (#2109)
- Fixed NetworkList issue that showed when inserting at the very end of a NetworkList (#2099)
- Fixed issue where a client owner of a `NetworkVariable` with both owner read and write permissions would not update the server side when changed. (#2097)
- Fixed issue when attempting to spawn a parent `GameObject`, with `NetworkObject` component attached, that has one or more child `GameObject`s, that are inactive in the hierarchy, with `NetworkBehaviour` components it will no longer attempt to spawn the associated `NetworkBehaviour`(s) or invoke ownership changed notifications but will log a warning message. (#2096)
- Fixed an issue where destroying a NetworkBehaviour would not deregister it from the parent NetworkObject, leading to exceptions when the parent was later destroyed. (#2091)
- Fixed issue where `NetworkObject.NetworkHide` was despawning and destroying, as opposed to only despawning, in-scene placed `NetworkObject`s. (#2086)
- Fixed `NetworkAnimator` synchronizing transitions twice due to it detecting the change in animation state once a transition is started by a trigger. (#2084)
- Fixed issue where `NetworkAnimator` would not synchronize a looping animation for late joining clients if it was at the very end of its loop. (#2076)
- Fixed issue where `NetworkAnimator` was not removing its subscription from `OnClientConnectedCallback` when despawned during the shutdown sequence. (#2074)
- Fixed IsServer and IsClient being set to false before object despawn during the shutdown sequence. (#2074)
- Fixed NetworkList Value event on the server. PreviousValue is now set correctly when a new value is set through property setter. (#2067)
- Fixed NetworkLists not populating on client. NetworkList now uses the most recent list as opposed to the list at the end of previous frame, when sending full updates to dynamically spawned NetworkObject. The difference in behaviour is required as scene management spawns those objects at a different time in the frame, relative to updates. (#2062)

## [1.0.0] - 2022-06-27

### Changed

- Changed version to 1.0.0. (#2046)

## [1.0.0-pre.10] - 2022-06-21

### Added

- Added a new `OnTransportFailure` callback to `NetworkManager`. This callback is invoked when the manager's `NetworkTransport` encounters an unrecoverable error. Transport failures also cause the `NetworkManager` to shut down. Currently, this is only used by `UnityTransport` to signal a timeout of its connection to the Unity Relay servers. (#1994)
- Added `NetworkEvent.TransportFailure`, which can be used by implementations of `NetworkTransport` to signal to `NetworkManager` that an unrecoverable error was encountered. (#1994)
- Added test to ensure a warning occurs when nesting NetworkObjects in a NetworkPrefab (#1969)
- Added `NetworkManager.RemoveNetworkPrefab(...)` to remove a prefab from the prefabs list (#1950)

### Changed

- Updated `UnityTransport` dependency on `com.unity.transport` to 1.1.0. (#2025)
- (API Breaking) `ConnectionApprovalCallback` is no longer an `event` and will not allow more than 1 handler registered at a time. Also, `ConnectionApprovalCallback` is now an `Action<>` taking a `ConnectionApprovalRequest` and a `ConnectionApprovalResponse` that the client code must fill (#1972) (#2002)

### Removed

### Fixed
- Fixed issue where dynamically spawned `NetworkObject`s could throw an exception if the scene of origin handle was zero (0) and the `NetworkObject` was already spawned. (#2017)
- Fixed issue where `NetworkObject.Observers` was not being cleared when despawned. (#2009)
- Fixed `NetworkAnimator` could not run in the server authoritative mode. (#2003)
- Fixed issue where late joining clients would get a soft synchronization error if any in-scene placed NetworkObjects were parented under another `NetworkObject`. (#1985)
- Fixed issue where `NetworkBehaviourReference` would throw a type cast exception if using `NetworkBehaviourReference.TryGet` and the component type was not found. (#1984)
- Fixed `NetworkSceneManager` was not sending scene event notifications for the currently active scene and any additively loaded scenes when loading a new scene in `LoadSceneMode.Single` mode. (#1975)
- Fixed issue where one or more clients disconnecting during a scene event would cause `LoadEventCompleted` or `UnloadEventCompleted` to wait until the `NetworkConfig.LoadSceneTimeOut` period before being triggered. (#1973)
- Fixed issues when multiple `ConnectionApprovalCallback`s were registered (#1972)
- Fixed a regression in serialization support: `FixedString`, `Vector2Int`, and `Vector3Int` types can now be used in NetworkVariables and RPCs again without requiring a `ForceNetworkSerializeByMemcpy<>` wrapper. (#1961)
- Fixed generic types that inherit from NetworkBehaviour causing crashes at compile time. (#1976)
- Fixed endless dialog boxes when adding a `NetworkBehaviour` to a `NetworkManager` or vice-versa. (#1947)
- Fixed `NetworkAnimator` issue where it was only synchronizing parameters if the layer or state changed or was transitioning between states. (#1946)
- Fixed `NetworkAnimator` issue where when it did detect a parameter had changed it would send all parameters as opposed to only the parameters that changed. (#1946)
- Fixed `NetworkAnimator` issue where it was not always disposing the `NativeArray` that is allocated when spawned. (#1946)
- Fixed `NetworkAnimator` issue where it was not taking the animation speed or state speed multiplier into consideration. (#1946)
- Fixed `NetworkAnimator` issue where it was not properly synchronizing late joining clients if they joined while `Animator` was transitioning between states. (#1946)
- Fixed `NetworkAnimator` issue where the server was not relaying changes to non-owner clients when a client was the owner. (#1946)
- Fixed issue where the `PacketLoss` metric for tools would return the packet loss over a connection lifetime instead of a single frame. (#2004)

## [1.0.0-pre.9] - 2022-05-10

### Fixed

- Fixed Hosting again after failing to host now works correctly (#1938)
- Fixed NetworkManager to cleanup connected client lists after stopping (#1945)
- Fixed NetworkHide followed by NetworkShow on the same frame works correctly (#1940)

## [1.0.0-pre.8] - 2022-04-27

### Changed

- `unmanaged` structs are no longer universally accepted as RPC parameters because some structs (i.e., structs with pointers in them, such as `NativeList<T>`) can't be supported by the default memcpy struct serializer. Structs that are intended to be serialized across the network must add `INetworkSerializeByMemcpy` to the interface list (i.e., `struct Foo : INetworkSerializeByMemcpy`). This interface is empty and just serves to mark the struct as compatible with memcpy serialization. For external structs you can't edit, you can pass them to RPCs by wrapping them in `ForceNetworkSerializeByMemcpy<T>`. (#1901)
- Changed requirement to register in-scene placed NetworkObjects with `NetworkManager` in order to respawn them.  In-scene placed NetworkObjects are now automatically tracked during runtime and no longer need to be registered as a NetworkPrefab.  (#1898)

### Removed

- Removed `SIPTransport` (#1870)
- Removed `ClientNetworkTransform` from the package samples and moved to Boss Room's Utilities package which can be found [here](https://github.com/Unity-Technologies/com.unity.multiplayer.samples.coop/blob/main/Packages/com.unity.multiplayer.samples.coop/Utilities/Net/ClientAuthority/ClientNetworkTransform.cs) (#1912)

### Fixed

- Fixed issue where `NetworkSceneManager` did not synchronize despawned in-scene placed NetworkObjects. (#1898)
- Fixed `NetworkTransform` generating false positive rotation delta checks when rolling over between 0 and 360 degrees. (#1890)
- Fixed client throwing an exception if it has messages in the outbound queue when processing the `NetworkEvent.Disconnect` event and is using UTP. (#1884)
- Fixed issue during client synchronization if 'ValidateSceneBeforeLoading' returned false it would halt the client synchronization process resulting in a client that was approved but not synchronized or fully connected with the server. (#1883)
- Fixed an issue where UNetTransport.StartServer would return success even if the underlying transport failed to start (#854)
- Passing generic types to RPCs no longer causes a native crash (#1901)
- Fixed a compile failure when compiling against com.unity.nuget.mono-cecil >= 1.11.4 (#1920)
- Fixed an issue where calling `Shutdown` on a `NetworkManager` that was already shut down would cause an immediate shutdown the next time it was started (basically the fix makes `Shutdown` idempotent). (#1877)

## [1.0.0-pre.7] - 2022-04-06

### Added

- Added editor only check prior to entering into play mode if the currently open and active scene is in the build list and if not displays a dialog box asking the user if they would like to automatically add it prior to entering into play mode. (#1828)
- Added `UnityTransport` implementation and `com.unity.transport` package dependency (#1823)
- Added `NetworkVariableWritePermission` to `NetworkVariableBase` and implemented `Owner` client writable netvars. (#1762)
- `UnityTransport` settings can now be set programmatically. (#1845)
- `FastBufferWriter` and Reader IsInitialized property. (#1859)
- Prefabs can now be added to the network at **runtime** (i.e., from an addressable asset). If `ForceSamePrefabs` is false, this can happen after a connection has been formed. (#1882)
- When `ForceSamePrefabs` is false, a configurable delay (default 1 second, configurable via `NetworkConfig.SpawnTimeout`) has been introduced to gracefully handle race conditions where a spawn call has been received for an object whose prefab is still being loaded. (#1882)

### Changed

- Changed `NetcodeIntegrationTestHelpers` to use `UnityTransport` (#1870)
- Updated `UnityTransport` dependency on `com.unity.transport` to 1.0.0 (#1849)

### Removed

- Removed `SnapshotSystem` (#1852)
- Removed `com.unity.modules.animation`, `com.unity.modules.physics` and `com.unity.modules.physics2d` dependencies from the package (#1812)
- Removed `com.unity.collections` dependency from the package (#1849)

### Fixed

- Fixed in-scene placed NetworkObjects not being found/ignored after a client disconnects and then reconnects. (#1850)
- Fixed issue where `UnityTransport` send queues were not flushed when calling `DisconnectLocalClient` or `DisconnectRemoteClient`. (#1847)
- Fixed NetworkBehaviour dependency verification check for an existing NetworkObject not searching from root parent transform relative GameObject. (#1841)
- Fixed issue where entries were not being removed from the NetworkSpawnManager.OwnershipToObjectsTable. (#1838)
- Fixed ClientRpcs would always send to all connected clients by default as opposed to only sending to the NetworkObject's Observers list by default. (#1836)
- Fixed clarity for NetworkSceneManager client side notification when it receives a scene hash value that does not exist in its local hash table. (#1828)
- Fixed client throws a key not found exception when it times out using UNet or UTP. (#1821)
- Fixed network variable updates are no longer limited to 32,768 bytes when NetworkConfig.EnsureNetworkVariableLengthSafety is enabled. The limits are now determined by what the transport can send in a message. (#1811)
- Fixed in-scene NetworkObjects get destroyed if a client fails to connect and shuts down the NetworkManager. (#1809)
- Fixed user never being notified in the editor that a NetworkBehaviour requires a NetworkObject to function properly. (#1808)
- Fixed PlayerObjects and dynamically spawned NetworkObjects not being added to the NetworkClient's OwnedObjects (#1801)
- Fixed issue where NetworkManager would continue starting even if the NetworkTransport selected failed. (#1780)
- Fixed issue when spawning new player if an already existing player exists it does not remove IsPlayer from the previous player (#1779)
- Fixed lack of notification that NetworkManager and NetworkObject cannot be added to the same GameObject with in-editor notifications (#1777)
- Fixed parenting warning printing for false positives (#1855)

## [1.0.0-pre.6] - 2022-03-02

### Added

- NetworkAnimator now properly synchrhonizes all animation layers as well as runtime-adjusted weighting between them (#1765)
- Added first set of tests for NetworkAnimator - parameter syncing, trigger set / reset, override network animator (#1735)

### Fixed

- Fixed an issue where sometimes the first client to connect to the server could see messages from the server as coming from itself. (#1683)
- Fixed an issue where clients seemed to be able to send messages to ClientId 1, but these messages would actually still go to the server (id 0) instead of that client. (#1683)
- Improved clarity of error messaging when a client attempts to send a message to a destination other than the server, which isn't allowed. (#1683)
- Disallowed async keyword in RPCs (#1681)
- Fixed an issue where Alpha release versions of Unity (version 2022.2.0a5 and later) will not compile due to the UNet Transport no longer existing (#1678)
- Fixed messages larger than 64k being written with incorrectly truncated message size in header (#1686) (credit: @kaen)
- Fixed overloading RPC methods causing collisions and failing on IL2CPP targets. (#1694)
- Fixed spawn flow to propagate `IsSceneObject` down to children NetworkObjects, decouple implicit relationship between object spawning & `IsSceneObject` flag (#1685)
- Fixed error when serializing ConnectionApprovalMessage with scene management disabled when one or more objects is hidden via the CheckObjectVisibility delegate (#1720)
- Fixed CheckObjectVisibility delegate not being properly invoked for connecting clients when Scene Management is enabled. (#1680)
- Fixed NetworkList to properly call INetworkSerializable's NetworkSerialize() method (#1682)
- Fixed NetworkVariables containing more than 1300 bytes of data (such as large NetworkLists) no longer cause an OverflowException (the limit on data size is now whatever limit the chosen transport imposes on fragmented NetworkDelivery mechanisms) (#1725)
- Fixed ServerRpcParams and ClientRpcParams must be the last parameter of an RPC in order to function properly. Added a compile-time check to ensure this is the case and trigger an error if they're placed elsewhere (#1721)
- Fixed FastBufferReader being created with a length of 1 if provided an input of length 0 (#1724)
- Fixed The NetworkConfig's checksum hash includes the NetworkTick so that clients with a different tickrate than the server are identified and not allowed to connect (#1728)
- Fixed OwnedObjects not being properly modified when using ChangeOwnership (#1731)
- Improved performance in NetworkAnimator (#1735)
- Removed the "always sync" network animator (aka "autosend") parameters (#1746)
- Fixed in-scene placed NetworkObjects not respawning after shutting down the NetworkManager and then starting it back up again (#1769)

## [1.0.0-pre.5] - 2022-01-26

### Added

- Added `PreviousValue` in `NetworkListEvent`, when `Value` has changed (#1528)

### Changed

- NetworkManager's GameObject is no longer allowed to be nested under one or more GameObject(s).(#1484)
- NetworkManager DontDestroy property was removed and now NetworkManager always is migrated into the DontDestroyOnLoad scene. (#1484)'

### Fixed

- Fixed network tick value sometimes being duplicated or skipped. (#1614)
- Fixed The ClientNetworkTransform sample script to allow for owner changes at runtime. (#1606)
- Fixed When the LogLevel is set to developer NetworkBehaviour generates warning messages when it should not (#1631)
- Fixed NetworkTransport Initialize now can receive the associated NetworkManager instance to avoid using NetworkManager.Singleton in transport layer (#1677)
- Fixed a bug where NetworkList.Contains value was inverted (#1363)

## [1.0.0-pre.4] - 2021-01-04

### Added

- Added `com.unity.modules.physics` and `com.unity.modules.physics2d` package dependencies (#1565)

### Removed

- Removed `com.unity.modules.ai` package dependency (#1565)
- Removed `FixedQueue`, `StreamExtensions`, `TypeExtensions` (#1398)

### Fixed

- Fixed in-scene NetworkObjects that are moved into the DDOL scene not getting restored to their original active state (enabled/disabled) after a full scene transition (#1354)
- Fixed invalid IL code being generated when using `this` instead of `this ref` for the FastBufferReader/FastBufferWriter parameter of an extension method. (#1393)
- Fixed an issue where if you are running as a server (not host) the LoadEventCompleted and UnloadEventCompleted events would fire early by the NetworkSceneManager (#1379)
- Fixed a runtime error when sending an array of an INetworkSerializable type that's implemented as a struct (#1402)
- NetworkConfig will no longer throw an OverflowException in GetConfig() when ForceSamePrefabs is enabled and the number of prefabs causes the config blob size to exceed 1300 bytes. (#1385)
- Fixed NetworkVariable not calling NetworkSerialize on INetworkSerializable types (#1383)
- Fixed NullReferenceException on ImportReferences call in NetworkBehaviourILPP (#1434)
- Fixed NetworkObjects not being despawned before they are destroyed during shutdown for client, host, and server instances. (#1390)
- Fixed KeyNotFound exception when removing ownership of a newly spawned NetworkObject that is already owned by the server. (#1500)
- Fixed NetworkManager.LocalClient not being set when starting as a host. (#1511)
- Fixed a few memory leak cases when shutting down NetworkManager during Incoming Message Queue processing. (#1323)
- Fixed network tick value sometimes being duplicated or skipped. (#1614)

### Changed

- The SDK no longer limits message size to 64k. (The transport may still impose its own limits, but the SDK no longer does.) (#1384)
- Updated com.unity.collections to 1.1.0 (#1451)
- NetworkManager's GameObject is no longer allowed to be nested under one or more GameObject(s).(#1484)
- NetworkManager DontDestroy property was removed and now NetworkManager always is migrated into the DontDestroyOnLoad scene. (#1484)

## [1.0.0-pre.3] - 2021-10-22

### Added

- ResetTrigger function to NetworkAnimator (#1327)

### Fixed

- Overflow exception when syncing Animator state. (#1327)
- Added `try`/`catch` around RPC calls, preventing exception from causing further RPC calls to fail (#1329)
- Fixed an issue where ServerClientId and LocalClientId could have the same value, causing potential confusion, and also fixed an issue with the UNet where the server could be identified with two different values, one of which might be the same as LocalClientId, and the other of which would not.(#1368)
- IL2CPP would not properly compile (#1359)

## [1.0.0-pre.2] - 2021-10-19


### Added

- Associated Known Issues for the 1.0.0-pre.1 release in the changelog

### Changed

- Updated label for `1.0.0-pre.1` changelog section

## [1.0.0-pre.1] - 2021-10-19

### Added

- Added `ClientNetworkTransform` sample to the SDK package (#1168)
- Added `Bootstrap` sample to the SDK package (#1140)
- Enhanced `NetworkSceneManager` implementation with additive scene loading capabilities (#1080, #955, #913)
  - `NetworkSceneManager.OnSceneEvent` provides improved scene event notificaitons
- Enhanced `NetworkTransform` implementation with per axis/component based and threshold based state replication (#1042, #1055, #1061, #1084, #1101)
- Added a jitter-resistent `BufferedLinearInterpolator<T>` for `NetworkTransform` (#1060)
- Implemented `NetworkPrefabHandler` that provides support for object pooling and `NetworkPrefab` overrides (#1073, #1004, #977, #905,#749, #727)
- Implemented auto `NetworkObject` transform parent synchronization at runtime over the network (#855)
- Adopted Unity C# Coding Standards in the codebase with `.editorconfig` ruleset (#666, #670)
- When a client tries to spawn a `NetworkObject` an exception is thrown to indicate unsupported behavior. (#981)
- Added a `NetworkTime` and `NetworkTickSystem` which allows for improved control over time and ticks. (#845)
- Added a `OnNetworkDespawn` function to `NetworkObject` which gets called when a `NetworkObject` gets despawned and can be overriden. (#865)
- Added `SnapshotSystem` that would allow variables and spawn/despawn messages to be sent in blocks (#805, #852, #862, #963, #1012, #1013, #1021, #1040, #1062, #1064, #1083, #1091, #1111, #1129, #1166, #1192)
  - Disabled by default for now, except spawn/despawn messages
  - Will leverage unreliable messages with eventual consistency
- `NetworkBehaviour` and `NetworkObject`'s `NetworkManager` instances can now be overriden (#762)
- Added metrics reporting for the new network profiler if the Multiplayer Tools package is present (#1104, #1089, #1096, #1086, #1072, #1058, #960, #897, #891, #878)
- `NetworkBehaviour.IsSpawned` a quick (and stable) way to determine if the associated NetworkObject is spawned (#1190)
- Added `NetworkRigidbody` and `NetworkRigidbody2D` components to support networking `Rigidbody` and `Rigidbody2D` components (#1202, #1175)
- Added `NetworkObjectReference` and `NetworkBehaviourReference` structs which allow to sending `NetworkObject/Behaviours` over RPCs/`NetworkVariable`s (#1173)
- Added `NetworkAnimator` component to support networking `Animator` component (#1281, #872)

### Changed

- Bumped minimum Unity version, renamed package as "Unity Netcode for GameObjects", replaced `MLAPI` namespace and its variants with `Unity.Netcode` namespace and per asm-def variants (#1007, #1009, #1015, #1017, #1019, #1025, #1026, #1065)
  - Minimum Unity version:
    - 2019.4 → 2020.3+
  - Package rename:
    - Display name: `MLAPI Networking Library` → `Netcode for GameObjects`
    - Name: `com.unity.multiplayer.mlapi` → `com.unity.netcode.gameobjects`
    - Updated package description
  - All `MLAPI.x` namespaces are replaced with `Unity.Netcode`
    - `MLAPI.Messaging` → `Unity.Netcode`
    - `MLAPI.Connection` → `Unity.Netcode`
    - `MLAPI.Logging` → `Unity.Netcode`
    - `MLAPI.SceneManagement` → `Unity.Netcode`
    - and other `MLAPI.x` variants to `Unity.Netcode`
  - All assembly definitions are renamed with `Unity.Netcode.x` variants
    - `Unity.Multiplayer.MLAPI.Runtime` → `Unity.Netcode.Runtime`
    - `Unity.Multiplayer.MLAPI.Editor` → `Unity.Netcode.Editor`
    - and other `Unity.Multiplayer.MLAPI.x` variants to `Unity.Netcode.x` variants
- Renamed `Prototyping` namespace and assembly definition to `Components` (#1145)
- Changed `NetworkObject.Despawn(bool destroy)` API to default to `destroy = true` for better usability (#1217)
- Scene registration in `NetworkManager` is now replaced by Build Setttings → Scenes in Build List (#1080)
- `NetworkSceneManager.SwitchScene` has been replaced by `NetworkSceneManager.LoadScene` (#955)
- `NetworkManager, NetworkConfig, and NetworkSceneManager` scene registration replaced with scenes in build list (#1080)
- `GlobalObjectIdHash` replaced `PrefabHash` and `PrefabHashGenerator` for stability and consistency (#698)
- `NetworkStart` has been renamed to `OnNetworkSpawn`. (#865)
- Network variable cleanup - eliminated shared mode, variables are server-authoritative (#1059, #1074)
- `NetworkManager` and other systems are no longer singletons/statics (#696, #705, #706, #737, #738, #739, #746, #747, #763, #765, #766, #783, #784, #785, #786, #787, #788)
- Changed `INetworkSerializable.NetworkSerialize` method signature to use `BufferSerializer<T>` instead of `NetworkSerializer` (#1187)
- Changed `CustomMessagingManager`'s methods to use `FastBufferWriter` and `FastBufferReader` instead of `Stream` (#1187)
- Reduced internal runtime allocations by removing LINQ calls and replacing managed lists/arrays with native collections (#1196)

### Removed

- Removed `NetworkNavMeshAgent` (#1150)
- Removed `NetworkDictionary`, `NetworkSet` (#1149)
- Removed `NetworkVariableSettings` (#1097)
- Removed predefined `NetworkVariable<T>` types (#1093)
  - Removed `NetworkVariableBool`, `NetworkVariableByte`, `NetworkVariableSByte`, `NetworkVariableUShort`, `NetworkVariableShort`, `NetworkVariableUInt`, `NetworkVariableInt`, `NetworkVariableULong`, `NetworkVariableLong`, `NetworkVariableFloat`, `NetworkVariableDouble`, `NetworkVariableVector2`, `NetworkVariableVector3`, `NetworkVariableVector4`, `NetworkVariableColor`, `NetworkVariableColor32`, `NetworkVariableRay`, `NetworkVariableQuaternion`
- Removed `NetworkChannel` and `MultiplexTransportAdapter` (#1133)
- Removed ILPP backend for 2019.4, minimum required version is 2020.3+ (#895)
- `NetworkManager.NetworkConfig` had the following properties removed: (#1080)
  - Scene Registrations no longer exists
  - Allow Runtime Scene Changes was no longer needed and was removed
- Removed the NetworkObject.Spawn payload parameter (#1005)
- Removed `ProfilerCounter`, the original MLAPI network profiler, and the built-in network profiler module (2020.3). A replacement can now be found in the Multiplayer Tools package. (#1048)
- Removed UNet RelayTransport and related relay functionality in UNetTransport (#1081)
- Removed `UpdateStage` parameter from `ServerRpcSendParams` and `ClientRpcSendParams` (#1187)
- Removed `NetworkBuffer`, `NetworkWriter`, `NetworkReader`, `NetworkSerializer`, `PooledNetworkBuffer`, `PooledNetworkWriter`, and `PooledNetworkReader` (#1187)
- Removed `EnableNetworkVariable` in `NetworkConfig`, it is always enabled now (#1179)
- Removed `NetworkTransform`'s FixedSendsPerSecond, AssumeSyncedSends, InterpolateServer, ExtrapolatePosition, MaxSendsToExtrapolate, Channel, EnableNonProvokedResendChecks, DistanceSendrate (#1060) (#826) (#1042, #1055, #1061, #1084, #1101)
- Removed `NetworkManager`'s `StopServer()`, `StopClient()` and `StopHost()` methods and replaced with single `NetworkManager.Shutdown()` method for all (#1108)

### Fixed

- Fixed ServerRpc ownership check to `Debug.LogError` instead of `Debug.LogWarning` (#1126)
- Fixed `NetworkObject.OwnerClientId` property changing before `NetworkBehaviour.OnGainedOwnership()` callback (#1092)
- Fixed `NetworkBehaviourILPP` to iterate over all types in an assembly (#803)
- Fixed cross-asmdef RPC ILPP by importing types into external assemblies (#678)
- Fixed `NetworkManager` shutdown when quitting the application or switching scenes (#1011)
  - Now `NetworkManager` shutdowns correctly and despawns existing `NetworkObject`s
- Fixed Only one `PlayerPrefab` can be selected on `NetworkManager` inspector UI in the editor (#676)
- Fixed connection approval not being triggered for host (#675)
- Fixed various situations where messages could be processed in an invalid order, resulting in errors (#948, #1187, #1218)
- Fixed `NetworkVariable`s being default-initialized on the client instead of being initialized with the desired value (#1266)
- Improved runtime performance and reduced GC pressure (#1187)
- Fixed #915 - clients are receiving data from objects not visible to them (#1099)
- Fixed `NetworkTransform`'s "late join" issues, `NetworkTransform` now uses `NetworkVariable`s instead of RPCs (#826)
- Throw an exception for silent failure when a client tries to get another player's `PlayerObject`, it is now only allowed on the server-side (#844)

### Known Issues

- `NetworkVariable` does not serialize `INetworkSerializable` types through their `NetworkSerialize` implementation
- `NetworkObjects` marked as `DontDestroyOnLoad` are disabled during some network scene transitions
- `NetworkTransform` interpolates from the origin when switching Local Space synchronization
- Exceptions thrown in `OnNetworkSpawn` user code for an object will prevent the callback in other objects
- Cannot send an array of `INetworkSerializable` in RPCs
- ILPP generation fails with special characters in project path

## [0.2.0] - 2021-06-03

WIP version increment to pass package validation checks. Changelog & final version number TBD.

## [0.1.1] - 2021-06-01

This is hotfix v0.1.1 for the initial experimental Unity MLAPI Package.

### Changed

- Fixed issue with the Unity Registry package version missing some fixes from the v0.1.0 release.

## [0.1.0] - 2021-03-23

This is the initial experimental Unity MLAPI Package, v0.1.0.

### Added

- Refactored a new standard for Remote Procedure Call (RPC) in MLAPI which provides increased performance, significantly reduced boilerplate code, and extensibility for future-proofed code. MLAPI RPC includes `ServerRpc` and `ClientRpc` to execute logic on the server and client-side. This provides a single performant unified RPC solution, replacing MLAPI Convenience and Performance RPC (see [here](#removed-features)).
- Added standarized serialization types, including built-in and custom serialization flows. See [RFC #2](https://github.com/Unity-Technologies/com.unity.multiplayer.rfcs/blob/master/text/0002-serializable-types.md) for details.
- `INetworkSerializable` interface replaces `IBitWritable`.
- Added `NetworkSerializer`..., which is the main aggregator that implements serialization code for built-in supported types and holds `NetworkReader` and `NetworkWriter` instances internally.
- Added a Network Update Loop infrastructure that aids Netcode systems to update (such as RPC queue and transport) outside of the standard `MonoBehaviour` event cycle. See [RFC #8](https://github.com/Unity-Technologies/com.unity.multiplayer.rfcs/blob/master/text/0008-network-update-loop.md) and the following details:
  - It uses Unity's [low-level Player Loop API](https://docs.unity3d.com/ScriptReference/LowLevel.PlayerLoop.html) and allows for registering `INetworkUpdateSystem`s with `NetworkUpdate` methods to be executed at specific `NetworkUpdateStage`s, which may also be before or after `MonoBehaviour`-driven game logic execution.
  - You will typically interact with `NetworkUpdateLoop` for registration and `INetworkUpdateSystem` for implementation.
  - `NetworkVariable`s are now tick-based using the `NetworkTickSystem`, tracking time through network interactions and syncs.
- Added message batching to handle consecutive RPC requests sent to the same client. `RpcBatcher` sends batches based on requests from the `RpcQueueProcessing`, by batch size threshold or immediately.
- [GitHub 494](https://github.com/Unity-Technologies/com.unity.multiplayer.mlapi/pull/494): Added a constraint to allow one `NetworkObject` per `GameObject`, set through the `DisallowMultipleComponent` attribute.
- Integrated MLAPI with the Unity Profiler for versions 2020.2 and later:
  - Added new profiler modules for MLAPI that report important network data.
  - Attached the profiler to a remote player to view network data over the wire.
- A test project is available for building and experimenting with MLAPI features. This project is available in the MLAPI GitHub [testproject folder](https://github.com/Unity-Technologies/com.unity.multiplayer.mlapi/tree/release/0.1.0/testproject).
- Added a [MLAPI Community Contributions](https://github.com/Unity-Technologies/mlapi-community-contributions/tree/master/com.mlapi.contrib.extensions) new GitHub repository to accept extensions from the MLAPI community. Current extensions include moved MLAPI features for lag compensation (useful for Server Authoritative actions) and `TrackedObject`.

### Changed

- [GitHub 520](https://github.com/Unity-Technologies/com.unity.multiplayer.mlapi/pull/520): MLAPI now uses the Unity Package Manager for installation management.
- Added functionality and usability to `NetworkVariable`, previously called `NetworkVar`. Updates enhance options and fully replace the need for `SyncedVar`s.
- [GitHub 507](https://github.com/Unity-Technologies/com.unity.multiplayer.mlapi/pull/507): Reimplemented `NetworkAnimator`, which synchronizes animation states for networked objects.
- GitHub [444](https://github.com/Unity-Technologies/com.unity.multiplayer.mlapi/pull/444) and [455](https://github.com/Unity-Technologies/com.unity.multiplayer.mlapi/pull/455): Channels are now represented as bytes instead of strings.

For users of previous versions of MLAPI, this release renames APIs due to refactoring. All obsolete marked APIs have been removed as per [GitHub 513](https://github.com/Unity-Technologies/com.unity.multiplayer.mlapi/pull/513) and [GitHub 514](https://github.com/Unity-Technologies/com.unity.multiplayer.mlapi/pull/514).

| Previous MLAPI Versions | V 0.1.0 Name |
| -- | -- |
| `NetworkingManager` | `NetworkManager` |
| `NetworkedObject` | `NetworkObject` |
| `NetworkedBehaviour` | `NetworkBehaviour` |
| `NetworkedClient` | `NetworkClient` |
| `NetworkedPrefab` | `NetworkPrefab` |
| `NetworkedVar` | `NetworkVariable` |
| `NetworkedTransform` | `NetworkTransform` |
| `NetworkedAnimator` | `NetworkAnimator` |
| `NetworkedAnimatorEditor` | `NetworkAnimatorEditor` |
| `NetworkedNavMeshAgent` | `NetworkNavMeshAgent` |
| `SpawnManager` | `NetworkSpawnManager` |
| `BitStream` | `NetworkBuffer` |
| `BitReader` | `NetworkReader` |
| `BitWriter` | `NetworkWriter` |
| `NetEventType` | `NetworkEventType` |
| `ChannelType` | `NetworkDelivery` |
| `Channel` | `NetworkChannel` |
| `Transport` | `NetworkTransport` |
| `NetworkedDictionary` | `NetworkDictionary` |
| `NetworkedList` | `NetworkList` |
| `NetworkedSet` | `NetworkSet` |
| `MLAPIConstants` | `NetworkConstants` |
| `UnetTransport` | `UNetTransport` |

### Fixed

- [GitHub 460](https://github.com/Unity-Technologies/com.unity.multiplayer.mlapi/pull/460): Fixed an issue for RPC where the host-server was not receiving RPCs from the host-client and vice versa without the loopback flag set in `NetworkingManager`.
- Fixed an issue where data in the Profiler was incorrectly aggregated and drawn, which caused the profiler data to increment indefinitely instead of resetting each frame.
- Fixed an issue the client soft-synced causing PlayMode client-only scene transition issues, caused when running the client in the editor and the host as a release build. Users may have encountered a soft sync of `NetworkedInstanceId` issues in the `SpawnManager.ClientCollectSoftSyncSceneObjectSweep` method.
- [GitHub 458](https://github.com/Unity-Technologies/com.unity.multiplayer.mlapi/pull/458): Fixed serialization issues in `NetworkList` and `NetworkDictionary` when running in Server mode.
- [GitHub 498](https://github.com/Unity-Technologies/com.unity.multiplayer.mlapi/pull/498): Fixed numerical precision issues to prevent not a number (NaN) quaternions.
- [GitHub 438](https://github.com/Unity-Technologies/com.unity.multiplayer.mlapi/pull/438): Fixed booleans by reaching or writing bytes instead of bits.
- [GitHub 519](https://github.com/Unity-Technologies/com.unity.multiplayer.mlapi/pull/519): Fixed an issue where calling `Shutdown()` before making `NetworkManager.Singleton = null` is null on `NetworkManager.OnDestroy()`.

### Removed

With a new release of MLAPI in Unity, some features have been removed:

- SyncVars have been removed from MLAPI. Use `NetworkVariable`s in place of this functionality. <!-- MTT54 -->
- [GitHub 527](https://github.com/Unity-Technologies/com.unity.multiplayer.mlapi/pull/527): Lag compensation systems and `TrackedObject` have moved to the new [MLAPI Community Contributions](https://github.com/Unity-Technologies/mlapi-community-contributions/tree/master/com.mlapi.contrib.extensions) repo.
- [GitHub 509](https://github.com/Unity-Technologies/com.unity.multiplayer.mlapi/pull/509): Encryption has been removed from MLAPI. The `Encryption` option in `NetworkConfig` on the `NetworkingManager` is not available in this release. This change will not block game creation or running. A current replacement for this functionality is not available, and may be developed in future releases. See the following changes:
  - Removed `SecuritySendFlags` from all APIs.
  - Removed encryption, cryptography, and certificate configurations from APIs including `NetworkManager` and `NetworkConfig`.
  - Removed "hail handshake", including `NetworkManager` implementation and `NetworkConstants` entries.
  - Modified `RpcQueue` and `RpcBatcher` internals to remove encryption and authentication from reading and writing.
- Removed the previous MLAPI Profiler editor window from Unity versions 2020.2 and later.
- Removed previous MLAPI Convenience and Performance RPC APIs with the new standard RPC API. See [RFC #1](https://github.com/Unity-Technologies/com.unity.multiplayer.rfcs/blob/master/text/0001-std-rpc-api.md) for details.
- [GitHub 520](https://github.com/Unity-Technologies/com.unity.multiplayer.mlapi/pull/520): Removed the MLAPI Installer.

### Known Issues

- `NetworkNavMeshAgent` does not synchronize mesh data, Agent Size, Steering, Obstacle Avoidance, or Path Finding settings. It only synchronizes the destination and velocity, not the path to the destination.
- For `RPC`, methods with a `ClientRpc` or `ServerRpc` suffix which are not marked with [ServerRpc] or [ClientRpc] will cause a compiler error.
- For `NetworkAnimator`, Animator Overrides are not supported. Triggers do not work.
- For `NetworkVariable`, the `NetworkDictionary` `List` and `Set` must use the `reliableSequenced` channel.
- `NetworkObjects`s are supported but when spawning a prefab with nested child network objects you have to manually call spawn on them
- `NetworkTransform` have the following issues:
  - Replicated objects may have jitter.
  - The owner is always authoritative about the object's position.
  - Scale is not synchronized.
- Connection Approval is not called on the host client.
- For `NamedMessages`, always use `NetworkBuffer` as the underlying stream for sending named and unnamed messages.
- For `NetworkManager`, connection management is limited. Use `IsServer`, `IsClient`, `IsConnectedClient`, or other code to check if MLAPI connected correctly.

## [0.0.1-preview.1] - 2020-12-20

This was an internally-only-used version of the Unity MLAPI Package<|MERGE_RESOLUTION|>--- conflicted
+++ resolved
@@ -6,73 +6,6 @@
 
 Additional documentation and release notes are available at [Multiplayer Documentation](https://docs-multiplayer.unity3d.com).
 
-<<<<<<< HEAD
-[Unreleased]
-
-### Added
-
-- Added a static `NetworkManager.OnInstantiated` event notification to be able to track when a new `NetworkManager` instance has been instantiated. (#3089)
-- Added a static `NetworkManager.OnDestroying` event notification to be able to track when an existing `NetworkManager` instance is being destroyed. (#3089)
-- Added message size validation to named and unnamed message sending functions for better error messages. (#3043)
-- Added "Check for NetworkObject Component" property to the Multiplayer->Netcode for GameObjects project settings. When disabled, this will bypass the in-editor `NetworkObject` check on `NetworkBehaviour` components. (#3034)
-
-### Fixed
-
-- Fixed issue with the in-scene network prefab instance update menu tool where it was not properly updating scenes when invoked on the root prefab instance. (#3084)
-- Fixed issue where `NetworkAnimator` would send updates to non-observer clients. (#3058)
-- Fixed issue where an exception could occur when receiving a universal RPC for a `NetworkObject` that has been despawned. (#3055)
-- Fixed issue where setting a prefab hash value during connection approval but not having a player prefab assigned could cause an exception when spawning a player. (#3046)
-- Fixed issue where collections v2.2.x was not supported when using UTP v2.2.x within Unity v2022.3. (#3033)
-- Fixed issue where the `NetworkSpawnManager.HandleNetworkObjectShow` could throw an exception if one of the `NetworkObject` components to show was destroyed during the same frame. (#3029)
-- Fixed issue where the `NetworkManagerHelper` was continuing to check for hierarchy changes when in play mode. (#3027)
-
-### Changed
-
-
-## [1.11.0] - 2024-08-20
-
-### Added
-
-- Added `NetworkVariable.CheckDirtyState` that is to be used in tandem with collections in order to detect whether the collection or an item within the collection has changed. (#3005)
-
-### Fixed
-
-- Fixed issue by adding null checks in `NetworkVariableBase.CanClientRead` and `NetworkVariableBase.CanClientWrite` methods to ensure safe access to `NetworkBehaviour`. (#3011)
-- Fixed issue using collections within `NetworkVariable` where the collection would not detect changes to items or nested items. (#3005)
-- Fixed issue where `List`, `Dictionary`, and `HashSet` collections would not uniquely duplicate nested collections. (#3005)
-- Fixed Issue where a state with dual triggers, inbound and outbound, could cause a false layer to layer state transition message to be sent to non-authority `NetworkAnimator` instances and cause a warning message to be logged. (#2999)
-- Fixed issue where `FixedStringSerializer<T>` was using `NetworkVariableSerialization<byte>.AreEqual` to determine if two bytes were equal causes an exception to be thrown due to no byte serializer having been defined. (#2992)
-
-### Changed
-
-- Changed permissions exception thrown in `NetworkList` to exiting early with a logged error that is now a unified permissions message within `NetworkVariableBase`. (#3005)
-- Changed permissions exception thrown in `NetworkVariable.Value` to exiting early with a logged error that is now a unified permissions message within `NetworkVariableBase`. (#3005)
-
-
-## [1.10.0] - 2024-07-22
-
-### Added
-
-- Added `NetworkBehaviour.OnNetworkPreSpawn` and `NetworkBehaviour.OnNetworkPostSpawn` methods that provide the ability to handle pre and post spawning actions during the `NetworkObject` spawn sequence. (#2906)
-- Added a client-side only `NetworkBehaviour.OnNetworkSessionSynchronized` convenience method that is invoked on all `NetworkBehaviour`s after a newly joined client has finished synchronizing with the network session in progress. (#2906)
-- Added `NetworkBehaviour.OnInSceneObjectsSpawned` convenience method that is invoked when all in-scene `NetworkObject`s have been spawned after a scene has been loaded or upon a host or server starting. (#2906)
-
-### Fixed
-
-- Fixed issue where the realtime network stats monitor was not able to display RPC traffic in release builds due to those stats being only available in development builds or the editor. (#2980)
-- Fixed issue where `NetworkManager.ScenesLoaded` was not being updated if `PostSynchronizationSceneUnloading` was set and any loaded scenes not used during synchronization were unloaded.(#2977)
-- Fixed issue where internal delta serialization could not have a byte serializer defined when serializing deltas for other types. Added `[GenerateSerializationForType(typeof(byte))]` to both the `NetworkVariable` and `AnticipatedNetworkVariable` classes to assure a byte serializer is defined. (#2953)
-- Fixed issue with the client count not being correct on the host or server side when a client disconnects itself from a session. (#2941)
-- Fixed issue with the host trying to send itself a message that it has connected when first starting up. (#2941)
-- Fixed issue where in-scene placed NetworkObjects could be destroyed if a client disconnects early and/or before approval. (#2923)
-- Fixed issue where `NetworkDeltaPosition` would "jitter" periodically if both unreliable delta state updates and half-floats were used together. (#2922)
-- Fixed issue where `NetworkRigidbody2D` would not properly change body type based on the instance's authority when spawned. (#2916)
-- Fixed issue where a `NetworkObject` component's associated `NetworkBehaviour` components would not be detected if scene loading is disabled in the editor and the currently loaded scene has in-scene placed `NetworkObject`s. (#2906)
-- Fixed issue where an in-scene placed `NetworkObject` with `NetworkTransform` that is also parented under a `GameObject` would not properly synchronize when the parent `GameObject` had a world space position other than 0,0,0. (#2895)
-
-### Changed
-
-=======
 ## [2.1.1] - 2024-10-18
 
 ### Added
@@ -323,20 +256,10 @@
 - Changed `NetworkManager` inspector view layout where properties are now organized by category. (#2863)
 - Changed `NetworkTransform` to now use `NetworkTransformMessage` as opposed to named messages for NetworkTransformState updates. (#2810)
 - Changed `CustomMessageManager` so it no longer attempts to register or "unregister" a null or empty string and will log an error if this condition occurs. (#2807)
->>>>>>> 264b30d1
 
 ## [1.9.1] - 2024-04-18
 
 ### Added
-<<<<<<< HEAD
-- Added AnticipatedNetworkVariable<T>, which adds support for client anticipation of NetworkVariable values, allowing for more responsive gameplay (#2820)
-- Added AnticipatedNetworkTransform, which adds support for client anticipation of NetworkTransforms (#2820)
-- Added NetworkVariableBase.ExceedsDirtinessThreshold to allow network variables to throttle updates by only sending updates when the difference between the current and previous values exceeds a threshold. (This is exposed in NetworkVariable<T> with the callback NetworkVariable<T>.CheckExceedsDirtinessThreshold) (#2820)
-- Added NetworkVariableUpdateTraits, which add additional throttling support: MinSecondsBetweenUpdates will prevent the NetworkVariable from sending updates more often than the specified time period (even if it exceeds the dirtiness threshold), while MaxSecondsBetweenUpdates will force a dirty NetworkVariable to send an update after the specified time period even if it has not yet exceeded the dirtiness threshold. (#2820)
-- Added virtual method NetworkVariableBase.OnInitialize() which can be used by NetworkVariable subclasses to add initialization code (#2820)
-- Added virtual method NetworkVariableBase.Update(), which is called once per frame to support behaviors such as interpolation between an anticipated value and an authoritative one. (#2820)
-- Added NetworkTime.TickWithPartial, which represents the current tick as a double that includes the fractional/partial tick value. (#2820)
-=======
 - Added `AnticipatedNetworkVariable<T>`, which adds support for client anticipation of NetworkVariable values, allowing for more responsive game play (#2820)
 - Added `AnticipatedNetworkTransform`, which adds support for client anticipation of `NetworkTransform`s (#2820)
 - Added `NetworkVariableBase.ExceedsDirtinessThreshold` to allow network variables to throttle updates by only sending updates when the difference between the current and previous values exceeds a threshold. (This is exposed in NetworkVariable<T> with the callback NetworkVariable<T>.CheckExceedsDirtinessThreshold) (#2820)
@@ -344,7 +267,6 @@
 - Added virtual method `NetworkVariableBase.OnInitialize()` which can be used by `NetworkVariable` subclasses to add initialization code (#2820)
 - Added virtual method `NetworkVariableBase.Update()`, which is called once per frame to support behaviors such as interpolation between an anticipated value and an authoritative one. (#2820)
 - Added `NetworkTime.TickWithPartial`, which represents the current tick as a double that includes the fractional/partial tick value. (#2820)
->>>>>>> 264b30d1
 - `NetworkVariable` now includes built-in support for `NativeHashSet`, `NativeHashMap`, `List`, `HashSet`, and `Dictionary` (#2813)
 - `NetworkVariable` now includes delta compression for collection values (`NativeList`, `NativeArray`, `NativeHashSet`, `NativeHashMap`, `List`, `HashSet`, `Dictionary`, and `FixedString` types) to save bandwidth by only sending the values that changed. (Note: For `NativeList`, `NativeArray`, and `List`, this algorithm works differently than that used in `NetworkList`. This algorithm will use less bandwidth for "set" and "add" operations, but `NetworkList` is more bandwidth-efficient if you are performing frequent "insert" operations.) (#2813)
 - `UserNetworkVariableSerialization` now has optional callbacks for `WriteDelta` and `ReadDelta`. If both are provided, they will be used for all serialization operations on NetworkVariables of that type except for the first one for each client. If either is missing, the existing `Write` and `Read` will always be used. (#2813)
@@ -352,11 +274,7 @@
 
 ### Fixed
 
-<<<<<<< HEAD
-- Fixed issue where NetworkTransformEditor would throw and exception if you excluded the physics package. (#2871)
-=======
 - Fixed issue where `NetworkTransformEditor` would throw and exception if you excluded the physics package. (#2871)
->>>>>>> 264b30d1
 - Fixed issue where `NetworkTransform` could not properly synchronize its base position when using half float precision. (#2845)
 - Fixed issue where the host was not invoking `OnClientDisconnectCallback` for its own local client when internally shutting down. (#2822)
 - Fixed issue where NetworkTransform could potentially attempt to "unregister" a named message prior to it being registered. (#2807)
