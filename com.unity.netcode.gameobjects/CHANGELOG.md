--- conflicted
+++ resolved
@@ -42,11 +42,7 @@
 - Removed `com.unity.collections` dependency from the package (#1849)
 
 ### Fixed
-<<<<<<< HEAD
 - Fixed issue where the NetworkTransform authority warning message could generate false positive results. (#1846)
-=======
-
->>>>>>> 40088893
 - Fixed in-scene placed NetworkObjects not being found/ignored after a client disconnects and then reconnects. (#1850)
 - Fixed issue where `UnityTransport` send queues were not flushed when calling `DisconnectLocalClient` or `DisconnectRemoteClient`. (#1847)
 - Fixed NetworkBehaviour dependency verification check for an existing NetworkObject not searching from root parent transform relative GameObject. (#1841)
