# Changelog

All notable changes to this project will be documented in this file.

The format is based on [Keep a Changelog](https://keepachangelog.com/en/1.0.0/) and this project adheres to [Semantic Versioning](https://semver.org/spec/v2.0.0.html).

Additional documentation and release notes are available at [Multiplayer Documentation](https://docs-multiplayer.unity3d.com).

### Fixed

- Fixed: Hosting again after failing to host now works correctly

<<<<<<< HEAD
- Fixed NetworkManager to cleanup connected client lists after stopping (#1945)
=======
>>>>>>> e052cc80
- Fixed: NetworkHide followed by NetworkShow on the same frame works correctly (#1940)

## [1.0.0-pre.8] - 2022-04-27

### Changed

- `unmanaged` structs are no longer universally accepted as RPC parameters because some structs (i.e., structs with pointers in them, such as `NativeList<T>`) can't be supported by the default memcpy struct serializer. Structs that are intended to be serialized across the network must add `INetworkSerializeByMemcpy` to the interface list (i.e., `struct Foo : INetworkSerializeByMemcpy`). This interface is empty and just serves to mark the struct as compatible with memcpy serialization. For external structs you can't edit, you can pass them to RPCs by wrapping them in `ForceNetworkSerializeByMemcpy<T>`. (#1901)

### Removed
- Removed `SIPTransport` (#1870)

- Removed `ClientNetworkTransform` from the package samples and moved to Boss Room's Utilities package which can be found [here](https://github.com/Unity-Technologies/com.unity.multiplayer.samples.coop/blob/main/Packages/com.unity.multiplayer.samples.coop/Utilities/Net/ClientAuthority/ClientNetworkTransform.cs).

### Fixed

- Fixed `NetworkTransform` generating false positive rotation delta checks when rolling over between 0 and 360 degrees. (#1890)
- Fixed client throwing an exception if it has messages in the outbound queue when processing the `NetworkEvent.Disconnect` event and is using UTP. (#1884)
- Fixed issue during client synchronization if 'ValidateSceneBeforeLoading' returned false it would halt the client synchronization process resulting in a client that was approved but not synchronized or fully connected with the server. (#1883)
- Fixed an issue where UNetTransport.StartServer would return success even if the underlying transport failed to start (#854)
- Passing generic types to RPCs no longer causes a native crash (#1901)
- Fixed an issue where calling `Shutdown` on a `NetworkManager` that was already shut down would cause an immediate shutdown the next time it was started (basically the fix makes `Shutdown` idempotent). (#1877)

## [1.0.0-pre.7] - 2022-04-06

### Added
- Added editor only check prior to entering into play mode if the currently open and active scene is in the build list and if not displays a dialog box asking the user if they would like to automatically add it prior to entering into play mode. (#1828)
- Added `UnityTransport` implementation and `com.unity.transport` package dependency (#1823)
- Added `NetworkVariableWritePermission` to `NetworkVariableBase` and implemented `Owner` client writable netvars. (#1762)
- `UnityTransport` settings can now be set programmatically. (#1845)
- `FastBufferWriter` and Reader IsInitialized property. (#1859)
- Prefabs can now be added to the network at **runtime** (i.e., from an addressable asset). If `ForceSamePrefabs` is false, this can happen after a connection has been formed. (#1882)
- When `ForceSamePrefabs` is false, a configurable delay (default 1 second, configurable via `NetworkConfig.SpawnTimeout`) has been introduced to gracefully handle race conditions where a spawn call has been received for an object whose prefab is still being loaded. (#1882)

### Changed

- Changed `NetcodeIntegrationTestHelpers` to use `UnityTransport` (#1870)
- Updated `UnityTransport` dependency on `com.unity.transport` to 1.0.0 (#1849)

### Removed

- Removed `SnapshotSystem` (#1852)
- Removed `com.unity.modules.animation`, `com.unity.modules.physics` and `com.unity.modules.physics2d` dependencies from the package (#1812)
- Removed `com.unity.collections` dependency from the package (#1849)

### Fixed

- Fixed in-scene placed NetworkObjects not being found/ignored after a client disconnects and then reconnects. (#1850)
- Fixed issue where `UnityTransport` send queues were not flushed when calling `DisconnectLocalClient` or `DisconnectRemoteClient`. (#1847)
- Fixed NetworkBehaviour dependency verification check for an existing NetworkObject not searching from root parent transform relative GameObject. (#1841)
- Fixed issue where entries were not being removed from the NetworkSpawnManager.OwnershipToObjectsTable. (#1838)
- Fixed ClientRpcs would always send to all connected clients by default as opposed to only sending to the NetworkObject's Observers list by default. (#1836)
- Fixed clarity for NetworkSceneManager client side notification when it receives a scene hash value that does not exist in its local hash table. (#1828)
- Fixed client throws a key not found exception when it times out using UNet or UTP. (#1821)
- Fixed network variable updates are no longer limited to 32,768 bytes when NetworkConfig.EnsureNetworkVariableLengthSafety is enabled. The limits are now determined by what the transport can send in a message. (#1811)
- Fixed in-scene NetworkObjects get destroyed if a client fails to connect and shuts down the NetworkManager. (#1809)
- Fixed user never being notified in the editor that a NetworkBehaviour requires a NetworkObject to function properly. (#1808)
- Fixed PlayerObjects and dynamically spawned NetworkObjects not being added to the NetworkClient's OwnedObjects (#1801)
- Fixed issue where NetworkManager would continue starting even if the NetworkTransport selected failed. (#1780)
- Fixed issue when spawning new player if an already existing player exists it does not remove IsPlayer from the previous player (#1779)
- Fixed lack of notification that NetworkManager and NetworkObject cannot be added to the same GameObject with in-editor notifications (#1777)
- Fixed parenting warning printing for false positives (#1855)

## [1.0.0-pre.6] - 2022-03-02

### Added
- NetworkAnimator now properly synchrhonizes all animation layers as well as runtime-adjusted weighting between them (#1765)
- Added first set of tests for NetworkAnimator - parameter syncing, trigger set / reset, override network animator (#1735)

### Fixed
- Fixed an issue where sometimes the first client to connect to the server could see messages from the server as coming from itself. (#1683)
- Fixed an issue where clients seemed to be able to send messages to ClientId 1, but these messages would actually still go to the server (id 0) instead of that client. (#1683)
- Improved clarity of error messaging when a client attempts to send a message to a destination other than the server, which isn't allowed. (#1683)
- Disallowed async keyword in RPCs (#1681)
- Fixed an issue where Alpha release versions of Unity (version 2022.2.0a5 and later) will not compile due to the UNet Transport no longer existing (#1678)
- Fixed messages larger than 64k being written with incorrectly truncated message size in header (#1686) (credit: @kaen)
- Fixed overloading RPC methods causing collisions and failing on IL2CPP targets. (#1694)
- Fixed spawn flow to propagate `IsSceneObject` down to children NetworkObjects, decouple implicit relationship between object spawning & `IsSceneObject` flag (#1685)
- Fixed error when serializing ConnectionApprovalMessage with scene management disabled when one or more objects is hidden via the CheckObjectVisibility delegate (#1720)
- Fixed CheckObjectVisibility delegate not being properly invoked for connecting clients when Scene Management is enabled. (#1680)
- Fixed NetworkList to properly call INetworkSerializable's NetworkSerialize() method (#1682)
- Fixed NetworkVariables containing more than 1300 bytes of data (such as large NetworkLists) no longer cause an OverflowException (the limit on data size is now whatever limit the chosen transport imposes on fragmented NetworkDelivery mechanisms) (#1725)
- Fixed ServerRpcParams and ClientRpcParams must be the last parameter of an RPC in order to function properly. Added a compile-time check to ensure this is the case and trigger an error if they're placed elsewhere (#1721)
- Fixed FastBufferReader being created with a length of 1 if provided an input of length 0 (#1724)
- Fixed The NetworkConfig's checksum hash includes the NetworkTick so that clients with a different tickrate than the server are identified and not allowed to connect (#1728)
- Fixed OwnedObjects not being properly modified when using ChangeOwnership (#1731)
- Improved performance in NetworkAnimator (#1735)
- Removed the "always sync" network animator (aka "autosend") parameters (#1746)
- Fixed in-scene placed NetworkObjects not respawning after shutting down the NetworkManager and then starting it back up again (#1769)

## [1.0.0-pre.5] - 2022-01-26

### Added

- Added `PreviousValue` in `NetworkListEvent`, when `Value` has changed (#1528)

### Changed

- NetworkManager's GameObject is no longer allowed to be nested under one or more GameObject(s).(#1484)
- NetworkManager DontDestroy property was removed and now NetworkManager always is migrated into the DontDestroyOnLoad scene. (#1484)'

### Fixed

- Fixed network tick value sometimes being duplicated or skipped. (#1614)
- Fixed The ClientNetworkTransform sample script to allow for owner changes at runtime. (#1606)
- Fixed When the LogLevel is set to developer NetworkBehaviour generates warning messages when it should not (#1631)
- Fixed NetworkTransport Initialize now can receive the associated NetworkManager instance to avoid using NetworkManager.Singleton in transport layer (#1677)
- Fixed a bug where NetworkList.Contains value was inverted (#1363)

## [1.0.0-pre.4] - 2021-01-04

### Added

- Added `com.unity.modules.physics` and `com.unity.modules.physics2d` package dependencies (#1565)

### Removed

- Removed `com.unity.modules.ai` package dependency (#1565)
- Removed `FixedQueue`, `StreamExtensions`, `TypeExtensions` (#1398)

### Fixed
- Fixed in-scene NetworkObjects that are moved into the DDOL scene not getting restored to their original active state (enabled/disabled) after a full scene transition (#1354)
- Fixed invalid IL code being generated when using `this` instead of `this ref` for the FastBufferReader/FastBufferWriter parameter of an extension method. (#1393)
- Fixed an issue where if you are running as a server (not host) the LoadEventCompleted and UnloadEventCompleted events would fire early by the NetworkSceneManager (#1379)
- Fixed a runtime error when sending an array of an INetworkSerializable type that's implemented as a struct (#1402)
- NetworkConfig will no longer throw an OverflowException in GetConfig() when ForceSamePrefabs is enabled and the number of prefabs causes the config blob size to exceed 1300 bytes. (#1385)
- Fixed NetworkVariable not calling NetworkSerialize on INetworkSerializable types (#1383)
- Fixed NullReferenceException on ImportReferences call in NetworkBehaviourILPP (#1434)
- Fixed NetworkObjects not being despawned before they are destroyed during shutdown for client, host, and server instances. (#1390)
- Fixed KeyNotFound exception when removing ownership of a newly spawned NetworkObject that is already owned by the server. (#1500)
- Fixed NetworkManager.LocalClient not being set when starting as a host. (#1511)
- Fixed a few memory leak cases when shutting down NetworkManager during Incoming Message Queue processing. (#1323)
- Fixed network tick value sometimes being duplicated or skipped. (#1614)

### Changed
- The SDK no longer limits message size to 64k. (The transport may still impose its own limits, but the SDK no longer does.) (#1384)
- Updated com.unity.collections to 1.1.0 (#1451)
- NetworkManager's GameObject is no longer allowed to be nested under one or more GameObject(s).(#1484)
- NetworkManager DontDestroy property was removed and now NetworkManager always is migrated into the DontDestroyOnLoad scene. (#1484)

## [1.0.0-pre.3] - 2021-10-22

### Added

- ResetTrigger function to NetworkAnimator (#1327)

### Fixed 

- Overflow exception when syncing Animator state. (#1327)
- Added `try`/`catch` around RPC calls, preventing exception from causing further RPC calls to fail (#1329)
- Fixed an issue where ServerClientId and LocalClientId could have the same value, causing potential confusion, and also fixed an issue with the UNet where the server could be identified with two different values, one of which might be the same as LocalClientId, and the other of which would not.(#1368)
- IL2CPP would not properly compile (#1359)

## [1.0.0-pre.2] - 2021-10-19


### Added

- Associated Known Issues for the 1.0.0-pre.1 release in the changelog

### Changed

- Updated label for `1.0.0-pre.1` changelog section

## [1.0.0-pre.1] - 2021-10-19

### Added

- Added `ClientNetworkTransform` sample to the SDK package (#1168)
- Added `Bootstrap` sample to the SDK package (#1140)
- Enhanced `NetworkSceneManager` implementation with additive scene loading capabilities (#1080, #955, #913)
  - `NetworkSceneManager.OnSceneEvent` provides improved scene event notificaitons  
- Enhanced `NetworkTransform` implementation with per axis/component based and threshold based state replication (#1042, #1055, #1061, #1084, #1101)
- Added a jitter-resistent `BufferedLinearInterpolator<T>` for `NetworkTransform` (#1060)
- Implemented `NetworkPrefabHandler` that provides support for object pooling and `NetworkPrefab` overrides (#1073, #1004, #977, #905,#749, #727)
- Implemented auto `NetworkObject` transform parent synchronization at runtime over the network (#855)
- Adopted Unity C# Coding Standards in the codebase with `.editorconfig` ruleset (#666, #670)
- When a client tries to spawn a `NetworkObject` an exception is thrown to indicate unsupported behavior. (#981)
- Added a `NetworkTime` and `NetworkTickSystem` which allows for improved control over time and ticks. (#845)
- Added a `OnNetworkDespawn` function to `NetworkObject` which gets called when a `NetworkObject` gets despawned and can be overriden. (#865)
- Added `SnapshotSystem` that would allow variables and spawn/despawn messages to be sent in blocks (#805, #852, #862, #963, #1012, #1013, #1021, #1040, #1062, #1064, #1083, #1091, #1111, #1129, #1166, #1192)
  - Disabled by default for now, except spawn/despawn messages
  - Will leverage unreliable messages with eventual consistency
- `NetworkBehaviour` and `NetworkObject`'s `NetworkManager` instances can now be overriden (#762)
- Added metrics reporting for the new network profiler if the Multiplayer Tools package is present (#1104, #1089, #1096, #1086, #1072, #1058, #960, #897, #891, #878)
- `NetworkBehaviour.IsSpawned` a quick (and stable) way to determine if the associated NetworkObject is spawned (#1190)
- Added `NetworkRigidbody` and `NetworkRigidbody2D` components to support networking `Rigidbody` and `Rigidbody2D` components (#1202, #1175)
- Added `NetworkObjectReference` and `NetworkBehaviourReference` structs which allow to sending `NetworkObject/Behaviours` over RPCs/`NetworkVariable`s (#1173)
- Added `NetworkAnimator` component to support networking `Animator` component (#1281, #872)

### Changed

- Bumped minimum Unity version, renamed package as "Unity Netcode for GameObjects", replaced `MLAPI` namespace and its variants with `Unity.Netcode` namespace and per asm-def variants (#1007, #1009, #1015, #1017, #1019, #1025, #1026, #1065)
  - Minimum Unity version:
    - 2019.4 → 2020.3+
  - Package rename:
    - Display name: `MLAPI Networking Library` → `Netcode for GameObjects`
    - Name: `com.unity.multiplayer.mlapi` → `com.unity.netcode.gameobjects`
    - Updated package description
  - All `MLAPI.x` namespaces are replaced with `Unity.Netcode`
    - `MLAPI.Messaging` → `Unity.Netcode`
    - `MLAPI.Connection` → `Unity.Netcode`
    - `MLAPI.Logging` → `Unity.Netcode`
    - `MLAPI.SceneManagement` → `Unity.Netcode`
    - and other `MLAPI.x` variants to `Unity.Netcode`
  - All assembly definitions are renamed with `Unity.Netcode.x` variants
    - `Unity.Multiplayer.MLAPI.Runtime` → `Unity.Netcode.Runtime`
    - `Unity.Multiplayer.MLAPI.Editor` → `Unity.Netcode.Editor`
    - and other `Unity.Multiplayer.MLAPI.x` variants to `Unity.Netcode.x` variants
- Renamed `Prototyping` namespace and assembly definition to `Components` (#1145)
- Changed `NetworkObject.Despawn(bool destroy)` API to default to `destroy = true` for better usability (#1217)
- Scene registration in `NetworkManager` is now replaced by Build Setttings → Scenes in Build List (#1080)
- `NetworkSceneManager.SwitchScene` has been replaced by `NetworkSceneManager.LoadScene` (#955)
- `NetworkManager, NetworkConfig, and NetworkSceneManager` scene registration replaced with scenes in build list (#1080)
- `GlobalObjectIdHash` replaced `PrefabHash` and `PrefabHashGenerator` for stability and consistency (#698)
- `NetworkStart` has been renamed to `OnNetworkSpawn`. (#865)
- Network variable cleanup - eliminated shared mode, variables are server-authoritative (#1059, #1074)
- `NetworkManager` and other systems are no longer singletons/statics (#696, #705, #706, #737, #738, #739, #746, #747, #763, #765, #766, #783, #784, #785, #786, #787, #788)
- Changed `INetworkSerializable.NetworkSerialize` method signature to use `BufferSerializer<T>` instead of `NetworkSerializer` (#1187)
- Changed `CustomMessagingManager`'s methods to use `FastBufferWriter` and `FastBufferReader` instead of `Stream` (#1187)
- Reduced internal runtime allocations by removing LINQ calls and replacing managed lists/arrays with native collections (#1196)

### Removed

- Removed `NetworkNavMeshAgent` (#1150)
- Removed `NetworkDictionary`, `NetworkSet` (#1149)
- Removed `NetworkVariableSettings` (#1097)
- Removed predefined `NetworkVariable<T>` types (#1093)
    - Removed `NetworkVariableBool`, `NetworkVariableByte`, `NetworkVariableSByte`, `NetworkVariableUShort`, `NetworkVariableShort`, `NetworkVariableUInt`, `NetworkVariableInt`, `NetworkVariableULong`, `NetworkVariableLong`, `NetworkVariableFloat`, `NetworkVariableDouble`, `NetworkVariableVector2`, `NetworkVariableVector3`, `NetworkVariableVector4`, `NetworkVariableColor`, `NetworkVariableColor32`, `NetworkVariableRay`, `NetworkVariableQuaternion`
- Removed `NetworkChannel` and `MultiplexTransportAdapter` (#1133)
- Removed ILPP backend for 2019.4, minimum required version is 2020.3+ (#895)
- `NetworkManager.NetworkConfig` had the following properties removed: (#1080)
  - Scene Registrations no longer exists
  - Allow Runtime Scene Changes was no longer needed and was removed
- Removed the NetworkObject.Spawn payload parameter (#1005)
- Removed `ProfilerCounter`, the original MLAPI network profiler, and the built-in network profiler module (2020.3). A replacement can now be found in the Multiplayer Tools package. (#1048)
- Removed UNet RelayTransport and related relay functionality in UNetTransport (#1081)
- Removed `UpdateStage` parameter from `ServerRpcSendParams` and `ClientRpcSendParams` (#1187)
- Removed `NetworkBuffer`, `NetworkWriter`, `NetworkReader`, `NetworkSerializer`, `PooledNetworkBuffer`, `PooledNetworkWriter`, and `PooledNetworkReader` (#1187)
- Removed `EnableNetworkVariable` in `NetworkConfig`, it is always enabled now (#1179)
- Removed `NetworkTransform`'s FixedSendsPerSecond, AssumeSyncedSends, InterpolateServer, ExtrapolatePosition, MaxSendsToExtrapolate, Channel, EnableNonProvokedResendChecks, DistanceSendrate (#1060) (#826) (#1042, #1055, #1061, #1084, #1101)
- Removed `NetworkManager`'s `StopServer()`, `StopClient()` and `StopHost()` methods and replaced with single `NetworkManager.Shutdown()` method for all (#1108)

### Fixed

- Fixed ServerRpc ownership check to `Debug.LogError` instead of `Debug.LogWarning` (#1126)
- Fixed `NetworkObject.OwnerClientId` property changing before `NetworkBehaviour.OnGainedOwnership()` callback (#1092)
- Fixed `NetworkBehaviourILPP` to iterate over all types in an assembly (#803)
- Fixed cross-asmdef RPC ILPP by importing types into external assemblies (#678)
- Fixed `NetworkManager` shutdown when quitting the application or switching scenes (#1011)
  - Now `NetworkManager` shutdowns correctly and despawns existing `NetworkObject`s
- Fixed Only one `PlayerPrefab` can be selected on `NetworkManager` inspector UI in the editor (#676)
- Fixed connection approval not being triggered for host (#675)
- Fixed various situations where messages could be processed in an invalid order, resulting in errors (#948, #1187, #1218)
- Fixed `NetworkVariable`s being default-initialized on the client instead of being initialized with the desired value (#1266)
- Improved runtime performance and reduced GC pressure (#1187)
- Fixed #915 - clients are receiving data from objects not visible to them (#1099)
- Fixed `NetworkTransform`'s "late join" issues, `NetworkTransform` now uses `NetworkVariable`s instead of RPCs (#826)
- Throw an exception for silent failure when a client tries to get another player's `PlayerObject`, it is now only allowed on the server-side (#844)

### Known Issues

- `NetworkVariable` does not serialize `INetworkSerializable` types through their `NetworkSerialize` implementation
- `NetworkObjects` marked as `DontDestroyOnLoad` are disabled during some network scene transitions
- `NetworkTransform` interpolates from the origin when switching Local Space synchronization
- Exceptions thrown in `OnNetworkSpawn` user code for an object will prevent the callback in other objects
- Cannot send an array of `INetworkSerializable` in RPCs
- ILPP generation fails with special characters in project path

## [0.2.0] - 2021-06-03

WIP version increment to pass package validation checks. Changelog & final version number TBD.

## [0.1.1] - 2021-06-01

This is hotfix v0.1.1 for the initial experimental Unity MLAPI Package.

### Changed

- Fixed issue with the Unity Registry package version missing some fixes from the v0.1.0 release.

## [0.1.0] - 2021-03-23

This is the initial experimental Unity MLAPI Package, v0.1.0.

### Added

- Refactored a new standard for Remote Procedure Call (RPC) in MLAPI which provides increased performance, significantly reduced boilerplate code, and extensibility for future-proofed code. MLAPI RPC includes `ServerRpc` and `ClientRpc` to execute logic on the server and client-side. This provides a single performant unified RPC solution, replacing MLAPI Convenience and Performance RPC (see [here](#removed-features)).
- Added standarized serialization types, including built-in and custom serialization flows. See [RFC #2](https://github.com/Unity-Technologies/com.unity.multiplayer.rfcs/blob/master/text/0002-serializable-types.md) for details.
- `INetworkSerializable` interface replaces `IBitWritable`.
- Added `NetworkSerializer`..., which is the main aggregator that implements serialization code for built-in supported types and holds `NetworkReader` and `NetworkWriter` instances internally.
- Added a Network Update Loop infrastructure that aids Netcode systems to update (such as RPC queue and transport) outside of the standard `MonoBehaviour` event cycle. See [RFC #8](https://github.com/Unity-Technologies/com.unity.multiplayer.rfcs/blob/master/text/0008-network-update-loop.md) and the following details:
  - It uses Unity's [low-level Player Loop API](https://docs.unity3d.com/ScriptReference/LowLevel.PlayerLoop.html) and allows for registering `INetworkUpdateSystem`s with `NetworkUpdate` methods to be executed at specific `NetworkUpdateStage`s, which may also be before or after `MonoBehaviour`-driven game logic execution.
  - You will typically interact with `NetworkUpdateLoop` for registration and `INetworkUpdateSystem` for implementation.
  - `NetworkVariable`s are now tick-based using the `NetworkTickSystem`, tracking time through network interactions and syncs.
- Added message batching to handle consecutive RPC requests sent to the same client. `RpcBatcher` sends batches based on requests from the `RpcQueueProcessing`, by batch size threshold or immediately.
- [GitHub 494](https://github.com/Unity-Technologies/com.unity.multiplayer.mlapi/pull/494): Added a constraint to allow one `NetworkObject` per `GameObject`, set through the `DisallowMultipleComponent` attribute.
- Integrated MLAPI with the Unity Profiler for versions 2020.2 and later:
  - Added new profiler modules for MLAPI that report important network data.
  - Attached the profiler to a remote player to view network data over the wire.
- A test project is available for building and experimenting with MLAPI features. This project is available in the MLAPI GitHub [testproject folder](https://github.com/Unity-Technologies/com.unity.multiplayer.mlapi/tree/release/0.1.0/testproject). 
- Added a [MLAPI Community Contributions](https://github.com/Unity-Technologies/mlapi-community-contributions/tree/master/com.mlapi.contrib.extensions) new GitHub repository to accept extensions from the MLAPI community. Current extensions include moved MLAPI features for lag compensation (useful for Server Authoritative actions) and `TrackedObject`.

### Changed

- [GitHub 520](https://github.com/Unity-Technologies/com.unity.multiplayer.mlapi/pull/520): MLAPI now uses the Unity Package Manager for installation management.
- Added functionality and usability to `NetworkVariable`, previously called `NetworkVar`. Updates enhance options and fully replace the need for `SyncedVar`s. 
- [GitHub 507](https://github.com/Unity-Technologies/com.unity.multiplayer.mlapi/pull/507): Reimplemented `NetworkAnimator`, which synchronizes animation states for networked objects. 
- GitHub [444](https://github.com/Unity-Technologies/com.unity.multiplayer.mlapi/pull/444) and [455](https://github.com/Unity-Technologies/com.unity.multiplayer.mlapi/pull/455): Channels are now represented as bytes instead of strings.

For users of previous versions of MLAPI, this release renames APIs due to refactoring. All obsolete marked APIs have been removed as per [GitHub 513](https://github.com/Unity-Technologies/com.unity.multiplayer.mlapi/pull/513) and [GitHub 514](https://github.com/Unity-Technologies/com.unity.multiplayer.mlapi/pull/514).

| Previous MLAPI Versions | V 0.1.0 Name |
| -- | -- |
| `NetworkingManager` | `NetworkManager` |
| `NetworkedObject` | `NetworkObject` |
| `NetworkedBehaviour` | `NetworkBehaviour` |
| `NetworkedClient` | `NetworkClient` |
| `NetworkedPrefab` | `NetworkPrefab` |
| `NetworkedVar` | `NetworkVariable` |
| `NetworkedTransform` | `NetworkTransform` |
| `NetworkedAnimator` | `NetworkAnimator` |
| `NetworkedAnimatorEditor` | `NetworkAnimatorEditor` |
| `NetworkedNavMeshAgent` | `NetworkNavMeshAgent` |
| `SpawnManager` | `NetworkSpawnManager` |
| `BitStream` | `NetworkBuffer` |
| `BitReader` | `NetworkReader` |
| `BitWriter` | `NetworkWriter` |
| `NetEventType` | `NetworkEventType` |
| `ChannelType` | `NetworkDelivery` |
| `Channel` | `NetworkChannel` |
| `Transport` | `NetworkTransport` |
| `NetworkedDictionary` | `NetworkDictionary` |
| `NetworkedList` | `NetworkList` |
| `NetworkedSet` | `NetworkSet` |
| `MLAPIConstants` | `NetworkConstants` |
| `UnetTransport` | `UNetTransport` |

### Fixed

- [GitHub 460](https://github.com/Unity-Technologies/com.unity.multiplayer.mlapi/pull/460): Fixed an issue for RPC where the host-server was not receiving RPCs from the host-client and vice versa without the loopback flag set in `NetworkingManager`. 
- Fixed an issue where data in the Profiler was incorrectly aggregated and drawn, which caused the profiler data to increment indefinitely instead of resetting each frame.
- Fixed an issue the client soft-synced causing PlayMode client-only scene transition issues, caused when running the client in the editor and the host as a release build. Users may have encountered a soft sync of `NetworkedInstanceId` issues in the `SpawnManager.ClientCollectSoftSyncSceneObjectSweep` method.
- [GitHub 458](https://github.com/Unity-Technologies/com.unity.multiplayer.mlapi/pull/458): Fixed serialization issues in `NetworkList` and `NetworkDictionary` when running in Server mode.
- [GitHub 498](https://github.com/Unity-Technologies/com.unity.multiplayer.mlapi/pull/498): Fixed numerical precision issues to prevent not a number (NaN) quaternions.
- [GitHub 438](https://github.com/Unity-Technologies/com.unity.multiplayer.mlapi/pull/438): Fixed booleans by reaching or writing bytes instead of bits.
- [GitHub 519](https://github.com/Unity-Technologies/com.unity.multiplayer.mlapi/pull/519): Fixed an issue where calling `Shutdown()` before making `NetworkManager.Singleton = null` is null on `NetworkManager.OnDestroy()`.

### Removed

With a new release of MLAPI in Unity, some features have been removed:

- SyncVars have been removed from MLAPI. Use `NetworkVariable`s in place of this functionality. <!-- MTT54 -->
- [GitHub 527](https://github.com/Unity-Technologies/com.unity.multiplayer.mlapi/pull/527): Lag compensation systems and `TrackedObject` have moved to the new [MLAPI Community Contributions](https://github.com/Unity-Technologies/mlapi-community-contributions/tree/master/com.mlapi.contrib.extensions) repo.
- [GitHub 509](https://github.com/Unity-Technologies/com.unity.multiplayer.mlapi/pull/509): Encryption has been removed from MLAPI. The `Encryption` option in `NetworkConfig` on the `NetworkingManager` is not available in this release. This change will not block game creation or running. A current replacement for this functionality is not available, and may be developed in future releases. See the following changes:
    - Removed `SecuritySendFlags` from all APIs.
    - Removed encryption, cryptography, and certificate configurations from APIs including `NetworkManager` and `NetworkConfig`.
    - Removed "hail handshake", including `NetworkManager` implementation and `NetworkConstants` entries.
    - Modified `RpcQueue` and `RpcBatcher` internals to remove encryption and authentication from reading and writing.
- Removed the previous MLAPI Profiler editor window from Unity versions 2020.2 and later.
- Removed previous MLAPI Convenience and Performance RPC APIs with the new standard RPC API. See [RFC #1](https://github.com/Unity-Technologies/com.unity.multiplayer.rfcs/blob/master/text/0001-std-rpc-api.md) for details.
- [GitHub 520](https://github.com/Unity-Technologies/com.unity.multiplayer.mlapi/pull/520): Removed the MLAPI Installer.

### Known Issues

- `NetworkNavMeshAgent` does not synchronize mesh data, Agent Size, Steering, Obstacle Avoidance, or Path Finding settings. It only synchronizes the destination and velocity, not the path to the destination.
- For `RPC`, methods with a `ClientRpc` or `ServerRpc` suffix which are not marked with [ServerRpc] or [ClientRpc] will cause a compiler error.
- For `NetworkAnimator`, Animator Overrides are not supported. Triggers do not work.
- For `NetworkVariable`, the `NetworkDictionary` `List` and `Set` must use the `reliableSequenced` channel.
- `NetworkObjects`s are supported but when spawning a prefab with nested child network objects you have to manually call spawn on them
- `NetworkTransform` have the following issues:
  - Replicated objects may have jitter. 
  - The owner is always authoritative about the object's position.
  - Scale is not synchronized.
- Connection Approval is not called on the host client.
- For `NamedMessages`, always use `NetworkBuffer` as the underlying stream for sending named and unnamed messages.
- For `NetworkManager`, connection management is limited. Use `IsServer`, `IsClient`, `IsConnectedClient`, or other code to check if MLAPI connected correctly.

## [0.0.1-preview.1] - 2020-12-20

This was an internally-only-used version of the Unity MLAPI Package<|MERGE_RESOLUTION|>--- conflicted
+++ resolved
@@ -8,13 +8,9 @@
 
 ### Fixed
 
-- Fixed: Hosting again after failing to host now works correctly
-
-<<<<<<< HEAD
+- Fixed: Hosting again after failing to host now works correctly (#1938)
 - Fixed NetworkManager to cleanup connected client lists after stopping (#1945)
-=======
->>>>>>> e052cc80
-- Fixed: NetworkHide followed by NetworkShow on the same frame works correctly (#1940)
+- Fixed NetworkHide followed by NetworkShow on the same frame works correctly (#1940)
 
 ## [1.0.0-pre.8] - 2022-04-27
 
