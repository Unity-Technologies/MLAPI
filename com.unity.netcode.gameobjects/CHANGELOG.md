# Changelog

All notable changes to this project will be documented in this file.

The format is based on [Keep a Changelog](https://keepachangelog.com/en/1.0.0/) and this project adheres to [Semantic Versioning](https://semver.org/spec/v2.0.0.html).

Additional documentation and release notes are available at [Multiplayer Documentation](https://docs-multiplayer.unity3d.com).

## [Unreleased]

### Added

### Fixed

<<<<<<< HEAD
- Fixed issue where `NetworkVariableBase` derived classes were not being re-initialized if the associated `NetworkObject` instance was not destroyed and respawned. (#3181)
=======
- Fixed issue where a spawned `NetworkObject` that was registered with a prefab handler and owned by a client would invoke destroy more than once on the host-server side if the client disconnected while the `NetworkObject` was still spawned. (#3200)
>>>>>>> 248aa214

### Changed


## [2.2.0] - 2024-12-12

### Added

- Added `NetworkObject.OwnershipStatus.SessionOwner` to allow Network Objects to be distributable and only owned by the Session Owner. This flag will override all other `OwnershipStatus` flags. (#3175)
- Added `UnityTransport.GetEndpoint` method to provide a way to obtain `NetworkEndpoint` information of a connection via client identifier. (#3130)
- Added `NetworkTransport.OnEarlyUpdate` and `NetworkTransport.OnPostLateUpdate` methods to provide more control over handling transport related events at the start and end of each frame. (#3113)

### Fixed

- Fixed issue where the server, host, or session owner would not populate the in-scene place `NetworkObject` table if the scene was loaded prior to starting the `NetworkManager`. (#3177)
- Fixed issue where the `NetworkObjectIdHash` value could be incorrect when entering play mode while still in prefab edit mode with pending changes and using MPPM. (#3162)
- Fixed issue where a sever only `NetworkManager` instance would spawn the actual `NetworkPrefab`'s `GameObject` as opposed to creating an instance of it. (#3160)
- Fixed issue where only the session owner (as opposed to all clients) would handle spawning prefab overrides properly when using a distributed authority network topology. (#3160)
- Fixed issue where an exception was thrown when calling `NetworkManager.Shutdown` after calling `UnityTransport.Shutdown`. (#3118)
- Fixed issue where `NetworkList` properties on in-scene placed `NetworkObject`s could cause small memory leaks when entering playmode. (#3147)
- Fixed in-scene `NertworkObject` synchronization issue when loading a scene with currently connected clients connected to a session created by a `NetworkManager` started as a server (i.e. not as a host). (#3133)
- Fixed issue where a `NetworkManager` started as a server would not add itself as an observer to in-scene placed `NetworkObject`s instantiated and spawned by a scene loading event. (#3133)
- Fixed issue where spawning a player using `NetworkObject.InstantiateAndSpawn` or `NetworkSpawnManager.InstantiateAndSpawn` would not update the `NetworkSpawnManager.PlayerObjects` or assign the newly spawned player to the `NetworkClient.PlayerObject`. (#3122)
- Fixed issue where queued UnitTransport (NetworkTransport) message batches were being sent on the next frame. They are now sent at the end of the frame during `PostLateUpdate`.  (#3113)
- Fixed issue where `NotOwnerRpcTarget` or `OwnerRpcTarget` were not using their replacements `NotAuthorityRpcTarget` and `AuthorityRpcTarget` which would invoke a warning. (#3111)
- Fixed issue where client is removed as an observer from spawned objects when their player instance is despawned. (#3110)
- Fixed issue where `NetworkAnimator` would statically allocate write buffer space for `Animator` parameters that could cause a write error if the number of parameters exceeded the space allocated. (#3108)

### Changed

- In-scene placed `NetworkObject`s have been made distributable when balancing object distribution after a connection event. (#3175)
- Optimised `NetworkVariable` and `NetworkTransform` related packets when in Distributed Authority mode.
- The Debug Simulator section of the Unity Transport component was removed. This section was not functional anymore and users are now recommended to use the more featureful [Network Simulator](https://docs-multiplayer.unity3d.com/tools/current/tools-network-simulator/) tool from the Multiplayer Tools package instead. (#3121)

## [2.1.1] - 2024-10-18

### Added

- Added ability to edit the `NetworkConfig.AutoSpawnPlayerPrefabClientSide` within the inspector view. (#3097)
- Added `IContactEventHandlerWithInfo` that derives from `IContactEventHandler` that can be updated per frame to provide `ContactEventHandlerInfo` information to the `RigidbodyContactEventManager` when processing collisions. (#3094)
  - `ContactEventHandlerInfo.ProvideNonRigidBodyContactEvents`: When set to true, non-`Rigidbody` collisions with the registered `Rigidbody` will generate contact event notifications. (#3094)
  - `ContactEventHandlerInfo.HasContactEventPriority`: When set to true, the `Rigidbody` will be prioritized as the instance that generates the event if the `Rigidbody` colliding does not have priority. (#3094)
- Added a static `NetworkManager.OnInstantiated` event notification to be able to track when a new `NetworkManager` instance has been instantiated. (#3088)
- Added a static `NetworkManager.OnDestroying` event notification to be able to track when an existing `NetworkManager` instance is being destroyed. (#3088)

### Fixed

- Fixed issue where `NetworkPrefabProcessor` would not mark the prefab list as dirty and prevent saving the `DefaultNetworkPrefabs` asset when only imports or only deletes were detected.(#3103)
- Fixed an issue where nested `NetworkTransform` components in owner authoritative mode cleared their initial settings on the server, causing improper synchronization. (#3099)
- Fixed issue with service not getting synchronized with in-scene placed `NetworkObject` instances when a session owner starts a `SceneEventType.Load` event. (#3096)
- Fixed issue with the in-scene network prefab instance update menu tool where it was not properly updating scenes when invoked on the root prefab instance. (#3092)
- Fixed an issue where newly synchronizing clients would always receive current `NetworkVariable` values, potentially causing issues with collections if there were pending updates. Now, pending state updates serialize previous values to avoid duplicates on new clients. (#3081)
- Fixed issue where changing ownership would mark every `NetworkVariable` dirty. Now, it will only mark any `NetworkVariable` with owner read permissions as dirty and will send/flush any pending updates to all clients prior to sending the change in ownership message. (#3081)
- Fixed an issue where transferring ownership of `NetworkVariable` collections didn't update the new owner’s previous value, causing the last added value to be detected as a change during additions or removals. (#3081)
- Fixed issue where a client (or server) with no write permissions for a `NetworkVariable` using a standard .NET collection type could still modify the collection which could cause various issues depending upon the modification and collection type. (#3081)
- Fixed issue where applying the position and/or rotation to the `NetworkManager.ConnectionApprovalResponse` when connection approval and auto-spawn player prefab were enabled would not apply the position and/or rotation when the player prefab was instantiated. (#3078)
- Fixed issue where `NetworkObject.SpawnWithObservers` was not being honored when spawning the player prefab. (#3077)
- Fixed issue with the client count not being correct on the host or server side when a client disconnects itself from a session. (#3075)

### Changed

- Changed `NetworkConfig.AutoSpawnPlayerPrefabClientSide` is no longer automatically set when starting `NetworkManager`. (#3097)
- Updated `NetworkVariableDeltaMessage` so the server now forwards delta state updates from clients immediately, instead of waiting until the end of the frame or the next network tick. (#3081)

## [2.0.0] - 2024-09-12

### Added

- Added tooltips for all of the `NetworkObject` component's properties. (#3052)
- Added message size validation to named and unnamed message sending functions for better error messages. (#3049)
- Added "Check for NetworkObject Component" property to the Multiplayer->Netcode for GameObjects project settings. When disabled, this will bypass the in-editor `NetworkObject` check on `NetworkBehaviour` components. (#3031)
- Added `NetworkTransform.SwitchTransformSpaceWhenParented` property that, when enabled, will handle the world to local, local to world, and local to local transform space transitions when interpolation is enabled. (#3013)
- Added `NetworkTransform.TickSyncChildren` that, when enabled, will tick synchronize nested and/or child `NetworkTransform` components to eliminate any potential visual jittering that could occur if the `NetworkTransform` instances get into a state where their state updates are landing on different network ticks. (#3013)
- Added `NetworkObject.AllowOwnerToParent` property to provide the ability to allow clients to parent owned objects when running in a client-server network topology. (#3013)
- Added `NetworkObject.SyncOwnerTransformWhenParented` property to provide a way to disable applying the server's transform information in the parenting message on the client owner instance which can be useful for owner authoritative motion models. (#3013)
- Added `NetcodeEditorBase` editor helper class to provide easier modification and extension of the SDK's components. (#3013)

### Fixed

- Fixed issue where `NetworkAnimator` would send updates to non-observer clients. (#3057)
- Fixed issue where an exception could occur when receiving a universal RPC for a `NetworkObject` that has been despawned. (#3052)
- Fixed issue where a NetworkObject hidden from a client that is then promoted to be session owner was not being synchronized with newly joining clients.(#3051)
- Fixed issue where clients could have a wrong time delta on `NetworkVariableBase` which could prevent from sending delta state updates. (#3045)
- Fixed issue where setting a prefab hash value during connection approval but not having a player prefab assigned could cause an exception when spawning a player. (#3042)
- Fixed issue where the `NetworkSpawnManager.HandleNetworkObjectShow` could throw an exception if one of the `NetworkObject` components to show was destroyed during the same frame. (#3030)
- Fixed issue where the `NetworkManagerHelper` was continuing to check for hierarchy changes when in play mode. (#3026)
- Fixed issue with newly/late joined clients and `NetworkTransform` synchronization of parented `NetworkObject` instances. (#3013)
- Fixed issue with smooth transitions between transform spaces when interpolation is enabled (requires `NetworkTransform.SwitchTransformSpaceWhenParented` to be enabled). (#3013)

### Changed

- Changed `NetworkTransformEditor` now uses `NetworkTransform` as the base type class to assure it doesn't display a foldout group when using the base `NetworkTransform` component class. (#3052)
- Changed `NetworkAnimator.Awake` is now a protected virtual method. (#3052)
- Changed  when invoking `NetworkManager.ConnectionManager.DisconnectClient` during a distributed authority session a more appropriate message is logged. (#3052)
- Changed `NetworkTransformEditor` so it now derives from `NetcodeEditorBase`. (#3013)
- Changed `NetworkRigidbodyBaseEditor` so it now derives from `NetcodeEditorBase`. (#3013)
- Changed `NetworkManagerEditor` so it now derives from `NetcodeEditorBase`. (#3013)


## [2.0.0-pre.4] - 2024-08-21

### Added

- Added `NetworkVariable.CheckDirtyState` that is to be used in tandem with collections in order to detect whether the collection or an item within the collection has changed. (#3004)

### Fixed

- Fixed issue where nested `NetworkTransform` components were not getting updated. (#3016)
- Fixed issue by adding null checks in `NetworkVariableBase.CanClientRead` and `NetworkVariableBase.CanClientWrite` methods to ensure safe access to `NetworkBehaviour`. (#3012)
- Fixed issue where `FixedStringSerializer<T>` was using `NetworkVariableSerialization<byte>.AreEqual` to determine if two bytes were equal causes an exception to be thrown due to no byte serializer having been defined. (#3009)
- Fixed Issue where a state with dual triggers, inbound and outbound, could cause a false layer to layer state transition message to be sent to non-authority `NetworkAnimator` instances and cause a warning message to be logged. (#3008)
- Fixed issue using collections within `NetworkVariable` where the collection would not detect changes to items or nested items. (#3004)
- Fixed issue where `List`, `Dictionary`, and `HashSet` collections would not uniquely duplicate nested collections. (#3004)
- Fixed issue where `NotAuthorityTarget` would include the service observer in the list of targets to send the RPC to as opposed to excluding the service observer as it should. (#3000)
- Fixed issue where `ProxyRpcTargetGroup` could attempt to send a message if there were no targets to send to. (#3000)

### Changed

- Changed `NetworkAnimator` to automatically switch to owner authoritative mode when using a distributed authority network topology. (#3021)
- Changed permissions exception thrown in `NetworkList` to exiting early with a logged error that is now a unified permissions message within `NetworkVariableBase`. (#3004)
- Changed permissions exception thrown in `NetworkVariable.Value` to exiting early with a logged error that is now a unified permissions message within `NetworkVariableBase`. (#3004)


## [2.0.0-pre.3] - 2024-07-23

### Added
- Added: `UnityTransport.GetNetworkDriver` and `UnityTransport.GetLocalEndpoint` methods to expose the driver and local endpoint being used. (#2978)

### Fixed

- Fixed issue where deferred despawn was causing GC allocations when converting an `IEnumerable` to a list. (#2983)
- Fixed issue where the realtime network stats monitor was not able to display RPC traffic in release builds due to those stats being only available in development builds or the editor. (#2979)
- Fixed issue where `NetworkManager.ScenesLoaded` was not being updated if `PostSynchronizationSceneUnloading` was set and any loaded scenes not used during synchronization were unloaded. (#2971)
- Fixed issue where `Rigidbody2d` under Unity 6000.0.11f1 has breaking changes where `velocity` is now `linearVelocity` and `isKinematic` is replaced by `bodyType`. (#2971)
- Fixed issue where `NetworkSpawnManager.InstantiateAndSpawn` and `NetworkObject.InstantiateAndSpawn` were not honoring the ownerClientId parameter when using a client-server network topology. (#2968)
- Fixed issue where internal delta serialization could not have a byte serializer defined when serializing deltas for other types. Added `[GenerateSerializationForType(typeof(byte))]` to both the `NetworkVariable` and `AnticipatedNetworkVariable` classes to assure a byte serializer is defined.(#2962)
- Fixed issue when scene management was disabled and the session owner would still try to synchronize a late joining client. (#2962)
- Fixed issue when using a distributed authority network topology where it would allow a session owner to spawn a `NetworkObject` prior to being approved. Now, an error message is logged and the `NetworkObject` will not be spawned prior to the client being approved.  (#2962)
- Fixed issue where attempting to spawn during `NetworkBehaviour.OnInSceneObjectsSpawned` and `NetworkBehaviour.OnNetworkSessionSynchronized` notifications would throw a collection modified exception.  (#2962)

### Changed

- Changed logic where clients can now set the `NetworkSceneManager` client synchronization mode when using a distributed authority network topology. (#2985)


## [2.0.0-pre.2] - 2024-06-17

### Added

- Added `AnticipatedNetworkVariable<T>`, which adds support for client anticipation of `NetworkVariable` values, allowing for more responsive gameplay. (#2957)
- Added `AnticipatedNetworkTransform`, which adds support for client anticipation of NetworkTransforms. (#2957)
- Added `NetworkVariableBase.ExceedsDirtinessThreshold` to allow network variables to throttle updates by only sending updates when the difference between the current and previous values exceeds a threshold. (This is exposed in `NetworkVariable<T>` with the callback `NetworkVariable<T>.CheckExceedsDirtinessThreshold`). (#2957)
- Added `NetworkVariableUpdateTraits`, which add additional throttling support: `MinSecondsBetweenUpdates` will prevent the `NetworkVariable` from sending updates more often than the specified time period (even if it exceeds the dirtiness threshold), while `MaxSecondsBetweenUpdates` will force a dirty `NetworkVariable` to send an update after the specified time period even if it has not yet exceeded the dirtiness threshold. (#2957)
- Added virtual method `NetworkVariableBase.OnInitialize` which can be used by `NetworkVariable` subclasses to add initialization code. (#2957)
- Added `NetworkTime.TickWithPartial`, which represents the current tick as a double that includes the fractional/partial tick value. (#2957)
- Added `NetworkTickSystem.AnticipationTick`, which can be helpful with implementation of client anticipation. This value represents the tick the current local client was at at the beginning of the most recent network round trip, which enables it to correlate server update ticks with the client tick that may have triggered them. (#2957)
- Added event `NetworkManager.OnSessionOwnerPromoted` that is invoked when a new session owner promotion occurs. (#2948)
- Added `NetworkRigidBodyBase.GetLinearVelocity` and `NetworkRigidBodyBase.SetLinearVelocity` convenience/helper methods. (#2948)
- Added `NetworkRigidBodyBase.GetAngularVelocity` and `NetworkRigidBodyBase.SetAngularVelocity` convenience/helper methods. (#2948)

### Fixed

- Fixed issue when `NetworkTransform` half float precision is enabled and ownership changes the current base position was not being synchronized. (#2948)
- Fixed issue where `OnClientConnected` not being invoked on the session owner when connecting to a new distributed authority session. (#2948)
- Fixed issue where Rigidbody micro-motion (i.e. relatively small velocities) would result in non-authority instances slightly stuttering as the body would come to a rest (i.e. no motion). Now, the threshold value can increase at higher velocities and can decrease slightly below the provided threshold to account for this. (#2948)

### Changed

- Changed `NetworkAnimator` no longer requires the `Animator` component to exist on the same `GameObject`. (#2957)
- Changed `NetworkObjectReference` and `NetworkBehaviourReference` to allow null references when constructing and serializing. (#2957)
- Changed the client's owned objects is now returned (`NetworkClient` and `NetworkSpawnManager`) as an array as opposed to a list for performance purposes. (#2948)
- Changed `NetworkTransfrom.TryCommitTransformToServer` to be internal as it will be removed by the final 2.0.0 release. (#2948)
- Changed `NetworkTransformEditor.OnEnable` to a virtual method to be able to customize a `NetworkTransform` derived class by creating a derived editor control from `NetworkTransformEditor`. (#2948)


## [2.0.0-exp.5] - 2024-06-03

### Added


### Fixed

- Fixed issue where SessionOwner message was being treated as a new entry for the new message indexing when it should have been ordinally sorted with the legacy message indices. (#2942)

### Changed
- Changed `FastBufferReader` and `FastBufferWriter` so that they always ensure the length of items serialized is always serialized as an `uint` and added a check before casting for safe reading and writing.(#2946)


## [2.0.0-exp.4] - 2024-05-31

### Added

- Added `NetworkRigidbodyBase.AttachToFixedJoint` and `NetworkRigidbodyBase.DetachFromFixedJoint` to replace parenting for rigid bodies that have `NetworkRigidbodyBase.UseRigidBodyForMotion` enabled. (#2933)
- Added `NetworkBehaviour.OnNetworkPreSpawn` and `NetworkBehaviour.OnNetworkPostSpawn` methods that provide the ability to handle pre and post spawning actions during the `NetworkObject` spawn sequence. (#2912)
- Added a client-side only `NetworkBehaviour.OnNetworkSessionSynchronized` convenience method that is invoked on all `NetworkBehaviour`s after a newly joined client has finished synchronizing with the network session in progress. (#2912)
- Added `NetworkBehaviour.OnInSceneObjectsSpawned` convenience method that is invoked when all in-scene `NetworkObject`s have been spawned after a scene has been loaded or upon a host or server starting. (#2912)

### Fixed

- Fixed issue where non-authoritative rigid bodies with `NetworkRigidbodyBase.UseRigidBodyForMotion` enabled would constantly log errors about the renderTime being before `StartTimeConsumed`. (#2933)
- Fixed issue where in-scene placed NetworkObjects could be destroyed if a client disconnects early and/or before approval. (#2924)
- Fixed issue where a `NetworkObject` component's associated `NetworkBehaviour` components would not be detected if scene loading is disabled in the editor and the currently loaded scene has in-scene placed `NetworkObject`s. (#2912)
- Fixed issue where an in-scene placed `NetworkObject` with `NetworkTransform` that is also parented under a `GameObject` would not properly synchronize when the parent `GameObject` had a world space position other than 0,0,0. (#2898)

### Changed

- Change all the access modifiers of test class from Public to Internal (#2930)
- Changed messages are now sorted by enum values as opposed to ordinally sorting the messages by their type name. (#2929)
- Changed `NetworkClient.SessionModeTypes` to `NetworkClient.NetworkTopologyTypes`. (#2875)
- Changed `NetworkClient.SessionModeType` to `NetworkClient.NetworkTopologyType`. (#2875)
- Changed `NetworkConfig.SessionMode` to `NeworkConfig.NetworkTopology`. (#2875)

## [2.0.0-exp.2] - 2024-04-02

### Added
- Added updates to all internal messages to account for a distributed authority network session connection. (#2863)
- Added `NetworkRigidbodyBase` that provides users with a more customizable network rigidbody, handles both `Rigidbody` and `Rigidbody2D`, and provides an option to make `NetworkTransform` use the rigid body for motion. (#2863)
  - For a customized `NetworkRigidbodyBase` class:
    - `NetworkRigidbodyBase.AutoUpdateKinematicState` provides control on whether the kinematic setting will be automatically set or not when ownership changes.
    - `NetworkRigidbodyBase.AutoSetKinematicOnDespawn` provides control on whether isKinematic will automatically be set to true when the associated `NetworkObject` is despawned.
    - `NetworkRigidbodyBase.Initialize` is a protected method that, when invoked, will initialize the instance. This includes options to:
      - Set whether using a `RigidbodyTypes.Rigidbody` or `RigidbodyTypes.Rigidbody2D`.
      - Includes additional optional parameters to set the `NetworkTransform`, `Rigidbody`, and `Rigidbody2d` to use.
  - Provides additional public methods:
    - `NetworkRigidbodyBase.GetPosition` to return the position of the `Rigidbody` or `Rigidbody2d` (depending upon its initialized setting).
    - `NetworkRigidbodyBase.GetRotation` to return the rotation of the `Rigidbody` or `Rigidbody2d` (depending upon its initialized setting).
    - `NetworkRigidbodyBase.MovePosition` to move to the position of the `Rigidbody` or `Rigidbody2d` (depending upon its initialized setting).
    - `NetworkRigidbodyBase.MoveRotation` to move to the rotation of the `Rigidbody` or `Rigidbody2d` (depending upon its initialized setting).
    - `NetworkRigidbodyBase.Move` to move to the position and rotation of the `Rigidbody` or `Rigidbody2d` (depending upon its initialized setting).
    - `NetworkRigidbodyBase.Move` to move to the position and rotation of the `Rigidbody` or `Rigidbody2d` (depending upon its initialized setting).
    - `NetworkRigidbodyBase.SetPosition` to set the position of the `Rigidbody` or `Rigidbody2d` (depending upon its initialized setting).
    - `NetworkRigidbodyBase.SetRotation` to set the rotation of the `Rigidbody` or `Rigidbody2d` (depending upon its initialized setting).
    - `NetworkRigidbodyBase.ApplyCurrentTransform` to set the position and rotation of the `Rigidbody` or `Rigidbody2d` based on the associated `GameObject` transform (depending upon its initialized setting).
    - `NetworkRigidbodyBase.WakeIfSleeping` to wake up the rigid body if sleeping.
    - `NetworkRigidbodyBase.SleepRigidbody` to put the rigid body to sleep.
    - `NetworkRigidbodyBase.IsKinematic` to determine if the `Rigidbody` or `Rigidbody2d` (depending upon its initialized setting) is currently kinematic.
    - `NetworkRigidbodyBase.SetIsKinematic` to set the `Rigidbody` or `Rigidbody2d` (depending upon its initialized setting) current kinematic state.
    - `NetworkRigidbodyBase.ResetInterpolation` to reset the `Rigidbody` or `Rigidbody2d` (depending upon its initialized setting) back to its original interpolation value when initialized.
  - Now includes a `MonoBehaviour.FixedUpdate` implementation that will update the assigned `NetworkTransform` when `NetworkRigidbodyBase.UseRigidBodyForMotion` is true. (#2863)
- Added `RigidbodyContactEventManager` that provides a more optimized way to process collision enter and collision stay events as opposed to the `Monobehaviour` approach. (#2863)
  - Can be used in client-server and distributed authority modes, but is particularly useful in distributed authority.
- Added rigid body motion updates to `NetworkTransform` which allows users to set interolation on rigid bodies. (#2863)
  - Extrapolation is only allowed on authoritative instances, but custom class derived from `NetworkRigidbodyBase` or `NetworkRigidbody` or `NetworkRigidbody2D` automatically switches non-authoritative instances to interpolation if set to extrapolation.
- Added distributed authority mode support to `NetworkAnimator`. (#2863)
- Added session mode selection to `NetworkManager` inspector view. (#2863)
- Added distributed authority permissions feature. (#2863)
- Added distributed authority mode specific `NetworkObject` permissions flags (Distributable, Transferable, and RequestRequired). (#2863)
- Added distributed authority mode specific `NetworkObject.SetOwnershipStatus` method that applies one or more `NetworkObject` instance's ownership flags. If updated when spawned, the ownership permission changes are synchronized with the other connected clients. (#2863)
- Added distributed authority mode specific `NetworkObject.RemoveOwnershipStatus` method that removes one or more `NetworkObject` instance's ownership flags. If updated when spawned, the ownership permission changes are synchronized with the other connected clients. (#2863)
- Added distributed authority mode specific `NetworkObject.HasOwnershipStatus` method that will return (true or false) whether one or more ownership flags is set. (#2863)
- Added distributed authority mode specific `NetworkObject.SetOwnershipLock` method that locks ownership of a `NetworkObject` to prevent ownership from changing until the current owner releases the lock. (#2863)
- Added distributed authority mode specific `NetworkObject.RequestOwnership` method that sends an ownership request to the current owner of a spawned `NetworkObject` instance. (#2863)
- Added distributed authority mode specific `NetworkObject.OnOwnershipRequested` callback handler that is invoked on the owner/authoritative side when a non-owner requests ownership. Depending upon the boolean returned value depends upon whether the request is approved or denied. (#2863)
- Added distributed authority mode specific `NetworkObject.OnOwnershipRequestResponse` callback handler that is invoked when a non-owner's request has been processed. This callback includes a `NetworkObjet.OwnershipRequestResponseStatus` response parameter that describes whether the request was approved or the reason why it was not approved. (#2863)
- Added distributed authority mode specific `NetworkObject.DeferDespawn` method that defers the despawning of `NetworkObject` instances on non-authoritative clients based on the tick offset parameter. (#2863)
- Added distributed authority mode specific `NetworkObject.OnDeferredDespawnComplete` callback handler that can be used to further control when deferring the despawning of a `NetworkObject` on non-authoritative instances. (#2863)
- Added `NetworkClient.SessionModeType` as one way to determine the current session mode of the network session a client is connected to. (#2863)
- Added distributed authority mode specific `NetworkClient.IsSessionOwner` property to determine if the current local client is the current session owner of a distributed authority session. (#2863)
- Added distributed authority mode specific client side spawning capabilities. When running in distributed authority mode, clients can instantiate and spawn `NetworkObject` instances (the local client is automatically the owner of the spawned object). (#2863)
  - This is useful to better visually synchronize owner authoritative motion models and newly spawned `NetworkObject` instances (i.e. projectiles for example).
- Added distributed authority mode specific client side player spawning capabilities. Clients will automatically spawn their associated player object locally. (#2863)
- Added distributed authority mode specific `NetworkConfig.AutoSpawnPlayerPrefabClientSide` property (default is true) to provide control over the automatic spawning of player prefabs on the local client side. (#2863)
- Added distributed authority mode specific `NetworkManager.OnFetchLocalPlayerPrefabToSpawn` callback that, when assigned, will allow the local client to provide the player prefab to be spawned for the local client. (#2863)
  - This is only invoked if the `NetworkConfig.AutoSpawnPlayerPrefabClientSide` property is set to true.
- Added distributed authority mode specific `NetworkBehaviour.HasAuthority` property that determines if the local client has authority over the associated `NetworkObject` instance (typical use case is within a `NetworkBehaviour` script much like that of `IsServer` or `IsClient`). (#2863)
- Added distributed authority mode specific `NetworkBehaviour.IsSessionOwner` property that determines if the local client is the session owner (typical use case would be to determine if the local client can has scene management authority within a `NetworkBehaviour` script). (#2863)
- Added support for distributed authority mode scene management where the currently assigned session owner can start scene events (i.e. scene loading and scene unloading). (#2863)

### Fixed

- Fixed issue where the host was not invoking `OnClientDisconnectCallback` for its own local client when internally shutting down. (#2822)
- Fixed issue where NetworkTransform could potentially attempt to "unregister" a named message prior to it being registered. (#2807)
- Fixed issue where in-scene placed `NetworkObject`s with complex nested children `NetworkObject`s (more than one child in depth) would not synchronize properly if WorldPositionStays was set to true. (#2796)

### Changed
- Changed client side awareness of other clients is now the same as a server or host. (#2863)
- Changed `NetworkManager.ConnectedClients` can now be accessed by both server and clients. (#2863)
- Changed `NetworkManager.ConnectedClientsList` can now be accessed by both server and clients. (#2863)
- Changed `NetworkTransform` defaults to owner authoritative when connected to a distributed authority session. (#2863)
- Changed `NetworkVariable` defaults to owner write and everyone read permissions when connected to a distributed authority session (even if declared with server read or write permissions).  (#2863)
- Changed `NetworkObject` no longer implements the `MonoBehaviour.Update` method in order to determine whether a `NetworkObject` instance has been migrated to a different scene. Instead, only `NetworkObjects` with the `SceneMigrationSynchronization` property set will be updated internally during the `NetworkUpdateStage.PostLateUpdate` by `NetworkManager`. (#2863)
- Changed `NetworkManager` inspector view layout where properties are now organized by category. (#2863)
- Changed `NetworkTransform` to now use `NetworkTransformMessage` as opposed to named messages for NetworkTransformState updates. (#2810)
- Changed `CustomMessageManager` so it no longer attempts to register or "unregister" a null or empty string and will log an error if this condition occurs. (#2807)

## [1.9.1] - 2024-04-18

### Added
- Added `AnticipatedNetworkVariable<T>`, which adds support for client anticipation of NetworkVariable values, allowing for more responsive game play (#2820)
- Added `AnticipatedNetworkTransform`, which adds support for client anticipation of `NetworkTransform`s (#2820)
- Added `NetworkVariableBase.ExceedsDirtinessThreshold` to allow network variables to throttle updates by only sending updates when the difference between the current and previous values exceeds a threshold. (This is exposed in NetworkVariable<T> with the callback NetworkVariable<T>.CheckExceedsDirtinessThreshold) (#2820)
- Added `NetworkVariableUpdateTraits`, which add additional throttling support: `MinSecondsBetweenUpdates` will prevent the `NetworkVariable` from sending updates more often than the specified time period (even if it exceeds the dirtiness threshold), while `MaxSecondsBetweenUpdates` will force a dirty `NetworkVariable` to send an update after the specified time period even if it has not yet exceeded the dirtiness threshold. (#2820)
- Added virtual method `NetworkVariableBase.OnInitialize()` which can be used by `NetworkVariable` subclasses to add initialization code (#2820)
- Added virtual method `NetworkVariableBase.Update()`, which is called once per frame to support behaviors such as interpolation between an anticipated value and an authoritative one. (#2820)
- Added `NetworkTime.TickWithPartial`, which represents the current tick as a double that includes the fractional/partial tick value. (#2820)
- `NetworkVariable` now includes built-in support for `NativeHashSet`, `NativeHashMap`, `List`, `HashSet`, and `Dictionary` (#2813)
- `NetworkVariable` now includes delta compression for collection values (`NativeList`, `NativeArray`, `NativeHashSet`, `NativeHashMap`, `List`, `HashSet`, `Dictionary`, and `FixedString` types) to save bandwidth by only sending the values that changed. (Note: For `NativeList`, `NativeArray`, and `List`, this algorithm works differently than that used in `NetworkList`. This algorithm will use less bandwidth for "set" and "add" operations, but `NetworkList` is more bandwidth-efficient if you are performing frequent "insert" operations.) (#2813)
- `UserNetworkVariableSerialization` now has optional callbacks for `WriteDelta` and `ReadDelta`. If both are provided, they will be used for all serialization operations on NetworkVariables of that type except for the first one for each client. If either is missing, the existing `Write` and `Read` will always be used. (#2813)
- Network variables wrapping `INetworkSerializable` types can perform delta serialization by setting `UserNetworkVariableSerialization<T>.WriteDelta` and `UserNetworkVariableSerialization<T>.ReadDelta` for those types. The built-in `INetworkSerializable` serializer will continue to be used for all other serialization operations, but if those callbacks are set, it will call into them on all but the initial serialization to perform delta serialization. (This could be useful if you have a large struct where most values do not change regularly and you want to send only the fields that did change.) (#2813)

### Fixed

- Fixed issue where `NetworkTransformEditor` would throw and exception if you excluded the physics package. (#2871)
- Fixed issue where `NetworkTransform` could not properly synchronize its base position when using half float precision. (#2845)
- Fixed issue where the host was not invoking `OnClientDisconnectCallback` for its own local client when internally shutting down. (#2822)
- Fixed issue where NetworkTransform could potentially attempt to "unregister" a named message prior to it being registered. (#2807)
- Fixed issue where in-scene placed `NetworkObject`s with complex nested children `NetworkObject`s (more than one child in depth) would not synchronize properly if WorldPositionStays was set to true. (#2796)

### Changed

- Changed `NetworkObjectReference` and `NetworkBehaviourReference` to allow null references when constructing and serializing. (#2874)
- Changed `NetworkAnimator` no longer requires the `Animator` component to exist on the same `GameObject`. (#2872)
- Changed `NetworkTransform` to now use `NetworkTransformMessage` as opposed to named messages for NetworkTransformState updates. (#2810)
- Changed `CustomMessageManager` so it no longer attempts to register or "unregister" a null or empty string and will log an error if this condition occurs. (#2807)

## [1.8.1] - 2024-02-05

### Fixed

- Fixed a compile error when compiling for IL2CPP targets when using the new `[Rpc]` attribute. (#2824)

## [1.8.0] - 2023-12-12

### Added

- Added a new RPC attribute, which is simply `Rpc`. (#2762)
  - This is a generic attribute that can perform the functions of both Server and Client RPCs, as well as enabling client-to-client RPCs. Includes several default targets: `Server`, `NotServer`, `Owner`, `NotOwner`, `Me`, `NotMe`, `ClientsAndHost`, and `Everyone`. Runtime overrides are available for any of these targets, as well as for sending to a specific ID or groups of IDs.
  - This attribute also includes the ability to defer RPCs that are sent to the local process to the start of the next frame instead of executing them immediately, treating them as if they had gone across the network. The default behavior is to execute immediately.
  - This attribute effectively replaces `ServerRpc` and `ClientRpc`. `ServerRpc` and `ClientRpc` remain in their existing forms for backward compatibility, but `Rpc` will be the recommended and most supported option.
- Added `NetworkManager.OnConnectionEvent` as a unified connection event callback to notify clients and servers of all client connections and disconnections within the session (#2762)
- Added `NetworkManager.ServerIsHost` and `NetworkBehaviour.ServerIsHost` to allow a client to tell if it is connected to a host or to a dedicated server (#2762)
- Added `SceneEventProgress.SceneManagementNotEnabled` return status to be returned when a `NetworkSceneManager` method is invoked and scene management is not enabled. (#2735)
- Added `SceneEventProgress.ServerOnlyAction` return status to be returned when a `NetworkSceneManager` method is invoked by a client. (#2735)
- Added `NetworkObject.InstantiateAndSpawn` and `NetworkSpawnManager.InstantiateAndSpawn` methods to simplify prefab spawning by assuring that the prefab is valid and applies any override prior to instantiating the `GameObject` and spawning the `NetworkObject` instance. (#2710)

### Fixed

- Fixed issue where a client disconnected by a server-host would not receive a local notification. (#2789)
- Fixed issue where a server-host could shutdown during a relay connection but periodically the transport disconnect message sent to any connected clients could be dropped. (#2789)
- Fixed issue where a host could disconnect its local client but remain running as a server. (#2789)
- Fixed issue where `OnClientDisconnectedCallback` was not being invoked under certain conditions. (#2789)
- Fixed issue where `OnClientDisconnectedCallback` was always returning 0 as the client identifier. (#2789)
- Fixed issue where if a host or server shutdown while a client owned NetworkObjects (other than the player) it would throw an exception. (#2789)
- Fixed issue where setting values on a `NetworkVariable` or `NetworkList` within `OnNetworkDespawn` during a shutdown sequence would throw an exception. (#2789)
- Fixed issue where a teleport state could potentially be overridden by a previous unreliable delta state. (#2777)
- Fixed issue where `NetworkTransform` was using the `NetworkManager.ServerTime.Tick` as opposed to `NetworkManager.NetworkTickSystem.ServerTime.Tick` during the authoritative side's tick update where it performed a delta state check. (#2777)
- Fixed issue where a parented in-scene placed NetworkObject would be destroyed upon a client or server exiting a network session but not unloading the original scene in which the NetworkObject was placed. (#2737)
- Fixed issue where during client synchronization and scene loading, when client synchronization or the scene loading mode are set to `LoadSceneMode.Single`, a `CreateObjectMessage` could be received, processed, and the resultant spawned `NetworkObject` could be instantiated in the client's currently active scene that could, towards the end of the client synchronization or loading process, be unloaded and cause the newly created `NetworkObject` to be destroyed (and throw and exception). (#2735)
- Fixed issue where a `NetworkTransform` instance with interpolation enabled would result in wide visual motion gaps (stuttering) under above normal latency conditions and a 1-5% or higher packet are drop rate. (#2713)
- Fixed issue where  you could not have multiple source network prefab overrides targeting the same network prefab as their override. (#2710)

### Changed

- Changed the server or host shutdown so it will now perform a "soft shutdown" when `NetworkManager.Shutdown` is invoked. This will send a disconnect notification to all connected clients and the server-host will wait for all connected clients to disconnect or timeout after a 5 second period before completing the shutdown process. (#2789)
- Changed `OnClientDisconnectedCallback` will now return the assigned client identifier on the local client side if the client was approved and assigned one prior to being disconnected. (#2789)
- Changed `NetworkTransform.SetState` (and related methods) now are cumulative during a fractional tick period and sent on the next pending tick. (#2777)
- `NetworkManager.ConnectedClientsIds` is now accessible on the client side and will contain the list of all clients in the session, including the host client if the server is operating in host mode (#2762)
- Changed `NetworkSceneManager` to return a `SceneEventProgress` status and not throw exceptions for methods invoked when scene management is disabled and when a client attempts to access a `NetworkSceneManager` method by a client. (#2735)
- Changed `NetworkTransform` authoritative instance tick registration so a single `NetworkTransform` specific tick event update will update all authoritative instances to improve perofmance. (#2713)
- Changed `NetworkPrefabs.OverrideToNetworkPrefab` dictionary is no longer used/populated due to it ending up being related to a regression bug and not allowing more than one override to be assigned to a network prefab asset. (#2710)
- Changed in-scene placed `NetworkObject`s now store their source network prefab asset's `GlobalObjectIdHash` internally that is used, when scene management is disabled, by clients to spawn the correct prefab even if the `NetworkPrefab` entry has an override. This does not impact dynamically spawning the same prefab which will yield the override on both host and client. (#2710)
- Changed in-scene placed `NetworkObject`s no longer require a `NetworkPrefab` entry with `GlobalObjectIdHash` override in order for clients to properly synchronize. (#2710)
- Changed in-scene placed `NetworkObject`s now set their `IsSceneObject` value when generating their `GlobalObjectIdHash` value. (#2710)
- Changed the default `NetworkConfig.SpawnTimeout` value from 1.0s to 10.0s. (#2710)


## [1.7.1] - 2023-11-15

### Added

### Fixed

- Fixed a bug where having a class with Rpcs that inherits from a class without Rpcs that inherits from NetworkVariable would cause a compile error. (#2751)
- Fixed issue where `NetworkBehaviour.Synchronize` was not truncating the write buffer if nothing was serialized during `NetworkBehaviour.OnSynchronize` causing an additional 6 bytes to be written per `NetworkBehaviour` component instance. (#2749)

## [1.7.0] - 2023-10-11

### Added

- exposed NetworkObject.GetNetworkBehaviourAtOrderIndex as a public API (#2724)
- Added context menu tool that provides users with the ability to quickly update the GlobalObjectIdHash value for all in-scene placed prefab instances that were created prior to adding a NetworkObject component to it. (#2707)
- Added methods NetworkManager.SetPeerMTU and NetworkManager.GetPeerMTU to be able to set MTU sizes per-peer (#2676)
- Added `GenerateSerializationForGenericParameterAttribute`, which can be applied to user-created Network Variable types to ensure the codegen generates serialization for the generic types they wrap. (#2694)
- Added `GenerateSerializationForTypeAttribute`, which can be applied to any class or method to ensure the codegen generates serialization for the specific provided type. (#2694)
- Exposed `NetworkVariableSerialization<T>.Read`, `NetworkVariableSerialization<T>.Write`, `NetworkVariableSerialization<T>.AreEqual`, and `NetworkVariableSerialization<T>.Duplicate` to further support the creation of user-created network variables by allowing users to access the generated serialization methods and serialize generic types efficiently without boxing. (#2694)
- Added `NetworkVariableBase.MarkNetworkBehaviourDirty` so that user-created network variable types can mark their containing `NetworkBehaviour` to be processed by the update loop. (#2694)

### Fixed

- Fixed issue where the server side `NetworkSceneManager` instance was not adding the currently active scene to its list of scenes loaded. (#2723)
- Generic NetworkBehaviour types no longer result in compile errors or runtime errors (#2720)
- Rpcs within Generic NetworkBehaviour types can now serialize parameters of the class's generic types (but may not have generic types of their own) (#2720)
- Errors are no longer thrown when entering play mode with domain reload disabled (#2720)
- NetworkSpawn is now correctly called each time when entering play mode with scene reload disabled (#2720)
- NetworkVariables of non-integer types will no longer break the inspector (#2714)
- NetworkVariables with NonSerializedAttribute will not appear in the inspector (#2714)
- Fixed issue where `UnityTransport` would attempt to establish WebSocket connections even if using UDP/DTLS Relay allocations when the build target was WebGL. This only applied to working in the editor since UDP/DTLS can't work in the browser. (#2695)
- Fixed issue where a `NetworkBehaviour` component's `OnNetworkDespawn` was not being invoked on the host-server side for an in-scene placed `NetworkObject` when a scene was unloaded (during a scene transition) and the `NetworkBehaviour` component was positioned/ordered before the `NetworkObject` component. (#2685)
- Fixed issue where `SpawnWithObservers` was not being honored when `NetworkConfig.EnableSceneManagement` was disabled. (#2682)
- Fixed issue where `NetworkAnimator` was not internally tracking changes to layer weights which prevented proper layer weight synchronization back to the original layer weight value. (#2674)
- Fixed "writing past the end of the buffer" error when calling ResetDirty() on managed network variables that are larger than 256 bytes when serialized. (#2670)
- Fixed issue where generation of the `DefaultNetworkPrefabs` asset was not enabled by default. (#2662)
- Fixed issue where the `GlobalObjectIdHash` value could be updated but the asset not marked as dirty. (#2662)
- Fixed issue where the `GlobalObjectIdHash` value of a (network) prefab asset could be assigned an incorrect value when editing the prefab in a temporary scene. (#2662)
- Fixed issue where the `GlobalObjectIdHash` value generated after creating a (network) prefab from an object constructed within the scene would not be the correct final value in a stand alone build. (#2662)

### Changed

- Updated dependency on `com.unity.transport` to version 1.4.0. (#2716)

## [1.6.0] - 2023-08-09

### Added

- Added a protected virtual method `NetworkTransform.OnInitialize(ref NetworkTransformState replicatedState)` that just returns the replicated state reference.

### Fixed

- Fixed issue where invoking `NetworkManager.Shutdown` within `NetworkManager.OnClientStopped` or `NetworkManager.OnServerStopped` would force `NetworkManager.ShutdownInProgress` to remain true after completing the shutdown process. (#2661)
- Fixed issue where ARMv7 Android builds would crash when trying to validate the batch header. (#2654)
- Fixed issue with client synchronization of position when using half precision and the delta position reaches the maximum value and is collapsed on the host prior to being forwarded to the non-owner clients. (#2636)
- Fixed issue with scale not synchronizing properly depending upon the spawn order of NetworkObjects. (#2636)
- Fixed issue position was not properly transitioning between ownership changes with an owner authoritative NetworkTransform. (#2636)
- Fixed issue where a late joining non-owner client could update an owner authoritative NetworkTransform if ownership changed without any updates to position prior to the non-owner client joining. (#2636)

### Changed

## [1.5.2] - 2023-07-24

### Added

### Fixed
- Bumped minimum Unity version supported to 2021.3 LTS
- Fixed issue where `NetworkClient.OwnedObjects` was not returning any owned objects due to the `NetworkClient.IsConnected` not being properly set. (#2631)
- Fixed a crash when calling TrySetParent with a null Transform (#2625)
- Fixed issue where a `NetworkTransform` using full precision state updates was losing transform state updates when interpolation was enabled. (#2624)
- Fixed issue where `NetworkObject.SpawnWithObservers` was not being honored for late joining clients. (#2623)
- Fixed issue where invoking `NetworkManager.Shutdown` multiple times, depending upon the timing, could cause an exception. (#2622)
- Fixed issue where removing ownership would not notify the server that it gained ownership. This also resolves the issue where an owner authoritative NetworkTransform would not properly initialize upon removing ownership from a remote client. (#2618)
- Fixed ILPP issues when using CoreCLR and for certain dedicated server builds. (#2614)
- Fixed an ILPP compile error when creating a generic NetworkBehaviour singleton with a static T instance. (#2603)

### Changed

## [1.5.1] - 2023-06-07

### Added

- Added support for serializing `NativeArray<>` and `NativeList<>` in `FastBufferReader`/`FastBufferWriter`, `BufferSerializer`, `NetworkVariable`, and RPCs. (To use `NativeList<>`, add `UNITY_NETCODE_NATIVE_COLLECTION_SUPPORT` to your Scripting Define Symbols in `Project Settings > Player`) (#2375)
- The location of the automatically-created default network prefab list can now be configured (#2544)
- Added: Message size limits (max single message and max fragmented message) can now be set using NetworkManager.MaximumTransmissionUnitSize and NetworkManager.MaximumFragmentedMessageSize for transports that don't work with the default values (#2530)
- Added `NetworkObject.SpawnWithObservers` property (default is true) that when set to false will spawn a `NetworkObject` with no observers and will not be spawned on any client until `NetworkObject.NetworkShow` is invoked. (#2568)

### Fixed

- Fixed: Fixed a null reference in codegen in some projects (#2581)
- Fixed issue where the `OnClientDisconnected` client identifier was incorrect after a pending client connection was denied. (#2569)
- Fixed warning "Runtime Network Prefabs was not empty at initialization time." being erroneously logged when no runtime network prefabs had been added (#2565)
- Fixed issue where some temporary debug console logging was left in a merged PR. (#2562)
- Fixed the "Generate Default Network Prefabs List" setting not loading correctly and always reverting to being checked. (#2545)
- Fixed issue where users could not use NetworkSceneManager.VerifySceneBeforeLoading to exclude runtime generated scenes from client synchronization. (#2550)
- Fixed missing value on `NetworkListEvent` for `EventType.RemoveAt` events.  (#2542,#2543)
- Fixed issue where parenting a NetworkTransform under a transform with a scale other than Vector3.one would result in incorrect values on non-authoritative instances. (#2538)
- Fixed issue where a server would include scene migrated and then despawned NetworkObjects to a client that was being synchronized. (#2532)
- Fixed the inspector throwing exceptions when attempting to render `NetworkVariable`s of enum types. (#2529)
- Making a `NetworkVariable` with an `INetworkSerializable` type that doesn't meet the `new()` constraint will now create a compile-time error instead of an editor crash (#2528)
- Fixed Multiplayer Tools package installation docs page link on the NetworkManager popup. (#2526)
- Fixed an exception and error logging when two different objects are shown and hidden on the same frame (#2524)
- Fixed a memory leak in `UnityTransport` that occurred if `StartClient` failed. (#2518)
- Fixed issue where a client could throw an exception if abruptly disconnected from a network session with one or more spawned `NetworkObject`(s). (#2510)
- Fixed issue where invalid endpoint addresses were not being detected and returning false from NGO UnityTransport. (#2496)
- Fixed some errors that could occur if a connection is lost and the loss is detected when attempting to write to the socket. (#2495)

### Changed

- Adding network prefabs before NetworkManager initialization is now supported. (#2565)
- Connecting clients being synchronized now switch to the server's active scene before spawning and synchronizing NetworkObjects. (#2532)
- Updated `UnityTransport` dependency on `com.unity.transport` to 1.3.4. (#2533)
- Improved performance of NetworkBehaviour initialization by replacing reflection when initializing NetworkVariables with compile-time code generation, which should help reduce hitching during additive scene loads. (#2522)

## [1.4.0] - 2023-04-10

### Added

- Added a way to access the GlobalObjectIdHash via PrefabIdHash for use in the Connection Approval Callback. (#2437)
- Added `OnServerStarted` and `OnServerStopped` events that will trigger only on the server (or host player) to notify that the server just started or is no longer active (#2420)
- Added `OnClientStarted` and `OnClientStopped` events that will trigger only on the client (or host player) to notify that the client just started or is no longer active (#2420)
- Added `NetworkTransform.UseHalfFloatPrecision` property that, when enabled, will use half float values for position, rotation, and scale. This yields a 50% bandwidth savings a the cost of precision. (#2388)
- Added `NetworkTransform.UseQuaternionSynchronization` property that, when enabled, will synchronize the entire quaternion. (#2388)
- Added `NetworkTransform.UseQuaternionCompression` property that, when enabled, will use a smallest three implementation reducing a full quaternion synchronization update to the size of an unsigned integer. (#2388)
- Added `NetworkTransform.SlerpPosition` property that, when enabled along with interpolation being enabled, will interpolate using `Vector3.Slerp`. (#2388)
- Added `BufferedLinearInterpolatorVector3` that replaces the float version, is now used by `NetworkTransform`, and provides the ability to enable or disable `Slerp`. (#2388)
- Added `HalfVector3` used for scale when half float precision is enabled. (#2388)
- Added `HalfVector4` used for rotation when half float precision and quaternion synchronization is enabled. (#2388)
- Added `HalfVector3DeltaPosition` used for position when half float precision is enabled. This handles loss in position precision by updating only the delta position as opposed to the full position. (#2388)
- Added `NetworkTransform.GetSpaceRelativePosition` and `NetworkTransform.GetSpaceRelativeRotation` helper methods to return the proper values depending upon whether local or world space. (#2388)
- Added `NetworkTransform.OnAuthorityPushTransformState` virtual method that is invoked just prior to sending the `NetworkTransformState` to non-authoritative instances. This provides users with the ability to obtain more precise delta values for prediction related calculations. (#2388)
- Added `NetworkTransform.OnNetworkTransformStateUpdated` virtual method that is invoked just after the authoritative `NetworkTransformState` is applied. This provides users with the ability to obtain more precise delta values for prediction related calculations. (#2388)
- Added `NetworkTransform.OnInitialize`virtual method that is invoked after the `NetworkTransform` has been initialized or re-initialized when ownership changes. This provides for a way to make adjustments when `NetworkTransform` is initialized (i.e. resetting client prediction etc) (#2388)
- Added `NetworkObject.SynchronizeTransform` property (default is true) that provides users with another way to help with bandwidth optimizations where, when set to false, the `NetworkObject`'s associated transform will not be included when spawning and/or synchronizing late joining players. (#2388)
- Added `NetworkSceneManager.ActiveSceneSynchronizationEnabled` property, disabled by default, that enables client synchronization of server-side active scene changes. (#2383)
- Added `NetworkObject.ActiveSceneSynchronization`, disabled by default, that will automatically migrate a `NetworkObject` to a newly assigned active scene. (#2383)
- Added `NetworkObject.SceneMigrationSynchronization`, enabled by default, that will synchronize client(s) when a `NetworkObject` is migrated into a new scene on the server side via `SceneManager.MoveGameObjectToScene`. (#2383)

### Changed

- Made sure the `CheckObjectVisibility` delegate is checked and applied, upon `NetworkShow` attempt. Found while supporting (#2454), although this is not a fix for this (already fixed) issue. (#2463)
- Changed `NetworkTransform` authority handles delta checks on each new network tick and no longer consumes processing cycles checking for deltas for all frames in-between ticks. (#2388)
- Changed the `NetworkTransformState` structure is now public and now has public methods that provide access to key properties of the `NetworkTransformState` structure. (#2388)
- Changed `NetworkTransform` interpolation adjusts its interpolation "ticks ago" to be 2 ticks latent if it is owner authoritative and the instance is not the server or 1 tick latent if the instance is the server and/or is server authoritative. (#2388)
- Updated `NetworkSceneManager` to migrate dynamically spawned `NetworkObject`s with `DestroyWithScene` set to false into the active scene if their current scene is unloaded. (#2383)
- Updated the server to synchronize its local `NetworkSceneManager.ClientSynchronizationMode` during the initial client synchronization. (#2383)

### Fixed

- Fixed issue where during client synchronization the synchronizing client could receive a ObjectSceneChanged message before the client-side NetworkObject instance had been instantiated and spawned. (#2502)
- Fixed issue where `NetworkAnimator` was building client RPC parameters to exclude the host from sending itself messages but was not including it in the ClientRpc parameters. (#2492)
- Fixed issue where `NetworkAnimator` was not properly detecting and synchronizing cross fade initiated transitions. (#2481)
- Fixed issue where `NetworkAnimator` was not properly synchronizing animation state updates. (#2481)
- Fixed float NetworkVariables not being rendered properly in the inspector of NetworkObjects. (#2441)
- Fixed an issue where Named Message Handlers could remove themselves causing an exception when the metrics tried to access the name of the message.(#2426)
- Fixed registry of public `NetworkVariable`s in derived `NetworkBehaviour`s (#2423)
- Fixed issue where runtime association of `Animator` properties to `AnimationCurve`s would cause `NetworkAnimator` to attempt to update those changes. (#2416)
- Fixed issue where `NetworkAnimator` would not check if its associated `Animator` was valid during serialization and would spam exceptions in the editor console. (#2416)
- Fixed issue with a child's rotation rolling over when interpolation is enabled on a `NetworkTransform`. Now using half precision or full quaternion synchronization will always update all axis. (#2388)
- Fixed issue where `NetworkTransform` was not setting the teleport flag when the `NetworkTransform.InLocalSpace` value changed. This issue only impacted `NetworkTransform` when interpolation was enabled. (#2388)
- Fixed issue when the `NetworkSceneManager.ClientSynchronizationMode` is `LoadSceneMode.Additive` and the server changes the currently active scene prior to a client connecting then upon a client connecting and being synchronized the NetworkSceneManager would clear its internal ScenePlacedObjects list that could already be populated. (#2383)
- Fixed issue where a client would load duplicate scenes of already preloaded scenes during the initial client synchronization and `NetworkSceneManager.ClientSynchronizationMode` was set to `LoadSceneMode.Additive`. (#2383)

## [1.3.1] - 2023-03-27

### Added

- Added detection and graceful handling of corrupt packets for additional safety. (#2419)

### Changed

- The UTP component UI has been updated to be more user-friendly for new users by adding a simple toggle to switch between local-only (127.0.0.1) and remote (0.0.0.0) binding modes, using the toggle "Allow Remote Connections" (#2408)
- Updated `UnityTransport` dependency on `com.unity.transport` to 1.3.3. (#2450)
- `NetworkShow()` of `NetworkObject`s are delayed until the end of the frame to ensure consistency of delta-driven variables like `NetworkList`.
- Dirty `NetworkObject` are reset at end-of-frame and not at serialization time.
- `NetworkHide()` of an object that was just `NetworkShow()`n produces a warning, as remote clients will _not_ get a spawn/despawn pair.
- Renamed the NetworkTransform.SetState parameter `shouldGhostsInterpolate` to `teleportDisabled` for better clarity of what that parameter does. (#2228)
- Network prefabs are now stored in a ScriptableObject that can be shared between NetworkManagers, and have been exposed for public access. By default, a Default Prefabs List is created that contains all NetworkObject prefabs in the project, and new NetworkManagers will default to using that unless that option is turned off in the Netcode for GameObjects settings. Existing NetworkManagers will maintain their existing lists, which can be migrated to the new format via a button in their inspector. (#2322)

### Fixed

- Fixed issue where changes to a layer's weight would not synchronize unless a state transition was occurring.(#2399)
- Fixed issue where `NetworkManager.LocalClientId` was returning the `NetworkTransport.ServerClientId` as opposed to the `NetworkManager.m_LocalClientId`. (#2398)
- Fixed issue where a dynamically spawned `NetworkObject` parented under an in-scene placed `NetworkObject` would have its `InScenePlaced` value changed to `true`. This would result in a soft synchronization error for late joining clients. (#2396)
- Fixed a UTP test that was failing when you install Unity Transport package 2.0.0 or newer. (#2347)
- Fixed issue where `NetcodeSettingsProvider` would throw an exception in Unity 2020.3.x versions. (#2345)
- Fixed server side issue where, depending upon component ordering, some NetworkBehaviour components might not have their OnNetworkDespawn method invoked if the client side disconnected. (#2323)
- Fixed a case where data corruption could occur when using UnityTransport when reaching a certain level of send throughput. (#2332)
- Fixed an issue in `UnityTransport` where an exception would be thrown if starting a Relay host/server on WebGL. This exception should only be thrown if using direct connections (where WebGL can't act as a host/server). (#2321)
- Fixed `NetworkAnimator` issue where it was not checking for `AnimatorStateTtansition.destinationStateMachine` and any possible sub-states defined within it. (#2309)
- Fixed `NetworkAnimator` issue where the host client was receiving the ClientRpc animation updates when the host was the owner.(#2309)
- Fixed `NetworkAnimator` issue with using pooled objects and when specific properties are cleaned during despawn and destroy.(#2309)
- Fixed issue where `NetworkAnimator` was checking for animation changes when the associated `NetworkObject` was not spawned.(#2309)
- Corrected an issue with the documentation for BufferSerializer (#2401)

## [1.2.0] - 2022-11-21

### Added

- Added protected method `NetworkBehaviour.OnSynchronize` which is invoked during the initial `NetworkObject` synchronization process. This provides users the ability to include custom serialization information that will be applied to the `NetworkBehaviour` prior to the `NetworkObject` being spawned. (#2298)
- Added support for different versions of the SDK to talk to each other in circumstances where changes permit it. Starting with this version and into future versions, patch versions should be compatible as long as the minor version is the same. (#2290)
- Added `NetworkObject` auto-add helper and Multiplayer Tools install reminder settings to Project Settings. (#2285)
- Added `public string DisconnectReason` getter to `NetworkManager` and `string Reason` to `ConnectionApprovalResponse`. Allows connection approval to communicate back a reason. Also added `public void DisconnectClient(ulong clientId, string reason)` allowing setting a disconnection reason, when explicitly disconnecting a client. (#2280)

### Changed

- Changed 3rd-party `XXHash` (32 & 64) implementation with an in-house reimplementation (#2310)
- When `NetworkConfig.EnsureNetworkVariableLengthSafety` is disabled `NetworkVariable` fields do not write the additional `ushort` size value (_which helps to reduce the total synchronization message size_), but when enabled it still writes the additional `ushort` value. (#2298)
- Optimized bandwidth usage by encoding most integer fields using variable-length encoding. (#2276)

### Fixed
- Fixed `IsSpawnedObjectsPendingInDontDestroyOnLoad` is only set to true when loading a scene using `LoadSceneMode.Singleonly`. (#2330)
- Fixed issue where `NetworkTransform` components nested under a parent with a `NetworkObject` component  (i.e. network prefab) would not have their associated `GameObject`'s transform synchronized. (#2298)
- Fixed issue where `NetworkObject`s that failed to instantiate could cause the entire synchronization pipeline to be disrupted/halted for a connecting client. (#2298)
- Fixed issue where in-scene placed `NetworkObject`s nested under a `GameObject` would be added to the orphaned children list causing continual console warning log messages. (#2298)
- Custom messages are now properly received by the local client when they're sent while running in host mode. (#2296)
- Fixed issue where the host would receive more than one event completed notification when loading or unloading a scene only when no clients were connected. (#2292)
- Fixed an issue in `UnityTransport` where an error would be logged if the 'Use Encryption' flag was enabled with a Relay configuration that used a secure protocol. (#2289)
- Fixed issue where in-scene placed `NetworkObjects` were not honoring the `AutoObjectParentSync` property. (#2281)
- Fixed the issue where `NetworkManager.OnClientConnectedCallback` was being invoked before in-scene placed `NetworkObject`s had been spawned when starting `NetworkManager` as a host. (#2277)
- Creating a `FastBufferReader` with `Allocator.None` will not result in extra memory being allocated for the buffer (since it's owned externally in that scenario). (#2265)

### Removed

- Removed the `NetworkObject` auto-add and Multiplayer Tools install reminder settings from the Menu interface. (#2285)

## [1.1.0] - 2022-10-21

### Added

- Added `NetworkManager.IsApproved` flag that is set to `true` a client has been approved.(#2261)
- `UnityTransport` now provides a way to set the Relay server data directly from the `RelayServerData` structure (provided by the Unity Transport package) throuh its `SetRelayServerData` method. This allows making use of the new APIs in UTP 1.3 that simplify integration of the Relay SDK. (#2235)
- IPv6 is now supported for direct connections when using `UnityTransport`. (#2232)
- Added WebSocket support when using UTP 2.0 with `UseWebSockets` property in the `UnityTransport` component of the `NetworkManager` allowing to pick WebSockets for communication. When building for WebGL, this selection happens automatically. (#2201)
- Added position, rotation, and scale to the `ParentSyncMessage` which provides users the ability to specify the final values on the server-side when `OnNetworkObjectParentChanged` is invoked just before the message is created (when the `Transform` values are applied to the message). (#2146)
- Added `NetworkObject.TryRemoveParent` method for convenience purposes opposed to having to cast null to either `GameObject` or `NetworkObject`. (#2146)

### Changed

- Updated `UnityTransport` dependency on `com.unity.transport` to 1.3.0. (#2231)
- The send queues of `UnityTransport` are now dynamically-sized. This means that there shouldn't be any need anymore to tweak the 'Max Send Queue Size' value. In fact, this field is now removed from the inspector and will not be serialized anymore. It is still possible to set it manually using the `MaxSendQueueSize` property, but it is not recommended to do so aside from some specific needs (e.g. limiting the amount of memory used by the send queues in very constrained environments). (#2212)
- As a consequence of the above change, the `UnityTransport.InitialMaxSendQueueSize` field is now deprecated. There is no default value anymore since send queues are dynamically-sized. (#2212)
- The debug simulator in `UnityTransport` is now non-deterministic. Its random number generator used to be seeded with a constant value, leading to the same pattern of packet drops, delays, and jitter in every run. (#2196)
- `NetworkVariable<>` now supports managed `INetworkSerializable` types, as well as other managed types with serialization/deserialization delegates registered to `UserNetworkVariableSerialization<T>.WriteValue` and `UserNetworkVariableSerialization<T>.ReadValue` (#2219)
- `NetworkVariable<>` and `BufferSerializer<BufferSerializerReader>` now deserialize `INetworkSerializable` types in-place, rather than constructing new ones. (#2219)

### Fixed

- Fixed `NetworkManager.ApprovalTimeout` will not timeout due to slower client synchronization times as it now uses the added `NetworkManager.IsApproved` flag to determined if the client has been approved or not.(#2261)
- Fixed issue caused when changing ownership of objects hidden to some clients (#2242)
- Fixed issue where an in-scene placed NetworkObject would not invoke NetworkBehaviour.OnNetworkSpawn if the GameObject was disabled when it was despawned. (#2239)
- Fixed issue where clients were not rebuilding the `NetworkConfig` hash value for each unique connection request. (#2226)
- Fixed the issue where player objects were not taking the `DontDestroyWithOwner` property into consideration when a client disconnected. (#2225)
- Fixed issue where `SceneEventProgress` would not complete if a client late joins while it is still in progress. (#2222)
- Fixed issue where `SceneEventProgress` would not complete if a client disconnects. (#2222)
- Fixed issues with detecting if a `SceneEventProgress` has timed out. (#2222)
- Fixed issue #1924 where `UnityTransport` would fail to restart after a first failure (even if what caused the initial failure was addressed). (#2220)
- Fixed issue where `NetworkTransform.SetStateServerRpc` and `NetworkTransform.SetStateClientRpc` were not honoring local vs world space settings when applying the position and rotation. (#2203)
- Fixed ILPP `TypeLoadException` on WebGL on MacOS Editor and potentially other platforms. (#2199)
- Implicit conversion of NetworkObjectReference to GameObject will now return null instead of throwing an exception if the referenced object could not be found (i.e., was already despawned) (#2158)
- Fixed warning resulting from a stray NetworkAnimator.meta file (#2153)
- Fixed Connection Approval Timeout not working client side. (#2164)
- Fixed issue where the `WorldPositionStays` parenting parameter was not being synchronized with clients. (#2146)
- Fixed issue where parented in-scene placed `NetworkObject`s would fail for late joining clients. (#2146)
- Fixed issue where scale was not being synchronized which caused issues with nested parenting and scale when `WorldPositionStays` was true. (#2146)
- Fixed issue with `NetworkTransform.ApplyTransformToNetworkStateWithInfo` where it was not honoring axis sync settings when `NetworkTransformState.IsTeleportingNextFrame` was true. (#2146)
- Fixed issue with `NetworkTransform.TryCommitTransformToServer` where it was not honoring the `InLocalSpace` setting. (#2146)
- Fixed ClientRpcs always reporting in the profiler view as going to all clients, even when limited to a subset of clients by `ClientRpcParams`. (#2144)
- Fixed RPC codegen failing to choose the correct extension methods for `FastBufferReader` and `FastBufferWriter` when the parameters were a generic type (i.e., List<int>) and extensions for multiple instantiations of that type have been defined (i.e., List<int> and List<string>) (#2142)
- Fixed the issue where running a server (i.e. not host) the second player would not receive updates (unless a third player joined). (#2127)
- Fixed issue where late-joining client transition synchronization could fail when more than one transition was occurring.(#2127)
- Fixed throwing an exception in `OnNetworkUpdate` causing other `OnNetworkUpdate` calls to not be executed. (#1739)
- Fixed synchronization when Time.timeScale is set to 0. This changes timing update to use unscaled deltatime. Now network updates rate are independent from the local time scale. (#2171)
- Fixed not sending all NetworkVariables to all clients when a client connects to a server. (#1987)
- Fixed IsOwner/IsOwnedByServer being wrong on the server after calling RemoveOwnership (#2211)

## [1.0.2] - 2022-09-12

### Fixed

- Fixed issue where `NetworkTransform` was not honoring the InLocalSpace property on the authority side during OnNetworkSpawn. (#2170)
- Fixed issue where `NetworkTransform` was not ending extrapolation for the previous state causing non-authoritative instances to become out of synch. (#2170)
- Fixed issue where `NetworkTransform` was not continuing to interpolate for the remainder of the associated tick period. (#2170)
- Fixed issue during `NetworkTransform.OnNetworkSpawn` for non-authoritative instances where it was initializing interpolators with the replicated network state which now only contains the transform deltas that occurred during a network tick and not the entire transform state. (#2170)

## [1.0.1] - 2022-08-23

### Changed

- Changed version to 1.0.1. (#2131)
- Updated dependency on `com.unity.transport` to 1.2.0. (#2129)
- When using `UnityTransport`, _reliable_ payloads are now allowed to exceed the configured 'Max Payload Size'. Unreliable payloads remain bounded by this setting. (#2081)
- Performance improvements for cases with large number of NetworkObjects, by not iterating over all unchanged NetworkObjects

### Fixed

- Fixed an issue where reading/writing more than 8 bits at a time with BitReader/BitWriter would write/read from the wrong place, returning and incorrect result. (#2130)
- Fixed issue with the internal `NetworkTransformState.m_Bitset` flag not getting cleared upon the next tick advancement. (#2110)
- Fixed interpolation issue with `NetworkTransform.Teleport`. (#2110)
- Fixed issue where the authoritative side was interpolating its transform. (#2110)
- Fixed Owner-written NetworkVariable infinitely write themselves (#2109)
- Fixed NetworkList issue that showed when inserting at the very end of a NetworkList (#2099)
- Fixed issue where a client owner of a `NetworkVariable` with both owner read and write permissions would not update the server side when changed. (#2097)
- Fixed issue when attempting to spawn a parent `GameObject`, with `NetworkObject` component attached, that has one or more child `GameObject`s, that are inactive in the hierarchy, with `NetworkBehaviour` components it will no longer attempt to spawn the associated `NetworkBehaviour`(s) or invoke ownership changed notifications but will log a warning message. (#2096)
- Fixed an issue where destroying a NetworkBehaviour would not deregister it from the parent NetworkObject, leading to exceptions when the parent was later destroyed. (#2091)
- Fixed issue where `NetworkObject.NetworkHide` was despawning and destroying, as opposed to only despawning, in-scene placed `NetworkObject`s. (#2086)
- Fixed `NetworkAnimator` synchronizing transitions twice due to it detecting the change in animation state once a transition is started by a trigger. (#2084)
- Fixed issue where `NetworkAnimator` would not synchronize a looping animation for late joining clients if it was at the very end of its loop. (#2076)
- Fixed issue where `NetworkAnimator` was not removing its subscription from `OnClientConnectedCallback` when despawned during the shutdown sequence. (#2074)
- Fixed IsServer and IsClient being set to false before object despawn during the shutdown sequence. (#2074)
- Fixed NetworkList Value event on the server. PreviousValue is now set correctly when a new value is set through property setter. (#2067)
- Fixed NetworkLists not populating on client. NetworkList now uses the most recent list as opposed to the list at the end of previous frame, when sending full updates to dynamically spawned NetworkObject. The difference in behaviour is required as scene management spawns those objects at a different time in the frame, relative to updates. (#2062)

## [1.0.0] - 2022-06-27

### Changed

- Changed version to 1.0.0. (#2046)

## [1.0.0-pre.10] - 2022-06-21

### Added

- Added a new `OnTransportFailure` callback to `NetworkManager`. This callback is invoked when the manager's `NetworkTransport` encounters an unrecoverable error. Transport failures also cause the `NetworkManager` to shut down. Currently, this is only used by `UnityTransport` to signal a timeout of its connection to the Unity Relay servers. (#1994)
- Added `NetworkEvent.TransportFailure`, which can be used by implementations of `NetworkTransport` to signal to `NetworkManager` that an unrecoverable error was encountered. (#1994)
- Added test to ensure a warning occurs when nesting NetworkObjects in a NetworkPrefab (#1969)
- Added `NetworkManager.RemoveNetworkPrefab(...)` to remove a prefab from the prefabs list (#1950)

### Changed

- Updated `UnityTransport` dependency on `com.unity.transport` to 1.1.0. (#2025)
- (API Breaking) `ConnectionApprovalCallback` is no longer an `event` and will not allow more than 1 handler registered at a time. Also, `ConnectionApprovalCallback` is now an `Action<>` taking a `ConnectionApprovalRequest` and a `ConnectionApprovalResponse` that the client code must fill (#1972) (#2002)

### Removed

### Fixed
- Fixed issue where dynamically spawned `NetworkObject`s could throw an exception if the scene of origin handle was zero (0) and the `NetworkObject` was already spawned. (#2017)
- Fixed issue where `NetworkObject.Observers` was not being cleared when despawned. (#2009)
- Fixed `NetworkAnimator` could not run in the server authoritative mode. (#2003)
- Fixed issue where late joining clients would get a soft synchronization error if any in-scene placed NetworkObjects were parented under another `NetworkObject`. (#1985)
- Fixed issue where `NetworkBehaviourReference` would throw a type cast exception if using `NetworkBehaviourReference.TryGet` and the component type was not found. (#1984)
- Fixed `NetworkSceneManager` was not sending scene event notifications for the currently active scene and any additively loaded scenes when loading a new scene in `LoadSceneMode.Single` mode. (#1975)
- Fixed issue where one or more clients disconnecting during a scene event would cause `LoadEventCompleted` or `UnloadEventCompleted` to wait until the `NetworkConfig.LoadSceneTimeOut` period before being triggered. (#1973)
- Fixed issues when multiple `ConnectionApprovalCallback`s were registered (#1972)
- Fixed a regression in serialization support: `FixedString`, `Vector2Int`, and `Vector3Int` types can now be used in NetworkVariables and RPCs again without requiring a `ForceNetworkSerializeByMemcpy<>` wrapper. (#1961)
- Fixed generic types that inherit from NetworkBehaviour causing crashes at compile time. (#1976)
- Fixed endless dialog boxes when adding a `NetworkBehaviour` to a `NetworkManager` or vice-versa. (#1947)
- Fixed `NetworkAnimator` issue where it was only synchronizing parameters if the layer or state changed or was transitioning between states. (#1946)
- Fixed `NetworkAnimator` issue where when it did detect a parameter had changed it would send all parameters as opposed to only the parameters that changed. (#1946)
- Fixed `NetworkAnimator` issue where it was not always disposing the `NativeArray` that is allocated when spawned. (#1946)
- Fixed `NetworkAnimator` issue where it was not taking the animation speed or state speed multiplier into consideration. (#1946)
- Fixed `NetworkAnimator` issue where it was not properly synchronizing late joining clients if they joined while `Animator` was transitioning between states. (#1946)
- Fixed `NetworkAnimator` issue where the server was not relaying changes to non-owner clients when a client was the owner. (#1946)
- Fixed issue where the `PacketLoss` metric for tools would return the packet loss over a connection lifetime instead of a single frame. (#2004)

## [1.0.0-pre.9] - 2022-05-10

### Fixed

- Fixed Hosting again after failing to host now works correctly (#1938)
- Fixed NetworkManager to cleanup connected client lists after stopping (#1945)
- Fixed NetworkHide followed by NetworkShow on the same frame works correctly (#1940)

## [1.0.0-pre.8] - 2022-04-27

### Changed

- `unmanaged` structs are no longer universally accepted as RPC parameters because some structs (i.e., structs with pointers in them, such as `NativeList<T>`) can't be supported by the default memcpy struct serializer. Structs that are intended to be serialized across the network must add `INetworkSerializeByMemcpy` to the interface list (i.e., `struct Foo : INetworkSerializeByMemcpy`). This interface is empty and just serves to mark the struct as compatible with memcpy serialization. For external structs you can't edit, you can pass them to RPCs by wrapping them in `ForceNetworkSerializeByMemcpy<T>`. (#1901)
- Changed requirement to register in-scene placed NetworkObjects with `NetworkManager` in order to respawn them.  In-scene placed NetworkObjects are now automatically tracked during runtime and no longer need to be registered as a NetworkPrefab.  (#1898)

### Removed

- Removed `SIPTransport` (#1870)
- Removed `ClientNetworkTransform` from the package samples and moved to Boss Room's Utilities package which can be found [here](https://github.com/Unity-Technologies/com.unity.multiplayer.samples.coop/blob/main/Packages/com.unity.multiplayer.samples.coop/Utilities/Net/ClientAuthority/ClientNetworkTransform.cs) (#1912)

### Fixed

- Fixed issue where `NetworkSceneManager` did not synchronize despawned in-scene placed NetworkObjects. (#1898)
- Fixed `NetworkTransform` generating false positive rotation delta checks when rolling over between 0 and 360 degrees. (#1890)
- Fixed client throwing an exception if it has messages in the outbound queue when processing the `NetworkEvent.Disconnect` event and is using UTP. (#1884)
- Fixed issue during client synchronization if 'ValidateSceneBeforeLoading' returned false it would halt the client synchronization process resulting in a client that was approved but not synchronized or fully connected with the server. (#1883)
- Fixed an issue where UNetTransport.StartServer would return success even if the underlying transport failed to start (#854)
- Passing generic types to RPCs no longer causes a native crash (#1901)
- Fixed a compile failure when compiling against com.unity.nuget.mono-cecil >= 1.11.4 (#1920)
- Fixed an issue where calling `Shutdown` on a `NetworkManager` that was already shut down would cause an immediate shutdown the next time it was started (basically the fix makes `Shutdown` idempotent). (#1877)

## [1.0.0-pre.7] - 2022-04-06

### Added

- Added editor only check prior to entering into play mode if the currently open and active scene is in the build list and if not displays a dialog box asking the user if they would like to automatically add it prior to entering into play mode. (#1828)
- Added `UnityTransport` implementation and `com.unity.transport` package dependency (#1823)
- Added `NetworkVariableWritePermission` to `NetworkVariableBase` and implemented `Owner` client writable netvars. (#1762)
- `UnityTransport` settings can now be set programmatically. (#1845)
- `FastBufferWriter` and Reader IsInitialized property. (#1859)
- Prefabs can now be added to the network at **runtime** (i.e., from an addressable asset). If `ForceSamePrefabs` is false, this can happen after a connection has been formed. (#1882)
- When `ForceSamePrefabs` is false, a configurable delay (default 1 second, configurable via `NetworkConfig.SpawnTimeout`) has been introduced to gracefully handle race conditions where a spawn call has been received for an object whose prefab is still being loaded. (#1882)

### Changed

- Changed `NetcodeIntegrationTestHelpers` to use `UnityTransport` (#1870)
- Updated `UnityTransport` dependency on `com.unity.transport` to 1.0.0 (#1849)

### Removed

- Removed `SnapshotSystem` (#1852)
- Removed `com.unity.modules.animation`, `com.unity.modules.physics` and `com.unity.modules.physics2d` dependencies from the package (#1812)
- Removed `com.unity.collections` dependency from the package (#1849)

### Fixed

- Fixed in-scene placed NetworkObjects not being found/ignored after a client disconnects and then reconnects. (#1850)
- Fixed issue where `UnityTransport` send queues were not flushed when calling `DisconnectLocalClient` or `DisconnectRemoteClient`. (#1847)
- Fixed NetworkBehaviour dependency verification check for an existing NetworkObject not searching from root parent transform relative GameObject. (#1841)
- Fixed issue where entries were not being removed from the NetworkSpawnManager.OwnershipToObjectsTable. (#1838)
- Fixed ClientRpcs would always send to all connected clients by default as opposed to only sending to the NetworkObject's Observers list by default. (#1836)
- Fixed clarity for NetworkSceneManager client side notification when it receives a scene hash value that does not exist in its local hash table. (#1828)
- Fixed client throws a key not found exception when it times out using UNet or UTP. (#1821)
- Fixed network variable updates are no longer limited to 32,768 bytes when NetworkConfig.EnsureNetworkVariableLengthSafety is enabled. The limits are now determined by what the transport can send in a message. (#1811)
- Fixed in-scene NetworkObjects get destroyed if a client fails to connect and shuts down the NetworkManager. (#1809)
- Fixed user never being notified in the editor that a NetworkBehaviour requires a NetworkObject to function properly. (#1808)
- Fixed PlayerObjects and dynamically spawned NetworkObjects not being added to the NetworkClient's OwnedObjects (#1801)
- Fixed issue where NetworkManager would continue starting even if the NetworkTransport selected failed. (#1780)
- Fixed issue when spawning new player if an already existing player exists it does not remove IsPlayer from the previous player (#1779)
- Fixed lack of notification that NetworkManager and NetworkObject cannot be added to the same GameObject with in-editor notifications (#1777)
- Fixed parenting warning printing for false positives (#1855)

## [1.0.0-pre.6] - 2022-03-02

### Added

- NetworkAnimator now properly synchrhonizes all animation layers as well as runtime-adjusted weighting between them (#1765)
- Added first set of tests for NetworkAnimator - parameter syncing, trigger set / reset, override network animator (#1735)

### Fixed

- Fixed an issue where sometimes the first client to connect to the server could see messages from the server as coming from itself. (#1683)
- Fixed an issue where clients seemed to be able to send messages to ClientId 1, but these messages would actually still go to the server (id 0) instead of that client. (#1683)
- Improved clarity of error messaging when a client attempts to send a message to a destination other than the server, which isn't allowed. (#1683)
- Disallowed async keyword in RPCs (#1681)
- Fixed an issue where Alpha release versions of Unity (version 2022.2.0a5 and later) will not compile due to the UNet Transport no longer existing (#1678)
- Fixed messages larger than 64k being written with incorrectly truncated message size in header (#1686) (credit: @kaen)
- Fixed overloading RPC methods causing collisions and failing on IL2CPP targets. (#1694)
- Fixed spawn flow to propagate `IsSceneObject` down to children NetworkObjects, decouple implicit relationship between object spawning & `IsSceneObject` flag (#1685)
- Fixed error when serializing ConnectionApprovalMessage with scene management disabled when one or more objects is hidden via the CheckObjectVisibility delegate (#1720)
- Fixed CheckObjectVisibility delegate not being properly invoked for connecting clients when Scene Management is enabled. (#1680)
- Fixed NetworkList to properly call INetworkSerializable's NetworkSerialize() method (#1682)
- Fixed NetworkVariables containing more than 1300 bytes of data (such as large NetworkLists) no longer cause an OverflowException (the limit on data size is now whatever limit the chosen transport imposes on fragmented NetworkDelivery mechanisms) (#1725)
- Fixed ServerRpcParams and ClientRpcParams must be the last parameter of an RPC in order to function properly. Added a compile-time check to ensure this is the case and trigger an error if they're placed elsewhere (#1721)
- Fixed FastBufferReader being created with a length of 1 if provided an input of length 0 (#1724)
- Fixed The NetworkConfig's checksum hash includes the NetworkTick so that clients with a different tickrate than the server are identified and not allowed to connect (#1728)
- Fixed OwnedObjects not being properly modified when using ChangeOwnership (#1731)
- Improved performance in NetworkAnimator (#1735)
- Removed the "always sync" network animator (aka "autosend") parameters (#1746)
- Fixed in-scene placed NetworkObjects not respawning after shutting down the NetworkManager and then starting it back up again (#1769)

## [1.0.0-pre.5] - 2022-01-26

### Added

- Added `PreviousValue` in `NetworkListEvent`, when `Value` has changed (#1528)

### Changed

- NetworkManager's GameObject is no longer allowed to be nested under one or more GameObject(s).(#1484)
- NetworkManager DontDestroy property was removed and now NetworkManager always is migrated into the DontDestroyOnLoad scene. (#1484)'

### Fixed

- Fixed network tick value sometimes being duplicated or skipped. (#1614)
- Fixed The ClientNetworkTransform sample script to allow for owner changes at runtime. (#1606)
- Fixed When the LogLevel is set to developer NetworkBehaviour generates warning messages when it should not (#1631)
- Fixed NetworkTransport Initialize now can receive the associated NetworkManager instance to avoid using NetworkManager.Singleton in transport layer (#1677)
- Fixed a bug where NetworkList.Contains value was inverted (#1363)

## [1.0.0-pre.4] - 2021-01-04

### Added

- Added `com.unity.modules.physics` and `com.unity.modules.physics2d` package dependencies (#1565)

### Removed

- Removed `com.unity.modules.ai` package dependency (#1565)
- Removed `FixedQueue`, `StreamExtensions`, `TypeExtensions` (#1398)

### Fixed

- Fixed in-scene NetworkObjects that are moved into the DDOL scene not getting restored to their original active state (enabled/disabled) after a full scene transition (#1354)
- Fixed invalid IL code being generated when using `this` instead of `this ref` for the FastBufferReader/FastBufferWriter parameter of an extension method. (#1393)
- Fixed an issue where if you are running as a server (not host) the LoadEventCompleted and UnloadEventCompleted events would fire early by the NetworkSceneManager (#1379)
- Fixed a runtime error when sending an array of an INetworkSerializable type that's implemented as a struct (#1402)
- NetworkConfig will no longer throw an OverflowException in GetConfig() when ForceSamePrefabs is enabled and the number of prefabs causes the config blob size to exceed 1300 bytes. (#1385)
- Fixed NetworkVariable not calling NetworkSerialize on INetworkSerializable types (#1383)
- Fixed NullReferenceException on ImportReferences call in NetworkBehaviourILPP (#1434)
- Fixed NetworkObjects not being despawned before they are destroyed during shutdown for client, host, and server instances. (#1390)
- Fixed KeyNotFound exception when removing ownership of a newly spawned NetworkObject that is already owned by the server. (#1500)
- Fixed NetworkManager.LocalClient not being set when starting as a host. (#1511)
- Fixed a few memory leak cases when shutting down NetworkManager during Incoming Message Queue processing. (#1323)
- Fixed network tick value sometimes being duplicated or skipped. (#1614)

### Changed

- The SDK no longer limits message size to 64k. (The transport may still impose its own limits, but the SDK no longer does.) (#1384)
- Updated com.unity.collections to 1.1.0 (#1451)
- NetworkManager's GameObject is no longer allowed to be nested under one or more GameObject(s).(#1484)
- NetworkManager DontDestroy property was removed and now NetworkManager always is migrated into the DontDestroyOnLoad scene. (#1484)

## [1.0.0-pre.3] - 2021-10-22

### Added

- ResetTrigger function to NetworkAnimator (#1327)

### Fixed

- Overflow exception when syncing Animator state. (#1327)
- Added `try`/`catch` around RPC calls, preventing exception from causing further RPC calls to fail (#1329)
- Fixed an issue where ServerClientId and LocalClientId could have the same value, causing potential confusion, and also fixed an issue with the UNet where the server could be identified with two different values, one of which might be the same as LocalClientId, and the other of which would not.(#1368)
- IL2CPP would not properly compile (#1359)

## [1.0.0-pre.2] - 2021-10-19


### Added

- Associated Known Issues for the 1.0.0-pre.1 release in the changelog

### Changed

- Updated label for `1.0.0-pre.1` changelog section

## [1.0.0-pre.1] - 2021-10-19

### Added

- Added `ClientNetworkTransform` sample to the SDK package (#1168)
- Added `Bootstrap` sample to the SDK package (#1140)
- Enhanced `NetworkSceneManager` implementation with additive scene loading capabilities (#1080, #955, #913)
  - `NetworkSceneManager.OnSceneEvent` provides improved scene event notificaitons
- Enhanced `NetworkTransform` implementation with per axis/component based and threshold based state replication (#1042, #1055, #1061, #1084, #1101)
- Added a jitter-resistent `BufferedLinearInterpolator<T>` for `NetworkTransform` (#1060)
- Implemented `NetworkPrefabHandler` that provides support for object pooling and `NetworkPrefab` overrides (#1073, #1004, #977, #905,#749, #727)
- Implemented auto `NetworkObject` transform parent synchronization at runtime over the network (#855)
- Adopted Unity C# Coding Standards in the codebase with `.editorconfig` ruleset (#666, #670)
- When a client tries to spawn a `NetworkObject` an exception is thrown to indicate unsupported behavior. (#981)
- Added a `NetworkTime` and `NetworkTickSystem` which allows for improved control over time and ticks. (#845)
- Added a `OnNetworkDespawn` function to `NetworkObject` which gets called when a `NetworkObject` gets despawned and can be overriden. (#865)
- Added `SnapshotSystem` that would allow variables and spawn/despawn messages to be sent in blocks (#805, #852, #862, #963, #1012, #1013, #1021, #1040, #1062, #1064, #1083, #1091, #1111, #1129, #1166, #1192)
  - Disabled by default for now, except spawn/despawn messages
  - Will leverage unreliable messages with eventual consistency
- `NetworkBehaviour` and `NetworkObject`'s `NetworkManager` instances can now be overriden (#762)
- Added metrics reporting for the new network profiler if the Multiplayer Tools package is present (#1104, #1089, #1096, #1086, #1072, #1058, #960, #897, #891, #878)
- `NetworkBehaviour.IsSpawned` a quick (and stable) way to determine if the associated NetworkObject is spawned (#1190)
- Added `NetworkRigidbody` and `NetworkRigidbody2D` components to support networking `Rigidbody` and `Rigidbody2D` components (#1202, #1175)
- Added `NetworkObjectReference` and `NetworkBehaviourReference` structs which allow to sending `NetworkObject/Behaviours` over RPCs/`NetworkVariable`s (#1173)
- Added `NetworkAnimator` component to support networking `Animator` component (#1281, #872)

### Changed

- Bumped minimum Unity version, renamed package as "Unity Netcode for GameObjects", replaced `MLAPI` namespace and its variants with `Unity.Netcode` namespace and per asm-def variants (#1007, #1009, #1015, #1017, #1019, #1025, #1026, #1065)
  - Minimum Unity version:
    - 2019.4 → 2020.3+
  - Package rename:
    - Display name: `MLAPI Networking Library` → `Netcode for GameObjects`
    - Name: `com.unity.multiplayer.mlapi` → `com.unity.netcode.gameobjects`
    - Updated package description
  - All `MLAPI.x` namespaces are replaced with `Unity.Netcode`
    - `MLAPI.Messaging` → `Unity.Netcode`
    - `MLAPI.Connection` → `Unity.Netcode`
    - `MLAPI.Logging` → `Unity.Netcode`
    - `MLAPI.SceneManagement` → `Unity.Netcode`
    - and other `MLAPI.x` variants to `Unity.Netcode`
  - All assembly definitions are renamed with `Unity.Netcode.x` variants
    - `Unity.Multiplayer.MLAPI.Runtime` → `Unity.Netcode.Runtime`
    - `Unity.Multiplayer.MLAPI.Editor` → `Unity.Netcode.Editor`
    - and other `Unity.Multiplayer.MLAPI.x` variants to `Unity.Netcode.x` variants
- Renamed `Prototyping` namespace and assembly definition to `Components` (#1145)
- Changed `NetworkObject.Despawn(bool destroy)` API to default to `destroy = true` for better usability (#1217)
- Scene registration in `NetworkManager` is now replaced by Build Setttings → Scenes in Build List (#1080)
- `NetworkSceneManager.SwitchScene` has been replaced by `NetworkSceneManager.LoadScene` (#955)
- `NetworkManager, NetworkConfig, and NetworkSceneManager` scene registration replaced with scenes in build list (#1080)
- `GlobalObjectIdHash` replaced `PrefabHash` and `PrefabHashGenerator` for stability and consistency (#698)
- `NetworkStart` has been renamed to `OnNetworkSpawn`. (#865)
- Network variable cleanup - eliminated shared mode, variables are server-authoritative (#1059, #1074)
- `NetworkManager` and other systems are no longer singletons/statics (#696, #705, #706, #737, #738, #739, #746, #747, #763, #765, #766, #783, #784, #785, #786, #787, #788)
- Changed `INetworkSerializable.NetworkSerialize` method signature to use `BufferSerializer<T>` instead of `NetworkSerializer` (#1187)
- Changed `CustomMessagingManager`'s methods to use `FastBufferWriter` and `FastBufferReader` instead of `Stream` (#1187)
- Reduced internal runtime allocations by removing LINQ calls and replacing managed lists/arrays with native collections (#1196)

### Removed

- Removed `NetworkNavMeshAgent` (#1150)
- Removed `NetworkDictionary`, `NetworkSet` (#1149)
- Removed `NetworkVariableSettings` (#1097)
- Removed predefined `NetworkVariable<T>` types (#1093)
  - Removed `NetworkVariableBool`, `NetworkVariableByte`, `NetworkVariableSByte`, `NetworkVariableUShort`, `NetworkVariableShort`, `NetworkVariableUInt`, `NetworkVariableInt`, `NetworkVariableULong`, `NetworkVariableLong`, `NetworkVariableFloat`, `NetworkVariableDouble`, `NetworkVariableVector2`, `NetworkVariableVector3`, `NetworkVariableVector4`, `NetworkVariableColor`, `NetworkVariableColor32`, `NetworkVariableRay`, `NetworkVariableQuaternion`
- Removed `NetworkChannel` and `MultiplexTransportAdapter` (#1133)
- Removed ILPP backend for 2019.4, minimum required version is 2020.3+ (#895)
- `NetworkManager.NetworkConfig` had the following properties removed: (#1080)
  - Scene Registrations no longer exists
  - Allow Runtime Scene Changes was no longer needed and was removed
- Removed the NetworkObject.Spawn payload parameter (#1005)
- Removed `ProfilerCounter`, the original MLAPI network profiler, and the built-in network profiler module (2020.3). A replacement can now be found in the Multiplayer Tools package. (#1048)
- Removed UNet RelayTransport and related relay functionality in UNetTransport (#1081)
- Removed `UpdateStage` parameter from `ServerRpcSendParams` and `ClientRpcSendParams` (#1187)
- Removed `NetworkBuffer`, `NetworkWriter`, `NetworkReader`, `NetworkSerializer`, `PooledNetworkBuffer`, `PooledNetworkWriter`, and `PooledNetworkReader` (#1187)
- Removed `EnableNetworkVariable` in `NetworkConfig`, it is always enabled now (#1179)
- Removed `NetworkTransform`'s FixedSendsPerSecond, AssumeSyncedSends, InterpolateServer, ExtrapolatePosition, MaxSendsToExtrapolate, Channel, EnableNonProvokedResendChecks, DistanceSendrate (#1060) (#826) (#1042, #1055, #1061, #1084, #1101)
- Removed `NetworkManager`'s `StopServer()`, `StopClient()` and `StopHost()` methods and replaced with single `NetworkManager.Shutdown()` method for all (#1108)

### Fixed

- Fixed ServerRpc ownership check to `Debug.LogError` instead of `Debug.LogWarning` (#1126)
- Fixed `NetworkObject.OwnerClientId` property changing before `NetworkBehaviour.OnGainedOwnership()` callback (#1092)
- Fixed `NetworkBehaviourILPP` to iterate over all types in an assembly (#803)
- Fixed cross-asmdef RPC ILPP by importing types into external assemblies (#678)
- Fixed `NetworkManager` shutdown when quitting the application or switching scenes (#1011)
  - Now `NetworkManager` shutdowns correctly and despawns existing `NetworkObject`s
- Fixed Only one `PlayerPrefab` can be selected on `NetworkManager` inspector UI in the editor (#676)
- Fixed connection approval not being triggered for host (#675)
- Fixed various situations where messages could be processed in an invalid order, resulting in errors (#948, #1187, #1218)
- Fixed `NetworkVariable`s being default-initialized on the client instead of being initialized with the desired value (#1266)
- Improved runtime performance and reduced GC pressure (#1187)
- Fixed #915 - clients are receiving data from objects not visible to them (#1099)
- Fixed `NetworkTransform`'s "late join" issues, `NetworkTransform` now uses `NetworkVariable`s instead of RPCs (#826)
- Throw an exception for silent failure when a client tries to get another player's `PlayerObject`, it is now only allowed on the server-side (#844)

### Known Issues

- `NetworkVariable` does not serialize `INetworkSerializable` types through their `NetworkSerialize` implementation
- `NetworkObjects` marked as `DontDestroyOnLoad` are disabled during some network scene transitions
- `NetworkTransform` interpolates from the origin when switching Local Space synchronization
- Exceptions thrown in `OnNetworkSpawn` user code for an object will prevent the callback in other objects
- Cannot send an array of `INetworkSerializable` in RPCs
- ILPP generation fails with special characters in project path

## [0.2.0] - 2021-06-03

WIP version increment to pass package validation checks. Changelog & final version number TBD.

## [0.1.1] - 2021-06-01

This is hotfix v0.1.1 for the initial experimental Unity MLAPI Package.

### Changed

- Fixed issue with the Unity Registry package version missing some fixes from the v0.1.0 release.

## [0.1.0] - 2021-03-23

This is the initial experimental Unity MLAPI Package, v0.1.0.

### Added

- Refactored a new standard for Remote Procedure Call (RPC) in MLAPI which provides increased performance, significantly reduced boilerplate code, and extensibility for future-proofed code. MLAPI RPC includes `ServerRpc` and `ClientRpc` to execute logic on the server and client-side. This provides a single performant unified RPC solution, replacing MLAPI Convenience and Performance RPC (see [here](#removed-features)).
- Added standarized serialization types, including built-in and custom serialization flows. See [RFC #2](https://github.com/Unity-Technologies/com.unity.multiplayer.rfcs/blob/master/text/0002-serializable-types.md) for details.
- `INetworkSerializable` interface replaces `IBitWritable`.
- Added `NetworkSerializer`..., which is the main aggregator that implements serialization code for built-in supported types and holds `NetworkReader` and `NetworkWriter` instances internally.
- Added a Network Update Loop infrastructure that aids Netcode systems to update (such as RPC queue and transport) outside of the standard `MonoBehaviour` event cycle. See [RFC #8](https://github.com/Unity-Technologies/com.unity.multiplayer.rfcs/blob/master/text/0008-network-update-loop.md) and the following details:
  - It uses Unity's [low-level Player Loop API](https://docs.unity3d.com/ScriptReference/LowLevel.PlayerLoop.html) and allows for registering `INetworkUpdateSystem`s with `NetworkUpdate` methods to be executed at specific `NetworkUpdateStage`s, which may also be before or after `MonoBehaviour`-driven game logic execution.
  - You will typically interact with `NetworkUpdateLoop` for registration and `INetworkUpdateSystem` for implementation.
  - `NetworkVariable`s are now tick-based using the `NetworkTickSystem`, tracking time through network interactions and syncs.
- Added message batching to handle consecutive RPC requests sent to the same client. `RpcBatcher` sends batches based on requests from the `RpcQueueProcessing`, by batch size threshold or immediately.
- [GitHub 494](https://github.com/Unity-Technologies/com.unity.multiplayer.mlapi/pull/494): Added a constraint to allow one `NetworkObject` per `GameObject`, set through the `DisallowMultipleComponent` attribute.
- Integrated MLAPI with the Unity Profiler for versions 2020.2 and later:
  - Added new profiler modules for MLAPI that report important network data.
  - Attached the profiler to a remote player to view network data over the wire.
- A test project is available for building and experimenting with MLAPI features. This project is available in the MLAPI GitHub [testproject folder](https://github.com/Unity-Technologies/com.unity.multiplayer.mlapi/tree/release/0.1.0/testproject).
- Added a [MLAPI Community Contributions](https://github.com/Unity-Technologies/mlapi-community-contributions/tree/master/com.mlapi.contrib.extensions) new GitHub repository to accept extensions from the MLAPI community. Current extensions include moved MLAPI features for lag compensation (useful for Server Authoritative actions) and `TrackedObject`.

### Changed

- [GitHub 520](https://github.com/Unity-Technologies/com.unity.multiplayer.mlapi/pull/520): MLAPI now uses the Unity Package Manager for installation management.
- Added functionality and usability to `NetworkVariable`, previously called `NetworkVar`. Updates enhance options and fully replace the need for `SyncedVar`s.
- [GitHub 507](https://github.com/Unity-Technologies/com.unity.multiplayer.mlapi/pull/507): Reimplemented `NetworkAnimator`, which synchronizes animation states for networked objects.
- GitHub [444](https://github.com/Unity-Technologies/com.unity.multiplayer.mlapi/pull/444) and [455](https://github.com/Unity-Technologies/com.unity.multiplayer.mlapi/pull/455): Channels are now represented as bytes instead of strings.

For users of previous versions of MLAPI, this release renames APIs due to refactoring. All obsolete marked APIs have been removed as per [GitHub 513](https://github.com/Unity-Technologies/com.unity.multiplayer.mlapi/pull/513) and [GitHub 514](https://github.com/Unity-Technologies/com.unity.multiplayer.mlapi/pull/514).

| Previous MLAPI Versions | V 0.1.0 Name |
| -- | -- |
| `NetworkingManager` | `NetworkManager` |
| `NetworkedObject` | `NetworkObject` |
| `NetworkedBehaviour` | `NetworkBehaviour` |
| `NetworkedClient` | `NetworkClient` |
| `NetworkedPrefab` | `NetworkPrefab` |
| `NetworkedVar` | `NetworkVariable` |
| `NetworkedTransform` | `NetworkTransform` |
| `NetworkedAnimator` | `NetworkAnimator` |
| `NetworkedAnimatorEditor` | `NetworkAnimatorEditor` |
| `NetworkedNavMeshAgent` | `NetworkNavMeshAgent` |
| `SpawnManager` | `NetworkSpawnManager` |
| `BitStream` | `NetworkBuffer` |
| `BitReader` | `NetworkReader` |
| `BitWriter` | `NetworkWriter` |
| `NetEventType` | `NetworkEventType` |
| `ChannelType` | `NetworkDelivery` |
| `Channel` | `NetworkChannel` |
| `Transport` | `NetworkTransport` |
| `NetworkedDictionary` | `NetworkDictionary` |
| `NetworkedList` | `NetworkList` |
| `NetworkedSet` | `NetworkSet` |
| `MLAPIConstants` | `NetworkConstants` |
| `UnetTransport` | `UNetTransport` |

### Fixed

- [GitHub 460](https://github.com/Unity-Technologies/com.unity.multiplayer.mlapi/pull/460): Fixed an issue for RPC where the host-server was not receiving RPCs from the host-client and vice versa without the loopback flag set in `NetworkingManager`.
- Fixed an issue where data in the Profiler was incorrectly aggregated and drawn, which caused the profiler data to increment indefinitely instead of resetting each frame.
- Fixed an issue the client soft-synced causing PlayMode client-only scene transition issues, caused when running the client in the editor and the host as a release build. Users may have encountered a soft sync of `NetworkedInstanceId` issues in the `SpawnManager.ClientCollectSoftSyncSceneObjectSweep` method.
- [GitHub 458](https://github.com/Unity-Technologies/com.unity.multiplayer.mlapi/pull/458): Fixed serialization issues in `NetworkList` and `NetworkDictionary` when running in Server mode.
- [GitHub 498](https://github.com/Unity-Technologies/com.unity.multiplayer.mlapi/pull/498): Fixed numerical precision issues to prevent not a number (NaN) quaternions.
- [GitHub 438](https://github.com/Unity-Technologies/com.unity.multiplayer.mlapi/pull/438): Fixed booleans by reaching or writing bytes instead of bits.
- [GitHub 519](https://github.com/Unity-Technologies/com.unity.multiplayer.mlapi/pull/519): Fixed an issue where calling `Shutdown()` before making `NetworkManager.Singleton = null` is null on `NetworkManager.OnDestroy()`.

### Removed

With a new release of MLAPI in Unity, some features have been removed:

- SyncVars have been removed from MLAPI. Use `NetworkVariable`s in place of this functionality. <!-- MTT54 -->
- [GitHub 527](https://github.com/Unity-Technologies/com.unity.multiplayer.mlapi/pull/527): Lag compensation systems and `TrackedObject` have moved to the new [MLAPI Community Contributions](https://github.com/Unity-Technologies/mlapi-community-contributions/tree/master/com.mlapi.contrib.extensions) repo.
- [GitHub 509](https://github.com/Unity-Technologies/com.unity.multiplayer.mlapi/pull/509): Encryption has been removed from MLAPI. The `Encryption` option in `NetworkConfig` on the `NetworkingManager` is not available in this release. This change will not block game creation or running. A current replacement for this functionality is not available, and may be developed in future releases. See the following changes:
  - Removed `SecuritySendFlags` from all APIs.
  - Removed encryption, cryptography, and certificate configurations from APIs including `NetworkManager` and `NetworkConfig`.
  - Removed "hail handshake", including `NetworkManager` implementation and `NetworkConstants` entries.
  - Modified `RpcQueue` and `RpcBatcher` internals to remove encryption and authentication from reading and writing.
- Removed the previous MLAPI Profiler editor window from Unity versions 2020.2 and later.
- Removed previous MLAPI Convenience and Performance RPC APIs with the new standard RPC API. See [RFC #1](https://github.com/Unity-Technologies/com.unity.multiplayer.rfcs/blob/master/text/0001-std-rpc-api.md) for details.
- [GitHub 520](https://github.com/Unity-Technologies/com.unity.multiplayer.mlapi/pull/520): Removed the MLAPI Installer.

### Known Issues

- `NetworkNavMeshAgent` does not synchronize mesh data, Agent Size, Steering, Obstacle Avoidance, or Path Finding settings. It only synchronizes the destination and velocity, not the path to the destination.
- For `RPC`, methods with a `ClientRpc` or `ServerRpc` suffix which are not marked with [ServerRpc] or [ClientRpc] will cause a compiler error.
- For `NetworkAnimator`, Animator Overrides are not supported. Triggers do not work.
- For `NetworkVariable`, the `NetworkDictionary` `List` and `Set` must use the `reliableSequenced` channel.
- `NetworkObjects`s are supported but when spawning a prefab with nested child network objects you have to manually call spawn on them
- `NetworkTransform` have the following issues:
  - Replicated objects may have jitter.
  - The owner is always authoritative about the object's position.
  - Scale is not synchronized.
- Connection Approval is not called on the host client.
- For `NamedMessages`, always use `NetworkBuffer` as the underlying stream for sending named and unnamed messages.
- For `NetworkManager`, connection management is limited. Use `IsServer`, `IsClient`, `IsConnectedClient`, or other code to check if MLAPI connected correctly.

## [0.0.1-preview.1] - 2020-12-20

This was an internally-only-used version of the Unity MLAPI Package<|MERGE_RESOLUTION|>--- conflicted
+++ resolved
@@ -12,11 +12,8 @@
 
 ### Fixed
 
-<<<<<<< HEAD
-- Fixed issue where `NetworkVariableBase` derived classes were not being re-initialized if the associated `NetworkObject` instance was not destroyed and respawned. (#3181)
-=======
 - Fixed issue where a spawned `NetworkObject` that was registered with a prefab handler and owned by a client would invoke destroy more than once on the host-server side if the client disconnected while the `NetworkObject` was still spawned. (#3200)
->>>>>>> 248aa214
+- Fixed issue where `NetworkVariableBase` derived classes were not being re-initialized if the associated `NetworkObject` instance was not destroyed and re-spawned. (#3181)
 
 ### Changed
 
