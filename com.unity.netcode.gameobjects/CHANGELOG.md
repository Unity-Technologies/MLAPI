--- conflicted
+++ resolved
@@ -6,7 +6,6 @@
 
 Additional documentation and release notes are available at [Multiplayer Documentation](https://docs-multiplayer.unity3d.com).
 
-<<<<<<< HEAD
 ## [Unreleased]
 ### Added
 
@@ -21,10 +20,7 @@
 
 ### Changed
 
-## [1.5.2] - 2023-07-24
-=======
 ## [1.6.0] - 2023-08-09
->>>>>>> 4ee8da05
 
 ### Added
 
