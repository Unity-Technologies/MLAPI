# Changelog

All notable changes to this project will be documented in this file.

The format is based on [Keep a Changelog](https://keepachangelog.com/en/1.0.0/) and this project adheres to [Semantic Versioning](https://semver.org/spec/v2.0.0.html).

Additional documentation and release notes are available at [Multiplayer Documentation](https://docs-multiplayer.unity3d.com).

## [Unreleased]

### Added


### Fixed

<<<<<<< HEAD
- Fixed ILPP issues when using CoreCLR and for certain dedicated server builds. (#2614)

=======
- Fixed issue where `NetworkObject.SpawnWithObservers` was not being honored for late joining clients. (#2623)
>>>>>>> b8eed684

## Changed


## [1.5.1] - 2023-06-07

### Added

- Added support for serializing `NativeArray<>` and `NativeList<>` in `FastBufferReader`/`FastBufferWriter`, `BufferSerializer`, `NetworkVariable`, and RPCs. (To use `NativeList<>`, add `UNITY_NETCODE_NATIVE_COLLECTION_SUPPORT` to your Scripting Define Symbols in `Project Settings > Player`) (#2375)
- The location of the automatically-created default network prefab list can now be configured (#2544)
- Added: Message size limits (max single message and max fragmented message) can now be set using NetworkManager.MaximumTransmissionUnitSize and NetworkManager.MaximumFragmentedMessageSize for transports that don't work with the default values (#2530)
- Added `NetworkObject.SpawnWithObservers` property (default is true) that when set to false will spawn a `NetworkObject` with no observers and will not be spawned on any client until `NetworkObject.NetworkShow` is invoked. (#2568)

### Fixed

- Fixed: Fixed a null reference in codegen in some projects (#2581)
- Fixed issue where the `OnClientDisconnected` client identifier was incorrect after a pending client connection was denied. (#2569)
- Fixed warning "Runtime Network Prefabs was not empty at initialization time." being erroneously logged when no runtime network prefabs had been added (#2565)
- Fixed issue where some temporary debug console logging was left in a merged PR. (#2562)
- Fixed the "Generate Default Network Prefabs List" setting not loading correctly and always reverting to being checked. (#2545)
- Fixed issue where users could not use NetworkSceneManager.VerifySceneBeforeLoading to exclude runtime generated scenes from client synchronization. (#2550)
- Fixed missing value on `NetworkListEvent` for `EventType.RemoveAt` events.  (#2542,#2543)
- Fixed issue where parenting a NetworkTransform under a transform with a scale other than Vector3.one would result in incorrect values on non-authoritative instances. (#2538)
- Fixed issue where a server would include scene migrated and then despawned NetworkObjects to a client that was being synchronized. (#2532)
- Fixed the inspector throwing exceptions when attempting to render `NetworkVariable`s of enum types. (#2529)
- Making a `NetworkVariable` with an `INetworkSerializable` type that doesn't meet the `new()` constraint will now create a compile-time error instead of an editor crash (#2528)
- Fixed Multiplayer Tools package installation docs page link on the NetworkManager popup. (#2526)
- Fixed an exception and error logging when two different objects are shown and hidden on the same frame (#2524)
- Fixed a memory leak in `UnityTransport` that occurred if `StartClient` failed. (#2518)
- Fixed issue where a client could throw an exception if abruptly disconnected from a network session with one or more spawned `NetworkObject`(s). (#2510)
- Fixed issue where invalid endpoint addresses were not being detected and returning false from NGO UnityTransport. (#2496)
- Fixed some errors that could occur if a connection is lost and the loss is detected when attempting to write to the socket. (#2495)

## Changed

- Adding network prefabs before NetworkManager initialization is now supported. (#2565)
- Connecting clients being synchronized now switch to the server's active scene before spawning and synchronizing NetworkObjects. (#2532)
- Updated `UnityTransport` dependency on `com.unity.transport` to 1.3.4. (#2533)
- Improved performance of NetworkBehaviour initialization by replacing reflection when initializing NetworkVariables with compile-time code generation, which should help reduce hitching during additive scene loads. (#2522)

## [1.4.0] - 2023-04-10

### Added

- Added a way to access the GlobalObjectIdHash via PrefabIdHash for use in the Connection Approval Callback. (#2437)
- Added `OnServerStarted` and `OnServerStopped` events that will trigger only on the server (or host player) to notify that the server just started or is no longer active (#2420)
- Added `OnClientStarted` and `OnClientStopped` events that will trigger only on the client (or host player) to notify that the client just started or is no longer active (#2420)
- Added `NetworkTransform.UseHalfFloatPrecision` property that, when enabled, will use half float values for position, rotation, and scale. This yields a 50% bandwidth savings a the cost of precision. (#2388)
- Added `NetworkTransform.UseQuaternionSynchronization` property that, when enabled, will synchronize the entire quaternion. (#2388)
- Added `NetworkTransform.UseQuaternionCompression` property that, when enabled, will use a smallest three implementation reducing a full quaternion synchronization update to the size of an unsigned integer. (#2388)
- Added `NetworkTransform.SlerpPosition` property that, when enabled along with interpolation being enabled, will interpolate using `Vector3.Slerp`. (#2388)
- Added `BufferedLinearInterpolatorVector3` that replaces the float version, is now used by `NetworkTransform`, and provides the ability to enable or disable `Slerp`. (#2388)
- Added `HalfVector3` used for scale when half float precision is enabled. (#2388)
- Added `HalfVector4` used for rotation when half float precision and quaternion synchronization is enabled. (#2388)
- Added `HalfVector3DeltaPosition` used for position when half float precision is enabled. This handles loss in position precision by updating only the delta position as opposed to the full position. (#2388)
- Added `NetworkTransform.GetSpaceRelativePosition` and `NetworkTransform.GetSpaceRelativeRotation` helper methods to return the proper values depending upon whether local or world space. (#2388)
- Added `NetworkTransform.OnAuthorityPushTransformState` virtual method that is invoked just prior to sending the `NetworkTransformState` to non-authoritative instances. This provides users with the ability to obtain more precise delta values for prediction related calculations. (#2388)
- Added `NetworkTransform.OnNetworkTransformStateUpdated` virtual method that is invoked just after the authoritative `NetworkTransformState` is applied. This provides users with the ability to obtain more precise delta values for prediction related calculations. (#2388)
- Added `NetworkTransform.OnInitialize`virtual method that is invoked after the `NetworkTransform` has been initialized or re-initialized when ownership changes. This provides for a way to make adjustments when `NetworkTransform` is initialized (i.e. resetting client prediction etc) (#2388)
- Added `NetworkObject.SynchronizeTransform` property (default is true) that provides users with another way to help with bandwidth optimizations where, when set to false, the `NetworkObject`'s associated transform will not be included when spawning and/or synchronizing late joining players. (#2388)
- Added `NetworkSceneManager.ActiveSceneSynchronizationEnabled` property, disabled by default, that enables client synchronization of server-side active scene changes. (#2383)
- Added `NetworkObject.ActiveSceneSynchronization`, disabled by default, that will automatically migrate a `NetworkObject` to a newly assigned active scene. (#2383)
- Added `NetworkObject.SceneMigrationSynchronization`, enabled by default, that will synchronize client(s) when a `NetworkObject` is migrated into a new scene on the server side via `SceneManager.MoveGameObjectToScene`. (#2383)

### Changed

- Made sure the `CheckObjectVisibility` delegate is checked and applied, upon `NetworkShow` attempt. Found while supporting (#2454), although this is not a fix for this (already fixed) issue. (#2463)
- Changed `NetworkTransform` authority handles delta checks on each new network tick and no longer consumes processing cycles checking for deltas for all frames in-between ticks. (#2388)
- Changed the `NetworkTransformState` structure is now public and now has public methods that provide access to key properties of the `NetworkTransformState` structure. (#2388)
- Changed `NetworkTransform` interpolation adjusts its interpolation "ticks ago" to be 2 ticks latent if it is owner authoritative and the instance is not the server or 1 tick latent if the instance is the server and/or is server authoritative. (#2388)
- Updated `NetworkSceneManager` to migrate dynamically spawned `NetworkObject`s with `DestroyWithScene` set to false into the active scene if their current scene is unloaded. (#2383)
- Updated the server to synchronize its local `NetworkSceneManager.ClientSynchronizationMode` during the initial client synchronization. (#2383)

### Fixed

- Fixed issue where during client synchronization the synchronizing client could receive a ObjectSceneChanged message before the client-side NetworkObject instance had been instantiated and spawned. (#2502)
- Fixed issue where `NetworkAnimator` was building client RPC parameters to exclude the host from sending itself messages but was not including it in the ClientRpc parameters. (#2492)
- Fixed issue where `NetworkAnimator` was not properly detecting and synchronizing cross fade initiated transitions. (#2481)
- Fixed issue where `NetworkAnimator` was not properly synchronizing animation state updates. (#2481)
- Fixed float NetworkVariables not being rendered properly in the inspector of NetworkObjects. (#2441)
- Fixed an issue where Named Message Handlers could remove themselves causing an exception when the metrics tried to access the name of the message.(#2426)
- Fixed registry of public `NetworkVariable`s in derived `NetworkBehaviour`s (#2423)
- Fixed issue where runtime association of `Animator` properties to `AnimationCurve`s would cause `NetworkAnimator` to attempt to update those changes. (#2416)
- Fixed issue where `NetworkAnimator` would not check if its associated `Animator` was valid during serialization and would spam exceptions in the editor console. (#2416)
- Fixed issue with a child's rotation rolling over when interpolation is enabled on a `NetworkTransform`. Now using half precision or full quaternion synchronization will always update all axis. (#2388)
- Fixed issue where `NetworkTransform` was not setting the teleport flag when the `NetworkTransform.InLocalSpace` value changed. This issue only impacted `NetworkTransform` when interpolation was enabled. (#2388)
- Fixed issue when the `NetworkSceneManager.ClientSynchronizationMode` is `LoadSceneMode.Additive` and the server changes the currently active scene prior to a client connecting then upon a client connecting and being synchronized the NetworkSceneManager would clear its internal ScenePlacedObjects list that could already be populated. (#2383)
- Fixed issue where a client would load duplicate scenes of already preloaded scenes during the initial client synchronization and `NetworkSceneManager.ClientSynchronizationMode` was set to `LoadSceneMode.Additive`. (#2383)

## [1.3.1] - 2023-03-27

### Added

- Added detection and graceful handling of corrupt packets for additional safety. (#2419)

### Changed

- The UTP component UI has been updated to be more user-friendly for new users by adding a simple toggle to switch between local-only (127.0.0.1) and remote (0.0.0.0) binding modes, using the toggle "Allow Remote Connections" (#2408)
- Updated `UnityTransport` dependency on `com.unity.transport` to 1.3.3. (#2450)
- `NetworkShow()` of `NetworkObject`s are delayed until the end of the frame to ensure consistency of delta-driven variables like `NetworkList`.
- Dirty `NetworkObject` are reset at end-of-frame and not at serialization time.
- `NetworkHide()` of an object that was just `NetworkShow()`n produces a warning, as remote clients will _not_ get a spawn/despawn pair.
- Renamed the NetworkTransform.SetState parameter `shouldGhostsInterpolate` to `teleportDisabled` for better clarity of what that parameter does. (#2228)
- Network prefabs are now stored in a ScriptableObject that can be shared between NetworkManagers, and have been exposed for public access. By default, a Default Prefabs List is created that contains all NetworkObject prefabs in the project, and new NetworkManagers will default to using that unless that option is turned off in the Netcode for GameObjects settings. Existing NetworkManagers will maintain their existing lists, which can be migrated to the new format via a button in their inspector. (#2322)

### Fixed

- Fixed issue where changes to a layer's weight would not synchronize unless a state transition was occurring.(#2399)
- Fixed issue where `NetworkManager.LocalClientId` was returning the `NetworkTransport.ServerClientId` as opposed to the `NetworkManager.m_LocalClientId`. (#2398)
- Fixed issue where a dynamically spawned `NetworkObject` parented under an in-scene placed `NetworkObject` would have its `InScenePlaced` value changed to `true`. This would result in a soft synchronization error for late joining clients. (#2396)
- Fixed a UTP test that was failing when you install Unity Transport package 2.0.0 or newer. (#2347)
- Fixed issue where `NetcodeSettingsProvider` would throw an exception in Unity 2020.3.x versions. (#2345)
- Fixed server side issue where, depending upon component ordering, some NetworkBehaviour components might not have their OnNetworkDespawn method invoked if the client side disconnected. (#2323)
- Fixed a case where data corruption could occur when using UnityTransport when reaching a certain level of send throughput. (#2332)
- Fixed an issue in `UnityTransport` where an exception would be thrown if starting a Relay host/server on WebGL. This exception should only be thrown if using direct connections (where WebGL can't act as a host/server). (#2321)
- Fixed `NetworkAnimator` issue where it was not checking for `AnimatorStateTtansition.destinationStateMachine` and any possible sub-states defined within it. (#2309)
- Fixed `NetworkAnimator` issue where the host client was receiving the ClientRpc animation updates when the host was the owner.(#2309)
- Fixed `NetworkAnimator` issue with using pooled objects and when specific properties are cleaned during despawn and destroy.(#2309)
- Fixed issue where `NetworkAnimator` was checking for animation changes when the associated `NetworkObject` was not spawned.(#2309)
- Corrected an issue with the documentation for BufferSerializer (#2401)

## [1.2.0] - 2022-11-21

### Added

- Added protected method `NetworkBehaviour.OnSynchronize` which is invoked during the initial `NetworkObject` synchronization process. This provides users the ability to include custom serialization information that will be applied to the `NetworkBehaviour` prior to the `NetworkObject` being spawned. (#2298)
- Added support for different versions of the SDK to talk to each other in circumstances where changes permit it. Starting with this version and into future versions, patch versions should be compatible as long as the minor version is the same. (#2290)
- Added `NetworkObject` auto-add helper and Multiplayer Tools install reminder settings to Project Settings. (#2285)
- Added `public string DisconnectReason` getter to `NetworkManager` and `string Reason` to `ConnectionApprovalResponse`. Allows connection approval to communicate back a reason. Also added `public void DisconnectClient(ulong clientId, string reason)` allowing setting a disconnection reason, when explicitly disconnecting a client. (#2280)

### Changed

- Changed 3rd-party `XXHash` (32 & 64) implementation with an in-house reimplementation (#2310)
- When `NetworkConfig.EnsureNetworkVariableLengthSafety` is disabled `NetworkVariable` fields do not write the additional `ushort` size value (_which helps to reduce the total synchronization message size_), but when enabled it still writes the additional `ushort` value. (#2298)
- Optimized bandwidth usage by encoding most integer fields using variable-length encoding. (#2276)

### Fixed
- Fixed `IsSpawnedObjectsPendingInDontDestroyOnLoad` is only set to true when loading a scene using `LoadSceneMode.Singleonly`. (#2330)
- Fixed issue where `NetworkTransform` components nested under a parent with a `NetworkObject` component  (i.e. network prefab) would not have their associated `GameObject`'s transform synchronized. (#2298)
- Fixed issue where `NetworkObject`s that failed to instantiate could cause the entire synchronization pipeline to be disrupted/halted for a connecting client. (#2298)
- Fixed issue where in-scene placed `NetworkObject`s nested under a `GameObject` would be added to the orphaned children list causing continual console warning log messages. (#2298)
- Custom messages are now properly received by the local client when they're sent while running in host mode. (#2296)
- Fixed issue where the host would receive more than one event completed notification when loading or unloading a scene only when no clients were connected. (#2292)
- Fixed an issue in `UnityTransport` where an error would be logged if the 'Use Encryption' flag was enabled with a Relay configuration that used a secure protocol. (#2289)
- Fixed issue where in-scene placed `NetworkObjects` were not honoring the `AutoObjectParentSync` property. (#2281)
- Fixed the issue where `NetworkManager.OnClientConnectedCallback` was being invoked before in-scene placed `NetworkObject`s had been spawned when starting `NetworkManager` as a host. (#2277)
- Creating a `FastBufferReader` with `Allocator.None` will not result in extra memory being allocated for the buffer (since it's owned externally in that scenario). (#2265)

### Removed

- Removed the `NetworkObject` auto-add and Multiplayer Tools install reminder settings from the Menu interface. (#2285)

## [1.1.0] - 2022-10-21

### Added

- Added `NetworkManager.IsApproved` flag that is set to `true` a client has been approved.(#2261)
- `UnityTransport` now provides a way to set the Relay server data directly from the `RelayServerData` structure (provided by the Unity Transport package) throuh its `SetRelayServerData` method. This allows making use of the new APIs in UTP 1.3 that simplify integration of the Relay SDK. (#2235)
- IPv6 is now supported for direct connections when using `UnityTransport`. (#2232)
- Added WebSocket support when using UTP 2.0 with `UseWebSockets` property in the `UnityTransport` component of the `NetworkManager` allowing to pick WebSockets for communication. When building for WebGL, this selection happens automatically. (#2201)
- Added position, rotation, and scale to the `ParentSyncMessage` which provides users the ability to specify the final values on the server-side when `OnNetworkObjectParentChanged` is invoked just before the message is created (when the `Transform` values are applied to the message). (#2146)
- Added `NetworkObject.TryRemoveParent` method for convenience purposes opposed to having to cast null to either `GameObject` or `NetworkObject`. (#2146)

### Changed

- Updated `UnityTransport` dependency on `com.unity.transport` to 1.3.0. (#2231)
- The send queues of `UnityTransport` are now dynamically-sized. This means that there shouldn't be any need anymore to tweak the 'Max Send Queue Size' value. In fact, this field is now removed from the inspector and will not be serialized anymore. It is still possible to set it manually using the `MaxSendQueueSize` property, but it is not recommended to do so aside from some specific needs (e.g. limiting the amount of memory used by the send queues in very constrained environments). (#2212)
- As a consequence of the above change, the `UnityTransport.InitialMaxSendQueueSize` field is now deprecated. There is no default value anymore since send queues are dynamically-sized. (#2212)
- The debug simulator in `UnityTransport` is now non-deterministic. Its random number generator used to be seeded with a constant value, leading to the same pattern of packet drops, delays, and jitter in every run. (#2196)
- `NetworkVariable<>` now supports managed `INetworkSerializable` types, as well as other managed types with serialization/deserialization delegates registered to `UserNetworkVariableSerialization<T>.WriteValue` and `UserNetworkVariableSerialization<T>.ReadValue` (#2219)
- `NetworkVariable<>` and `BufferSerializer<BufferSerializerReader>` now deserialize `INetworkSerializable` types in-place, rather than constructing new ones. (#2219)

### Fixed

- Fixed `NetworkManager.ApprovalTimeout` will not timeout due to slower client synchronization times as it now uses the added `NetworkManager.IsApproved` flag to determined if the client has been approved or not.(#2261)
- Fixed issue caused when changing ownership of objects hidden to some clients (#2242)
- Fixed issue where an in-scene placed NetworkObject would not invoke NetworkBehaviour.OnNetworkSpawn if the GameObject was disabled when it was despawned. (#2239)
- Fixed issue where clients were not rebuilding the `NetworkConfig` hash value for each unique connection request. (#2226)
- Fixed the issue where player objects were not taking the `DontDestroyWithOwner` property into consideration when a client disconnected. (#2225)
- Fixed issue where `SceneEventProgress` would not complete if a client late joins while it is still in progress. (#2222)
- Fixed issue where `SceneEventProgress` would not complete if a client disconnects. (#2222)
- Fixed issues with detecting if a `SceneEventProgress` has timed out. (#2222)
- Fixed issue #1924 where `UnityTransport` would fail to restart after a first failure (even if what caused the initial failure was addressed). (#2220)
- Fixed issue where `NetworkTransform.SetStateServerRpc` and `NetworkTransform.SetStateClientRpc` were not honoring local vs world space settings when applying the position and rotation. (#2203)
- Fixed ILPP `TypeLoadException` on WebGL on MacOS Editor and potentially other platforms. (#2199)
- Implicit conversion of NetworkObjectReference to GameObject will now return null instead of throwing an exception if the referenced object could not be found (i.e., was already despawned) (#2158)
- Fixed warning resulting from a stray NetworkAnimator.meta file (#2153)
- Fixed Connection Approval Timeout not working client side. (#2164)
- Fixed issue where the `WorldPositionStays` parenting parameter was not being synchronized with clients. (#2146)
- Fixed issue where parented in-scene placed `NetworkObject`s would fail for late joining clients. (#2146)
- Fixed issue where scale was not being synchronized which caused issues with nested parenting and scale when `WorldPositionStays` was true. (#2146)
- Fixed issue with `NetworkTransform.ApplyTransformToNetworkStateWithInfo` where it was not honoring axis sync settings when `NetworkTransformState.IsTeleportingNextFrame` was true. (#2146)
- Fixed issue with `NetworkTransform.TryCommitTransformToServer` where it was not honoring the `InLocalSpace` setting. (#2146)
- Fixed ClientRpcs always reporting in the profiler view as going to all clients, even when limited to a subset of clients by `ClientRpcParams`. (#2144)
- Fixed RPC codegen failing to choose the correct extension methods for `FastBufferReader` and `FastBufferWriter` when the parameters were a generic type (i.e., List<int>) and extensions for multiple instantiations of that type have been defined (i.e., List<int> and List<string>) (#2142)
- Fixed the issue where running a server (i.e. not host) the second player would not receive updates (unless a third player joined). (#2127)
- Fixed issue where late-joining client transition synchronization could fail when more than one transition was occurring.(#2127)
- Fixed throwing an exception in `OnNetworkUpdate` causing other `OnNetworkUpdate` calls to not be executed. (#1739)
- Fixed synchronization when Time.timeScale is set to 0. This changes timing update to use unscaled deltatime. Now network updates rate are independent from the local time scale. (#2171)
- Fixed not sending all NetworkVariables to all clients when a client connects to a server. (#1987)
- Fixed IsOwner/IsOwnedByServer being wrong on the server after calling RemoveOwnership (#2211)

## [1.0.2] - 2022-09-12

### Fixed

- Fixed issue where `NetworkTransform` was not honoring the InLocalSpace property on the authority side during OnNetworkSpawn. (#2170)
- Fixed issue where `NetworkTransform` was not ending extrapolation for the previous state causing non-authoritative instances to become out of synch. (#2170)
- Fixed issue where `NetworkTransform` was not continuing to interpolate for the remainder of the associated tick period. (#2170)
- Fixed issue during `NetworkTransform.OnNetworkSpawn` for non-authoritative instances where it was initializing interpolators with the replicated network state which now only contains the transform deltas that occurred during a network tick and not the entire transform state. (#2170)

## [1.0.1] - 2022-08-23

### Changed

- Changed version to 1.0.1. (#2131)
- Updated dependency on `com.unity.transport` to 1.2.0. (#2129)
- When using `UnityTransport`, _reliable_ payloads are now allowed to exceed the configured 'Max Payload Size'. Unreliable payloads remain bounded by this setting. (#2081)
- Performance improvements for cases with large number of NetworkObjects, by not iterating over all unchanged NetworkObjects

### Fixed

- Fixed an issue where reading/writing more than 8 bits at a time with BitReader/BitWriter would write/read from the wrong place, returning and incorrect result. (#2130)
- Fixed issue with the internal `NetworkTransformState.m_Bitset` flag not getting cleared upon the next tick advancement. (#2110)
- Fixed interpolation issue with `NetworkTransform.Teleport`. (#2110)
- Fixed issue where the authoritative side was interpolating its transform. (#2110)
- Fixed Owner-written NetworkVariable infinitely write themselves (#2109)
- Fixed NetworkList issue that showed when inserting at the very end of a NetworkList (#2099)
- Fixed issue where a client owner of a `NetworkVariable` with both owner read and write permissions would not update the server side when changed. (#2097)
- Fixed issue when attempting to spawn a parent `GameObject`, with `NetworkObject` component attached, that has one or more child `GameObject`s, that are inactive in the hierarchy, with `NetworkBehaviour` components it will no longer attempt to spawn the associated `NetworkBehaviour`(s) or invoke ownership changed notifications but will log a warning message. (#2096)
- Fixed an issue where destroying a NetworkBehaviour would not deregister it from the parent NetworkObject, leading to exceptions when the parent was later destroyed. (#2091)
- Fixed issue where `NetworkObject.NetworkHide` was despawning and destroying, as opposed to only despawning, in-scene placed `NetworkObject`s. (#2086)
- Fixed `NetworkAnimator` synchronizing transitions twice due to it detecting the change in animation state once a transition is started by a trigger. (#2084)
- Fixed issue where `NetworkAnimator` would not synchronize a looping animation for late joining clients if it was at the very end of its loop. (#2076)
- Fixed issue where `NetworkAnimator` was not removing its subscription from `OnClientConnectedCallback` when despawned during the shutdown sequence. (#2074)
- Fixed IsServer and IsClient being set to false before object despawn during the shutdown sequence. (#2074)
- Fixed NetworkList Value event on the server. PreviousValue is now set correctly when a new value is set through property setter. (#2067)
- Fixed NetworkLists not populating on client. NetworkList now uses the most recent list as opposed to the list at the end of previous frame, when sending full updates to dynamically spawned NetworkObject. The difference in behaviour is required as scene management spawns those objects at a different time in the frame, relative to updates. (#2062)

## [1.0.0] - 2022-06-27

### Changed

- Changed version to 1.0.0. (#2046)

## [1.0.0-pre.10] - 2022-06-21

### Added

- Added a new `OnTransportFailure` callback to `NetworkManager`. This callback is invoked when the manager's `NetworkTransport` encounters an unrecoverable error. Transport failures also cause the `NetworkManager` to shut down. Currently, this is only used by `UnityTransport` to signal a timeout of its connection to the Unity Relay servers. (#1994)
- Added `NetworkEvent.TransportFailure`, which can be used by implementations of `NetworkTransport` to signal to `NetworkManager` that an unrecoverable error was encountered. (#1994)
- Added test to ensure a warning occurs when nesting NetworkObjects in a NetworkPrefab (#1969)
- Added `NetworkManager.RemoveNetworkPrefab(...)` to remove a prefab from the prefabs list (#1950)

### Changed

- Updated `UnityTransport` dependency on `com.unity.transport` to 1.1.0. (#2025)
- (API Breaking) `ConnectionApprovalCallback` is no longer an `event` and will not allow more than 1 handler registered at a time. Also, `ConnectionApprovalCallback` is now an `Action<>` taking a `ConnectionApprovalRequest` and a `ConnectionApprovalResponse` that the client code must fill (#1972) (#2002)

### Removed

### Fixed
- Fixed issue where dynamically spawned `NetworkObject`s could throw an exception if the scene of origin handle was zero (0) and the `NetworkObject` was already spawned. (#2017)
- Fixed issue where `NetworkObject.Observers` was not being cleared when despawned. (#2009)
- Fixed `NetworkAnimator` could not run in the server authoritative mode. (#2003)
- Fixed issue where late joining clients would get a soft synchronization error if any in-scene placed NetworkObjects were parented under another `NetworkObject`. (#1985)
- Fixed issue where `NetworkBehaviourReference` would throw a type cast exception if using `NetworkBehaviourReference.TryGet` and the component type was not found. (#1984)
- Fixed `NetworkSceneManager` was not sending scene event notifications for the currently active scene and any additively loaded scenes when loading a new scene in `LoadSceneMode.Single` mode. (#1975)
- Fixed issue where one or more clients disconnecting during a scene event would cause `LoadEventCompleted` or `UnloadEventCompleted` to wait until the `NetworkConfig.LoadSceneTimeOut` period before being triggered. (#1973)
- Fixed issues when multiple `ConnectionApprovalCallback`s were registered (#1972)
- Fixed a regression in serialization support: `FixedString`, `Vector2Int`, and `Vector3Int` types can now be used in NetworkVariables and RPCs again without requiring a `ForceNetworkSerializeByMemcpy<>` wrapper. (#1961)
- Fixed generic types that inherit from NetworkBehaviour causing crashes at compile time. (#1976)
- Fixed endless dialog boxes when adding a `NetworkBehaviour` to a `NetworkManager` or vice-versa. (#1947)
- Fixed `NetworkAnimator` issue where it was only synchronizing parameters if the layer or state changed or was transitioning between states. (#1946)
- Fixed `NetworkAnimator` issue where when it did detect a parameter had changed it would send all parameters as opposed to only the parameters that changed. (#1946)
- Fixed `NetworkAnimator` issue where it was not always disposing the `NativeArray` that is allocated when spawned. (#1946)
- Fixed `NetworkAnimator` issue where it was not taking the animation speed or state speed multiplier into consideration. (#1946)
- Fixed `NetworkAnimator` issue where it was not properly synchronizing late joining clients if they joined while `Animator` was transitioning between states. (#1946)
- Fixed `NetworkAnimator` issue where the server was not relaying changes to non-owner clients when a client was the owner. (#1946)
- Fixed issue where the `PacketLoss` metric for tools would return the packet loss over a connection lifetime instead of a single frame. (#2004)

## [1.0.0-pre.9] - 2022-05-10

### Fixed

- Fixed Hosting again after failing to host now works correctly (#1938)
- Fixed NetworkManager to cleanup connected client lists after stopping (#1945)
- Fixed NetworkHide followed by NetworkShow on the same frame works correctly (#1940)

## [1.0.0-pre.8] - 2022-04-27

### Changed

- `unmanaged` structs are no longer universally accepted as RPC parameters because some structs (i.e., structs with pointers in them, such as `NativeList<T>`) can't be supported by the default memcpy struct serializer. Structs that are intended to be serialized across the network must add `INetworkSerializeByMemcpy` to the interface list (i.e., `struct Foo : INetworkSerializeByMemcpy`). This interface is empty and just serves to mark the struct as compatible with memcpy serialization. For external structs you can't edit, you can pass them to RPCs by wrapping them in `ForceNetworkSerializeByMemcpy<T>`. (#1901)
- Changed requirement to register in-scene placed NetworkObjects with `NetworkManager` in order to respawn them.  In-scene placed NetworkObjects are now automatically tracked during runtime and no longer need to be registered as a NetworkPrefab.  (#1898)

### Removed

- Removed `SIPTransport` (#1870)
- Removed `ClientNetworkTransform` from the package samples and moved to Boss Room's Utilities package which can be found [here](https://github.com/Unity-Technologies/com.unity.multiplayer.samples.coop/blob/main/Packages/com.unity.multiplayer.samples.coop/Utilities/Net/ClientAuthority/ClientNetworkTransform.cs) (#1912)

### Fixed

- Fixed issue where `NetworkSceneManager` did not synchronize despawned in-scene placed NetworkObjects. (#1898)
- Fixed `NetworkTransform` generating false positive rotation delta checks when rolling over between 0 and 360 degrees. (#1890)
- Fixed client throwing an exception if it has messages in the outbound queue when processing the `NetworkEvent.Disconnect` event and is using UTP. (#1884)
- Fixed issue during client synchronization if 'ValidateSceneBeforeLoading' returned false it would halt the client synchronization process resulting in a client that was approved but not synchronized or fully connected with the server. (#1883)
- Fixed an issue where UNetTransport.StartServer would return success even if the underlying transport failed to start (#854)
- Passing generic types to RPCs no longer causes a native crash (#1901)
- Fixed a compile failure when compiling against com.unity.nuget.mono-cecil >= 1.11.4 (#1920)
- Fixed an issue where calling `Shutdown` on a `NetworkManager` that was already shut down would cause an immediate shutdown the next time it was started (basically the fix makes `Shutdown` idempotent). (#1877)

## [1.0.0-pre.7] - 2022-04-06

### Added

- Added editor only check prior to entering into play mode if the currently open and active scene is in the build list and if not displays a dialog box asking the user if they would like to automatically add it prior to entering into play mode. (#1828)
- Added `UnityTransport` implementation and `com.unity.transport` package dependency (#1823)
- Added `NetworkVariableWritePermission` to `NetworkVariableBase` and implemented `Owner` client writable netvars. (#1762)
- `UnityTransport` settings can now be set programmatically. (#1845)
- `FastBufferWriter` and Reader IsInitialized property. (#1859)
- Prefabs can now be added to the network at **runtime** (i.e., from an addressable asset). If `ForceSamePrefabs` is false, this can happen after a connection has been formed. (#1882)
- When `ForceSamePrefabs` is false, a configurable delay (default 1 second, configurable via `NetworkConfig.SpawnTimeout`) has been introduced to gracefully handle race conditions where a spawn call has been received for an object whose prefab is still being loaded. (#1882)

### Changed

- Changed `NetcodeIntegrationTestHelpers` to use `UnityTransport` (#1870)
- Updated `UnityTransport` dependency on `com.unity.transport` to 1.0.0 (#1849)

### Removed

- Removed `SnapshotSystem` (#1852)
- Removed `com.unity.modules.animation`, `com.unity.modules.physics` and `com.unity.modules.physics2d` dependencies from the package (#1812)
- Removed `com.unity.collections` dependency from the package (#1849)

### Fixed

- Fixed in-scene placed NetworkObjects not being found/ignored after a client disconnects and then reconnects. (#1850)
- Fixed issue where `UnityTransport` send queues were not flushed when calling `DisconnectLocalClient` or `DisconnectRemoteClient`. (#1847)
- Fixed NetworkBehaviour dependency verification check for an existing NetworkObject not searching from root parent transform relative GameObject. (#1841)
- Fixed issue where entries were not being removed from the NetworkSpawnManager.OwnershipToObjectsTable. (#1838)
- Fixed ClientRpcs would always send to all connected clients by default as opposed to only sending to the NetworkObject's Observers list by default. (#1836)
- Fixed clarity for NetworkSceneManager client side notification when it receives a scene hash value that does not exist in its local hash table. (#1828)
- Fixed client throws a key not found exception when it times out using UNet or UTP. (#1821)
- Fixed network variable updates are no longer limited to 32,768 bytes when NetworkConfig.EnsureNetworkVariableLengthSafety is enabled. The limits are now determined by what the transport can send in a message. (#1811)
- Fixed in-scene NetworkObjects get destroyed if a client fails to connect and shuts down the NetworkManager. (#1809)
- Fixed user never being notified in the editor that a NetworkBehaviour requires a NetworkObject to function properly. (#1808)
- Fixed PlayerObjects and dynamically spawned NetworkObjects not being added to the NetworkClient's OwnedObjects (#1801)
- Fixed issue where NetworkManager would continue starting even if the NetworkTransport selected failed. (#1780)
- Fixed issue when spawning new player if an already existing player exists it does not remove IsPlayer from the previous player (#1779)
- Fixed lack of notification that NetworkManager and NetworkObject cannot be added to the same GameObject with in-editor notifications (#1777)
- Fixed parenting warning printing for false positives (#1855)

## [1.0.0-pre.6] - 2022-03-02

### Added

- NetworkAnimator now properly synchrhonizes all animation layers as well as runtime-adjusted weighting between them (#1765)
- Added first set of tests for NetworkAnimator - parameter syncing, trigger set / reset, override network animator (#1735)

### Fixed

- Fixed an issue where sometimes the first client to connect to the server could see messages from the server as coming from itself. (#1683)
- Fixed an issue where clients seemed to be able to send messages to ClientId 1, but these messages would actually still go to the server (id 0) instead of that client. (#1683)
- Improved clarity of error messaging when a client attempts to send a message to a destination other than the server, which isn't allowed. (#1683)
- Disallowed async keyword in RPCs (#1681)
- Fixed an issue where Alpha release versions of Unity (version 2022.2.0a5 and later) will not compile due to the UNet Transport no longer existing (#1678)
- Fixed messages larger than 64k being written with incorrectly truncated message size in header (#1686) (credit: @kaen)
- Fixed overloading RPC methods causing collisions and failing on IL2CPP targets. (#1694)
- Fixed spawn flow to propagate `IsSceneObject` down to children NetworkObjects, decouple implicit relationship between object spawning & `IsSceneObject` flag (#1685)
- Fixed error when serializing ConnectionApprovalMessage with scene management disabled when one or more objects is hidden via the CheckObjectVisibility delegate (#1720)
- Fixed CheckObjectVisibility delegate not being properly invoked for connecting clients when Scene Management is enabled. (#1680)
- Fixed NetworkList to properly call INetworkSerializable's NetworkSerialize() method (#1682)
- Fixed NetworkVariables containing more than 1300 bytes of data (such as large NetworkLists) no longer cause an OverflowException (the limit on data size is now whatever limit the chosen transport imposes on fragmented NetworkDelivery mechanisms) (#1725)
- Fixed ServerRpcParams and ClientRpcParams must be the last parameter of an RPC in order to function properly. Added a compile-time check to ensure this is the case and trigger an error if they're placed elsewhere (#1721)
- Fixed FastBufferReader being created with a length of 1 if provided an input of length 0 (#1724)
- Fixed The NetworkConfig's checksum hash includes the NetworkTick so that clients with a different tickrate than the server are identified and not allowed to connect (#1728)
- Fixed OwnedObjects not being properly modified when using ChangeOwnership (#1731)
- Improved performance in NetworkAnimator (#1735)
- Removed the "always sync" network animator (aka "autosend") parameters (#1746)
- Fixed in-scene placed NetworkObjects not respawning after shutting down the NetworkManager and then starting it back up again (#1769)

## [1.0.0-pre.5] - 2022-01-26

### Added

- Added `PreviousValue` in `NetworkListEvent`, when `Value` has changed (#1528)

### Changed

- NetworkManager's GameObject is no longer allowed to be nested under one or more GameObject(s).(#1484)
- NetworkManager DontDestroy property was removed and now NetworkManager always is migrated into the DontDestroyOnLoad scene. (#1484)'

### Fixed

- Fixed network tick value sometimes being duplicated or skipped. (#1614)
- Fixed The ClientNetworkTransform sample script to allow for owner changes at runtime. (#1606)
- Fixed When the LogLevel is set to developer NetworkBehaviour generates warning messages when it should not (#1631)
- Fixed NetworkTransport Initialize now can receive the associated NetworkManager instance to avoid using NetworkManager.Singleton in transport layer (#1677)
- Fixed a bug where NetworkList.Contains value was inverted (#1363)

## [1.0.0-pre.4] - 2021-01-04

### Added

- Added `com.unity.modules.physics` and `com.unity.modules.physics2d` package dependencies (#1565)

### Removed

- Removed `com.unity.modules.ai` package dependency (#1565)
- Removed `FixedQueue`, `StreamExtensions`, `TypeExtensions` (#1398)

### Fixed

- Fixed in-scene NetworkObjects that are moved into the DDOL scene not getting restored to their original active state (enabled/disabled) after a full scene transition (#1354)
- Fixed invalid IL code being generated when using `this` instead of `this ref` for the FastBufferReader/FastBufferWriter parameter of an extension method. (#1393)
- Fixed an issue where if you are running as a server (not host) the LoadEventCompleted and UnloadEventCompleted events would fire early by the NetworkSceneManager (#1379)
- Fixed a runtime error when sending an array of an INetworkSerializable type that's implemented as a struct (#1402)
- NetworkConfig will no longer throw an OverflowException in GetConfig() when ForceSamePrefabs is enabled and the number of prefabs causes the config blob size to exceed 1300 bytes. (#1385)
- Fixed NetworkVariable not calling NetworkSerialize on INetworkSerializable types (#1383)
- Fixed NullReferenceException on ImportReferences call in NetworkBehaviourILPP (#1434)
- Fixed NetworkObjects not being despawned before they are destroyed during shutdown for client, host, and server instances. (#1390)
- Fixed KeyNotFound exception when removing ownership of a newly spawned NetworkObject that is already owned by the server. (#1500)
- Fixed NetworkManager.LocalClient not being set when starting as a host. (#1511)
- Fixed a few memory leak cases when shutting down NetworkManager during Incoming Message Queue processing. (#1323)
- Fixed network tick value sometimes being duplicated or skipped. (#1614)

### Changed

- The SDK no longer limits message size to 64k. (The transport may still impose its own limits, but the SDK no longer does.) (#1384)
- Updated com.unity.collections to 1.1.0 (#1451)
- NetworkManager's GameObject is no longer allowed to be nested under one or more GameObject(s).(#1484)
- NetworkManager DontDestroy property was removed and now NetworkManager always is migrated into the DontDestroyOnLoad scene. (#1484)

## [1.0.0-pre.3] - 2021-10-22

### Added

- ResetTrigger function to NetworkAnimator (#1327)

### Fixed

- Overflow exception when syncing Animator state. (#1327)
- Added `try`/`catch` around RPC calls, preventing exception from causing further RPC calls to fail (#1329)
- Fixed an issue where ServerClientId and LocalClientId could have the same value, causing potential confusion, and also fixed an issue with the UNet where the server could be identified with two different values, one of which might be the same as LocalClientId, and the other of which would not.(#1368)
- IL2CPP would not properly compile (#1359)

## [1.0.0-pre.2] - 2021-10-19


### Added

- Associated Known Issues for the 1.0.0-pre.1 release in the changelog

### Changed

- Updated label for `1.0.0-pre.1` changelog section

## [1.0.0-pre.1] - 2021-10-19

### Added

- Added `ClientNetworkTransform` sample to the SDK package (#1168)
- Added `Bootstrap` sample to the SDK package (#1140)
- Enhanced `NetworkSceneManager` implementation with additive scene loading capabilities (#1080, #955, #913)
  - `NetworkSceneManager.OnSceneEvent` provides improved scene event notificaitons
- Enhanced `NetworkTransform` implementation with per axis/component based and threshold based state replication (#1042, #1055, #1061, #1084, #1101)
- Added a jitter-resistent `BufferedLinearInterpolator<T>` for `NetworkTransform` (#1060)
- Implemented `NetworkPrefabHandler` that provides support for object pooling and `NetworkPrefab` overrides (#1073, #1004, #977, #905,#749, #727)
- Implemented auto `NetworkObject` transform parent synchronization at runtime over the network (#855)
- Adopted Unity C# Coding Standards in the codebase with `.editorconfig` ruleset (#666, #670)
- When a client tries to spawn a `NetworkObject` an exception is thrown to indicate unsupported behavior. (#981)
- Added a `NetworkTime` and `NetworkTickSystem` which allows for improved control over time and ticks. (#845)
- Added a `OnNetworkDespawn` function to `NetworkObject` which gets called when a `NetworkObject` gets despawned and can be overriden. (#865)
- Added `SnapshotSystem` that would allow variables and spawn/despawn messages to be sent in blocks (#805, #852, #862, #963, #1012, #1013, #1021, #1040, #1062, #1064, #1083, #1091, #1111, #1129, #1166, #1192)
  - Disabled by default for now, except spawn/despawn messages
  - Will leverage unreliable messages with eventual consistency
- `NetworkBehaviour` and `NetworkObject`'s `NetworkManager` instances can now be overriden (#762)
- Added metrics reporting for the new network profiler if the Multiplayer Tools package is present (#1104, #1089, #1096, #1086, #1072, #1058, #960, #897, #891, #878)
- `NetworkBehaviour.IsSpawned` a quick (and stable) way to determine if the associated NetworkObject is spawned (#1190)
- Added `NetworkRigidbody` and `NetworkRigidbody2D` components to support networking `Rigidbody` and `Rigidbody2D` components (#1202, #1175)
- Added `NetworkObjectReference` and `NetworkBehaviourReference` structs which allow to sending `NetworkObject/Behaviours` over RPCs/`NetworkVariable`s (#1173)
- Added `NetworkAnimator` component to support networking `Animator` component (#1281, #872)

### Changed

- Bumped minimum Unity version, renamed package as "Unity Netcode for GameObjects", replaced `MLAPI` namespace and its variants with `Unity.Netcode` namespace and per asm-def variants (#1007, #1009, #1015, #1017, #1019, #1025, #1026, #1065)
  - Minimum Unity version:
    - 2019.4 → 2020.3+
  - Package rename:
    - Display name: `MLAPI Networking Library` → `Netcode for GameObjects`
    - Name: `com.unity.multiplayer.mlapi` → `com.unity.netcode.gameobjects`
    - Updated package description
  - All `MLAPI.x` namespaces are replaced with `Unity.Netcode`
    - `MLAPI.Messaging` → `Unity.Netcode`
    - `MLAPI.Connection` → `Unity.Netcode`
    - `MLAPI.Logging` → `Unity.Netcode`
    - `MLAPI.SceneManagement` → `Unity.Netcode`
    - and other `MLAPI.x` variants to `Unity.Netcode`
  - All assembly definitions are renamed with `Unity.Netcode.x` variants
    - `Unity.Multiplayer.MLAPI.Runtime` → `Unity.Netcode.Runtime`
    - `Unity.Multiplayer.MLAPI.Editor` → `Unity.Netcode.Editor`
    - and other `Unity.Multiplayer.MLAPI.x` variants to `Unity.Netcode.x` variants
- Renamed `Prototyping` namespace and assembly definition to `Components` (#1145)
- Changed `NetworkObject.Despawn(bool destroy)` API to default to `destroy = true` for better usability (#1217)
- Scene registration in `NetworkManager` is now replaced by Build Setttings → Scenes in Build List (#1080)
- `NetworkSceneManager.SwitchScene` has been replaced by `NetworkSceneManager.LoadScene` (#955)
- `NetworkManager, NetworkConfig, and NetworkSceneManager` scene registration replaced with scenes in build list (#1080)
- `GlobalObjectIdHash` replaced `PrefabHash` and `PrefabHashGenerator` for stability and consistency (#698)
- `NetworkStart` has been renamed to `OnNetworkSpawn`. (#865)
- Network variable cleanup - eliminated shared mode, variables are server-authoritative (#1059, #1074)
- `NetworkManager` and other systems are no longer singletons/statics (#696, #705, #706, #737, #738, #739, #746, #747, #763, #765, #766, #783, #784, #785, #786, #787, #788)
- Changed `INetworkSerializable.NetworkSerialize` method signature to use `BufferSerializer<T>` instead of `NetworkSerializer` (#1187)
- Changed `CustomMessagingManager`'s methods to use `FastBufferWriter` and `FastBufferReader` instead of `Stream` (#1187)
- Reduced internal runtime allocations by removing LINQ calls and replacing managed lists/arrays with native collections (#1196)

### Removed

- Removed `NetworkNavMeshAgent` (#1150)
- Removed `NetworkDictionary`, `NetworkSet` (#1149)
- Removed `NetworkVariableSettings` (#1097)
- Removed predefined `NetworkVariable<T>` types (#1093)
  - Removed `NetworkVariableBool`, `NetworkVariableByte`, `NetworkVariableSByte`, `NetworkVariableUShort`, `NetworkVariableShort`, `NetworkVariableUInt`, `NetworkVariableInt`, `NetworkVariableULong`, `NetworkVariableLong`, `NetworkVariableFloat`, `NetworkVariableDouble`, `NetworkVariableVector2`, `NetworkVariableVector3`, `NetworkVariableVector4`, `NetworkVariableColor`, `NetworkVariableColor32`, `NetworkVariableRay`, `NetworkVariableQuaternion`
- Removed `NetworkChannel` and `MultiplexTransportAdapter` (#1133)
- Removed ILPP backend for 2019.4, minimum required version is 2020.3+ (#895)
- `NetworkManager.NetworkConfig` had the following properties removed: (#1080)
  - Scene Registrations no longer exists
  - Allow Runtime Scene Changes was no longer needed and was removed
- Removed the NetworkObject.Spawn payload parameter (#1005)
- Removed `ProfilerCounter`, the original MLAPI network profiler, and the built-in network profiler module (2020.3). A replacement can now be found in the Multiplayer Tools package. (#1048)
- Removed UNet RelayTransport and related relay functionality in UNetTransport (#1081)
- Removed `UpdateStage` parameter from `ServerRpcSendParams` and `ClientRpcSendParams` (#1187)
- Removed `NetworkBuffer`, `NetworkWriter`, `NetworkReader`, `NetworkSerializer`, `PooledNetworkBuffer`, `PooledNetworkWriter`, and `PooledNetworkReader` (#1187)
- Removed `EnableNetworkVariable` in `NetworkConfig`, it is always enabled now (#1179)
- Removed `NetworkTransform`'s FixedSendsPerSecond, AssumeSyncedSends, InterpolateServer, ExtrapolatePosition, MaxSendsToExtrapolate, Channel, EnableNonProvokedResendChecks, DistanceSendrate (#1060) (#826) (#1042, #1055, #1061, #1084, #1101)
- Removed `NetworkManager`'s `StopServer()`, `StopClient()` and `StopHost()` methods and replaced with single `NetworkManager.Shutdown()` method for all (#1108)

### Fixed

- Fixed ServerRpc ownership check to `Debug.LogError` instead of `Debug.LogWarning` (#1126)
- Fixed `NetworkObject.OwnerClientId` property changing before `NetworkBehaviour.OnGainedOwnership()` callback (#1092)
- Fixed `NetworkBehaviourILPP` to iterate over all types in an assembly (#803)
- Fixed cross-asmdef RPC ILPP by importing types into external assemblies (#678)
- Fixed `NetworkManager` shutdown when quitting the application or switching scenes (#1011)
  - Now `NetworkManager` shutdowns correctly and despawns existing `NetworkObject`s
- Fixed Only one `PlayerPrefab` can be selected on `NetworkManager` inspector UI in the editor (#676)
- Fixed connection approval not being triggered for host (#675)
- Fixed various situations where messages could be processed in an invalid order, resulting in errors (#948, #1187, #1218)
- Fixed `NetworkVariable`s being default-initialized on the client instead of being initialized with the desired value (#1266)
- Improved runtime performance and reduced GC pressure (#1187)
- Fixed #915 - clients are receiving data from objects not visible to them (#1099)
- Fixed `NetworkTransform`'s "late join" issues, `NetworkTransform` now uses `NetworkVariable`s instead of RPCs (#826)
- Throw an exception for silent failure when a client tries to get another player's `PlayerObject`, it is now only allowed on the server-side (#844)

### Known Issues

- `NetworkVariable` does not serialize `INetworkSerializable` types through their `NetworkSerialize` implementation
- `NetworkObjects` marked as `DontDestroyOnLoad` are disabled during some network scene transitions
- `NetworkTransform` interpolates from the origin when switching Local Space synchronization
- Exceptions thrown in `OnNetworkSpawn` user code for an object will prevent the callback in other objects
- Cannot send an array of `INetworkSerializable` in RPCs
- ILPP generation fails with special characters in project path

## [0.2.0] - 2021-06-03

WIP version increment to pass package validation checks. Changelog & final version number TBD.

## [0.1.1] - 2021-06-01

This is hotfix v0.1.1 for the initial experimental Unity MLAPI Package.

### Changed

- Fixed issue with the Unity Registry package version missing some fixes from the v0.1.0 release.

## [0.1.0] - 2021-03-23

This is the initial experimental Unity MLAPI Package, v0.1.0.

### Added

- Refactored a new standard for Remote Procedure Call (RPC) in MLAPI which provides increased performance, significantly reduced boilerplate code, and extensibility for future-proofed code. MLAPI RPC includes `ServerRpc` and `ClientRpc` to execute logic on the server and client-side. This provides a single performant unified RPC solution, replacing MLAPI Convenience and Performance RPC (see [here](#removed-features)).
- Added standarized serialization types, including built-in and custom serialization flows. See [RFC #2](https://github.com/Unity-Technologies/com.unity.multiplayer.rfcs/blob/master/text/0002-serializable-types.md) for details.
- `INetworkSerializable` interface replaces `IBitWritable`.
- Added `NetworkSerializer`..., which is the main aggregator that implements serialization code for built-in supported types and holds `NetworkReader` and `NetworkWriter` instances internally.
- Added a Network Update Loop infrastructure that aids Netcode systems to update (such as RPC queue and transport) outside of the standard `MonoBehaviour` event cycle. See [RFC #8](https://github.com/Unity-Technologies/com.unity.multiplayer.rfcs/blob/master/text/0008-network-update-loop.md) and the following details:
  - It uses Unity's [low-level Player Loop API](https://docs.unity3d.com/ScriptReference/LowLevel.PlayerLoop.html) and allows for registering `INetworkUpdateSystem`s with `NetworkUpdate` methods to be executed at specific `NetworkUpdateStage`s, which may also be before or after `MonoBehaviour`-driven game logic execution.
  - You will typically interact with `NetworkUpdateLoop` for registration and `INetworkUpdateSystem` for implementation.
  - `NetworkVariable`s are now tick-based using the `NetworkTickSystem`, tracking time through network interactions and syncs.
- Added message batching to handle consecutive RPC requests sent to the same client. `RpcBatcher` sends batches based on requests from the `RpcQueueProcessing`, by batch size threshold or immediately.
- [GitHub 494](https://github.com/Unity-Technologies/com.unity.multiplayer.mlapi/pull/494): Added a constraint to allow one `NetworkObject` per `GameObject`, set through the `DisallowMultipleComponent` attribute.
- Integrated MLAPI with the Unity Profiler for versions 2020.2 and later:
  - Added new profiler modules for MLAPI that report important network data.
  - Attached the profiler to a remote player to view network data over the wire.
- A test project is available for building and experimenting with MLAPI features. This project is available in the MLAPI GitHub [testproject folder](https://github.com/Unity-Technologies/com.unity.multiplayer.mlapi/tree/release/0.1.0/testproject).
- Added a [MLAPI Community Contributions](https://github.com/Unity-Technologies/mlapi-community-contributions/tree/master/com.mlapi.contrib.extensions) new GitHub repository to accept extensions from the MLAPI community. Current extensions include moved MLAPI features for lag compensation (useful for Server Authoritative actions) and `TrackedObject`.

### Changed

- [GitHub 520](https://github.com/Unity-Technologies/com.unity.multiplayer.mlapi/pull/520): MLAPI now uses the Unity Package Manager for installation management.
- Added functionality and usability to `NetworkVariable`, previously called `NetworkVar`. Updates enhance options and fully replace the need for `SyncedVar`s.
- [GitHub 507](https://github.com/Unity-Technologies/com.unity.multiplayer.mlapi/pull/507): Reimplemented `NetworkAnimator`, which synchronizes animation states for networked objects.
- GitHub [444](https://github.com/Unity-Technologies/com.unity.multiplayer.mlapi/pull/444) and [455](https://github.com/Unity-Technologies/com.unity.multiplayer.mlapi/pull/455): Channels are now represented as bytes instead of strings.

For users of previous versions of MLAPI, this release renames APIs due to refactoring. All obsolete marked APIs have been removed as per [GitHub 513](https://github.com/Unity-Technologies/com.unity.multiplayer.mlapi/pull/513) and [GitHub 514](https://github.com/Unity-Technologies/com.unity.multiplayer.mlapi/pull/514).

| Previous MLAPI Versions | V 0.1.0 Name |
| -- | -- |
| `NetworkingManager` | `NetworkManager` |
| `NetworkedObject` | `NetworkObject` |
| `NetworkedBehaviour` | `NetworkBehaviour` |
| `NetworkedClient` | `NetworkClient` |
| `NetworkedPrefab` | `NetworkPrefab` |
| `NetworkedVar` | `NetworkVariable` |
| `NetworkedTransform` | `NetworkTransform` |
| `NetworkedAnimator` | `NetworkAnimator` |
| `NetworkedAnimatorEditor` | `NetworkAnimatorEditor` |
| `NetworkedNavMeshAgent` | `NetworkNavMeshAgent` |
| `SpawnManager` | `NetworkSpawnManager` |
| `BitStream` | `NetworkBuffer` |
| `BitReader` | `NetworkReader` |
| `BitWriter` | `NetworkWriter` |
| `NetEventType` | `NetworkEventType` |
| `ChannelType` | `NetworkDelivery` |
| `Channel` | `NetworkChannel` |
| `Transport` | `NetworkTransport` |
| `NetworkedDictionary` | `NetworkDictionary` |
| `NetworkedList` | `NetworkList` |
| `NetworkedSet` | `NetworkSet` |
| `MLAPIConstants` | `NetworkConstants` |
| `UnetTransport` | `UNetTransport` |

### Fixed

- [GitHub 460](https://github.com/Unity-Technologies/com.unity.multiplayer.mlapi/pull/460): Fixed an issue for RPC where the host-server was not receiving RPCs from the host-client and vice versa without the loopback flag set in `NetworkingManager`.
- Fixed an issue where data in the Profiler was incorrectly aggregated and drawn, which caused the profiler data to increment indefinitely instead of resetting each frame.
- Fixed an issue the client soft-synced causing PlayMode client-only scene transition issues, caused when running the client in the editor and the host as a release build. Users may have encountered a soft sync of `NetworkedInstanceId` issues in the `SpawnManager.ClientCollectSoftSyncSceneObjectSweep` method.
- [GitHub 458](https://github.com/Unity-Technologies/com.unity.multiplayer.mlapi/pull/458): Fixed serialization issues in `NetworkList` and `NetworkDictionary` when running in Server mode.
- [GitHub 498](https://github.com/Unity-Technologies/com.unity.multiplayer.mlapi/pull/498): Fixed numerical precision issues to prevent not a number (NaN) quaternions.
- [GitHub 438](https://github.com/Unity-Technologies/com.unity.multiplayer.mlapi/pull/438): Fixed booleans by reaching or writing bytes instead of bits.
- [GitHub 519](https://github.com/Unity-Technologies/com.unity.multiplayer.mlapi/pull/519): Fixed an issue where calling `Shutdown()` before making `NetworkManager.Singleton = null` is null on `NetworkManager.OnDestroy()`.

### Removed

With a new release of MLAPI in Unity, some features have been removed:

- SyncVars have been removed from MLAPI. Use `NetworkVariable`s in place of this functionality. <!-- MTT54 -->
- [GitHub 527](https://github.com/Unity-Technologies/com.unity.multiplayer.mlapi/pull/527): Lag compensation systems and `TrackedObject` have moved to the new [MLAPI Community Contributions](https://github.com/Unity-Technologies/mlapi-community-contributions/tree/master/com.mlapi.contrib.extensions) repo.
- [GitHub 509](https://github.com/Unity-Technologies/com.unity.multiplayer.mlapi/pull/509): Encryption has been removed from MLAPI. The `Encryption` option in `NetworkConfig` on the `NetworkingManager` is not available in this release. This change will not block game creation or running. A current replacement for this functionality is not available, and may be developed in future releases. See the following changes:
  - Removed `SecuritySendFlags` from all APIs.
  - Removed encryption, cryptography, and certificate configurations from APIs including `NetworkManager` and `NetworkConfig`.
  - Removed "hail handshake", including `NetworkManager` implementation and `NetworkConstants` entries.
  - Modified `RpcQueue` and `RpcBatcher` internals to remove encryption and authentication from reading and writing.
- Removed the previous MLAPI Profiler editor window from Unity versions 2020.2 and later.
- Removed previous MLAPI Convenience and Performance RPC APIs with the new standard RPC API. See [RFC #1](https://github.com/Unity-Technologies/com.unity.multiplayer.rfcs/blob/master/text/0001-std-rpc-api.md) for details.
- [GitHub 520](https://github.com/Unity-Technologies/com.unity.multiplayer.mlapi/pull/520): Removed the MLAPI Installer.

### Known Issues

- `NetworkNavMeshAgent` does not synchronize mesh data, Agent Size, Steering, Obstacle Avoidance, or Path Finding settings. It only synchronizes the destination and velocity, not the path to the destination.
- For `RPC`, methods with a `ClientRpc` or `ServerRpc` suffix which are not marked with [ServerRpc] or [ClientRpc] will cause a compiler error.
- For `NetworkAnimator`, Animator Overrides are not supported. Triggers do not work.
- For `NetworkVariable`, the `NetworkDictionary` `List` and `Set` must use the `reliableSequenced` channel.
- `NetworkObjects`s are supported but when spawning a prefab with nested child network objects you have to manually call spawn on them
- `NetworkTransform` have the following issues:
  - Replicated objects may have jitter.
  - The owner is always authoritative about the object's position.
  - Scale is not synchronized.
- Connection Approval is not called on the host client.
- For `NamedMessages`, always use `NetworkBuffer` as the underlying stream for sending named and unnamed messages.
- For `NetworkManager`, connection management is limited. Use `IsServer`, `IsClient`, `IsConnectedClient`, or other code to check if MLAPI connected correctly.

## [0.0.1-preview.1] - 2020-12-20

This was an internally-only-used version of the Unity MLAPI Package<|MERGE_RESOLUTION|>--- conflicted
+++ resolved
@@ -13,12 +13,8 @@
 
 ### Fixed
 
-<<<<<<< HEAD
+- Fixed issue where `NetworkObject.SpawnWithObservers` was not being honored for late joining clients. (#2623)
 - Fixed ILPP issues when using CoreCLR and for certain dedicated server builds. (#2614)
-
-=======
-- Fixed issue where `NetworkObject.SpawnWithObservers` was not being honored for late joining clients. (#2623)
->>>>>>> b8eed684
 
 ## Changed
 
