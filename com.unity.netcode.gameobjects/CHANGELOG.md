# Changelog

All notable changes to this project will be documented in this file.

The format is based on [Keep a Changelog](https://keepachangelog.com/en/1.0.0/) and this project adheres to [Semantic Versioning](https://semver.org/spec/v2.0.0.html).

Additional documentation and release notes are available at [Multiplayer Documentation](https://docs-multiplayer.unity3d.com).
## [Unreleased]

### Changed

- When using `UnityTransport`, _reliable_ payloads are now allowed to exceed the configured 'Max Payload Size'. Unreliable payloads remain bounded by this setting. (#2081)

### Fixed
<<<<<<< HEAD
- Fixed `NetworkAnimator` synchronizing transitions twice due to it detecting the change in animation state once a transition is started by a trigger. (#2084)
=======
- Fixed issue where `NetworkObject.NetworkHide` was despawning and destroying, as opposed to only despawning, in-scene placed `NetworkObject`s. (#2086)
>>>>>>> 6d372476
- Fixed issue where `NetworkAnimator` would not synchronize a looping animation for late joining clients if it was at the very end of its loop. (#2076)
- Fixed issue where `NetworkAnimator` was not removing its subscription from `OnClientConnectedCallback` when despawned during the shutdown sequence. (#2074)
- Fixed IsServer and IsClient being set to false before object despawn during the shutdown sequence. (#2074)
- Fixed NetworkLists not populating on client. NetworkList now uses the most recent list as opposed to the list at the end of previous frame, when sending full updates to dynamically spawned NetworkObject. The difference in behaviour is required as scene management spawns those objects at a different time in the frame, relative to updates. (#2062)
- Fixed NetworkList Value event on the server. PreviousValue is now set correctly when a new value is set through property setter. (#2067)

## [1.0.0] - 2022-06-27

### Changed

- Changed version to 1.0.0. (#2046)

## [1.0.0-pre.10] - 2022-06-21

### Added

- Added a new `OnTransportFailure` callback to `NetworkManager`. This callback is invoked when the manager's `NetworkTransport` encounters an unrecoverable error. Transport failures also cause the `NetworkManager` to shut down. Currently, this is only used by `UnityTransport` to signal a timeout of its connection to the Unity Relay servers. (#1994)
- Added `NetworkEvent.TransportFailure`, which can be used by implementations of `NetworkTransport` to signal to `NetworkManager` that an unrecoverable error was encountered. (#1994)
- Added test to ensure a warning occurs when nesting NetworkObjects in a NetworkPrefab (#1969)
- Added `NetworkManager.RemoveNetworkPrefab(...)` to remove a prefab from the prefabs list (#1950)

### Changed

- Updated `UnityTransport` dependency on `com.unity.transport` to 1.1.0. (#2025)
- (API Breaking) `ConnectionApprovalCallback` is no longer an `event` and will not allow more than 1 handler registered at a time. Also, `ConnectionApprovalCallback` is now an `Action<>` taking a `ConnectionApprovalRequest` and a `ConnectionApprovalResponse` that the client code must fill (#1972) (#2002)

### Removed

### Fixed
- Fixed issue where dynamically spawned `NetworkObject`s could throw an exception if the scene of origin handle was zero (0) and the `NetworkObject` was already spawned. (#2017)
- Fixed issue where `NetworkObject.Observers` was not being cleared when despawned. (#2009)
- Fixed `NetworkAnimator` could not run in the server authoritative mode. (#2003)
- Fixed issue where late joining clients would get a soft synchronization error if any in-scene placed NetworkObjects were parented under another `NetworkObject`. (#1985)
- Fixed issue where `NetworkBehaviourReference` would throw a type cast exception if using `NetworkBehaviourReference.TryGet` and the component type was not found. (#1984)
- Fixed `NetworkSceneManager` was not sending scene event notifications for the currently active scene and any additively loaded scenes when loading a new scene in `LoadSceneMode.Single` mode. (#1975)
- Fixed issue where one or more clients disconnecting during a scene event would cause `LoadEventCompleted` or `UnloadEventCompleted` to wait until the `NetworkConfig.LoadSceneTimeOut` period before being triggered. (#1973)
- Fixed issues when multiple `ConnectionApprovalCallback`s were registered (#1972)
- Fixed a regression in serialization support: `FixedString`, `Vector2Int`, and `Vector3Int` types can now be used in NetworkVariables and RPCs again without requiring a `ForceNetworkSerializeByMemcpy<>` wrapper. (#1961)
- Fixed generic types that inherit from NetworkBehaviour causing crashes at compile time. (#1976)
- Fixed endless dialog boxes when adding a `NetworkBehaviour` to a `NetworkManager` or vice-versa. (#1947)
- Fixed `NetworkAnimator` issue where it was only synchronizing parameters if the layer or state changed or was transitioning between states. (#1946)
- Fixed `NetworkAnimator` issue where when it did detect a parameter had changed it would send all parameters as opposed to only the parameters that changed. (#1946)
- Fixed `NetworkAnimator` issue where it was not always disposing the `NativeArray` that is allocated when spawned. (#1946)
- Fixed `NetworkAnimator` issue where it was not taking the animation speed or state speed multiplier into consideration. (#1946)
- Fixed `NetworkAnimator` issue where it was not properly synchronizing late joining clients if they joined while `Animator` was transitioning between states. (#1946)
- Fixed `NetworkAnimator` issue where the server was not relaying changes to non-owner clients when a client was the owner. (#1946)
- Fixed issue where the `PacketLoss` metric for tools would return the packet loss over a connection lifetime instead of a single frame. (#2004)

## [1.0.0-pre.9] - 2022-05-10

### Fixed

- Fixed Hosting again after failing to host now works correctly (#1938)
- Fixed NetworkManager to cleanup connected client lists after stopping (#1945)
- Fixed NetworkHide followed by NetworkShow on the same frame works correctly (#1940)

## [1.0.0-pre.8] - 2022-04-27

### Changed

- `unmanaged` structs are no longer universally accepted as RPC parameters because some structs (i.e., structs with pointers in them, such as `NativeList<T>`) can't be supported by the default memcpy struct serializer. Structs that are intended to be serialized across the network must add `INetworkSerializeByMemcpy` to the interface list (i.e., `struct Foo : INetworkSerializeByMemcpy`). This interface is empty and just serves to mark the struct as compatible with memcpy serialization. For external structs you can't edit, you can pass them to RPCs by wrapping them in `ForceNetworkSerializeByMemcpy<T>`. (#1901)
- Changed requirement to register in-scene placed NetworkObjects with `NetworkManager` in order to respawn them.  In-scene placed NetworkObjects are now automatically tracked during runtime and no longer need to be registered as a NetworkPrefab.  (#1898)

### Removed

- Removed `SIPTransport` (#1870)
- Removed `ClientNetworkTransform` from the package samples and moved to Boss Room's Utilities package which can be found [here](https://github.com/Unity-Technologies/com.unity.multiplayer.samples.coop/blob/main/Packages/com.unity.multiplayer.samples.coop/Utilities/Net/ClientAuthority/ClientNetworkTransform.cs) (#1912)

### Fixed
- Fixed issue where `NetworkSceneManager` did not synchronize despawned in-scene placed NetworkObjects. (#1898)
- Fixed `NetworkTransform` generating false positive rotation delta checks when rolling over between 0 and 360 degrees. (#1890)
- Fixed client throwing an exception if it has messages in the outbound queue when processing the `NetworkEvent.Disconnect` event and is using UTP. (#1884)
- Fixed issue during client synchronization if 'ValidateSceneBeforeLoading' returned false it would halt the client synchronization process resulting in a client that was approved but not synchronized or fully connected with the server. (#1883)
- Fixed an issue where UNetTransport.StartServer would return success even if the underlying transport failed to start (#854)
- Passing generic types to RPCs no longer causes a native crash (#1901)
- Fixed a compile failure when compiling against com.unity.nuget.mono-cecil >= 1.11.4 (#1920)
- Fixed an issue where calling `Shutdown` on a `NetworkManager` that was already shut down would cause an immediate shutdown the next time it was started (basically the fix makes `Shutdown` idempotent). (#1877)

## [1.0.0-pre.7] - 2022-04-06

### Added

- Added editor only check prior to entering into play mode if the currently open and active scene is in the build list and if not displays a dialog box asking the user if they would like to automatically add it prior to entering into play mode. (#1828)
- Added `UnityTransport` implementation and `com.unity.transport` package dependency (#1823)
- Added `NetworkVariableWritePermission` to `NetworkVariableBase` and implemented `Owner` client writable netvars. (#1762)
- `UnityTransport` settings can now be set programmatically. (#1845)
- `FastBufferWriter` and Reader IsInitialized property. (#1859)
- Prefabs can now be added to the network at **runtime** (i.e., from an addressable asset). If `ForceSamePrefabs` is false, this can happen after a connection has been formed. (#1882)
- When `ForceSamePrefabs` is false, a configurable delay (default 1 second, configurable via `NetworkConfig.SpawnTimeout`) has been introduced to gracefully handle race conditions where a spawn call has been received for an object whose prefab is still being loaded. (#1882)

### Changed

- Changed `NetcodeIntegrationTestHelpers` to use `UnityTransport` (#1870)
- Updated `UnityTransport` dependency on `com.unity.transport` to 1.0.0 (#1849)

### Removed

- Removed `SnapshotSystem` (#1852)
- Removed `com.unity.modules.animation`, `com.unity.modules.physics` and `com.unity.modules.physics2d` dependencies from the package (#1812)
- Removed `com.unity.collections` dependency from the package (#1849)

### Fixed

- Fixed in-scene placed NetworkObjects not being found/ignored after a client disconnects and then reconnects. (#1850)
- Fixed issue where `UnityTransport` send queues were not flushed when calling `DisconnectLocalClient` or `DisconnectRemoteClient`. (#1847)
- Fixed NetworkBehaviour dependency verification check for an existing NetworkObject not searching from root parent transform relative GameObject. (#1841)
- Fixed issue where entries were not being removed from the NetworkSpawnManager.OwnershipToObjectsTable. (#1838)
- Fixed ClientRpcs would always send to all connected clients by default as opposed to only sending to the NetworkObject's Observers list by default. (#1836)
- Fixed clarity for NetworkSceneManager client side notification when it receives a scene hash value that does not exist in its local hash table. (#1828)
- Fixed client throws a key not found exception when it times out using UNet or UTP. (#1821)
- Fixed network variable updates are no longer limited to 32,768 bytes when NetworkConfig.EnsureNetworkVariableLengthSafety is enabled. The limits are now determined by what the transport can send in a message. (#1811)
- Fixed in-scene NetworkObjects get destroyed if a client fails to connect and shuts down the NetworkManager. (#1809)
- Fixed user never being notified in the editor that a NetworkBehaviour requires a NetworkObject to function properly. (#1808)
- Fixed PlayerObjects and dynamically spawned NetworkObjects not being added to the NetworkClient's OwnedObjects (#1801)
- Fixed issue where NetworkManager would continue starting even if the NetworkTransport selected failed. (#1780)
- Fixed issue when spawning new player if an already existing player exists it does not remove IsPlayer from the previous player (#1779)
- Fixed lack of notification that NetworkManager and NetworkObject cannot be added to the same GameObject with in-editor notifications (#1777)
- Fixed parenting warning printing for false positives (#1855)

## [1.0.0-pre.6] - 2022-03-02

### Added
- NetworkAnimator now properly synchrhonizes all animation layers as well as runtime-adjusted weighting between them (#1765)
- Added first set of tests for NetworkAnimator - parameter syncing, trigger set / reset, override network animator (#1735)

### Fixed
- Fixed an issue where sometimes the first client to connect to the server could see messages from the server as coming from itself. (#1683)
- Fixed an issue where clients seemed to be able to send messages to ClientId 1, but these messages would actually still go to the server (id 0) instead of that client. (#1683)
- Improved clarity of error messaging when a client attempts to send a message to a destination other than the server, which isn't allowed. (#1683)
- Disallowed async keyword in RPCs (#1681)
- Fixed an issue where Alpha release versions of Unity (version 2022.2.0a5 and later) will not compile due to the UNet Transport no longer existing (#1678)
- Fixed messages larger than 64k being written with incorrectly truncated message size in header (#1686) (credit: @kaen)
- Fixed overloading RPC methods causing collisions and failing on IL2CPP targets. (#1694)
- Fixed spawn flow to propagate `IsSceneObject` down to children NetworkObjects, decouple implicit relationship between object spawning & `IsSceneObject` flag (#1685)
- Fixed error when serializing ConnectionApprovalMessage with scene management disabled when one or more objects is hidden via the CheckObjectVisibility delegate (#1720)
- Fixed CheckObjectVisibility delegate not being properly invoked for connecting clients when Scene Management is enabled. (#1680)
- Fixed NetworkList to properly call INetworkSerializable's NetworkSerialize() method (#1682)
- Fixed NetworkVariables containing more than 1300 bytes of data (such as large NetworkLists) no longer cause an OverflowException (the limit on data size is now whatever limit the chosen transport imposes on fragmented NetworkDelivery mechanisms) (#1725)
- Fixed ServerRpcParams and ClientRpcParams must be the last parameter of an RPC in order to function properly. Added a compile-time check to ensure this is the case and trigger an error if they're placed elsewhere (#1721)
- Fixed FastBufferReader being created with a length of 1 if provided an input of length 0 (#1724)
- Fixed The NetworkConfig's checksum hash includes the NetworkTick so that clients with a different tickrate than the server are identified and not allowed to connect (#1728)
- Fixed OwnedObjects not being properly modified when using ChangeOwnership (#1731)
- Improved performance in NetworkAnimator (#1735)
- Removed the "always sync" network animator (aka "autosend") parameters (#1746)
- Fixed in-scene placed NetworkObjects not respawning after shutting down the NetworkManager and then starting it back up again (#1769)

## [1.0.0-pre.5] - 2022-01-26

### Added

- Added `PreviousValue` in `NetworkListEvent`, when `Value` has changed (#1528)

### Changed

- NetworkManager's GameObject is no longer allowed to be nested under one or more GameObject(s).(#1484)
- NetworkManager DontDestroy property was removed and now NetworkManager always is migrated into the DontDestroyOnLoad scene. (#1484)'

### Fixed

- Fixed network tick value sometimes being duplicated or skipped. (#1614)
- Fixed The ClientNetworkTransform sample script to allow for owner changes at runtime. (#1606)
- Fixed When the LogLevel is set to developer NetworkBehaviour generates warning messages when it should not (#1631)
- Fixed NetworkTransport Initialize now can receive the associated NetworkManager instance to avoid using NetworkManager.Singleton in transport layer (#1677)
- Fixed a bug where NetworkList.Contains value was inverted (#1363)

## [1.0.0-pre.4] - 2021-01-04

### Added

- Added `com.unity.modules.physics` and `com.unity.modules.physics2d` package dependencies (#1565)

### Removed

- Removed `com.unity.modules.ai` package dependency (#1565)
- Removed `FixedQueue`, `StreamExtensions`, `TypeExtensions` (#1398)

### Fixed
- Fixed in-scene NetworkObjects that are moved into the DDOL scene not getting restored to their original active state (enabled/disabled) after a full scene transition (#1354)
- Fixed invalid IL code being generated when using `this` instead of `this ref` for the FastBufferReader/FastBufferWriter parameter of an extension method. (#1393)
- Fixed an issue where if you are running as a server (not host) the LoadEventCompleted and UnloadEventCompleted events would fire early by the NetworkSceneManager (#1379)
- Fixed a runtime error when sending an array of an INetworkSerializable type that's implemented as a struct (#1402)
- NetworkConfig will no longer throw an OverflowException in GetConfig() when ForceSamePrefabs is enabled and the number of prefabs causes the config blob size to exceed 1300 bytes. (#1385)
- Fixed NetworkVariable not calling NetworkSerialize on INetworkSerializable types (#1383)
- Fixed NullReferenceException on ImportReferences call in NetworkBehaviourILPP (#1434)
- Fixed NetworkObjects not being despawned before they are destroyed during shutdown for client, host, and server instances. (#1390)
- Fixed KeyNotFound exception when removing ownership of a newly spawned NetworkObject that is already owned by the server. (#1500)
- Fixed NetworkManager.LocalClient not being set when starting as a host. (#1511)
- Fixed a few memory leak cases when shutting down NetworkManager during Incoming Message Queue processing. (#1323)
- Fixed network tick value sometimes being duplicated or skipped. (#1614)

### Changed
- The SDK no longer limits message size to 64k. (The transport may still impose its own limits, but the SDK no longer does.) (#1384)
- Updated com.unity.collections to 1.1.0 (#1451)
- NetworkManager's GameObject is no longer allowed to be nested under one or more GameObject(s).(#1484)
- NetworkManager DontDestroy property was removed and now NetworkManager always is migrated into the DontDestroyOnLoad scene. (#1484)

## [1.0.0-pre.3] - 2021-10-22

### Added

- ResetTrigger function to NetworkAnimator (#1327)

### Fixed 

- Overflow exception when syncing Animator state. (#1327)
- Added `try`/`catch` around RPC calls, preventing exception from causing further RPC calls to fail (#1329)
- Fixed an issue where ServerClientId and LocalClientId could have the same value, causing potential confusion, and also fixed an issue with the UNet where the server could be identified with two different values, one of which might be the same as LocalClientId, and the other of which would not.(#1368)
- IL2CPP would not properly compile (#1359)

## [1.0.0-pre.2] - 2021-10-19


### Added

- Associated Known Issues for the 1.0.0-pre.1 release in the changelog

### Changed

- Updated label for `1.0.0-pre.1` changelog section

## [1.0.0-pre.1] - 2021-10-19

### Added

- Added `ClientNetworkTransform` sample to the SDK package (#1168)
- Added `Bootstrap` sample to the SDK package (#1140)
- Enhanced `NetworkSceneManager` implementation with additive scene loading capabilities (#1080, #955, #913)
  - `NetworkSceneManager.OnSceneEvent` provides improved scene event notificaitons  
- Enhanced `NetworkTransform` implementation with per axis/component based and threshold based state replication (#1042, #1055, #1061, #1084, #1101)
- Added a jitter-resistent `BufferedLinearInterpolator<T>` for `NetworkTransform` (#1060)
- Implemented `NetworkPrefabHandler` that provides support for object pooling and `NetworkPrefab` overrides (#1073, #1004, #977, #905,#749, #727)
- Implemented auto `NetworkObject` transform parent synchronization at runtime over the network (#855)
- Adopted Unity C# Coding Standards in the codebase with `.editorconfig` ruleset (#666, #670)
- When a client tries to spawn a `NetworkObject` an exception is thrown to indicate unsupported behavior. (#981)
- Added a `NetworkTime` and `NetworkTickSystem` which allows for improved control over time and ticks. (#845)
- Added a `OnNetworkDespawn` function to `NetworkObject` which gets called when a `NetworkObject` gets despawned and can be overriden. (#865)
- Added `SnapshotSystem` that would allow variables and spawn/despawn messages to be sent in blocks (#805, #852, #862, #963, #1012, #1013, #1021, #1040, #1062, #1064, #1083, #1091, #1111, #1129, #1166, #1192)
  - Disabled by default for now, except spawn/despawn messages
  - Will leverage unreliable messages with eventual consistency
- `NetworkBehaviour` and `NetworkObject`'s `NetworkManager` instances can now be overriden (#762)
- Added metrics reporting for the new network profiler if the Multiplayer Tools package is present (#1104, #1089, #1096, #1086, #1072, #1058, #960, #897, #891, #878)
- `NetworkBehaviour.IsSpawned` a quick (and stable) way to determine if the associated NetworkObject is spawned (#1190)
- Added `NetworkRigidbody` and `NetworkRigidbody2D` components to support networking `Rigidbody` and `Rigidbody2D` components (#1202, #1175)
- Added `NetworkObjectReference` and `NetworkBehaviourReference` structs which allow to sending `NetworkObject/Behaviours` over RPCs/`NetworkVariable`s (#1173)
- Added `NetworkAnimator` component to support networking `Animator` component (#1281, #872)

### Changed

- Bumped minimum Unity version, renamed package as "Unity Netcode for GameObjects", replaced `MLAPI` namespace and its variants with `Unity.Netcode` namespace and per asm-def variants (#1007, #1009, #1015, #1017, #1019, #1025, #1026, #1065)
  - Minimum Unity version:
    - 2019.4 → 2020.3+
  - Package rename:
    - Display name: `MLAPI Networking Library` → `Netcode for GameObjects`
    - Name: `com.unity.multiplayer.mlapi` → `com.unity.netcode.gameobjects`
    - Updated package description
  - All `MLAPI.x` namespaces are replaced with `Unity.Netcode`
    - `MLAPI.Messaging` → `Unity.Netcode`
    - `MLAPI.Connection` → `Unity.Netcode`
    - `MLAPI.Logging` → `Unity.Netcode`
    - `MLAPI.SceneManagement` → `Unity.Netcode`
    - and other `MLAPI.x` variants to `Unity.Netcode`
  - All assembly definitions are renamed with `Unity.Netcode.x` variants
    - `Unity.Multiplayer.MLAPI.Runtime` → `Unity.Netcode.Runtime`
    - `Unity.Multiplayer.MLAPI.Editor` → `Unity.Netcode.Editor`
    - and other `Unity.Multiplayer.MLAPI.x` variants to `Unity.Netcode.x` variants
- Renamed `Prototyping` namespace and assembly definition to `Components` (#1145)
- Changed `NetworkObject.Despawn(bool destroy)` API to default to `destroy = true` for better usability (#1217)
- Scene registration in `NetworkManager` is now replaced by Build Setttings → Scenes in Build List (#1080)
- `NetworkSceneManager.SwitchScene` has been replaced by `NetworkSceneManager.LoadScene` (#955)
- `NetworkManager, NetworkConfig, and NetworkSceneManager` scene registration replaced with scenes in build list (#1080)
- `GlobalObjectIdHash` replaced `PrefabHash` and `PrefabHashGenerator` for stability and consistency (#698)
- `NetworkStart` has been renamed to `OnNetworkSpawn`. (#865)
- Network variable cleanup - eliminated shared mode, variables are server-authoritative (#1059, #1074)
- `NetworkManager` and other systems are no longer singletons/statics (#696, #705, #706, #737, #738, #739, #746, #747, #763, #765, #766, #783, #784, #785, #786, #787, #788)
- Changed `INetworkSerializable.NetworkSerialize` method signature to use `BufferSerializer<T>` instead of `NetworkSerializer` (#1187)
- Changed `CustomMessagingManager`'s methods to use `FastBufferWriter` and `FastBufferReader` instead of `Stream` (#1187)
- Reduced internal runtime allocations by removing LINQ calls and replacing managed lists/arrays with native collections (#1196)

### Removed

- Removed `NetworkNavMeshAgent` (#1150)
- Removed `NetworkDictionary`, `NetworkSet` (#1149)
- Removed `NetworkVariableSettings` (#1097)
- Removed predefined `NetworkVariable<T>` types (#1093)
    - Removed `NetworkVariableBool`, `NetworkVariableByte`, `NetworkVariableSByte`, `NetworkVariableUShort`, `NetworkVariableShort`, `NetworkVariableUInt`, `NetworkVariableInt`, `NetworkVariableULong`, `NetworkVariableLong`, `NetworkVariableFloat`, `NetworkVariableDouble`, `NetworkVariableVector2`, `NetworkVariableVector3`, `NetworkVariableVector4`, `NetworkVariableColor`, `NetworkVariableColor32`, `NetworkVariableRay`, `NetworkVariableQuaternion`
- Removed `NetworkChannel` and `MultiplexTransportAdapter` (#1133)
- Removed ILPP backend for 2019.4, minimum required version is 2020.3+ (#895)
- `NetworkManager.NetworkConfig` had the following properties removed: (#1080)
  - Scene Registrations no longer exists
  - Allow Runtime Scene Changes was no longer needed and was removed
- Removed the NetworkObject.Spawn payload parameter (#1005)
- Removed `ProfilerCounter`, the original MLAPI network profiler, and the built-in network profiler module (2020.3). A replacement can now be found in the Multiplayer Tools package. (#1048)
- Removed UNet RelayTransport and related relay functionality in UNetTransport (#1081)
- Removed `UpdateStage` parameter from `ServerRpcSendParams` and `ClientRpcSendParams` (#1187)
- Removed `NetworkBuffer`, `NetworkWriter`, `NetworkReader`, `NetworkSerializer`, `PooledNetworkBuffer`, `PooledNetworkWriter`, and `PooledNetworkReader` (#1187)
- Removed `EnableNetworkVariable` in `NetworkConfig`, it is always enabled now (#1179)
- Removed `NetworkTransform`'s FixedSendsPerSecond, AssumeSyncedSends, InterpolateServer, ExtrapolatePosition, MaxSendsToExtrapolate, Channel, EnableNonProvokedResendChecks, DistanceSendrate (#1060) (#826) (#1042, #1055, #1061, #1084, #1101)
- Removed `NetworkManager`'s `StopServer()`, `StopClient()` and `StopHost()` methods and replaced with single `NetworkManager.Shutdown()` method for all (#1108)

### Fixed

- Fixed ServerRpc ownership check to `Debug.LogError` instead of `Debug.LogWarning` (#1126)
- Fixed `NetworkObject.OwnerClientId` property changing before `NetworkBehaviour.OnGainedOwnership()` callback (#1092)
- Fixed `NetworkBehaviourILPP` to iterate over all types in an assembly (#803)
- Fixed cross-asmdef RPC ILPP by importing types into external assemblies (#678)
- Fixed `NetworkManager` shutdown when quitting the application or switching scenes (#1011)
  - Now `NetworkManager` shutdowns correctly and despawns existing `NetworkObject`s
- Fixed Only one `PlayerPrefab` can be selected on `NetworkManager` inspector UI in the editor (#676)
- Fixed connection approval not being triggered for host (#675)
- Fixed various situations where messages could be processed in an invalid order, resulting in errors (#948, #1187, #1218)
- Fixed `NetworkVariable`s being default-initialized on the client instead of being initialized with the desired value (#1266)
- Improved runtime performance and reduced GC pressure (#1187)
- Fixed #915 - clients are receiving data from objects not visible to them (#1099)
- Fixed `NetworkTransform`'s "late join" issues, `NetworkTransform` now uses `NetworkVariable`s instead of RPCs (#826)
- Throw an exception for silent failure when a client tries to get another player's `PlayerObject`, it is now only allowed on the server-side (#844)

### Known Issues

- `NetworkVariable` does not serialize `INetworkSerializable` types through their `NetworkSerialize` implementation
- `NetworkObjects` marked as `DontDestroyOnLoad` are disabled during some network scene transitions
- `NetworkTransform` interpolates from the origin when switching Local Space synchronization
- Exceptions thrown in `OnNetworkSpawn` user code for an object will prevent the callback in other objects
- Cannot send an array of `INetworkSerializable` in RPCs
- ILPP generation fails with special characters in project path

## [0.2.0] - 2021-06-03

WIP version increment to pass package validation checks. Changelog & final version number TBD.

## [0.1.1] - 2021-06-01

This is hotfix v0.1.1 for the initial experimental Unity MLAPI Package.

### Changed

- Fixed issue with the Unity Registry package version missing some fixes from the v0.1.0 release.

## [0.1.0] - 2021-03-23

This is the initial experimental Unity MLAPI Package, v0.1.0.

### Added

- Refactored a new standard for Remote Procedure Call (RPC) in MLAPI which provides increased performance, significantly reduced boilerplate code, and extensibility for future-proofed code. MLAPI RPC includes `ServerRpc` and `ClientRpc` to execute logic on the server and client-side. This provides a single performant unified RPC solution, replacing MLAPI Convenience and Performance RPC (see [here](#removed-features)).
- Added standarized serialization types, including built-in and custom serialization flows. See [RFC #2](https://github.com/Unity-Technologies/com.unity.multiplayer.rfcs/blob/master/text/0002-serializable-types.md) for details.
- `INetworkSerializable` interface replaces `IBitWritable`.
- Added `NetworkSerializer`..., which is the main aggregator that implements serialization code for built-in supported types and holds `NetworkReader` and `NetworkWriter` instances internally.
- Added a Network Update Loop infrastructure that aids Netcode systems to update (such as RPC queue and transport) outside of the standard `MonoBehaviour` event cycle. See [RFC #8](https://github.com/Unity-Technologies/com.unity.multiplayer.rfcs/blob/master/text/0008-network-update-loop.md) and the following details:
  - It uses Unity's [low-level Player Loop API](https://docs.unity3d.com/ScriptReference/LowLevel.PlayerLoop.html) and allows for registering `INetworkUpdateSystem`s with `NetworkUpdate` methods to be executed at specific `NetworkUpdateStage`s, which may also be before or after `MonoBehaviour`-driven game logic execution.
  - You will typically interact with `NetworkUpdateLoop` for registration and `INetworkUpdateSystem` for implementation.
  - `NetworkVariable`s are now tick-based using the `NetworkTickSystem`, tracking time through network interactions and syncs.
- Added message batching to handle consecutive RPC requests sent to the same client. `RpcBatcher` sends batches based on requests from the `RpcQueueProcessing`, by batch size threshold or immediately.
- [GitHub 494](https://github.com/Unity-Technologies/com.unity.multiplayer.mlapi/pull/494): Added a constraint to allow one `NetworkObject` per `GameObject`, set through the `DisallowMultipleComponent` attribute.
- Integrated MLAPI with the Unity Profiler for versions 2020.2 and later:
  - Added new profiler modules for MLAPI that report important network data.
  - Attached the profiler to a remote player to view network data over the wire.
- A test project is available for building and experimenting with MLAPI features. This project is available in the MLAPI GitHub [testproject folder](https://github.com/Unity-Technologies/com.unity.multiplayer.mlapi/tree/release/0.1.0/testproject). 
- Added a [MLAPI Community Contributions](https://github.com/Unity-Technologies/mlapi-community-contributions/tree/master/com.mlapi.contrib.extensions) new GitHub repository to accept extensions from the MLAPI community. Current extensions include moved MLAPI features for lag compensation (useful for Server Authoritative actions) and `TrackedObject`.

### Changed

- [GitHub 520](https://github.com/Unity-Technologies/com.unity.multiplayer.mlapi/pull/520): MLAPI now uses the Unity Package Manager for installation management.
- Added functionality and usability to `NetworkVariable`, previously called `NetworkVar`. Updates enhance options and fully replace the need for `SyncedVar`s. 
- [GitHub 507](https://github.com/Unity-Technologies/com.unity.multiplayer.mlapi/pull/507): Reimplemented `NetworkAnimator`, which synchronizes animation states for networked objects. 
- GitHub [444](https://github.com/Unity-Technologies/com.unity.multiplayer.mlapi/pull/444) and [455](https://github.com/Unity-Technologies/com.unity.multiplayer.mlapi/pull/455): Channels are now represented as bytes instead of strings.

For users of previous versions of MLAPI, this release renames APIs due to refactoring. All obsolete marked APIs have been removed as per [GitHub 513](https://github.com/Unity-Technologies/com.unity.multiplayer.mlapi/pull/513) and [GitHub 514](https://github.com/Unity-Technologies/com.unity.multiplayer.mlapi/pull/514).

| Previous MLAPI Versions | V 0.1.0 Name |
| -- | -- |
| `NetworkingManager` | `NetworkManager` |
| `NetworkedObject` | `NetworkObject` |
| `NetworkedBehaviour` | `NetworkBehaviour` |
| `NetworkedClient` | `NetworkClient` |
| `NetworkedPrefab` | `NetworkPrefab` |
| `NetworkedVar` | `NetworkVariable` |
| `NetworkedTransform` | `NetworkTransform` |
| `NetworkedAnimator` | `NetworkAnimator` |
| `NetworkedAnimatorEditor` | `NetworkAnimatorEditor` |
| `NetworkedNavMeshAgent` | `NetworkNavMeshAgent` |
| `SpawnManager` | `NetworkSpawnManager` |
| `BitStream` | `NetworkBuffer` |
| `BitReader` | `NetworkReader` |
| `BitWriter` | `NetworkWriter` |
| `NetEventType` | `NetworkEventType` |
| `ChannelType` | `NetworkDelivery` |
| `Channel` | `NetworkChannel` |
| `Transport` | `NetworkTransport` |
| `NetworkedDictionary` | `NetworkDictionary` |
| `NetworkedList` | `NetworkList` |
| `NetworkedSet` | `NetworkSet` |
| `MLAPIConstants` | `NetworkConstants` |
| `UnetTransport` | `UNetTransport` |

### Fixed

- [GitHub 460](https://github.com/Unity-Technologies/com.unity.multiplayer.mlapi/pull/460): Fixed an issue for RPC where the host-server was not receiving RPCs from the host-client and vice versa without the loopback flag set in `NetworkingManager`. 
- Fixed an issue where data in the Profiler was incorrectly aggregated and drawn, which caused the profiler data to increment indefinitely instead of resetting each frame.
- Fixed an issue the client soft-synced causing PlayMode client-only scene transition issues, caused when running the client in the editor and the host as a release build. Users may have encountered a soft sync of `NetworkedInstanceId` issues in the `SpawnManager.ClientCollectSoftSyncSceneObjectSweep` method.
- [GitHub 458](https://github.com/Unity-Technologies/com.unity.multiplayer.mlapi/pull/458): Fixed serialization issues in `NetworkList` and `NetworkDictionary` when running in Server mode.
- [GitHub 498](https://github.com/Unity-Technologies/com.unity.multiplayer.mlapi/pull/498): Fixed numerical precision issues to prevent not a number (NaN) quaternions.
- [GitHub 438](https://github.com/Unity-Technologies/com.unity.multiplayer.mlapi/pull/438): Fixed booleans by reaching or writing bytes instead of bits.
- [GitHub 519](https://github.com/Unity-Technologies/com.unity.multiplayer.mlapi/pull/519): Fixed an issue where calling `Shutdown()` before making `NetworkManager.Singleton = null` is null on `NetworkManager.OnDestroy()`.

### Removed

With a new release of MLAPI in Unity, some features have been removed:

- SyncVars have been removed from MLAPI. Use `NetworkVariable`s in place of this functionality. <!-- MTT54 -->
- [GitHub 527](https://github.com/Unity-Technologies/com.unity.multiplayer.mlapi/pull/527): Lag compensation systems and `TrackedObject` have moved to the new [MLAPI Community Contributions](https://github.com/Unity-Technologies/mlapi-community-contributions/tree/master/com.mlapi.contrib.extensions) repo.
- [GitHub 509](https://github.com/Unity-Technologies/com.unity.multiplayer.mlapi/pull/509): Encryption has been removed from MLAPI. The `Encryption` option in `NetworkConfig` on the `NetworkingManager` is not available in this release. This change will not block game creation or running. A current replacement for this functionality is not available, and may be developed in future releases. See the following changes:
    - Removed `SecuritySendFlags` from all APIs.
    - Removed encryption, cryptography, and certificate configurations from APIs including `NetworkManager` and `NetworkConfig`.
    - Removed "hail handshake", including `NetworkManager` implementation and `NetworkConstants` entries.
    - Modified `RpcQueue` and `RpcBatcher` internals to remove encryption and authentication from reading and writing.
- Removed the previous MLAPI Profiler editor window from Unity versions 2020.2 and later.
- Removed previous MLAPI Convenience and Performance RPC APIs with the new standard RPC API. See [RFC #1](https://github.com/Unity-Technologies/com.unity.multiplayer.rfcs/blob/master/text/0001-std-rpc-api.md) for details.
- [GitHub 520](https://github.com/Unity-Technologies/com.unity.multiplayer.mlapi/pull/520): Removed the MLAPI Installer.

### Known Issues

- `NetworkNavMeshAgent` does not synchronize mesh data, Agent Size, Steering, Obstacle Avoidance, or Path Finding settings. It only synchronizes the destination and velocity, not the path to the destination.
- For `RPC`, methods with a `ClientRpc` or `ServerRpc` suffix which are not marked with [ServerRpc] or [ClientRpc] will cause a compiler error.
- For `NetworkAnimator`, Animator Overrides are not supported. Triggers do not work.
- For `NetworkVariable`, the `NetworkDictionary` `List` and `Set` must use the `reliableSequenced` channel.
- `NetworkObjects`s are supported but when spawning a prefab with nested child network objects you have to manually call spawn on them
- `NetworkTransform` have the following issues:
  - Replicated objects may have jitter. 
  - The owner is always authoritative about the object's position.
  - Scale is not synchronized.
- Connection Approval is not called on the host client.
- For `NamedMessages`, always use `NetworkBuffer` as the underlying stream for sending named and unnamed messages.
- For `NetworkManager`, connection management is limited. Use `IsServer`, `IsClient`, `IsConnectedClient`, or other code to check if MLAPI connected correctly.

## [0.0.1-preview.1] - 2020-12-20

This was an internally-only-used version of the Unity MLAPI Package<|MERGE_RESOLUTION|>--- conflicted
+++ resolved
@@ -12,11 +12,9 @@
 - When using `UnityTransport`, _reliable_ payloads are now allowed to exceed the configured 'Max Payload Size'. Unreliable payloads remain bounded by this setting. (#2081)
 
 ### Fixed
-<<<<<<< HEAD
+
+- Fixed issue where `NetworkObject.NetworkHide` was despawning and destroying, as opposed to only despawning, in-scene placed `NetworkObject`s. (#2086)
 - Fixed `NetworkAnimator` synchronizing transitions twice due to it detecting the change in animation state once a transition is started by a trigger. (#2084)
-=======
-- Fixed issue where `NetworkObject.NetworkHide` was despawning and destroying, as opposed to only despawning, in-scene placed `NetworkObject`s. (#2086)
->>>>>>> 6d372476
 - Fixed issue where `NetworkAnimator` would not synchronize a looping animation for late joining clients if it was at the very end of its loop. (#2076)
 - Fixed issue where `NetworkAnimator` was not removing its subscription from `OnClientConnectedCallback` when despawned during the shutdown sequence. (#2074)
 - Fixed IsServer and IsClient being set to false before object despawn during the shutdown sequence. (#2074)
