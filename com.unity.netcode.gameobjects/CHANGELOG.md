--- conflicted
+++ resolved
@@ -22,11 +22,8 @@
 - Fixed invalid IL code being generated when using `this` instead of `this ref` for the FastBufferReader/FastBufferWriter parameter of an extension method. (#1393)
 - Fixed an issue where if you are running as a server (not host) the LoadEventCompleted and UnloadEventCompleted events would fire early by the NetworkSceneManager (#1379)
 - Fixed a runtime error when sending an array of an INetworkSerializable type that's implemented as a struct (#1402)
-<<<<<<< HEAD
 - NetworkConfig will no longer throw an OverflowException in GetConfig() when ForceSamePrefabs is enabled and the number of prefabs causes the config blob size to exceed 1300 bytes. (#1385)
-=======
 - Fixed NetworkVariable not calling NetworkSerialize on INetworkSerializable types (#1383)
->>>>>>> b53926ce
 
 ### Changed
 
