--- conflicted
+++ resolved
@@ -22,11 +22,8 @@
 - Fixed error when serializing ConnectionApprovalMessage with scene management disabled when one or more objects is hidden via the CheckObjectVisibility delegate (#1509)
 - Fixed The NetworkConfig's checksum hash includes the NetworkTick so that clients with a different tickrate than the server are identified and not allowed to connect. (#1513)
 - Fixed OwnedObjects not being properly modified when using ChangeOwnership. (#1572)
-<<<<<<< HEAD
+- Fixed When the LogLevel is set to developer NetworkBehaviour generates warning messages when it should not (#1631)
 - Fixed NetworkSceneManager NetworkObjects in DDOL list can no longer exist. (#1633)
-=======
-- Fixed When the LogLevel is set to developer NetworkBehaviour generates warning messages when it should not (#1631)
->>>>>>> 58f194d9
 
 ### Changed
 
