--- conflicted
+++ resolved
@@ -10,15 +10,11 @@
 ## [Unreleased]
 
 ### Fixed
-<<<<<<< HEAD
+
 - Fixed issue where `NetworkTransform` was not ending extrapolation for the previous state causing non-authoritative instances to become out of synch. (#2170)
-=======
-
-- Fixed ClientRpcs always reporting in the profiler view as going to all clients, even when limited to a subset of clients by ClientRpcParams. (#2144)
-- Fixed RPC codegen failing to choose the correct extension methods for FastBufferReader and FastBufferWriter when the parameters were a generic type (i.e., List<int>) and extensions for multiple instantiations of that type have been defined (i.e., List<int> and List<string>) (#2142)
+- Fixed issue where `NetworkTransform` was not continuing to interpolate for the remainder of the associated tick period. (#2170)
+- Fixed issue during `NetworkTransform.OnNetworkSpawn` for non-authoritative instances where it was initializing interpolators with the replicated network state which now only contains the transform deltas that occurred during a network tick and not the entire transform state. (#2170)
 - Implicit conversion of NetworkObjectReference to GameObject will now return null instead of throwing an exception if the referenced object could not be found (i.e., was already despawned) (#2158)
-- Fixed throwing an exception in OnNetworkUpdate causing other OnNetworkUpdate calls to not be executed. (#1739)
->>>>>>> 7936ea2a
 - Fixed warning resulting from a stray NetworkAnimator.meta file (#2153)
 - Fixed ClientRpcs always reporting in the profiler view as going to all clients, even when limited to a subset of clients by `ClientRpcParams`. (#2144)
 - Fixed RPC codegen failing to choose the correct extension methods for `FastBufferReader` and `FastBufferWriter` when the parameters were a generic type (i.e., List<int>) and extensions for multiple instantiations of that type have been defined (i.e., List<int> and List<string>) (#2142)
