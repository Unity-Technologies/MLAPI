# Changelog

All notable changes to this project will be documented in this file.

The format is based on [Keep a Changelog](https://keepachangelog.com/en/1.0.0/) and this project adheres to [Semantic Versioning](https://semver.org/spec/v2.0.0.html).

Additional documentation and release notes are available at [Multiplayer Documentation](https://docs-multiplayer.unity3d.com).

## [Unreleased]

### Added

### Changed

### Fixed

<<<<<<< HEAD
- Fixed CheckObjectVisibility delegate not being properly invoked for connecting clients when Scene Management is enabled. (#1680)

=======
- Fixed an issue where sometimes the first client to connect to the server could see messages from the server as coming from itself. (#1683)
- Fixed an issue where clients seemed to be able to send messages to ClientId 1, but these messages would actually still go to the server (id 0) instead of that client. (#1683)
- Improved clarity of error messaging when a client attempts to send a message to a destination other than the server, which isn't allowed. (#1683)
- Disallowed async keyword in RPCs (#1681)
- Fixed an issue where Alpha release versions of Unity (version 20202.2.0a5 and later) will not compile due to the UNet Transport no longer existing (#1678)
- Fixed messages larger than 64k being written with incorrectly truncated message size in header (#1686) (credit: @kaen)
- Fixed overloading RPC methods causing collisions and failing on IL2CPP targets. (#1694)
- Fixed spawn flow to propagate `IsSceneObject` down to children NetworkObjects, decouple implicit relationship between object spawning & `IsSceneObject` flag (#1685)
- Fixed error when serializing ConnectionApprovalMessage with scene management disabled when one or more objects is hidden via the CheckObjectVisibility delegate (#1720)
>>>>>>> affb9c18

## [1.0.0-pre.5] - 2022-01-26

### Added

- Added `PreviousValue` in `NetworkListEvent`, when `Value` has changed (#1528)

### Changed

- NetworkManager's GameObject is no longer allowed to be nested under one or more GameObject(s).(#1484)
- NetworkManager DontDestroy property was removed and now NetworkManager always is migrated into the DontDestroyOnLoad scene. (#1484)'

### Fixed

- Fixed network tick value sometimes being duplicated or skipped. (#1614)
- Fixed The ClientNetworkTransform sample script to allow for owner changes at runtime. (#1606)
- Fixed When the LogLevel is set to developer NetworkBehaviour generates warning messages when it should not (#1631)
- Fixed NetworkTransport Initialize now can receive the associated NetworkManager instance to avoid using NetworkManager.Singleton in transport layer (#1677)

## [1.0.0-pre.4] - 2021-01-04

### Added

- Added `com.unity.modules.physics` and `com.unity.modules.physics2d` package dependencies (#1565)

### Removed

- Removed `com.unity.modules.ai` package dependency (#1565)
- Removed `FixedQueue`, `StreamExtensions`, `TypeExtensions` (#1398)

### Fixed
- Fixed in-scene NetworkObjects that are moved into the DDOL scene not getting restored to their original active state (enabled/disabled) after a full scene transition (#1354)
- Fixed invalid IL code being generated when using `this` instead of `this ref` for the FastBufferReader/FastBufferWriter parameter of an extension method. (#1393)
- Fixed an issue where if you are running as a server (not host) the LoadEventCompleted and UnloadEventCompleted events would fire early by the NetworkSceneManager (#1379)
- Fixed a runtime error when sending an array of an INetworkSerializable type that's implemented as a struct (#1402)
- NetworkConfig will no longer throw an OverflowException in GetConfig() when ForceSamePrefabs is enabled and the number of prefabs causes the config blob size to exceed 1300 bytes. (#1385)
- Fixed NetworkVariable not calling NetworkSerialize on INetworkSerializable types (#1383)
- Fixed NullReferenceException on ImportReferences call in NetworkBehaviourILPP (#1434)
- Fixed NetworkObjects not being despawned before they are destroyed during shutdown for client, host, and server instances. (#1390)
- Fixed KeyNotFound exception when removing ownership of a newly spawned NetworkObject that is already owned by the server. (#1500)
- Fixed NetworkManager.LocalClient not being set when starting as a host. (#1511)
- Fixed a few memory leak cases when shutting down NetworkManager during Incoming Message Queue processing. (#1323)
- Fixed network tick value sometimes being duplicated or skipped. (#1614)

### Changed
- The SDK no longer limits message size to 64k. (The transport may still impose its own limits, but the SDK no longer does.) (#1384)
- Updated com.unity.collections to 1.1.0 (#1451)
- NetworkManager's GameObject is no longer allowed to be nested under one or more GameObject(s).(#1484)
- NetworkManager DontDestroy property was removed and now NetworkManager always is migrated into the DontDestroyOnLoad scene. (#1484)

## [1.0.0-pre.3] - 2021-10-22

### Added

- ResetTrigger function to NetworkAnimator (#1327)

### Fixed 

- Overflow exception when syncing Animator state. (#1327)
- Added `try`/`catch` around RPC calls, preventing exception from causing further RPC calls to fail (#1329)
- Fixed an issue where ServerClientId and LocalClientId could have the same value, causing potential confusion, and also fixed an issue with the UNet where the server could be identified with two different values, one of which might be the same as LocalClientId, and the other of which would not.(#1368)
- IL2CPP would not properly compile (#1359)

## [1.0.0-pre.2] - 2021-10-19


### Added

- Associated Known Issues for the 1.0.0-pre.1 release in the changelog

### Changed

- Updated label for `1.0.0-pre.1` changelog section

## [1.0.0-pre.1] - 2021-10-19

### Added

- Added `ClientNetworkTransform` sample to the SDK package (#1168)
- Added `Bootstrap` sample to the SDK package (#1140)
- Enhanced `NetworkSceneManager` implementation with additive scene loading capabilities (#1080, #955, #913)
  - `NetworkSceneManager.OnSceneEvent` provides improved scene event notificaitons  
- Enhanced `NetworkTransform` implementation with per axis/component based and threshold based state replication (#1042, #1055, #1061, #1084, #1101)
- Added a jitter-resistent `BufferedLinearInterpolator<T>` for `NetworkTransform` (#1060)
- Implemented `NetworkPrefabHandler` that provides support for object pooling and `NetworkPrefab` overrides (#1073, #1004, #977, #905,#749, #727)
- Implemented auto `NetworkObject` transform parent synchronization at runtime over the network (#855)
- Adopted Unity C# Coding Standards in the codebase with `.editorconfig` ruleset (#666, #670)
- When a client tries to spawn a `NetworkObject` an exception is thrown to indicate unsupported behavior. (#981)
- Added a `NetworkTime` and `NetworkTickSystem` which allows for improved control over time and ticks. (#845)
- Added a `OnNetworkDespawn` function to `NetworkObject` which gets called when a `NetworkObject` gets despawned and can be overriden. (#865)
- Added `SnapshotSystem` that would allow variables and spawn/despawn messages to be sent in blocks (#805, #852, #862, #963, #1012, #1013, #1021, #1040, #1062, #1064, #1083, #1091, #1111, #1129, #1166, #1192)
  - Disabled by default for now, except spawn/despawn messages
  - Will leverage unreliable messages with eventual consistency
- `NetworkBehaviour` and `NetworkObject`'s `NetworkManager` instances can now be overriden (#762)
- Added metrics reporting for the new network profiler if the Multiplayer Tools package is present (#1104, #1089, #1096, #1086, #1072, #1058, #960, #897, #891, #878)
- `NetworkBehaviour.IsSpawned` a quick (and stable) way to determine if the associated NetworkObject is spawned (#1190)
- Added `NetworkRigidbody` and `NetworkRigidbody2D` components to support networking `Rigidbody` and `Rigidbody2D` components (#1202, #1175)
- Added `NetworkObjectReference` and `NetworkBehaviourReference` structs which allow to sending `NetworkObject/Behaviours` over RPCs/`NetworkVariable`s (#1173)
- Added `NetworkAnimator` component to support networking `Animator` component (#1281, #872)

### Changed

- Bumped minimum Unity version, renamed package as "Unity Netcode for GameObjects", replaced `MLAPI` namespace and its variants with `Unity.Netcode` namespace and per asm-def variants (#1007, #1009, #1015, #1017, #1019, #1025, #1026, #1065)
  - Minimum Unity version:
    - 2019.4 → 2020.3+
  - Package rename:
    - Display name: `MLAPI Networking Library` → `Netcode for GameObjects`
    - Name: `com.unity.multiplayer.mlapi` → `com.unity.netcode.gameobjects`
    - Updated package description
  - All `MLAPI.x` namespaces are replaced with `Unity.Netcode`
    - `MLAPI.Messaging` → `Unity.Netcode`
    - `MLAPI.Connection` → `Unity.Netcode`
    - `MLAPI.Logging` → `Unity.Netcode`
    - `MLAPI.SceneManagement` → `Unity.Netcode`
    - and other `MLAPI.x` variants to `Unity.Netcode`
  - All assembly definitions are renamed with `Unity.Netcode.x` variants
    - `Unity.Multiplayer.MLAPI.Runtime` → `Unity.Netcode.Runtime`
    - `Unity.Multiplayer.MLAPI.Editor` → `Unity.Netcode.Editor`
    - and other `Unity.Multiplayer.MLAPI.x` variants to `Unity.Netcode.x` variants
- Renamed `Prototyping` namespace and assembly definition to `Components` (#1145)
- Changed `NetworkObject.Despawn(bool destroy)` API to default to `destroy = true` for better usability (#1217)
- Scene registration in `NetworkManager` is now replaced by Build Setttings → Scenes in Build List (#1080)
- `NetworkSceneManager.SwitchScene` has been replaced by `NetworkSceneManager.LoadScene` (#955)
- `NetworkManager, NetworkConfig, and NetworkSceneManager` scene registration replaced with scenes in build list (#1080)
- `GlobalObjectIdHash` replaced `PrefabHash` and `PrefabHashGenerator` for stability and consistency (#698)
- `NetworkStart` has been renamed to `OnNetworkSpawn`. (#865)
- Network variable cleanup - eliminated shared mode, variables are server-authoritative (#1059, #1074)
- `NetworkManager` and other systems are no longer singletons/statics (#696, #705, #706, #737, #738, #739, #746, #747, #763, #765, #766, #783, #784, #785, #786, #787, #788)
- Changed `INetworkSerializable.NetworkSerialize` method signature to use `BufferSerializer<T>` instead of `NetworkSerializer` (#1187)
- Changed `CustomMessagingManager`'s methods to use `FastBufferWriter` and `FastBufferReader` instead of `Stream` (#1187)
- Reduced internal runtime allocations by removing LINQ calls and replacing managed lists/arrays with native collections (#1196)

### Removed

- Removed `NetworkNavMeshAgent` (#1150)
- Removed `NetworkDictionary`, `NetworkSet` (#1149)
- Removed `NetworkVariableSettings` (#1097)
- Removed predefined `NetworkVariable<T>` types (#1093)
    - Removed `NetworkVariableBool`, `NetworkVariableByte`, `NetworkVariableSByte`, `NetworkVariableUShort`, `NetworkVariableShort`, `NetworkVariableUInt`, `NetworkVariableInt`, `NetworkVariableULong`, `NetworkVariableLong`, `NetworkVariableFloat`, `NetworkVariableDouble`, `NetworkVariableVector2`, `NetworkVariableVector3`, `NetworkVariableVector4`, `NetworkVariableColor`, `NetworkVariableColor32`, `NetworkVariableRay`, `NetworkVariableQuaternion`
- Removed `NetworkChannel` and `MultiplexTransportAdapter` (#1133)
- Removed ILPP backend for 2019.4, minimum required version is 2020.3+ (#895)
- `NetworkManager.NetworkConfig` had the following properties removed: (#1080)
  - Scene Registrations no longer exists
  - Allow Runtime Scene Changes was no longer needed and was removed
- Removed the NetworkObject.Spawn payload parameter (#1005)
- Removed `ProfilerCounter`, the original MLAPI network profiler, and the built-in network profiler module (2020.3). A replacement can now be found in the Multiplayer Tools package. (#1048)
- Removed UNet RelayTransport and related relay functionality in UNetTransport (#1081)
- Removed `UpdateStage` parameter from `ServerRpcSendParams` and `ClientRpcSendParams` (#1187)
- Removed `NetworkBuffer`, `NetworkWriter`, `NetworkReader`, `NetworkSerializer`, `PooledNetworkBuffer`, `PooledNetworkWriter`, and `PooledNetworkReader` (#1187)
- Removed `EnableNetworkVariable` in `NetworkConfig`, it is always enabled now (#1179)
- Removed `NetworkTransform`'s FixedSendsPerSecond, AssumeSyncedSends, InterpolateServer, ExtrapolatePosition, MaxSendsToExtrapolate, Channel, EnableNonProvokedResendChecks, DistanceSendrate (#1060) (#826) (#1042, #1055, #1061, #1084, #1101)
- Removed `NetworkManager`'s `StopServer()`, `StopClient()` and `StopHost()` methods and replaced with single `NetworkManager.Shutdown()` method for all (#1108)

### Fixed

- Fixed ServerRpc ownership check to `Debug.LogError` instead of `Debug.LogWarning` (#1126)
- Fixed `NetworkObject.OwnerClientId` property changing before `NetworkBehaviour.OnGainedOwnership()` callback (#1092)
- Fixed `NetworkBehaviourILPP` to iterate over all types in an assembly (#803)
- Fixed cross-asmdef RPC ILPP by importing types into external assemblies (#678)
- Fixed `NetworkManager` shutdown when quitting the application or switching scenes (#1011)
  - Now `NetworkManager` shutdowns correctly and despawns existing `NetworkObject`s
- Fixed Only one `PlayerPrefab` can be selected on `NetworkManager` inspector UI in the editor (#676)
- Fixed connection approval not being triggered for host (#675)
- Fixed various situations where messages could be processed in an invalid order, resulting in errors (#948, #1187, #1218)
- Fixed `NetworkVariable`s being default-initialized on the client instead of being initialized with the desired value (#1266)
- Improved runtime performance and reduced GC pressure (#1187)
- Fixed #915 - clients are receiving data from objects not visible to them (#1099)
- Fixed `NetworkTransform`'s "late join" issues, `NetworkTransform` now uses `NetworkVariable`s instead of RPCs (#826)
- Throw an exception for silent failure when a client tries to get another player's `PlayerObject`, it is now only allowed on the server-side (#844)

### Known Issues

- `NetworkVariable` does not serialize `INetworkSerializable` types through their `NetworkSerialize` implementation
- `NetworkObjects` marked as `DontDestroyOnLoad` are disabled during some network scene transitions
- `NetworkTransform` interpolates from the origin when switching Local Space synchronization
- Exceptions thrown in `OnNetworkSpawn` user code for an object will prevent the callback in other objects
- Cannot send an array of `INetworkSerializable` in RPCs
- ILPP generation fails with special characters in project path

## [0.2.0] - 2021-06-03

WIP version increment to pass package validation checks. Changelog & final version number TBD.

## [0.1.1] - 2021-06-01

This is hotfix v0.1.1 for the initial experimental Unity MLAPI Package.

### Changed

- Fixed issue with the Unity Registry package version missing some fixes from the v0.1.0 release.

## [0.1.0] - 2021-03-23

This is the initial experimental Unity MLAPI Package, v0.1.0.

### Added

- Refactored a new standard for Remote Procedure Call (RPC) in MLAPI which provides increased performance, significantly reduced boilerplate code, and extensibility for future-proofed code. MLAPI RPC includes `ServerRpc` and `ClientRpc` to execute logic on the server and client-side. This provides a single performant unified RPC solution, replacing MLAPI Convenience and Performance RPC (see [here](#removed-features)).
- Added standarized serialization types, including built-in and custom serialization flows. See [RFC #2](https://github.com/Unity-Technologies/com.unity.multiplayer.rfcs/blob/master/text/0002-serializable-types.md) for details.
- `INetworkSerializable` interface replaces `IBitWritable`.
- Added `NetworkSerializer`..., which is the main aggregator that implements serialization code for built-in supported types and holds `NetworkReader` and `NetworkWriter` instances internally.
- Added a Network Update Loop infrastructure that aids Netcode systems to update (such as RPC queue and transport) outside of the standard `MonoBehaviour` event cycle. See [RFC #8](https://github.com/Unity-Technologies/com.unity.multiplayer.rfcs/blob/master/text/0008-network-update-loop.md) and the following details:
  - It uses Unity's [low-level Player Loop API](https://docs.unity3d.com/ScriptReference/LowLevel.PlayerLoop.html) and allows for registering `INetworkUpdateSystem`s with `NetworkUpdate` methods to be executed at specific `NetworkUpdateStage`s, which may also be before or after `MonoBehaviour`-driven game logic execution.
  - You will typically interact with `NetworkUpdateLoop` for registration and `INetworkUpdateSystem` for implementation.
  - `NetworkVariable`s are now tick-based using the `NetworkTickSystem`, tracking time through network interactions and syncs.
- Added message batching to handle consecutive RPC requests sent to the same client. `RpcBatcher` sends batches based on requests from the `RpcQueueProcessing`, by batch size threshold or immediately.
- [GitHub 494](https://github.com/Unity-Technologies/com.unity.multiplayer.mlapi/pull/494): Added a constraint to allow one `NetworkObject` per `GameObject`, set through the `DisallowMultipleComponent` attribute.
- Integrated MLAPI with the Unity Profiler for versions 2020.2 and later:
  - Added new profiler modules for MLAPI that report important network data.
  - Attached the profiler to a remote player to view network data over the wire.
- A test project is available for building and experimenting with MLAPI features. This project is available in the MLAPI GitHub [testproject folder](https://github.com/Unity-Technologies/com.unity.multiplayer.mlapi/tree/release/0.1.0/testproject). 
- Added a [MLAPI Community Contributions](https://github.com/Unity-Technologies/mlapi-community-contributions/tree/master/com.mlapi.contrib.extensions) new GitHub repository to accept extensions from the MLAPI community. Current extensions include moved MLAPI features for lag compensation (useful for Server Authoritative actions) and `TrackedObject`.

### Changed

- [GitHub 520](https://github.com/Unity-Technologies/com.unity.multiplayer.mlapi/pull/520): MLAPI now uses the Unity Package Manager for installation management.
- Added functionality and usability to `NetworkVariable`, previously called `NetworkVar`. Updates enhance options and fully replace the need for `SyncedVar`s. 
- [GitHub 507](https://github.com/Unity-Technologies/com.unity.multiplayer.mlapi/pull/507): Reimplemented `NetworkAnimator`, which synchronizes animation states for networked objects. 
- GitHub [444](https://github.com/Unity-Technologies/com.unity.multiplayer.mlapi/pull/444) and [455](https://github.com/Unity-Technologies/com.unity.multiplayer.mlapi/pull/455): Channels are now represented as bytes instead of strings.

For users of previous versions of MLAPI, this release renames APIs due to refactoring. All obsolete marked APIs have been removed as per [GitHub 513](https://github.com/Unity-Technologies/com.unity.multiplayer.mlapi/pull/513) and [GitHub 514](https://github.com/Unity-Technologies/com.unity.multiplayer.mlapi/pull/514).

| Previous MLAPI Versions | V 0.1.0 Name |
| -- | -- |
| `NetworkingManager` | `NetworkManager` |
| `NetworkedObject` | `NetworkObject` |
| `NetworkedBehaviour` | `NetworkBehaviour` |
| `NetworkedClient` | `NetworkClient` |
| `NetworkedPrefab` | `NetworkPrefab` |
| `NetworkedVar` | `NetworkVariable` |
| `NetworkedTransform` | `NetworkTransform` |
| `NetworkedAnimator` | `NetworkAnimator` |
| `NetworkedAnimatorEditor` | `NetworkAnimatorEditor` |
| `NetworkedNavMeshAgent` | `NetworkNavMeshAgent` |
| `SpawnManager` | `NetworkSpawnManager` |
| `BitStream` | `NetworkBuffer` |
| `BitReader` | `NetworkReader` |
| `BitWriter` | `NetworkWriter` |
| `NetEventType` | `NetworkEventType` |
| `ChannelType` | `NetworkDelivery` |
| `Channel` | `NetworkChannel` |
| `Transport` | `NetworkTransport` |
| `NetworkedDictionary` | `NetworkDictionary` |
| `NetworkedList` | `NetworkList` |
| `NetworkedSet` | `NetworkSet` |
| `MLAPIConstants` | `NetworkConstants` |
| `UnetTransport` | `UNetTransport` |

### Fixed

- [GitHub 460](https://github.com/Unity-Technologies/com.unity.multiplayer.mlapi/pull/460): Fixed an issue for RPC where the host-server was not receiving RPCs from the host-client and vice versa without the loopback flag set in `NetworkingManager`. 
- Fixed an issue where data in the Profiler was incorrectly aggregated and drawn, which caused the profiler data to increment indefinitely instead of resetting each frame.
- Fixed an issue the client soft-synced causing PlayMode client-only scene transition issues, caused when running the client in the editor and the host as a release build. Users may have encountered a soft sync of `NetworkedInstanceId` issues in the `SpawnManager.ClientCollectSoftSyncSceneObjectSweep` method.
- [GitHub 458](https://github.com/Unity-Technologies/com.unity.multiplayer.mlapi/pull/458): Fixed serialization issues in `NetworkList` and `NetworkDictionary` when running in Server mode.
- [GitHub 498](https://github.com/Unity-Technologies/com.unity.multiplayer.mlapi/pull/498): Fixed numerical precision issues to prevent not a number (NaN) quaternions.
- [GitHub 438](https://github.com/Unity-Technologies/com.unity.multiplayer.mlapi/pull/438): Fixed booleans by reaching or writing bytes instead of bits.
- [GitHub 519](https://github.com/Unity-Technologies/com.unity.multiplayer.mlapi/pull/519): Fixed an issue where calling `Shutdown()` before making `NetworkManager.Singleton = null` is null on `NetworkManager.OnDestroy()`.

### Removed

With a new release of MLAPI in Unity, some features have been removed:

- SyncVars have been removed from MLAPI. Use `NetworkVariable`s in place of this functionality. <!-- MTT54 -->
- [GitHub 527](https://github.com/Unity-Technologies/com.unity.multiplayer.mlapi/pull/527): Lag compensation systems and `TrackedObject` have moved to the new [MLAPI Community Contributions](https://github.com/Unity-Technologies/mlapi-community-contributions/tree/master/com.mlapi.contrib.extensions) repo.
- [GitHub 509](https://github.com/Unity-Technologies/com.unity.multiplayer.mlapi/pull/509): Encryption has been removed from MLAPI. The `Encryption` option in `NetworkConfig` on the `NetworkingManager` is not available in this release. This change will not block game creation or running. A current replacement for this functionality is not available, and may be developed in future releases. See the following changes:
    - Removed `SecuritySendFlags` from all APIs.
    - Removed encryption, cryptography, and certificate configurations from APIs including `NetworkManager` and `NetworkConfig`.
    - Removed "hail handshake", including `NetworkManager` implementation and `NetworkConstants` entries.
    - Modified `RpcQueue` and `RpcBatcher` internals to remove encryption and authentication from reading and writing.
- Removed the previous MLAPI Profiler editor window from Unity versions 2020.2 and later.
- Removed previous MLAPI Convenience and Performance RPC APIs with the new standard RPC API. See [RFC #1](https://github.com/Unity-Technologies/com.unity.multiplayer.rfcs/blob/master/text/0001-std-rpc-api.md) for details.
- [GitHub 520](https://github.com/Unity-Technologies/com.unity.multiplayer.mlapi/pull/520): Removed the MLAPI Installer.

### Known Issues

- `NetworkNavMeshAgent` does not synchronize mesh data, Agent Size, Steering, Obstacle Avoidance, or Path Finding settings. It only synchronizes the destination and velocity, not the path to the destination.
- For `RPC`, methods with a `ClientRpc` or `ServerRpc` suffix which are not marked with [ServerRpc] or [ClientRpc] will cause a compiler error.
- For `NetworkAnimator`, Animator Overrides are not supported. Triggers do not work.
- For `NetworkVariable`, the `NetworkDictionary` `List` and `Set` must use the `reliableSequenced` channel.
- `NetworkObjects`s are supported but when spawning a prefab with nested child network objects you have to manually call spawn on them
- `NetworkTransform` have the following issues:
  - Replicated objects may have jitter. 
  - The owner is always authoritative about the object's position.
  - Scale is not synchronized.
- Connection Approval is not called on the host client.
- For `NamedMessages`, always use `NetworkBuffer` as the underlying stream for sending named and unnamed messages.
- For `NetworkManager`, connection management is limited. Use `IsServer`, `IsClient`, `IsConnectedClient`, or other code to check if MLAPI connected correctly.

## [0.0.1-preview.1] - 2020-12-20

This was an internally-only-used version of the Unity MLAPI Package<|MERGE_RESOLUTION|>--- conflicted
+++ resolved
@@ -14,10 +14,6 @@
 
 ### Fixed
 
-<<<<<<< HEAD
-- Fixed CheckObjectVisibility delegate not being properly invoked for connecting clients when Scene Management is enabled. (#1680)
-
-=======
 - Fixed an issue where sometimes the first client to connect to the server could see messages from the server as coming from itself. (#1683)
 - Fixed an issue where clients seemed to be able to send messages to ClientId 1, but these messages would actually still go to the server (id 0) instead of that client. (#1683)
 - Improved clarity of error messaging when a client attempts to send a message to a destination other than the server, which isn't allowed. (#1683)
@@ -27,7 +23,7 @@
 - Fixed overloading RPC methods causing collisions and failing on IL2CPP targets. (#1694)
 - Fixed spawn flow to propagate `IsSceneObject` down to children NetworkObjects, decouple implicit relationship between object spawning & `IsSceneObject` flag (#1685)
 - Fixed error when serializing ConnectionApprovalMessage with scene management disabled when one or more objects is hidden via the CheckObjectVisibility delegate (#1720)
->>>>>>> affb9c18
+- Fixed CheckObjectVisibility delegate not being properly invoked for connecting clients when Scene Management is enabled. (#1680)
 
 ## [1.0.0-pre.5] - 2022-01-26
 
