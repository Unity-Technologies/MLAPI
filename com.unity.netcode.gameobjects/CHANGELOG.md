--- conflicted
+++ resolved
@@ -11,12 +11,9 @@
 ### Added
 ### Fixed
 
-<<<<<<< HEAD
-- Fixed in-scene NetworkObjects that are moved into the DDOL scene not getting restored to their original active state (enabled/disabled) after a full scene transition (i.e. LoadSceneMode.Single).
-- Fixed all NetworkObjects marked to persist a full scene transition now are restored to their original active state (enabled/disabled) after a full scene transition (i.e. LoadSceneMode.Single).
-=======
-- Fixed an issue where if you are running as a server (not host) the LoadEventCompleted and UnloadEventCompleted events would fire early by the NetworkSceneManager.
->>>>>>> da576b2e
+- Fixed in-scene NetworkObjects that are moved into the DDOL scene not getting restored to their original active state (enabled/disabled) after a full scene transition (#1354)
+- Fixed all NetworkObjects marked to persist a full scene transition now are restored to their original active state (enabled/disabled) after a full scene transition (#1354)
+- Fixed an issue where if you are running as a server (not host) the LoadEventCompleted and UnloadEventCompleted events would fire early by the NetworkSceneManager (#1379)
 
 ### Changed
 
