
# Changelog

All notable changes to this project will be documented in this file.

The format is based on [Keep a Changelog](https://keepachangelog.com/en/1.0.0/) and this project adheres to [Semantic Versioning](https://semver.org/spec/v2.0.0.html).

Additional documentation and release notes are available at [Multiplayer Documentation](https://docs-multiplayer.unity3d.com).

## [Unreleased]

### Added

- Added WebSocket support when using UTP 2.0 with `UseWebSockets` property in the `UnityTransport` component of the `NetworkManager` allowing to pick WebSockets for communication. When building for WebGL, this selection happens automatically. (#2201)

### Changed

<<<<<<< HEAD
- Updated `UnityTransport` dependency on `com.unity.transport` to 1.3.0. (#2231)
=======
- The send queues of `UnityTransport` are now dynamically-sized. This means that there shouldn't be any need anymore to tweak the 'Max Send Queue Size' value. In fact, this field is now removed from the inspector and will not be serialized anymore. It is still possible to set it manually using the `MaxSendQueueSize` property, but it is not recommended to do so aside from some specific needs (e.g. limiting the amount of memory used by the send queues in very constrained environments). (#2212)
- As a consequence of the above change, the `UnityTransport.InitialMaxSendQueueSize` field is now deprecated. There is no default value anymore since send queues are dynamically-sized. (#2212)
>>>>>>> 326bda69
- The debug simulator in `UnityTransport` is now non-deterministic. Its random number generator used to be seeded with a constant value, leading to the same pattern of packet drops, delays, and jitter in every run. (#2196)

### Fixed

- Fixed issue where clients were not rebuilding the `NetworkConfig` hash value for each unique connection request. (#2226)
- Fixed the issue where player objects were not taking the `DontDestroyWithOwner` property into consideration when a client disconnected. (#2225)
- Fixed issue where `SceneEventProgress` would not complete if a client late joins while it is still in progress. (#2222)
- Fixed issue where `SceneEventProgress` would not complete if a client disconnects. (#2222)
- Fixed issues with detecting if a `SceneEventProgress` has timed out. (#2222)
- Fixed issue #1924 where `UnityTransport` would fail to restart after a first failure (even if what caused the initial failure was addressed). (#2220)
- Fixed issue where `NetworkTransform.SetStateServerRpc` and `NetworkTransform.SetStateClientRpc` were not honoring local vs world space settings when applying the position and rotation. (#2203)
- Fixed ILPP `TypeLoadException` on WebGL on MacOS Editor and potentially other platforms. (#2199)
- Implicit conversion of NetworkObjectReference to GameObject will now return null instead of throwing an exception if the referenced object could not be found (i.e., was already despawned) (#2158)
- Fixed warning resulting from a stray NetworkAnimator.meta file (#2153)
- Fixed Connection Approval Timeout not working client side. (#2164)
- Fixed ClientRpcs always reporting in the profiler view as going to all clients, even when limited to a subset of clients by `ClientRpcParams`. (#2144)
- Fixed RPC codegen failing to choose the correct extension methods for `FastBufferReader` and `FastBufferWriter` when the parameters were a generic type (i.e., List<int>) and extensions for multiple instantiations of that type have been defined (i.e., List<int> and List<string>) (#2142)
- Fixed the issue where running a server (i.e. not host) the second player would not receive updates (unless a third player joined). (#2127)
- Fixed issue where late-joining client transition synchronization could fail when more than one transition was occurring.(#2127)
- Fixed throwing an exception in `OnNetworkUpdate` causing other `OnNetworkUpdate` calls to not be executed. (#1739)
- Fixed synchronization when Time.timeScale is set to 0. This changes timing update to use unscaled deltatime. Now network updates rate are independent from the local time scale. (#2171)
- Fixed not sending all NetworkVariables to all clients when a client connects to a server. (#1987)
- Fixed IsOwner/IsOwnedByServer being wrong on the server after calling RemoveOwnership (#2211)

## [1.0.2] - 2022-09-12

### Fixed

- Fixed issue where `NetworkTransform` was not honoring the InLocalSpace property on the authority side during OnNetworkSpawn. (#2170)
- Fixed issue where `NetworkTransform` was not ending extrapolation for the previous state causing non-authoritative instances to become out of synch. (#2170)
- Fixed issue where `NetworkTransform` was not continuing to interpolate for the remainder of the associated tick period. (#2170)
- Fixed issue during `NetworkTransform.OnNetworkSpawn` for non-authoritative instances where it was initializing interpolators with the replicated network state which now only contains the transform deltas that occurred during a network tick and not the entire transform state. (#2170)

## [1.0.1] - 2022-08-23

### Changed

- Changed version to 1.0.1. (#2131)
- Updated dependency on `com.unity.transport` to 1.2.0. (#2129)
- When using `UnityTransport`, _reliable_ payloads are now allowed to exceed the configured 'Max Payload Size'. Unreliable payloads remain bounded by this setting. (#2081)
- Performance improvements for cases with large number of NetworkObjects, by not iterating over all unchanged NetworkObjects

### Fixed

- Fixed an issue where reading/writing more than 8 bits at a time with BitReader/BitWriter would write/read from the wrong place, returning and incorrect result. (#2130)
- Fixed issue with the internal `NetworkTransformState.m_Bitset` flag not getting cleared upon the next tick advancement. (#2110)
- Fixed interpolation issue with `NetworkTransform.Teleport`. (#2110)
- Fixed issue where the authoritative side was interpolating its transform. (#2110)
- Fixed Owner-written NetworkVariable infinitely write themselves (#2109)
- Fixed NetworkList issue that showed when inserting at the very end of a NetworkList (#2099)
- Fixed issue where a client owner of a `NetworkVariable` with both owner read and write permissions would not update the server side when changed. (#2097)
- Fixed issue when attempting to spawn a parent `GameObject`, with `NetworkObject` component attached, that has one or more child `GameObject`s, that are inactive in the hierarchy, with `NetworkBehaviour` components it will no longer attempt to spawn the associated `NetworkBehaviour`(s) or invoke ownership changed notifications but will log a warning message. (#2096)
- Fixed an issue where destroying a NetworkBehaviour would not deregister it from the parent NetworkObject, leading to exceptions when the parent was later destroyed. (#2091)
- Fixed issue where `NetworkObject.NetworkHide` was despawning and destroying, as opposed to only despawning, in-scene placed `NetworkObject`s. (#2086)
- Fixed `NetworkAnimator` synchronizing transitions twice due to it detecting the change in animation state once a transition is started by a trigger. (#2084)
- Fixed issue where `NetworkAnimator` would not synchronize a looping animation for late joining clients if it was at the very end of its loop. (#2076)
- Fixed issue where `NetworkAnimator` was not removing its subscription from `OnClientConnectedCallback` when despawned during the shutdown sequence. (#2074)
- Fixed IsServer and IsClient being set to false before object despawn during the shutdown sequence. (#2074)
- Fixed NetworkList Value event on the server. PreviousValue is now set correctly when a new value is set through property setter. (#2067)
- Fixed NetworkLists not populating on client. NetworkList now uses the most recent list as opposed to the list at the end of previous frame, when sending full updates to dynamically spawned NetworkObject. The difference in behaviour is required as scene management spawns those objects at a different time in the frame, relative to updates. (#2062)

## [1.0.0] - 2022-06-27

### Changed

- Changed version to 1.0.0. (#2046)

## [1.0.0-pre.10] - 2022-06-21

### Added

- Added a new `OnTransportFailure` callback to `NetworkManager`. This callback is invoked when the manager's `NetworkTransport` encounters an unrecoverable error. Transport failures also cause the `NetworkManager` to shut down. Currently, this is only used by `UnityTransport` to signal a timeout of its connection to the Unity Relay servers. (#1994)
- Added `NetworkEvent.TransportFailure`, which can be used by implementations of `NetworkTransport` to signal to `NetworkManager` that an unrecoverable error was encountered. (#1994)
- Added test to ensure a warning occurs when nesting NetworkObjects in a NetworkPrefab (#1969)
- Added `NetworkManager.RemoveNetworkPrefab(...)` to remove a prefab from the prefabs list (#1950)

### Changed

- Updated `UnityTransport` dependency on `com.unity.transport` to 1.1.0. (#2025)
- (API Breaking) `ConnectionApprovalCallback` is no longer an `event` and will not allow more than 1 handler registered at a time. Also, `ConnectionApprovalCallback` is now an `Action<>` taking a `ConnectionApprovalRequest` and a `ConnectionApprovalResponse` that the client code must fill (#1972) (#2002)

### Removed

### Fixed
- Fixed issue where dynamically spawned `NetworkObject`s could throw an exception if the scene of origin handle was zero (0) and the `NetworkObject` was already spawned. (#2017)
- Fixed issue where `NetworkObject.Observers` was not being cleared when despawned. (#2009)
- Fixed `NetworkAnimator` could not run in the server authoritative mode. (#2003)
- Fixed issue where late joining clients would get a soft synchronization error if any in-scene placed NetworkObjects were parented under another `NetworkObject`. (#1985)
- Fixed issue where `NetworkBehaviourReference` would throw a type cast exception if using `NetworkBehaviourReference.TryGet` and the component type was not found. (#1984)
- Fixed `NetworkSceneManager` was not sending scene event notifications for the currently active scene and any additively loaded scenes when loading a new scene in `LoadSceneMode.Single` mode. (#1975)
- Fixed issue where one or more clients disconnecting during a scene event would cause `LoadEventCompleted` or `UnloadEventCompleted` to wait until the `NetworkConfig.LoadSceneTimeOut` period before being triggered. (#1973)
- Fixed issues when multiple `ConnectionApprovalCallback`s were registered (#1972)
- Fixed a regression in serialization support: `FixedString`, `Vector2Int`, and `Vector3Int` types can now be used in NetworkVariables and RPCs again without requiring a `ForceNetworkSerializeByMemcpy<>` wrapper. (#1961)
- Fixed generic types that inherit from NetworkBehaviour causing crashes at compile time. (#1976)
- Fixed endless dialog boxes when adding a `NetworkBehaviour` to a `NetworkManager` or vice-versa. (#1947)
- Fixed `NetworkAnimator` issue where it was only synchronizing parameters if the layer or state changed or was transitioning between states. (#1946)
- Fixed `NetworkAnimator` issue where when it did detect a parameter had changed it would send all parameters as opposed to only the parameters that changed. (#1946)
- Fixed `NetworkAnimator` issue where it was not always disposing the `NativeArray` that is allocated when spawned. (#1946)
- Fixed `NetworkAnimator` issue where it was not taking the animation speed or state speed multiplier into consideration. (#1946)
- Fixed `NetworkAnimator` issue where it was not properly synchronizing late joining clients if they joined while `Animator` was transitioning between states. (#1946)
- Fixed `NetworkAnimator` issue where the server was not relaying changes to non-owner clients when a client was the owner. (#1946)
- Fixed issue where the `PacketLoss` metric for tools would return the packet loss over a connection lifetime instead of a single frame. (#2004)

## [1.0.0-pre.9] - 2022-05-10

### Fixed

- Fixed Hosting again after failing to host now works correctly (#1938)
- Fixed NetworkManager to cleanup connected client lists after stopping (#1945)
- Fixed NetworkHide followed by NetworkShow on the same frame works correctly (#1940)

## [1.0.0-pre.8] - 2022-04-27

### Changed

- `unmanaged` structs are no longer universally accepted as RPC parameters because some structs (i.e., structs with pointers in them, such as `NativeList<T>`) can't be supported by the default memcpy struct serializer. Structs that are intended to be serialized across the network must add `INetworkSerializeByMemcpy` to the interface list (i.e., `struct Foo : INetworkSerializeByMemcpy`). This interface is empty and just serves to mark the struct as compatible with memcpy serialization. For external structs you can't edit, you can pass them to RPCs by wrapping them in `ForceNetworkSerializeByMemcpy<T>`. (#1901)
- Changed requirement to register in-scene placed NetworkObjects with `NetworkManager` in order to respawn them.  In-scene placed NetworkObjects are now automatically tracked during runtime and no longer need to be registered as a NetworkPrefab.  (#1898)

### Removed

- Removed `SIPTransport` (#1870)
- Removed `ClientNetworkTransform` from the package samples and moved to Boss Room's Utilities package which can be found [here](https://github.com/Unity-Technologies/com.unity.multiplayer.samples.coop/blob/main/Packages/com.unity.multiplayer.samples.coop/Utilities/Net/ClientAuthority/ClientNetworkTransform.cs) (#1912)

### Fixed
- Fixed issue where `NetworkSceneManager` did not synchronize despawned in-scene placed NetworkObjects. (#1898)
- Fixed `NetworkTransform` generating false positive rotation delta checks when rolling over between 0 and 360 degrees. (#1890)
- Fixed client throwing an exception if it has messages in the outbound queue when processing the `NetworkEvent.Disconnect` event and is using UTP. (#1884)
- Fixed issue during client synchronization if 'ValidateSceneBeforeLoading' returned false it would halt the client synchronization process resulting in a client that was approved but not synchronized or fully connected with the server. (#1883)
- Fixed an issue where UNetTransport.StartServer would return success even if the underlying transport failed to start (#854)
- Passing generic types to RPCs no longer causes a native crash (#1901)
- Fixed a compile failure when compiling against com.unity.nuget.mono-cecil >= 1.11.4 (#1920)
- Fixed an issue where calling `Shutdown` on a `NetworkManager` that was already shut down would cause an immediate shutdown the next time it was started (basically the fix makes `Shutdown` idempotent). (#1877)

## [1.0.0-pre.7] - 2022-04-06

### Added

- Added editor only check prior to entering into play mode if the currently open and active scene is in the build list and if not displays a dialog box asking the user if they would like to automatically add it prior to entering into play mode. (#1828)
- Added `UnityTransport` implementation and `com.unity.transport` package dependency (#1823)
- Added `NetworkVariableWritePermission` to `NetworkVariableBase` and implemented `Owner` client writable netvars. (#1762)
- `UnityTransport` settings can now be set programmatically. (#1845)
- `FastBufferWriter` and Reader IsInitialized property. (#1859)
- Prefabs can now be added to the network at **runtime** (i.e., from an addressable asset). If `ForceSamePrefabs` is false, this can happen after a connection has been formed. (#1882)
- When `ForceSamePrefabs` is false, a configurable delay (default 1 second, configurable via `NetworkConfig.SpawnTimeout`) has been introduced to gracefully handle race conditions where a spawn call has been received for an object whose prefab is still being loaded. (#1882)

### Changed

- Changed `NetcodeIntegrationTestHelpers` to use `UnityTransport` (#1870)
- Updated `UnityTransport` dependency on `com.unity.transport` to 1.0.0 (#1849)

### Removed

- Removed `SnapshotSystem` (#1852)
- Removed `com.unity.modules.animation`, `com.unity.modules.physics` and `com.unity.modules.physics2d` dependencies from the package (#1812)
- Removed `com.unity.collections` dependency from the package (#1849)

### Fixed

- Fixed in-scene placed NetworkObjects not being found/ignored after a client disconnects and then reconnects. (#1850)
- Fixed issue where `UnityTransport` send queues were not flushed when calling `DisconnectLocalClient` or `DisconnectRemoteClient`. (#1847)
- Fixed NetworkBehaviour dependency verification check for an existing NetworkObject not searching from root parent transform relative GameObject. (#1841)
- Fixed issue where entries were not being removed from the NetworkSpawnManager.OwnershipToObjectsTable. (#1838)
- Fixed ClientRpcs would always send to all connected clients by default as opposed to only sending to the NetworkObject's Observers list by default. (#1836)
- Fixed clarity for NetworkSceneManager client side notification when it receives a scene hash value that does not exist in its local hash table. (#1828)
- Fixed client throws a key not found exception when it times out using UNet or UTP. (#1821)
- Fixed network variable updates are no longer limited to 32,768 bytes when NetworkConfig.EnsureNetworkVariableLengthSafety is enabled. The limits are now determined by what the transport can send in a message. (#1811)
- Fixed in-scene NetworkObjects get destroyed if a client fails to connect and shuts down the NetworkManager. (#1809)
- Fixed user never being notified in the editor that a NetworkBehaviour requires a NetworkObject to function properly. (#1808)
- Fixed PlayerObjects and dynamically spawned NetworkObjects not being added to the NetworkClient's OwnedObjects (#1801)
- Fixed issue where NetworkManager would continue starting even if the NetworkTransport selected failed. (#1780)
- Fixed issue when spawning new player if an already existing player exists it does not remove IsPlayer from the previous player (#1779)
- Fixed lack of notification that NetworkManager and NetworkObject cannot be added to the same GameObject with in-editor notifications (#1777)
- Fixed parenting warning printing for false positives (#1855)

## [1.0.0-pre.6] - 2022-03-02

### Added
- NetworkAnimator now properly synchrhonizes all animation layers as well as runtime-adjusted weighting between them (#1765)
- Added first set of tests for NetworkAnimator - parameter syncing, trigger set / reset, override network animator (#1735)

### Fixed
- Fixed an issue where sometimes the first client to connect to the server could see messages from the server as coming from itself. (#1683)
- Fixed an issue where clients seemed to be able to send messages to ClientId 1, but these messages would actually still go to the server (id 0) instead of that client. (#1683)
- Improved clarity of error messaging when a client attempts to send a message to a destination other than the server, which isn't allowed. (#1683)
- Disallowed async keyword in RPCs (#1681)
- Fixed an issue where Alpha release versions of Unity (version 2022.2.0a5 and later) will not compile due to the UNet Transport no longer existing (#1678)
- Fixed messages larger than 64k being written with incorrectly truncated message size in header (#1686) (credit: @kaen)
- Fixed overloading RPC methods causing collisions and failing on IL2CPP targets. (#1694)
- Fixed spawn flow to propagate `IsSceneObject` down to children NetworkObjects, decouple implicit relationship between object spawning & `IsSceneObject` flag (#1685)
- Fixed error when serializing ConnectionApprovalMessage with scene management disabled when one or more objects is hidden via the CheckObjectVisibility delegate (#1720)
- Fixed CheckObjectVisibility delegate not being properly invoked for connecting clients when Scene Management is enabled. (#1680)
- Fixed NetworkList to properly call INetworkSerializable's NetworkSerialize() method (#1682)
- Fixed NetworkVariables containing more than 1300 bytes of data (such as large NetworkLists) no longer cause an OverflowException (the limit on data size is now whatever limit the chosen transport imposes on fragmented NetworkDelivery mechanisms) (#1725)
- Fixed ServerRpcParams and ClientRpcParams must be the last parameter of an RPC in order to function properly. Added a compile-time check to ensure this is the case and trigger an error if they're placed elsewhere (#1721)
- Fixed FastBufferReader being created with a length of 1 if provided an input of length 0 (#1724)
- Fixed The NetworkConfig's checksum hash includes the NetworkTick so that clients with a different tickrate than the server are identified and not allowed to connect (#1728)
- Fixed OwnedObjects not being properly modified when using ChangeOwnership (#1731)
- Improved performance in NetworkAnimator (#1735)
- Removed the "always sync" network animator (aka "autosend") parameters (#1746)
- Fixed in-scene placed NetworkObjects not respawning after shutting down the NetworkManager and then starting it back up again (#1769)

## [1.0.0-pre.5] - 2022-01-26

### Added

- Added `PreviousValue` in `NetworkListEvent`, when `Value` has changed (#1528)

### Changed

- NetworkManager's GameObject is no longer allowed to be nested under one or more GameObject(s).(#1484)
- NetworkManager DontDestroy property was removed and now NetworkManager always is migrated into the DontDestroyOnLoad scene. (#1484)'

### Fixed

- Fixed network tick value sometimes being duplicated or skipped. (#1614)
- Fixed The ClientNetworkTransform sample script to allow for owner changes at runtime. (#1606)
- Fixed When the LogLevel is set to developer NetworkBehaviour generates warning messages when it should not (#1631)
- Fixed NetworkTransport Initialize now can receive the associated NetworkManager instance to avoid using NetworkManager.Singleton in transport layer (#1677)
- Fixed a bug where NetworkList.Contains value was inverted (#1363)

## [1.0.0-pre.4] - 2021-01-04

### Added

- Added `com.unity.modules.physics` and `com.unity.modules.physics2d` package dependencies (#1565)

### Removed

- Removed `com.unity.modules.ai` package dependency (#1565)
- Removed `FixedQueue`, `StreamExtensions`, `TypeExtensions` (#1398)

### Fixed
- Fixed in-scene NetworkObjects that are moved into the DDOL scene not getting restored to their original active state (enabled/disabled) after a full scene transition (#1354)
- Fixed invalid IL code being generated when using `this` instead of `this ref` for the FastBufferReader/FastBufferWriter parameter of an extension method. (#1393)
- Fixed an issue where if you are running as a server (not host) the LoadEventCompleted and UnloadEventCompleted events would fire early by the NetworkSceneManager (#1379)
- Fixed a runtime error when sending an array of an INetworkSerializable type that's implemented as a struct (#1402)
- NetworkConfig will no longer throw an OverflowException in GetConfig() when ForceSamePrefabs is enabled and the number of prefabs causes the config blob size to exceed 1300 bytes. (#1385)
- Fixed NetworkVariable not calling NetworkSerialize on INetworkSerializable types (#1383)
- Fixed NullReferenceException on ImportReferences call in NetworkBehaviourILPP (#1434)
- Fixed NetworkObjects not being despawned before they are destroyed during shutdown for client, host, and server instances. (#1390)
- Fixed KeyNotFound exception when removing ownership of a newly spawned NetworkObject that is already owned by the server. (#1500)
- Fixed NetworkManager.LocalClient not being set when starting as a host. (#1511)
- Fixed a few memory leak cases when shutting down NetworkManager during Incoming Message Queue processing. (#1323)
- Fixed network tick value sometimes being duplicated or skipped. (#1614)

### Changed
- The SDK no longer limits message size to 64k. (The transport may still impose its own limits, but the SDK no longer does.) (#1384)
- Updated com.unity.collections to 1.1.0 (#1451)
- NetworkManager's GameObject is no longer allowed to be nested under one or more GameObject(s).(#1484)
- NetworkManager DontDestroy property was removed and now NetworkManager always is migrated into the DontDestroyOnLoad scene. (#1484)

## [1.0.0-pre.3] - 2021-10-22

### Added

- ResetTrigger function to NetworkAnimator (#1327)

### Fixed

- Overflow exception when syncing Animator state. (#1327)
- Added `try`/`catch` around RPC calls, preventing exception from causing further RPC calls to fail (#1329)
- Fixed an issue where ServerClientId and LocalClientId could have the same value, causing potential confusion, and also fixed an issue with the UNet where the server could be identified with two different values, one of which might be the same as LocalClientId, and the other of which would not.(#1368)
- IL2CPP would not properly compile (#1359)

## [1.0.0-pre.2] - 2021-10-19


### Added

- Associated Known Issues for the 1.0.0-pre.1 release in the changelog

### Changed

- Updated label for `1.0.0-pre.1` changelog section

## [1.0.0-pre.1] - 2021-10-19

### Added

- Added `ClientNetworkTransform` sample to the SDK package (#1168)
- Added `Bootstrap` sample to the SDK package (#1140)
- Enhanced `NetworkSceneManager` implementation with additive scene loading capabilities (#1080, #955, #913)
  - `NetworkSceneManager.OnSceneEvent` provides improved scene event notificaitons
- Enhanced `NetworkTransform` implementation with per axis/component based and threshold based state replication (#1042, #1055, #1061, #1084, #1101)
- Added a jitter-resistent `BufferedLinearInterpolator<T>` for `NetworkTransform` (#1060)
- Implemented `NetworkPrefabHandler` that provides support for object pooling and `NetworkPrefab` overrides (#1073, #1004, #977, #905,#749, #727)
- Implemented auto `NetworkObject` transform parent synchronization at runtime over the network (#855)
- Adopted Unity C# Coding Standards in the codebase with `.editorconfig` ruleset (#666, #670)
- When a client tries to spawn a `NetworkObject` an exception is thrown to indicate unsupported behavior. (#981)
- Added a `NetworkTime` and `NetworkTickSystem` which allows for improved control over time and ticks. (#845)
- Added a `OnNetworkDespawn` function to `NetworkObject` which gets called when a `NetworkObject` gets despawned and can be overriden. (#865)
- Added `SnapshotSystem` that would allow variables and spawn/despawn messages to be sent in blocks (#805, #852, #862, #963, #1012, #1013, #1021, #1040, #1062, #1064, #1083, #1091, #1111, #1129, #1166, #1192)
  - Disabled by default for now, except spawn/despawn messages
  - Will leverage unreliable messages with eventual consistency
- `NetworkBehaviour` and `NetworkObject`'s `NetworkManager` instances can now be overriden (#762)
- Added metrics reporting for the new network profiler if the Multiplayer Tools package is present (#1104, #1089, #1096, #1086, #1072, #1058, #960, #897, #891, #878)
- `NetworkBehaviour.IsSpawned` a quick (and stable) way to determine if the associated NetworkObject is spawned (#1190)
- Added `NetworkRigidbody` and `NetworkRigidbody2D` components to support networking `Rigidbody` and `Rigidbody2D` components (#1202, #1175)
- Added `NetworkObjectReference` and `NetworkBehaviourReference` structs which allow to sending `NetworkObject/Behaviours` over RPCs/`NetworkVariable`s (#1173)
- Added `NetworkAnimator` component to support networking `Animator` component (#1281, #872)

### Changed

- Bumped minimum Unity version, renamed package as "Unity Netcode for GameObjects", replaced `MLAPI` namespace and its variants with `Unity.Netcode` namespace and per asm-def variants (#1007, #1009, #1015, #1017, #1019, #1025, #1026, #1065)
  - Minimum Unity version:
    - 2019.4 → 2020.3+
  - Package rename:
    - Display name: `MLAPI Networking Library` → `Netcode for GameObjects`
    - Name: `com.unity.multiplayer.mlapi` → `com.unity.netcode.gameobjects`
    - Updated package description
  - All `MLAPI.x` namespaces are replaced with `Unity.Netcode`
    - `MLAPI.Messaging` → `Unity.Netcode`
    - `MLAPI.Connection` → `Unity.Netcode`
    - `MLAPI.Logging` → `Unity.Netcode`
    - `MLAPI.SceneManagement` → `Unity.Netcode`
    - and other `MLAPI.x` variants to `Unity.Netcode`
  - All assembly definitions are renamed with `Unity.Netcode.x` variants
    - `Unity.Multiplayer.MLAPI.Runtime` → `Unity.Netcode.Runtime`
    - `Unity.Multiplayer.MLAPI.Editor` → `Unity.Netcode.Editor`
    - and other `Unity.Multiplayer.MLAPI.x` variants to `Unity.Netcode.x` variants
- Renamed `Prototyping` namespace and assembly definition to `Components` (#1145)
- Changed `NetworkObject.Despawn(bool destroy)` API to default to `destroy = true` for better usability (#1217)
- Scene registration in `NetworkManager` is now replaced by Build Setttings → Scenes in Build List (#1080)
- `NetworkSceneManager.SwitchScene` has been replaced by `NetworkSceneManager.LoadScene` (#955)
- `NetworkManager, NetworkConfig, and NetworkSceneManager` scene registration replaced with scenes in build list (#1080)
- `GlobalObjectIdHash` replaced `PrefabHash` and `PrefabHashGenerator` for stability and consistency (#698)
- `NetworkStart` has been renamed to `OnNetworkSpawn`. (#865)
- Network variable cleanup - eliminated shared mode, variables are server-authoritative (#1059, #1074)
- `NetworkManager` and other systems are no longer singletons/statics (#696, #705, #706, #737, #738, #739, #746, #747, #763, #765, #766, #783, #784, #785, #786, #787, #788)
- Changed `INetworkSerializable.NetworkSerialize` method signature to use `BufferSerializer<T>` instead of `NetworkSerializer` (#1187)
- Changed `CustomMessagingManager`'s methods to use `FastBufferWriter` and `FastBufferReader` instead of `Stream` (#1187)
- Reduced internal runtime allocations by removing LINQ calls and replacing managed lists/arrays with native collections (#1196)

### Removed

- Removed `NetworkNavMeshAgent` (#1150)
- Removed `NetworkDictionary`, `NetworkSet` (#1149)
- Removed `NetworkVariableSettings` (#1097)
- Removed predefined `NetworkVariable<T>` types (#1093)
  - Removed `NetworkVariableBool`, `NetworkVariableByte`, `NetworkVariableSByte`, `NetworkVariableUShort`, `NetworkVariableShort`, `NetworkVariableUInt`, `NetworkVariableInt`, `NetworkVariableULong`, `NetworkVariableLong`, `NetworkVariableFloat`, `NetworkVariableDouble`, `NetworkVariableVector2`, `NetworkVariableVector3`, `NetworkVariableVector4`, `NetworkVariableColor`, `NetworkVariableColor32`, `NetworkVariableRay`, `NetworkVariableQuaternion`
- Removed `NetworkChannel` and `MultiplexTransportAdapter` (#1133)
- Removed ILPP backend for 2019.4, minimum required version is 2020.3+ (#895)
- `NetworkManager.NetworkConfig` had the following properties removed: (#1080)
  - Scene Registrations no longer exists
  - Allow Runtime Scene Changes was no longer needed and was removed
- Removed the NetworkObject.Spawn payload parameter (#1005)
- Removed `ProfilerCounter`, the original MLAPI network profiler, and the built-in network profiler module (2020.3). A replacement can now be found in the Multiplayer Tools package. (#1048)
- Removed UNet RelayTransport and related relay functionality in UNetTransport (#1081)
- Removed `UpdateStage` parameter from `ServerRpcSendParams` and `ClientRpcSendParams` (#1187)
- Removed `NetworkBuffer`, `NetworkWriter`, `NetworkReader`, `NetworkSerializer`, `PooledNetworkBuffer`, `PooledNetworkWriter`, and `PooledNetworkReader` (#1187)
- Removed `EnableNetworkVariable` in `NetworkConfig`, it is always enabled now (#1179)
- Removed `NetworkTransform`'s FixedSendsPerSecond, AssumeSyncedSends, InterpolateServer, ExtrapolatePosition, MaxSendsToExtrapolate, Channel, EnableNonProvokedResendChecks, DistanceSendrate (#1060) (#826) (#1042, #1055, #1061, #1084, #1101)
- Removed `NetworkManager`'s `StopServer()`, `StopClient()` and `StopHost()` methods and replaced with single `NetworkManager.Shutdown()` method for all (#1108)

### Fixed

- Fixed ServerRpc ownership check to `Debug.LogError` instead of `Debug.LogWarning` (#1126)
- Fixed `NetworkObject.OwnerClientId` property changing before `NetworkBehaviour.OnGainedOwnership()` callback (#1092)
- Fixed `NetworkBehaviourILPP` to iterate over all types in an assembly (#803)
- Fixed cross-asmdef RPC ILPP by importing types into external assemblies (#678)
- Fixed `NetworkManager` shutdown when quitting the application or switching scenes (#1011)
  - Now `NetworkManager` shutdowns correctly and despawns existing `NetworkObject`s
- Fixed Only one `PlayerPrefab` can be selected on `NetworkManager` inspector UI in the editor (#676)
- Fixed connection approval not being triggered for host (#675)
- Fixed various situations where messages could be processed in an invalid order, resulting in errors (#948, #1187, #1218)
- Fixed `NetworkVariable`s being default-initialized on the client instead of being initialized with the desired value (#1266)
- Improved runtime performance and reduced GC pressure (#1187)
- Fixed #915 - clients are receiving data from objects not visible to them (#1099)
- Fixed `NetworkTransform`'s "late join" issues, `NetworkTransform` now uses `NetworkVariable`s instead of RPCs (#826)
- Throw an exception for silent failure when a client tries to get another player's `PlayerObject`, it is now only allowed on the server-side (#844)

### Known Issues

- `NetworkVariable` does not serialize `INetworkSerializable` types through their `NetworkSerialize` implementation
- `NetworkObjects` marked as `DontDestroyOnLoad` are disabled during some network scene transitions
- `NetworkTransform` interpolates from the origin when switching Local Space synchronization
- Exceptions thrown in `OnNetworkSpawn` user code for an object will prevent the callback in other objects
- Cannot send an array of `INetworkSerializable` in RPCs
- ILPP generation fails with special characters in project path

## [0.2.0] - 2021-06-03

WIP version increment to pass package validation checks. Changelog & final version number TBD.

## [0.1.1] - 2021-06-01

This is hotfix v0.1.1 for the initial experimental Unity MLAPI Package.

### Changed

- Fixed issue with the Unity Registry package version missing some fixes from the v0.1.0 release.

## [0.1.0] - 2021-03-23

This is the initial experimental Unity MLAPI Package, v0.1.0.

### Added

- Refactored a new standard for Remote Procedure Call (RPC) in MLAPI which provides increased performance, significantly reduced boilerplate code, and extensibility for future-proofed code. MLAPI RPC includes `ServerRpc` and `ClientRpc` to execute logic on the server and client-side. This provides a single performant unified RPC solution, replacing MLAPI Convenience and Performance RPC (see [here](#removed-features)).
- Added standarized serialization types, including built-in and custom serialization flows. See [RFC #2](https://github.com/Unity-Technologies/com.unity.multiplayer.rfcs/blob/master/text/0002-serializable-types.md) for details.
- `INetworkSerializable` interface replaces `IBitWritable`.
- Added `NetworkSerializer`..., which is the main aggregator that implements serialization code for built-in supported types and holds `NetworkReader` and `NetworkWriter` instances internally.
- Added a Network Update Loop infrastructure that aids Netcode systems to update (such as RPC queue and transport) outside of the standard `MonoBehaviour` event cycle. See [RFC #8](https://github.com/Unity-Technologies/com.unity.multiplayer.rfcs/blob/master/text/0008-network-update-loop.md) and the following details:
  - It uses Unity's [low-level Player Loop API](https://docs.unity3d.com/ScriptReference/LowLevel.PlayerLoop.html) and allows for registering `INetworkUpdateSystem`s with `NetworkUpdate` methods to be executed at specific `NetworkUpdateStage`s, which may also be before or after `MonoBehaviour`-driven game logic execution.
  - You will typically interact with `NetworkUpdateLoop` for registration and `INetworkUpdateSystem` for implementation.
  - `NetworkVariable`s are now tick-based using the `NetworkTickSystem`, tracking time through network interactions and syncs.
- Added message batching to handle consecutive RPC requests sent to the same client. `RpcBatcher` sends batches based on requests from the `RpcQueueProcessing`, by batch size threshold or immediately.
- [GitHub 494](https://github.com/Unity-Technologies/com.unity.multiplayer.mlapi/pull/494): Added a constraint to allow one `NetworkObject` per `GameObject`, set through the `DisallowMultipleComponent` attribute.
- Integrated MLAPI with the Unity Profiler for versions 2020.2 and later:
  - Added new profiler modules for MLAPI that report important network data.
  - Attached the profiler to a remote player to view network data over the wire.
- A test project is available for building and experimenting with MLAPI features. This project is available in the MLAPI GitHub [testproject folder](https://github.com/Unity-Technologies/com.unity.multiplayer.mlapi/tree/release/0.1.0/testproject).
- Added a [MLAPI Community Contributions](https://github.com/Unity-Technologies/mlapi-community-contributions/tree/master/com.mlapi.contrib.extensions) new GitHub repository to accept extensions from the MLAPI community. Current extensions include moved MLAPI features for lag compensation (useful for Server Authoritative actions) and `TrackedObject`.

### Changed

- [GitHub 520](https://github.com/Unity-Technologies/com.unity.multiplayer.mlapi/pull/520): MLAPI now uses the Unity Package Manager for installation management.
- Added functionality and usability to `NetworkVariable`, previously called `NetworkVar`. Updates enhance options and fully replace the need for `SyncedVar`s.
- [GitHub 507](https://github.com/Unity-Technologies/com.unity.multiplayer.mlapi/pull/507): Reimplemented `NetworkAnimator`, which synchronizes animation states for networked objects.
- GitHub [444](https://github.com/Unity-Technologies/com.unity.multiplayer.mlapi/pull/444) and [455](https://github.com/Unity-Technologies/com.unity.multiplayer.mlapi/pull/455): Channels are now represented as bytes instead of strings.

For users of previous versions of MLAPI, this release renames APIs due to refactoring. All obsolete marked APIs have been removed as per [GitHub 513](https://github.com/Unity-Technologies/com.unity.multiplayer.mlapi/pull/513) and [GitHub 514](https://github.com/Unity-Technologies/com.unity.multiplayer.mlapi/pull/514).

| Previous MLAPI Versions | V 0.1.0 Name |
| -- | -- |
| `NetworkingManager` | `NetworkManager` |
| `NetworkedObject` | `NetworkObject` |
| `NetworkedBehaviour` | `NetworkBehaviour` |
| `NetworkedClient` | `NetworkClient` |
| `NetworkedPrefab` | `NetworkPrefab` |
| `NetworkedVar` | `NetworkVariable` |
| `NetworkedTransform` | `NetworkTransform` |
| `NetworkedAnimator` | `NetworkAnimator` |
| `NetworkedAnimatorEditor` | `NetworkAnimatorEditor` |
| `NetworkedNavMeshAgent` | `NetworkNavMeshAgent` |
| `SpawnManager` | `NetworkSpawnManager` |
| `BitStream` | `NetworkBuffer` |
| `BitReader` | `NetworkReader` |
| `BitWriter` | `NetworkWriter` |
| `NetEventType` | `NetworkEventType` |
| `ChannelType` | `NetworkDelivery` |
| `Channel` | `NetworkChannel` |
| `Transport` | `NetworkTransport` |
| `NetworkedDictionary` | `NetworkDictionary` |
| `NetworkedList` | `NetworkList` |
| `NetworkedSet` | `NetworkSet` |
| `MLAPIConstants` | `NetworkConstants` |
| `UnetTransport` | `UNetTransport` |

### Fixed

- [GitHub 460](https://github.com/Unity-Technologies/com.unity.multiplayer.mlapi/pull/460): Fixed an issue for RPC where the host-server was not receiving RPCs from the host-client and vice versa without the loopback flag set in `NetworkingManager`.
- Fixed an issue where data in the Profiler was incorrectly aggregated and drawn, which caused the profiler data to increment indefinitely instead of resetting each frame.
- Fixed an issue the client soft-synced causing PlayMode client-only scene transition issues, caused when running the client in the editor and the host as a release build. Users may have encountered a soft sync of `NetworkedInstanceId` issues in the `SpawnManager.ClientCollectSoftSyncSceneObjectSweep` method.
- [GitHub 458](https://github.com/Unity-Technologies/com.unity.multiplayer.mlapi/pull/458): Fixed serialization issues in `NetworkList` and `NetworkDictionary` when running in Server mode.
- [GitHub 498](https://github.com/Unity-Technologies/com.unity.multiplayer.mlapi/pull/498): Fixed numerical precision issues to prevent not a number (NaN) quaternions.
- [GitHub 438](https://github.com/Unity-Technologies/com.unity.multiplayer.mlapi/pull/438): Fixed booleans by reaching or writing bytes instead of bits.
- [GitHub 519](https://github.com/Unity-Technologies/com.unity.multiplayer.mlapi/pull/519): Fixed an issue where calling `Shutdown()` before making `NetworkManager.Singleton = null` is null on `NetworkManager.OnDestroy()`.

### Removed

With a new release of MLAPI in Unity, some features have been removed:

- SyncVars have been removed from MLAPI. Use `NetworkVariable`s in place of this functionality. <!-- MTT54 -->
- [GitHub 527](https://github.com/Unity-Technologies/com.unity.multiplayer.mlapi/pull/527): Lag compensation systems and `TrackedObject` have moved to the new [MLAPI Community Contributions](https://github.com/Unity-Technologies/mlapi-community-contributions/tree/master/com.mlapi.contrib.extensions) repo.
- [GitHub 509](https://github.com/Unity-Technologies/com.unity.multiplayer.mlapi/pull/509): Encryption has been removed from MLAPI. The `Encryption` option in `NetworkConfig` on the `NetworkingManager` is not available in this release. This change will not block game creation or running. A current replacement for this functionality is not available, and may be developed in future releases. See the following changes:
  - Removed `SecuritySendFlags` from all APIs.
  - Removed encryption, cryptography, and certificate configurations from APIs including `NetworkManager` and `NetworkConfig`.
  - Removed "hail handshake", including `NetworkManager` implementation and `NetworkConstants` entries.
  - Modified `RpcQueue` and `RpcBatcher` internals to remove encryption and authentication from reading and writing.
- Removed the previous MLAPI Profiler editor window from Unity versions 2020.2 and later.
- Removed previous MLAPI Convenience and Performance RPC APIs with the new standard RPC API. See [RFC #1](https://github.com/Unity-Technologies/com.unity.multiplayer.rfcs/blob/master/text/0001-std-rpc-api.md) for details.
- [GitHub 520](https://github.com/Unity-Technologies/com.unity.multiplayer.mlapi/pull/520): Removed the MLAPI Installer.

### Known Issues

- `NetworkNavMeshAgent` does not synchronize mesh data, Agent Size, Steering, Obstacle Avoidance, or Path Finding settings. It only synchronizes the destination and velocity, not the path to the destination.
- For `RPC`, methods with a `ClientRpc` or `ServerRpc` suffix which are not marked with [ServerRpc] or [ClientRpc] will cause a compiler error.
- For `NetworkAnimator`, Animator Overrides are not supported. Triggers do not work.
- For `NetworkVariable`, the `NetworkDictionary` `List` and `Set` must use the `reliableSequenced` channel.
- `NetworkObjects`s are supported but when spawning a prefab with nested child network objects you have to manually call spawn on them
- `NetworkTransform` have the following issues:
  - Replicated objects may have jitter.
  - The owner is always authoritative about the object's position.
  - Scale is not synchronized.
- Connection Approval is not called on the host client.
- For `NamedMessages`, always use `NetworkBuffer` as the underlying stream for sending named and unnamed messages.
- For `NetworkManager`, connection management is limited. Use `IsServer`, `IsClient`, `IsConnectedClient`, or other code to check if MLAPI connected correctly.

## [0.0.1-preview.1] - 2020-12-20

This was an internally-only-used version of the Unity MLAPI Package<|MERGE_RESOLUTION|>--- conflicted
+++ resolved
@@ -15,12 +15,9 @@
 
 ### Changed
 
-<<<<<<< HEAD
 - Updated `UnityTransport` dependency on `com.unity.transport` to 1.3.0. (#2231)
-=======
 - The send queues of `UnityTransport` are now dynamically-sized. This means that there shouldn't be any need anymore to tweak the 'Max Send Queue Size' value. In fact, this field is now removed from the inspector and will not be serialized anymore. It is still possible to set it manually using the `MaxSendQueueSize` property, but it is not recommended to do so aside from some specific needs (e.g. limiting the amount of memory used by the send queues in very constrained environments). (#2212)
 - As a consequence of the above change, the `UnityTransport.InitialMaxSendQueueSize` field is now deprecated. There is no default value anymore since send queues are dynamically-sized. (#2212)
->>>>>>> 326bda69
 - The debug simulator in `UnityTransport` is now non-deterministic. Its random number generator used to be seeded with a constant value, leading to the same pattern of packet drops, delays, and jitter in every run. (#2196)
 
 ### Fixed
