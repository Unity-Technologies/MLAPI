--- conflicted
+++ resolved
@@ -10,12 +10,8 @@
 
 ### Added
 
-<<<<<<< HEAD
 - Added `com.unity.modules.physics` and `com.unity.modules.physics2d` dependencies (#1565)
-- Adding `PreviousValue` in NetworkListEvent, when `Value` has changed
-=======
 - Added `PreviousValue` in `NetworkListEvent`, when `Value` has changed (#1528)
->>>>>>> 73b7035d
 
 ### Removed
 
