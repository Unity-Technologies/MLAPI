# Changelog

All notable changes to this project will be documented in this file.

The format is based on [Keep a Changelog](https://keepachangelog.com/en/1.0.0/) and this project adheres to [Semantic Versioning](https://semver.org/spec/v2.0.0.html).

Additional documentation and release notes are available at [Multiplayer Documentation](https://docs-multiplayer.unity3d.com).

## [Unreleased]

### Added

- Added `NetworkVariableWritePermission` to `NetworkVariableBase` and implemented `Owner` client writable netvars. (#1762)

### Changed

### Fixed
<<<<<<< HEAD
- Fixed in-scene NetworkObjects get destroyed if a client fails to connect and shuts down the NetworkManager. (#1809)
=======

>>>>>>> 6695fbc8
- Fixed user never being notified in the editor that a NetworkBehaviour requires a NetworkObject to function properly. (#1808)
- Fixed PlayerObjects and dynamically spawned NetworkObjects not being added to the NetworkClient's OwnedObjects (#1801)
- Fixed issue where NetworkManager would continue starting even if the NetworkTransport selected failed. (#1780)
- Fixed issue when spawning new player if an already existing player exists it does not remove IsPlayer from the previous player (#1779)
- Fixed lack of notification that NetworkManager and NetworkObject cannot be added to the same GameObject with in-editor notifications (#1777)

## [1.0.0-pre.6] - 2022-03-02

### Added
- NetworkAnimator now properly synchrhonizes all animation layers as well as runtime-adjusted weighting between them (#1765)
- Added first set of tests for NetworkAnimator - parameter syncing, trigger set / reset, override network animator (#1735)

### Changed

### Fixed
- Fixed an issue where sometimes the first client to connect to the server could see messages from the server as coming from itself. (#1683)
- Fixed an issue where clients seemed to be able to send messages to ClientId 1, but these messages would actually still go to the server (id 0) instead of that client. (#1683)
- Improved clarity of error messaging when a client attempts to send a message to a destination other than the server, which isn't allowed. (#1683)
- Disallowed async keyword in RPCs (#1681)
- Fixed an issue where Alpha release versions of Unity (version 2022.2.0a5 and later) will not compile due to the UNet Transport no longer existing (#1678)
- Fixed messages larger than 64k being written with incorrectly truncated message size in header (#1686) (credit: @kaen)
- Fixed overloading RPC methods causing collisions and failing on IL2CPP targets. (#1694)
- Fixed spawn flow to propagate `IsSceneObject` down to children NetworkObjects, decouple implicit relationship between object spawning & `IsSceneObject` flag (#1685)
- Fixed error when serializing ConnectionApprovalMessage with scene management disabled when one or more objects is hidden via the CheckObjectVisibility delegate (#1720)
- Fixed CheckObjectVisibility delegate not being properly invoked for connecting clients when Scene Management is enabled. (#1680)
- Fixed NetworkList to properly call INetworkSerializable's NetworkSerialize() method (#1682)
- Fixed NetworkVariables containing more than 1300 bytes of data (such as large NetworkLists) no longer cause an OverflowException (the limit on data size is now whatever limit the chosen transport imposes on fragmented NetworkDelivery mechanisms) (#1725)
- Fixed ServerRpcParams and ClientRpcParams must be the last parameter of an RPC in order to function properly. Added a compile-time check to ensure this is the case and trigger an error if they're placed elsewhere (#1721)
- Fixed FastBufferReader being created with a length of 1 if provided an input of length 0 (#1724)
- Fixed The NetworkConfig's checksum hash includes the NetworkTick so that clients with a different tickrate than the server are identified and not allowed to connect (#1728)
- Fixed OwnedObjects not being properly modified when using ChangeOwnership (#1731)
- Improved performance in NetworkAnimator (#1735)
- Removed the "always sync" network animator (aka "autosend") parameters (#1746)
- Fixed in-scene placed NetworkObjects not respawning after shutting down the NetworkManager and then starting it back up again (#1769)

## [1.0.0-pre.5] - 2022-01-26

### Added

- Added `PreviousValue` in `NetworkListEvent`, when `Value` has changed (#1528)

### Changed

- NetworkManager's GameObject is no longer allowed to be nested under one or more GameObject(s).(#1484)
- NetworkManager DontDestroy property was removed and now NetworkManager always is migrated into the DontDestroyOnLoad scene. (#1484)'

### Fixed

- Fixed network tick value sometimes being duplicated or skipped. (#1614)
- Fixed The ClientNetworkTransform sample script to allow for owner changes at runtime. (#1606)
- Fixed When the LogLevel is set to developer NetworkBehaviour generates warning messages when it should not (#1631)
- Fixed NetworkTransport Initialize now can receive the associated NetworkManager instance to avoid using NetworkManager.Singleton in transport layer (#1677)
- Fixed a bug where NetworkList.Contains value was inverted (#1363)

## [1.0.0-pre.4] - 2021-01-04

### Added

- Added `com.unity.modules.physics` and `com.unity.modules.physics2d` package dependencies (#1565)

### Removed

- Removed `com.unity.modules.ai` package dependency (#1565)
- Removed `FixedQueue`, `StreamExtensions`, `TypeExtensions` (#1398)

### Fixed
- Fixed in-scene NetworkObjects that are moved into the DDOL scene not getting restored to their original active state (enabled/disabled) after a full scene transition (#1354)
- Fixed invalid IL code being generated when using `this` instead of `this ref` for the FastBufferReader/FastBufferWriter parameter of an extension method. (#1393)
- Fixed an issue where if you are running as a server (not host) the LoadEventCompleted and UnloadEventCompleted events would fire early by the NetworkSceneManager (#1379)
- Fixed a runtime error when sending an array of an INetworkSerializable type that's implemented as a struct (#1402)
- NetworkConfig will no longer throw an OverflowException in GetConfig() when ForceSamePrefabs is enabled and the number of prefabs causes the config blob size to exceed 1300 bytes. (#1385)
- Fixed NetworkVariable not calling NetworkSerialize on INetworkSerializable types (#1383)
- Fixed NullReferenceException on ImportReferences call in NetworkBehaviourILPP (#1434)
- Fixed NetworkObjects not being despawned before they are destroyed during shutdown for client, host, and server instances. (#1390)
- Fixed KeyNotFound exception when removing ownership of a newly spawned NetworkObject that is already owned by the server. (#1500)
- Fixed NetworkManager.LocalClient not being set when starting as a host. (#1511)
- Fixed a few memory leak cases when shutting down NetworkManager during Incoming Message Queue processing. (#1323)
- Fixed network tick value sometimes being duplicated or skipped. (#1614)

### Changed
- The SDK no longer limits message size to 64k. (The transport may still impose its own limits, but the SDK no longer does.) (#1384)
- Updated com.unity.collections to 1.1.0 (#1451)
- NetworkManager's GameObject is no longer allowed to be nested under one or more GameObject(s).(#1484)
- NetworkManager DontDestroy property was removed and now NetworkManager always is migrated into the DontDestroyOnLoad scene. (#1484)

## [1.0.0-pre.3] - 2021-10-22

### Added

- ResetTrigger function to NetworkAnimator (#1327)

### Fixed 

- Overflow exception when syncing Animator state. (#1327)
- Added `try`/`catch` around RPC calls, preventing exception from causing further RPC calls to fail (#1329)
- Fixed an issue where ServerClientId and LocalClientId could have the same value, causing potential confusion, and also fixed an issue with the UNet where the server could be identified with two different values, one of which might be the same as LocalClientId, and the other of which would not.(#1368)
- IL2CPP would not properly compile (#1359)

## [1.0.0-pre.2] - 2021-10-19


### Added

- Associated Known Issues for the 1.0.0-pre.1 release in the changelog

### Changed

- Updated label for `1.0.0-pre.1` changelog section

## [1.0.0-pre.1] - 2021-10-19

### Added

- Added `ClientNetworkTransform` sample to the SDK package (#1168)
- Added `Bootstrap` sample to the SDK package (#1140)
- Enhanced `NetworkSceneManager` implementation with additive scene loading capabilities (#1080, #955, #913)
  - `NetworkSceneManager.OnSceneEvent` provides improved scene event notificaitons  
- Enhanced `NetworkTransform` implementation with per axis/component based and threshold based state replication (#1042, #1055, #1061, #1084, #1101)
- Added a jitter-resistent `BufferedLinearInterpolator<T>` for `NetworkTransform` (#1060)
- Implemented `NetworkPrefabHandler` that provides support for object pooling and `NetworkPrefab` overrides (#1073, #1004, #977, #905,#749, #727)
- Implemented auto `NetworkObject` transform parent synchronization at runtime over the network (#855)
- Adopted Unity C# Coding Standards in the codebase with `.editorconfig` ruleset (#666, #670)
- When a client tries to spawn a `NetworkObject` an exception is thrown to indicate unsupported behavior. (#981)
- Added a `NetworkTime` and `NetworkTickSystem` which allows for improved control over time and ticks. (#845)
- Added a `OnNetworkDespawn` function to `NetworkObject` which gets called when a `NetworkObject` gets despawned and can be overriden. (#865)
- Added `SnapshotSystem` that would allow variables and spawn/despawn messages to be sent in blocks (#805, #852, #862, #963, #1012, #1013, #1021, #1040, #1062, #1064, #1083, #1091, #1111, #1129, #1166, #1192)
  - Disabled by default for now, except spawn/despawn messages
  - Will leverage unreliable messages with eventual consistency
- `NetworkBehaviour` and `NetworkObject`'s `NetworkManager` instances can now be overriden (#762)
- Added metrics reporting for the new network profiler if the Multiplayer Tools package is present (#1104, #1089, #1096, #1086, #1072, #1058, #960, #897, #891, #878)
- `NetworkBehaviour.IsSpawned` a quick (and stable) way to determine if the associated NetworkObject is spawned (#1190)
- Added `NetworkRigidbody` and `NetworkRigidbody2D` components to support networking `Rigidbody` and `Rigidbody2D` components (#1202, #1175)
- Added `NetworkObjectReference` and `NetworkBehaviourReference` structs which allow to sending `NetworkObject/Behaviours` over RPCs/`NetworkVariable`s (#1173)
- Added `NetworkAnimator` component to support networking `Animator` component (#1281, #872)

### Changed

- Bumped minimum Unity version, renamed package as "Unity Netcode for GameObjects", replaced `MLAPI` namespace and its variants with `Unity.Netcode` namespace and per asm-def variants (#1007, #1009, #1015, #1017, #1019, #1025, #1026, #1065)
  - Minimum Unity version:
    - 2019.4 → 2020.3+
  - Package rename:
    - Display name: `MLAPI Networking Library` → `Netcode for GameObjects`
    - Name: `com.unity.multiplayer.mlapi` → `com.unity.netcode.gameobjects`
    - Updated package description
  - All `MLAPI.x` namespaces are replaced with `Unity.Netcode`
    - `MLAPI.Messaging` → `Unity.Netcode`
    - `MLAPI.Connection` → `Unity.Netcode`
    - `MLAPI.Logging` → `Unity.Netcode`
    - `MLAPI.SceneManagement` → `Unity.Netcode`
    - and other `MLAPI.x` variants to `Unity.Netcode`
  - All assembly definitions are renamed with `Unity.Netcode.x` variants
    - `Unity.Multiplayer.MLAPI.Runtime` → `Unity.Netcode.Runtime`
    - `Unity.Multiplayer.MLAPI.Editor` → `Unity.Netcode.Editor`
    - and other `Unity.Multiplayer.MLAPI.x` variants to `Unity.Netcode.x` variants
- Renamed `Prototyping` namespace and assembly definition to `Components` (#1145)
- Changed `NetworkObject.Despawn(bool destroy)` API to default to `destroy = true` for better usability (#1217)
- Scene registration in `NetworkManager` is now replaced by Build Setttings → Scenes in Build List (#1080)
- `NetworkSceneManager.SwitchScene` has been replaced by `NetworkSceneManager.LoadScene` (#955)
- `NetworkManager, NetworkConfig, and NetworkSceneManager` scene registration replaced with scenes in build list (#1080)
- `GlobalObjectIdHash` replaced `PrefabHash` and `PrefabHashGenerator` for stability and consistency (#698)
- `NetworkStart` has been renamed to `OnNetworkSpawn`. (#865)
- Network variable cleanup - eliminated shared mode, variables are server-authoritative (#1059, #1074)
- `NetworkManager` and other systems are no longer singletons/statics (#696, #705, #706, #737, #738, #739, #746, #747, #763, #765, #766, #783, #784, #785, #786, #787, #788)
- Changed `INetworkSerializable.NetworkSerialize` method signature to use `BufferSerializer<T>` instead of `NetworkSerializer` (#1187)
- Changed `CustomMessagingManager`'s methods to use `FastBufferWriter` and `FastBufferReader` instead of `Stream` (#1187)
- Reduced internal runtime allocations by removing LINQ calls and replacing managed lists/arrays with native collections (#1196)

### Removed

- Removed `NetworkNavMeshAgent` (#1150)
- Removed `NetworkDictionary`, `NetworkSet` (#1149)
- Removed `NetworkVariableSettings` (#1097)
- Removed predefined `NetworkVariable<T>` types (#1093)
    - Removed `NetworkVariableBool`, `NetworkVariableByte`, `NetworkVariableSByte`, `NetworkVariableUShort`, `NetworkVariableShort`, `NetworkVariableUInt`, `NetworkVariableInt`, `NetworkVariableULong`, `NetworkVariableLong`, `NetworkVariableFloat`, `NetworkVariableDouble`, `NetworkVariableVector2`, `NetworkVariableVector3`, `NetworkVariableVector4`, `NetworkVariableColor`, `NetworkVariableColor32`, `NetworkVariableRay`, `NetworkVariableQuaternion`
- Removed `NetworkChannel` and `MultiplexTransportAdapter` (#1133)
- Removed ILPP backend for 2019.4, minimum required version is 2020.3+ (#895)
- `NetworkManager.NetworkConfig` had the following properties removed: (#1080)
  - Scene Registrations no longer exists
  - Allow Runtime Scene Changes was no longer needed and was removed
- Removed the NetworkObject.Spawn payload parameter (#1005)
- Removed `ProfilerCounter`, the original MLAPI network profiler, and the built-in network profiler module (2020.3). A replacement can now be found in the Multiplayer Tools package. (#1048)
- Removed UNet RelayTransport and related relay functionality in UNetTransport (#1081)
- Removed `UpdateStage` parameter from `ServerRpcSendParams` and `ClientRpcSendParams` (#1187)
- Removed `NetworkBuffer`, `NetworkWriter`, `NetworkReader`, `NetworkSerializer`, `PooledNetworkBuffer`, `PooledNetworkWriter`, and `PooledNetworkReader` (#1187)
- Removed `EnableNetworkVariable` in `NetworkConfig`, it is always enabled now (#1179)
- Removed `NetworkTransform`'s FixedSendsPerSecond, AssumeSyncedSends, InterpolateServer, ExtrapolatePosition, MaxSendsToExtrapolate, Channel, EnableNonProvokedResendChecks, DistanceSendrate (#1060) (#826) (#1042, #1055, #1061, #1084, #1101)
- Removed `NetworkManager`'s `StopServer()`, `StopClient()` and `StopHost()` methods and replaced with single `NetworkManager.Shutdown()` method for all (#1108)

### Fixed

- Fixed ServerRpc ownership check to `Debug.LogError` instead of `Debug.LogWarning` (#1126)
- Fixed `NetworkObject.OwnerClientId` property changing before `NetworkBehaviour.OnGainedOwnership()` callback (#1092)
- Fixed `NetworkBehaviourILPP` to iterate over all types in an assembly (#803)
- Fixed cross-asmdef RPC ILPP by importing types into external assemblies (#678)
- Fixed `NetworkManager` shutdown when quitting the application or switching scenes (#1011)
  - Now `NetworkManager` shutdowns correctly and despawns existing `NetworkObject`s
- Fixed Only one `PlayerPrefab` can be selected on `NetworkManager` inspector UI in the editor (#676)
- Fixed connection approval not being triggered for host (#675)
- Fixed various situations where messages could be processed in an invalid order, resulting in errors (#948, #1187, #1218)
- Fixed `NetworkVariable`s being default-initialized on the client instead of being initialized with the desired value (#1266)
- Improved runtime performance and reduced GC pressure (#1187)
- Fixed #915 - clients are receiving data from objects not visible to them (#1099)
- Fixed `NetworkTransform`'s "late join" issues, `NetworkTransform` now uses `NetworkVariable`s instead of RPCs (#826)
- Throw an exception for silent failure when a client tries to get another player's `PlayerObject`, it is now only allowed on the server-side (#844)

### Known Issues

- `NetworkVariable` does not serialize `INetworkSerializable` types through their `NetworkSerialize` implementation
- `NetworkObjects` marked as `DontDestroyOnLoad` are disabled during some network scene transitions
- `NetworkTransform` interpolates from the origin when switching Local Space synchronization
- Exceptions thrown in `OnNetworkSpawn` user code for an object will prevent the callback in other objects
- Cannot send an array of `INetworkSerializable` in RPCs
- ILPP generation fails with special characters in project path

## [0.2.0] - 2021-06-03

WIP version increment to pass package validation checks. Changelog & final version number TBD.

## [0.1.1] - 2021-06-01

This is hotfix v0.1.1 for the initial experimental Unity MLAPI Package.

### Changed

- Fixed issue with the Unity Registry package version missing some fixes from the v0.1.0 release.

## [0.1.0] - 2021-03-23

This is the initial experimental Unity MLAPI Package, v0.1.0.

### Added

- Refactored a new standard for Remote Procedure Call (RPC) in MLAPI which provides increased performance, significantly reduced boilerplate code, and extensibility for future-proofed code. MLAPI RPC includes `ServerRpc` and `ClientRpc` to execute logic on the server and client-side. This provides a single performant unified RPC solution, replacing MLAPI Convenience and Performance RPC (see [here](#removed-features)).
- Added standarized serialization types, including built-in and custom serialization flows. See [RFC #2](https://github.com/Unity-Technologies/com.unity.multiplayer.rfcs/blob/master/text/0002-serializable-types.md) for details.
- `INetworkSerializable` interface replaces `IBitWritable`.
- Added `NetworkSerializer`..., which is the main aggregator that implements serialization code for built-in supported types and holds `NetworkReader` and `NetworkWriter` instances internally.
- Added a Network Update Loop infrastructure that aids Netcode systems to update (such as RPC queue and transport) outside of the standard `MonoBehaviour` event cycle. See [RFC #8](https://github.com/Unity-Technologies/com.unity.multiplayer.rfcs/blob/master/text/0008-network-update-loop.md) and the following details:
  - It uses Unity's [low-level Player Loop API](https://docs.unity3d.com/ScriptReference/LowLevel.PlayerLoop.html) and allows for registering `INetworkUpdateSystem`s with `NetworkUpdate` methods to be executed at specific `NetworkUpdateStage`s, which may also be before or after `MonoBehaviour`-driven game logic execution.
  - You will typically interact with `NetworkUpdateLoop` for registration and `INetworkUpdateSystem` for implementation.
  - `NetworkVariable`s are now tick-based using the `NetworkTickSystem`, tracking time through network interactions and syncs.
- Added message batching to handle consecutive RPC requests sent to the same client. `RpcBatcher` sends batches based on requests from the `RpcQueueProcessing`, by batch size threshold or immediately.
- [GitHub 494](https://github.com/Unity-Technologies/com.unity.multiplayer.mlapi/pull/494): Added a constraint to allow one `NetworkObject` per `GameObject`, set through the `DisallowMultipleComponent` attribute.
- Integrated MLAPI with the Unity Profiler for versions 2020.2 and later:
  - Added new profiler modules for MLAPI that report important network data.
  - Attached the profiler to a remote player to view network data over the wire.
- A test project is available for building and experimenting with MLAPI features. This project is available in the MLAPI GitHub [testproject folder](https://github.com/Unity-Technologies/com.unity.multiplayer.mlapi/tree/release/0.1.0/testproject). 
- Added a [MLAPI Community Contributions](https://github.com/Unity-Technologies/mlapi-community-contributions/tree/master/com.mlapi.contrib.extensions) new GitHub repository to accept extensions from the MLAPI community. Current extensions include moved MLAPI features for lag compensation (useful for Server Authoritative actions) and `TrackedObject`.

### Changed

- [GitHub 520](https://github.com/Unity-Technologies/com.unity.multiplayer.mlapi/pull/520): MLAPI now uses the Unity Package Manager for installation management.
- Added functionality and usability to `NetworkVariable`, previously called `NetworkVar`. Updates enhance options and fully replace the need for `SyncedVar`s. 
- [GitHub 507](https://github.com/Unity-Technologies/com.unity.multiplayer.mlapi/pull/507): Reimplemented `NetworkAnimator`, which synchronizes animation states for networked objects. 
- GitHub [444](https://github.com/Unity-Technologies/com.unity.multiplayer.mlapi/pull/444) and [455](https://github.com/Unity-Technologies/com.unity.multiplayer.mlapi/pull/455): Channels are now represented as bytes instead of strings.

For users of previous versions of MLAPI, this release renames APIs due to refactoring. All obsolete marked APIs have been removed as per [GitHub 513](https://github.com/Unity-Technologies/com.unity.multiplayer.mlapi/pull/513) and [GitHub 514](https://github.com/Unity-Technologies/com.unity.multiplayer.mlapi/pull/514).

| Previous MLAPI Versions | V 0.1.0 Name |
| -- | -- |
| `NetworkingManager` | `NetworkManager` |
| `NetworkedObject` | `NetworkObject` |
| `NetworkedBehaviour` | `NetworkBehaviour` |
| `NetworkedClient` | `NetworkClient` |
| `NetworkedPrefab` | `NetworkPrefab` |
| `NetworkedVar` | `NetworkVariable` |
| `NetworkedTransform` | `NetworkTransform` |
| `NetworkedAnimator` | `NetworkAnimator` |
| `NetworkedAnimatorEditor` | `NetworkAnimatorEditor` |
| `NetworkedNavMeshAgent` | `NetworkNavMeshAgent` |
| `SpawnManager` | `NetworkSpawnManager` |
| `BitStream` | `NetworkBuffer` |
| `BitReader` | `NetworkReader` |
| `BitWriter` | `NetworkWriter` |
| `NetEventType` | `NetworkEventType` |
| `ChannelType` | `NetworkDelivery` |
| `Channel` | `NetworkChannel` |
| `Transport` | `NetworkTransport` |
| `NetworkedDictionary` | `NetworkDictionary` |
| `NetworkedList` | `NetworkList` |
| `NetworkedSet` | `NetworkSet` |
| `MLAPIConstants` | `NetworkConstants` |
| `UnetTransport` | `UNetTransport` |

### Fixed

- [GitHub 460](https://github.com/Unity-Technologies/com.unity.multiplayer.mlapi/pull/460): Fixed an issue for RPC where the host-server was not receiving RPCs from the host-client and vice versa without the loopback flag set in `NetworkingManager`. 
- Fixed an issue where data in the Profiler was incorrectly aggregated and drawn, which caused the profiler data to increment indefinitely instead of resetting each frame.
- Fixed an issue the client soft-synced causing PlayMode client-only scene transition issues, caused when running the client in the editor and the host as a release build. Users may have encountered a soft sync of `NetworkedInstanceId` issues in the `SpawnManager.ClientCollectSoftSyncSceneObjectSweep` method.
- [GitHub 458](https://github.com/Unity-Technologies/com.unity.multiplayer.mlapi/pull/458): Fixed serialization issues in `NetworkList` and `NetworkDictionary` when running in Server mode.
- [GitHub 498](https://github.com/Unity-Technologies/com.unity.multiplayer.mlapi/pull/498): Fixed numerical precision issues to prevent not a number (NaN) quaternions.
- [GitHub 438](https://github.com/Unity-Technologies/com.unity.multiplayer.mlapi/pull/438): Fixed booleans by reaching or writing bytes instead of bits.
- [GitHub 519](https://github.com/Unity-Technologies/com.unity.multiplayer.mlapi/pull/519): Fixed an issue where calling `Shutdown()` before making `NetworkManager.Singleton = null` is null on `NetworkManager.OnDestroy()`.

### Removed

With a new release of MLAPI in Unity, some features have been removed:

- SyncVars have been removed from MLAPI. Use `NetworkVariable`s in place of this functionality. <!-- MTT54 -->
- [GitHub 527](https://github.com/Unity-Technologies/com.unity.multiplayer.mlapi/pull/527): Lag compensation systems and `TrackedObject` have moved to the new [MLAPI Community Contributions](https://github.com/Unity-Technologies/mlapi-community-contributions/tree/master/com.mlapi.contrib.extensions) repo.
- [GitHub 509](https://github.com/Unity-Technologies/com.unity.multiplayer.mlapi/pull/509): Encryption has been removed from MLAPI. The `Encryption` option in `NetworkConfig` on the `NetworkingManager` is not available in this release. This change will not block game creation or running. A current replacement for this functionality is not available, and may be developed in future releases. See the following changes:
    - Removed `SecuritySendFlags` from all APIs.
    - Removed encryption, cryptography, and certificate configurations from APIs including `NetworkManager` and `NetworkConfig`.
    - Removed "hail handshake", including `NetworkManager` implementation and `NetworkConstants` entries.
    - Modified `RpcQueue` and `RpcBatcher` internals to remove encryption and authentication from reading and writing.
- Removed the previous MLAPI Profiler editor window from Unity versions 2020.2 and later.
- Removed previous MLAPI Convenience and Performance RPC APIs with the new standard RPC API. See [RFC #1](https://github.com/Unity-Technologies/com.unity.multiplayer.rfcs/blob/master/text/0001-std-rpc-api.md) for details.
- [GitHub 520](https://github.com/Unity-Technologies/com.unity.multiplayer.mlapi/pull/520): Removed the MLAPI Installer.

### Known Issues

- `NetworkNavMeshAgent` does not synchronize mesh data, Agent Size, Steering, Obstacle Avoidance, or Path Finding settings. It only synchronizes the destination and velocity, not the path to the destination.
- For `RPC`, methods with a `ClientRpc` or `ServerRpc` suffix which are not marked with [ServerRpc] or [ClientRpc] will cause a compiler error.
- For `NetworkAnimator`, Animator Overrides are not supported. Triggers do not work.
- For `NetworkVariable`, the `NetworkDictionary` `List` and `Set` must use the `reliableSequenced` channel.
- `NetworkObjects`s are supported but when spawning a prefab with nested child network objects you have to manually call spawn on them
- `NetworkTransform` have the following issues:
  - Replicated objects may have jitter. 
  - The owner is always authoritative about the object's position.
  - Scale is not synchronized.
- Connection Approval is not called on the host client.
- For `NamedMessages`, always use `NetworkBuffer` as the underlying stream for sending named and unnamed messages.
- For `NetworkManager`, connection management is limited. Use `IsServer`, `IsClient`, `IsConnectedClient`, or other code to check if MLAPI connected correctly.

## [0.0.1-preview.1] - 2020-12-20

This was an internally-only-used version of the Unity MLAPI Package<|MERGE_RESOLUTION|>--- conflicted
+++ resolved
@@ -15,11 +15,7 @@
 ### Changed
 
 ### Fixed
-<<<<<<< HEAD
 - Fixed in-scene NetworkObjects get destroyed if a client fails to connect and shuts down the NetworkManager. (#1809)
-=======
-
->>>>>>> 6695fbc8
 - Fixed user never being notified in the editor that a NetworkBehaviour requires a NetworkObject to function properly. (#1808)
 - Fixed PlayerObjects and dynamically spawned NetworkObjects not being added to the NetworkClient's OwnedObjects (#1801)
 - Fixed issue where NetworkManager would continue starting even if the NetworkTransport selected failed. (#1780)
