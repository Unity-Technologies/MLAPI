--- conflicted
+++ resolved
@@ -17,14 +17,9 @@
 ### Removed
 
 ### Fixed
-<<<<<<< HEAD
 - Fixed issue where one or more clients disconnecting during a scene event would cause `LoadEventCompleted` or `UnloadEventCompleted` to wait until the `NetworkConfig.LoadSceneTimeOut` period before being triggered. (#1973)
+- Fixed issues when multiple `ConnectionApprovalCallback`s were registered (#1972)
 - Fixed endless dialog boxes when adding a `NetworkBehaviour` to a `NetworkManager` or vice-versa. (#1947)
-=======
-
-- Fixed issues when multiple `ConnectionApprovalCallback`s were registered (#1972)
-- Fixed endless dialog boxes when adding a NetworkBehaviour to a NetworkManager or vice-versa (#1947)
->>>>>>> c09a3dea
 
 ## [1.0.0-pre.9] - 2022-05-10
 
