# Changelog

All notable changes to this project will be documented in this file.

The format is based on [Keep a Changelog](https://keepachangelog.com/en/1.0.0/) and this project adheres to [Semantic Versioning](https://semver.org/spec/v2.0.0.html).

Additional documentation and release notes are available at [Multiplayer Documentation](https://docs-multiplayer.unity3d.com).

## [1.12.0] - 2024-11-19

### Added

- Added `UnityTransport.GetEndpoint` method to provide a way to obtain `NetworkEndpoint` information of a connection via client identifier. (#3131)
- Added a static `NetworkManager.OnInstantiated` event notification to be able to track when a new `NetworkManager` instance has been instantiated. (#3089)
- Added a static `NetworkManager.OnDestroying` event notification to be able to track when an existing `NetworkManager` instance is being destroyed. (#3089)
- Added message size validation to named and unnamed message sending functions for better error messages. (#3043)
- Added "Check for NetworkObject Component" property to the Multiplayer->Netcode for GameObjects project settings. When disabled, this will bypass the in-editor `NetworkObject` check on `NetworkBehaviour` components. (#3034)

### Fixed

<<<<<<< HEAD
- Fixed issue where `NetworkList` properties on in-scene placed `NetworkObject`s could cause small memory leaks when entering playmode. (#3148)
=======
- Fixed issue where an exception was thrown when calling `NetworkManager.Shutdown` after calling `UnityTransport.Shutdown`. (#3118)
>>>>>>> d0beb3d5
- Fixed issue where a newly synchronizing client would be synchronized with the current `NetworkVariable` values always which could cause issues with collections if there were any pending state updates. Now, when initially synchronizing a client, if a `NetworkVariable` has a pending state update it will serialize the previously known value(s) to the synchronizing client so when the pending updates are sent they aren't duplicate values on the newly connected client side. (#3126)
- Fixed issue where changing ownership would mark every `NetworkVariable` dirty. Now, it will only mark any `NetworkVariable` with owner read permissions as dirty and will send/flush any pending updates to all clients prior to sending the change in ownership message.  (#3126)
- Fixed issue with `NetworkVariable` collections where transferring ownership to another client would not update the new owner's previous value to the most current value which could cause the last/previous added value to be detected as a change when adding or removing an entry (as long as the entry removed was not the last/previously added value).  (#3126)
- Fixed issue where a client (or server) with no write permissions for a `NetworkVariable` using a standard .NET collection type could still modify the collection which could cause various issues depending upon the modification and collection type.  (#3126)
- Fixed issue where `NetworkAnimator` would statically allocate write buffer space for `Animator` parameters that could cause a write error if the number of parameters exceeded the space allocated. (#3124)
- Fixed issue with the in-scene network prefab instance update menu tool where it was not properly updating scenes when invoked on the root prefab instance. (#3084)
- Fixed issue where `NetworkAnimator` would send updates to non-observer clients. (#3058)
- Fixed issue where an exception could occur when receiving a universal RPC for a `NetworkObject` that has been despawned. (#3055)
- Fixed issue where setting a prefab hash value during connection approval but not having a player prefab assigned could cause an exception when spawning a player. (#3046)
- Fixed issue where collections v2.2.x was not supported when using UTP v2.2.x within Unity v2022.3. (#3033)
- Fixed issue where the `NetworkSpawnManager.HandleNetworkObjectShow` could throw an exception if one of the `NetworkObject` components to show was destroyed during the same frame. (#3029)
- Fixed issue where the `NetworkManagerHelper` was continuing to check for hierarchy changes when in play mode. (#3027)

### Changed

- Changed `NetworkVariableDeltaMessage` so the server now forwards delta state updates (owner write permission based from a client) to other clients immediately as opposed to keeping a `NetworkVariable` or `NetworkList` dirty and processing them at the end of the frame or potentially on the next network tick. (#3126)
- The Debug Simulator section of the Unity Transport component will now be hidden if Unity Transport 2.0 or later is installed. It was already non-functional in that situation and users should instead use the more featureful [Network Simulator](https://docs-multiplayer.unity3d.com/tools/current/tools-network-simulator/) tool from the Multiplayer Tools package. (#3120)


## [1.11.0] - 2024-08-20

### Added

- Added `NetworkVariable.CheckDirtyState` that is to be used in tandem with collections in order to detect whether the collection or an item within the collection has changed. (#3005)

### Fixed

- Fixed issue by adding null checks in `NetworkVariableBase.CanClientRead` and `NetworkVariableBase.CanClientWrite` methods to ensure safe access to `NetworkBehaviour`. (#3011)
- Fixed issue using collections within `NetworkVariable` where the collection would not detect changes to items or nested items. (#3005)
- Fixed issue where `List`, `Dictionary`, and `HashSet` collections would not uniquely duplicate nested collections. (#3005)
- Fixed Issue where a state with dual triggers, inbound and outbound, could cause a false layer to layer state transition message to be sent to non-authority `NetworkAnimator` instances and cause a warning message to be logged. (#2999)
- Fixed issue where `FixedStringSerializer<T>` was using `NetworkVariableSerialization<byte>.AreEqual` to determine if two bytes were equal causes an exception to be thrown due to no byte serializer having been defined. (#2992)

### Changed

- Changed permissions exception thrown in `NetworkList` to exiting early with a logged error that is now a unified permissions message within `NetworkVariableBase`. (#3005)
- Changed permissions exception thrown in `NetworkVariable.Value` to exiting early with a logged error that is now a unified permissions message within `NetworkVariableBase`. (#3005)


## [1.10.0] - 2024-07-22

### Added

- Added `NetworkBehaviour.OnNetworkPreSpawn` and `NetworkBehaviour.OnNetworkPostSpawn` methods that provide the ability to handle pre and post spawning actions during the `NetworkObject` spawn sequence. (#2906)
- Added a client-side only `NetworkBehaviour.OnNetworkSessionSynchronized` convenience method that is invoked on all `NetworkBehaviour`s after a newly joined client has finished synchronizing with the network session in progress. (#2906)
- Added `NetworkBehaviour.OnInSceneObjectsSpawned` convenience method that is invoked when all in-scene `NetworkObject`s have been spawned after a scene has been loaded or upon a host or server starting. (#2906)

### Fixed

- Fixed issue where the realtime network stats monitor was not able to display RPC traffic in release builds due to those stats being only available in development builds or the editor. (#2980)
- Fixed issue where `NetworkManager.ScenesLoaded` was not being updated if `PostSynchronizationSceneUnloading` was set and any loaded scenes not used during synchronization were unloaded.(#2977)
- Fixed issue where internal delta serialization could not have a byte serializer defined when serializing deltas for other types. Added `[GenerateSerializationForType(typeof(byte))]` to both the `NetworkVariable` and `AnticipatedNetworkVariable` classes to assure a byte serializer is defined. (#2953)
- Fixed issue with the client count not being correct on the host or server side when a client disconnects itself from a session. (#2941)
- Fixed issue with the host trying to send itself a message that it has connected when first starting up. (#2941)
- Fixed issue where in-scene placed NetworkObjects could be destroyed if a client disconnects early and/or before approval. (#2923)
- Fixed issue where `NetworkDeltaPosition` would "jitter" periodically if both unreliable delta state updates and half-floats were used together. (#2922)
- Fixed issue where `NetworkRigidbody2D` would not properly change body type based on the instance's authority when spawned. (#2916)
- Fixed issue where a `NetworkObject` component's associated `NetworkBehaviour` components would not be detected if scene loading is disabled in the editor and the currently loaded scene has in-scene placed `NetworkObject`s. (#2906)
- Fixed issue where an in-scene placed `NetworkObject` with `NetworkTransform` that is also parented under a `GameObject` would not properly synchronize when the parent `GameObject` had a world space position other than 0,0,0. (#2895)

### Changed


## [1.9.1] - 2024-04-18

### Added
- Added AnticipatedNetworkVariable<T>, which adds support for client anticipation of NetworkVariable values, allowing for more responsive gameplay (#2820)
- Added AnticipatedNetworkTransform, which adds support for client anticipation of NetworkTransforms (#2820)
- Added NetworkVariableBase.ExceedsDirtinessThreshold to allow network variables to throttle updates by only sending updates when the difference between the current and previous values exceeds a threshold. (This is exposed in NetworkVariable<T> with the callback NetworkVariable<T>.CheckExceedsDirtinessThreshold) (#2820)
- Added NetworkVariableUpdateTraits, which add additional throttling support: MinSecondsBetweenUpdates will prevent the NetworkVariable from sending updates more often than the specified time period (even if it exceeds the dirtiness threshold), while MaxSecondsBetweenUpdates will force a dirty NetworkVariable to send an update after the specified time period even if it has not yet exceeded the dirtiness threshold. (#2820)
- Added virtual method NetworkVariableBase.OnInitialize() which can be used by NetworkVariable subclasses to add initialization code (#2820)
- Added virtual method NetworkVariableBase.Update(), which is called once per frame to support behaviors such as interpolation between an anticipated value and an authoritative one. (#2820)
- Added NetworkTime.TickWithPartial, which represents the current tick as a double that includes the fractional/partial tick value. (#2820)
- `NetworkVariable` now includes built-in support for `NativeHashSet`, `NativeHashMap`, `List`, `HashSet`, and `Dictionary` (#2813)
- `NetworkVariable` now includes delta compression for collection values (`NativeList`, `NativeArray`, `NativeHashSet`, `NativeHashMap`, `List`, `HashSet`, `Dictionary`, and `FixedString` types) to save bandwidth by only sending the values that changed. (Note: For `NativeList`, `NativeArray`, and `List`, this algorithm works differently than that used in `NetworkList`. This algorithm will use less bandwidth for "set" and "add" operations, but `NetworkList` is more bandwidth-efficient if you are performing frequent "insert" operations.) (#2813)
- `UserNetworkVariableSerialization` now has optional callbacks for `WriteDelta` and `ReadDelta`. If both are provided, they will be used for all serialization operations on NetworkVariables of that type except for the first one for each client. If either is missing, the existing `Write` and `Read` will always be used. (#2813)
- Network variables wrapping `INetworkSerializable` types can perform delta serialization by setting `UserNetworkVariableSerialization<T>.WriteDelta` and `UserNetworkVariableSerialization<T>.ReadDelta` for those types. The built-in `INetworkSerializable` serializer will continue to be used for all other serialization operations, but if those callbacks are set, it will call into them on all but the initial serialization to perform delta serialization. (This could be useful if you have a large struct where most values do not change regularly and you want to send only the fields that did change.) (#2813)

### Fixed

- Fixed issue where NetworkTransformEditor would throw and exception if you excluded the physics package. (#2871)
- Fixed issue where `NetworkTransform` could not properly synchronize its base position when using half float precision. (#2845)
- Fixed issue where the host was not invoking `OnClientDisconnectCallback` for its own local client when internally shutting down. (#2822)
- Fixed issue where NetworkTransform could potentially attempt to "unregister" a named message prior to it being registered. (#2807)
- Fixed issue where in-scene placed `NetworkObject`s with complex nested children `NetworkObject`s (more than one child in depth) would not synchronize properly if WorldPositionStays was set to true. (#2796)

### Changed

- Changed `NetworkObjectReference` and `NetworkBehaviourReference` to allow null references when constructing and serializing. (#2874)
- Changed `NetworkAnimator` no longer requires the `Animator` component to exist on the same `GameObject`. (#2872)
- Changed `NetworkTransform` to now use `NetworkTransformMessage` as opposed to named messages for NetworkTransformState updates. (#2810)
- Changed `CustomMessageManager` so it no longer attempts to register or "unregister" a null or empty string and will log an error if this condition occurs. (#2807)

## [1.8.1] - 2024-02-05

### Fixed

- Fixed a compile error when compiling for IL2CPP targets when using the new `[Rpc]` attribute. (#2824)

## [1.8.0] - 2023-12-12

### Added

- Added a new RPC attribute, which is simply `Rpc`. (#2762)
  - This is a generic attribute that can perform the functions of both Server and Client RPCs, as well as enabling client-to-client RPCs. Includes several default targets: `Server`, `NotServer`, `Owner`, `NotOwner`, `Me`, `NotMe`, `ClientsAndHost`, and `Everyone`. Runtime overrides are available for any of these targets, as well as for sending to a specific ID or groups of IDs.
  - This attribute also includes the ability to defer RPCs that are sent to the local process to the start of the next frame instead of executing them immediately, treating them as if they had gone across the network. The default behavior is to execute immediately.
  - This attribute effectively replaces `ServerRpc` and `ClientRpc`. `ServerRpc` and `ClientRpc` remain in their existing forms for backward compatibility, but `Rpc` will be the recommended and most supported option.
- Added `NetworkManager.OnConnectionEvent` as a unified connection event callback to notify clients and servers of all client connections and disconnections within the session (#2762)
- Added `NetworkManager.ServerIsHost` and `NetworkBehaviour.ServerIsHost` to allow a client to tell if it is connected to a host or to a dedicated server (#2762)
- Added `SceneEventProgress.SceneManagementNotEnabled` return status to be returned when a `NetworkSceneManager` method is invoked and scene management is not enabled. (#2735)
- Added `SceneEventProgress.ServerOnlyAction` return status to be returned when a `NetworkSceneManager` method is invoked by a client. (#2735)
- Added `NetworkObject.InstantiateAndSpawn` and `NetworkSpawnManager.InstantiateAndSpawn` methods to simplify prefab spawning by assuring that the prefab is valid and applies any override prior to instantiating the `GameObject` and spawning the `NetworkObject` instance. (#2710)

### Fixed

- Fixed issue where a client disconnected by a server-host would not receive a local notification. (#2789)
- Fixed issue where a server-host could shutdown during a relay connection but periodically the transport disconnect message sent to any connected clients could be dropped. (#2789)
- Fixed issue where a host could disconnect its local client but remain running as a server. (#2789)
- Fixed issue where `OnClientDisconnectedCallback` was not being invoked under certain conditions. (#2789)
- Fixed issue where `OnClientDisconnectedCallback` was always returning 0 as the client identifier. (#2789)
- Fixed issue where if a host or server shutdown while a client owned NetworkObjects (other than the player) it would throw an exception. (#2789)
- Fixed issue where setting values on a `NetworkVariable` or `NetworkList` within `OnNetworkDespawn` during a shutdown sequence would throw an exception. (#2789)
- Fixed issue where a teleport state could potentially be overridden by a previous unreliable delta state. (#2777)
- Fixed issue where `NetworkTransform` was using the `NetworkManager.ServerTime.Tick` as opposed to `NetworkManager.NetworkTickSystem.ServerTime.Tick` during the authoritative side's tick update where it performed a delta state check. (#2777)
- Fixed issue where a parented in-scene placed NetworkObject would be destroyed upon a client or server exiting a network session but not unloading the original scene in which the NetworkObject was placed. (#2737)
- Fixed issue where during client synchronization and scene loading, when client synchronization or the scene loading mode are set to `LoadSceneMode.Single`, a `CreateObjectMessage` could be received, processed, and the resultant spawned `NetworkObject` could be instantiated in the client's currently active scene that could, towards the end of the client synchronization or loading process, be unloaded and cause the newly created `NetworkObject` to be destroyed (and throw and exception). (#2735)
- Fixed issue where a `NetworkTransform` instance with interpolation enabled would result in wide visual motion gaps (stuttering) under above normal latency conditions and a 1-5% or higher packet are drop rate. (#2713)
- Fixed issue where  you could not have multiple source network prefab overrides targeting the same network prefab as their override. (#2710)

### Changed
- Changed the server or host shutdown so it will now perform a "soft shutdown" when `NetworkManager.Shutdown` is invoked. This will send a disconnect notification to all connected clients and the server-host will wait for all connected clients to disconnect or timeout after a 5 second period before completing the shutdown process. (#2789)
- Changed `OnClientDisconnectedCallback` will now return the assigned client identifier on the local client side if the client was approved and assigned one prior to being disconnected. (#2789)
- Changed `NetworkTransform.SetState` (and related methods) now are cumulative during a fractional tick period and sent on the next pending tick. (#2777)
- `NetworkManager.ConnectedClientsIds` is now accessible on the client side and will contain the list of all clients in the session, including the host client if the server is operating in host mode (#2762)
- Changed `NetworkSceneManager` to return a `SceneEventProgress` status and not throw exceptions for methods invoked when scene management is disabled and when a client attempts to access a `NetworkSceneManager` method by a client. (#2735)
- Changed `NetworkTransform` authoritative instance tick registration so a single `NetworkTransform` specific tick event update will update all authoritative instances to improve perofmance. (#2713)
- Changed `NetworkPrefabs.OverrideToNetworkPrefab` dictionary is no longer used/populated due to it ending up being related to a regression bug and not allowing more than one override to be assigned to a network prefab asset. (#2710)
- Changed in-scene placed `NetworkObject`s now store their source network prefab asset's `GlobalObjectIdHash` internally that is used, when scene management is disabled, by clients to spawn the correct prefab even if the `NetworkPrefab` entry has an override. This does not impact dynamically spawning the same prefab which will yield the override on both host and client. (#2710)
- Changed in-scene placed `NetworkObject`s no longer require a `NetworkPrefab` entry with `GlobalObjectIdHash` override in order for clients to properly synchronize. (#2710)
- Changed in-scene placed `NetworkObject`s now set their `IsSceneObject` value when generating their `GlobalObjectIdHash` value. (#2710)
- Changed the default `NetworkConfig.SpawnTimeout` value from 1.0s to 10.0s. (#2710)

## [1.7.1] - 2023-11-15

### Added

### Fixed

- Fixed a bug where having a class with Rpcs that inherits from a class without Rpcs that inherits from NetworkVariable would cause a compile error. (#2751)
- Fixed issue where `NetworkBehaviour.Synchronize` was not truncating the write buffer if nothing was serialized during `NetworkBehaviour.OnSynchronize` causing an additional 6 bytes to be written per `NetworkBehaviour` component instance. (#2749)

## [1.7.0] - 2023-10-11

### Added

- exposed NetworkObject.GetNetworkBehaviourAtOrderIndex as a public API (#2724)
- Added context menu tool that provides users with the ability to quickly update the GlobalObjectIdHash value for all in-scene placed prefab instances that were created prior to adding a NetworkObject component to it. (#2707)
- Added methods NetworkManager.SetPeerMTU and NetworkManager.GetPeerMTU to be able to set MTU sizes per-peer (#2676)
- Added `GenerateSerializationForGenericParameterAttribute`, which can be applied to user-created Network Variable types to ensure the codegen generates serialization for the generic types they wrap. (#2694)
- Added `GenerateSerializationForTypeAttribute`, which can be applied to any class or method to ensure the codegen generates serialization for the specific provided type. (#2694)
- Exposed `NetworkVariableSerialization<T>.Read`, `NetworkVariableSerialization<T>.Write`, `NetworkVariableSerialization<T>.AreEqual`, and `NetworkVariableSerialization<T>.Duplicate` to further support the creation of user-created network variables by allowing users to access the generated serialization methods and serialize generic types efficiently without boxing. (#2694)
- Added `NetworkVariableBase.MarkNetworkBehaviourDirty` so that user-created network variable types can mark their containing `NetworkBehaviour` to be processed by the update loop. (#2694)

### Fixed

- Fixed issue where the server side `NetworkSceneManager` instance was not adding the currently active scene to its list of scenes loaded. (#2723)
- Generic NetworkBehaviour types no longer result in compile errors or runtime errors (#2720)
- Rpcs within Generic NetworkBehaviour types can now serialize parameters of the class's generic types (but may not have generic types of their own) (#2720)
- Errors are no longer thrown when entering play mode with domain reload disabled (#2720)
- NetworkSpawn is now correctly called each time when entering play mode with scene reload disabled (#2720)
- NetworkVariables of non-integer types will no longer break the inspector (#2714)
- NetworkVariables with NonSerializedAttribute will not appear in the inspector (#2714)
- Fixed issue where `UnityTransport` would attempt to establish WebSocket connections even if using UDP/DTLS Relay allocations when the build target was WebGL. This only applied to working in the editor since UDP/DTLS can't work in the browser. (#2695)
- Fixed issue where a `NetworkBehaviour` component's `OnNetworkDespawn` was not being invoked on the host-server side for an in-scene placed `NetworkObject` when a scene was unloaded (during a scene transition) and the `NetworkBehaviour` component was positioned/ordered before the `NetworkObject` component. (#2685)
- Fixed issue where `SpawnWithObservers` was not being honored when `NetworkConfig.EnableSceneManagement` was disabled. (#2682)
- Fixed issue where `NetworkAnimator` was not internally tracking changes to layer weights which prevented proper layer weight synchronization back to the original layer weight value. (#2674)
- Fixed "writing past the end of the buffer" error when calling ResetDirty() on managed network variables that are larger than 256 bytes when serialized. (#2670)
- Fixed issue where generation of the `DefaultNetworkPrefabs` asset was not enabled by default. (#2662)
- Fixed issue where the `GlobalObjectIdHash` value could be updated but the asset not marked as dirty. (#2662)
- Fixed issue where the `GlobalObjectIdHash` value of a (network) prefab asset could be assigned an incorrect value when editing the prefab in a temporary scene. (#2662)
- Fixed issue where the `GlobalObjectIdHash` value generated after creating a (network) prefab from an object constructed within the scene would not be the correct final value in a stand alone build. (#2662)

### Changed

- Updated dependency on `com.unity.transport` to version 1.4.0. (#2716)

## [1.6.0] - 2023-08-09

### Added

- Added a protected virtual method `NetworkTransform.OnInitialize(ref NetworkTransformState replicatedState)` that just returns the replicated state reference.

### Fixed

- Fixed issue where invoking `NetworkManager.Shutdown` within `NetworkManager.OnClientStopped` or `NetworkManager.OnServerStopped` would force `NetworkManager.ShutdownInProgress` to remain true after completing the shutdown process. (#2661)
- Fixed issue where ARMv7 Android builds would crash when trying to validate the batch header. (#2654)
- Fixed issue with client synchronization of position when using half precision and the delta position reaches the maximum value and is collapsed on the host prior to being forwarded to the non-owner clients. (#2636)
- Fixed issue with scale not synchronizing properly depending upon the spawn order of NetworkObjects. (#2636)
- Fixed issue position was not properly transitioning between ownership changes with an owner authoritative NetworkTransform. (#2636)
- Fixed issue where a late joining non-owner client could update an owner authoritative NetworkTransform if ownership changed without any updates to position prior to the non-owner client joining. (#2636)

### Changed

## [1.5.2] - 2023-07-24

### Added

### Fixed
- Bumped minimum Unity version supported to 2021.3 LTS
- Fixed issue where `NetworkClient.OwnedObjects` was not returning any owned objects due to the `NetworkClient.IsConnected` not being properly set. (#2631)
- Fixed a crash when calling TrySetParent with a null Transform (#2625)
- Fixed issue where a `NetworkTransform` using full precision state updates was losing transform state updates when interpolation was enabled. (#2624)
- Fixed issue where `NetworkObject.SpawnWithObservers` was not being honored for late joining clients. (#2623)
- Fixed issue where invoking `NetworkManager.Shutdown` multiple times, depending upon the timing, could cause an exception. (#2622)
- Fixed issue where removing ownership would not notify the server that it gained ownership. This also resolves the issue where an owner authoritative NetworkTransform would not properly initialize upon removing ownership from a remote client. (#2618)
- Fixed ILPP issues when using CoreCLR and for certain dedicated server builds. (#2614)
- Fixed an ILPP compile error when creating a generic NetworkBehaviour singleton with a static T instance. (#2603)

### Changed

## [1.5.1] - 2023-06-07

### Added

- Added support for serializing `NativeArray<>` and `NativeList<>` in `FastBufferReader`/`FastBufferWriter`, `BufferSerializer`, `NetworkVariable`, and RPCs. (To use `NativeList<>`, add `UNITY_NETCODE_NATIVE_COLLECTION_SUPPORT` to your Scripting Define Symbols in `Project Settings > Player`) (#2375)
- The location of the automatically-created default network prefab list can now be configured (#2544)
- Added: Message size limits (max single message and max fragmented message) can now be set using NetworkManager.MaximumTransmissionUnitSize and NetworkManager.MaximumFragmentedMessageSize for transports that don't work with the default values (#2530)
- Added `NetworkObject.SpawnWithObservers` property (default is true) that when set to false will spawn a `NetworkObject` with no observers and will not be spawned on any client until `NetworkObject.NetworkShow` is invoked. (#2568)

### Fixed

- Fixed: Fixed a null reference in codegen in some projects (#2581)
- Fixed issue where the `OnClientDisconnected` client identifier was incorrect after a pending client connection was denied. (#2569)
- Fixed warning "Runtime Network Prefabs was not empty at initialization time." being erroneously logged when no runtime network prefabs had been added (#2565)
- Fixed issue where some temporary debug console logging was left in a merged PR. (#2562)
- Fixed the "Generate Default Network Prefabs List" setting not loading correctly and always reverting to being checked. (#2545)
- Fixed issue where users could not use NetworkSceneManager.VerifySceneBeforeLoading to exclude runtime generated scenes from client synchronization. (#2550)
- Fixed missing value on `NetworkListEvent` for `EventType.RemoveAt` events.  (#2542,#2543)
- Fixed issue where parenting a NetworkTransform under a transform with a scale other than Vector3.one would result in incorrect values on non-authoritative instances. (#2538)
- Fixed issue where a server would include scene migrated and then despawned NetworkObjects to a client that was being synchronized. (#2532)
- Fixed the inspector throwing exceptions when attempting to render `NetworkVariable`s of enum types. (#2529)
- Making a `NetworkVariable` with an `INetworkSerializable` type that doesn't meet the `new()` constraint will now create a compile-time error instead of an editor crash (#2528)
- Fixed Multiplayer Tools package installation docs page link on the NetworkManager popup. (#2526)
- Fixed an exception and error logging when two different objects are shown and hidden on the same frame (#2524)
- Fixed a memory leak in `UnityTransport` that occurred if `StartClient` failed. (#2518)
- Fixed issue where a client could throw an exception if abruptly disconnected from a network session with one or more spawned `NetworkObject`(s). (#2510)
- Fixed issue where invalid endpoint addresses were not being detected and returning false from NGO UnityTransport. (#2496)
- Fixed some errors that could occur if a connection is lost and the loss is detected when attempting to write to the socket. (#2495)

### Changed

- Adding network prefabs before NetworkManager initialization is now supported. (#2565)
- Connecting clients being synchronized now switch to the server's active scene before spawning and synchronizing NetworkObjects. (#2532)
- Updated `UnityTransport` dependency on `com.unity.transport` to 1.3.4. (#2533)
- Improved performance of NetworkBehaviour initialization by replacing reflection when initializing NetworkVariables with compile-time code generation, which should help reduce hitching during additive scene loads. (#2522)

## [1.4.0] - 2023-04-10

### Added

- Added a way to access the GlobalObjectIdHash via PrefabIdHash for use in the Connection Approval Callback. (#2437)
- Added `OnServerStarted` and `OnServerStopped` events that will trigger only on the server (or host player) to notify that the server just started or is no longer active (#2420)
- Added `OnClientStarted` and `OnClientStopped` events that will trigger only on the client (or host player) to notify that the client just started or is no longer active (#2420)
- Added `NetworkTransform.UseHalfFloatPrecision` property that, when enabled, will use half float values for position, rotation, and scale. This yields a 50% bandwidth savings a the cost of precision. (#2388)
- Added `NetworkTransform.UseQuaternionSynchronization` property that, when enabled, will synchronize the entire quaternion. (#2388)
- Added `NetworkTransform.UseQuaternionCompression` property that, when enabled, will use a smallest three implementation reducing a full quaternion synchronization update to the size of an unsigned integer. (#2388)
- Added `NetworkTransform.SlerpPosition` property that, when enabled along with interpolation being enabled, will interpolate using `Vector3.Slerp`. (#2388)
- Added `BufferedLinearInterpolatorVector3` that replaces the float version, is now used by `NetworkTransform`, and provides the ability to enable or disable `Slerp`. (#2388)
- Added `HalfVector3` used for scale when half float precision is enabled. (#2388)
- Added `HalfVector4` used for rotation when half float precision and quaternion synchronization is enabled. (#2388)
- Added `HalfVector3DeltaPosition` used for position when half float precision is enabled. This handles loss in position precision by updating only the delta position as opposed to the full position. (#2388)
- Added `NetworkTransform.GetSpaceRelativePosition` and `NetworkTransform.GetSpaceRelativeRotation` helper methods to return the proper values depending upon whether local or world space. (#2388)
- Added `NetworkTransform.OnAuthorityPushTransformState` virtual method that is invoked just prior to sending the `NetworkTransformState` to non-authoritative instances. This provides users with the ability to obtain more precise delta values for prediction related calculations. (#2388)
- Added `NetworkTransform.OnNetworkTransformStateUpdated` virtual method that is invoked just after the authoritative `NetworkTransformState` is applied. This provides users with the ability to obtain more precise delta values for prediction related calculations. (#2388)
- Added `NetworkTransform.OnInitialize`virtual method that is invoked after the `NetworkTransform` has been initialized or re-initialized when ownership changes. This provides for a way to make adjustments when `NetworkTransform` is initialized (i.e. resetting client prediction etc) (#2388)
- Added `NetworkObject.SynchronizeTransform` property (default is true) that provides users with another way to help with bandwidth optimizations where, when set to false, the `NetworkObject`'s associated transform will not be included when spawning and/or synchronizing late joining players. (#2388)
- Added `NetworkSceneManager.ActiveSceneSynchronizationEnabled` property, disabled by default, that enables client synchronization of server-side active scene changes. (#2383)
- Added `NetworkObject.ActiveSceneSynchronization`, disabled by default, that will automatically migrate a `NetworkObject` to a newly assigned active scene. (#2383)
- Added `NetworkObject.SceneMigrationSynchronization`, enabled by default, that will synchronize client(s) when a `NetworkObject` is migrated into a new scene on the server side via `SceneManager.MoveGameObjectToScene`. (#2383)

### Changed

- Made sure the `CheckObjectVisibility` delegate is checked and applied, upon `NetworkShow` attempt. Found while supporting (#2454), although this is not a fix for this (already fixed) issue. (#2463)
- Changed `NetworkTransform` authority handles delta checks on each new network tick and no longer consumes processing cycles checking for deltas for all frames in-between ticks. (#2388)
- Changed the `NetworkTransformState` structure is now public and now has public methods that provide access to key properties of the `NetworkTransformState` structure. (#2388)
- Changed `NetworkTransform` interpolation adjusts its interpolation "ticks ago" to be 2 ticks latent if it is owner authoritative and the instance is not the server or 1 tick latent if the instance is the server and/or is server authoritative. (#2388)
- Updated `NetworkSceneManager` to migrate dynamically spawned `NetworkObject`s with `DestroyWithScene` set to false into the active scene if their current scene is unloaded. (#2383)
- Updated the server to synchronize its local `NetworkSceneManager.ClientSynchronizationMode` during the initial client synchronization. (#2383)

### Fixed

- Fixed issue where during client synchronization the synchronizing client could receive a ObjectSceneChanged message before the client-side NetworkObject instance had been instantiated and spawned. (#2502)
- Fixed issue where `NetworkAnimator` was building client RPC parameters to exclude the host from sending itself messages but was not including it in the ClientRpc parameters. (#2492)
- Fixed issue where `NetworkAnimator` was not properly detecting and synchronizing cross fade initiated transitions. (#2481)
- Fixed issue where `NetworkAnimator` was not properly synchronizing animation state updates. (#2481)
- Fixed float NetworkVariables not being rendered properly in the inspector of NetworkObjects. (#2441)
- Fixed an issue where Named Message Handlers could remove themselves causing an exception when the metrics tried to access the name of the message.(#2426)
- Fixed registry of public `NetworkVariable`s in derived `NetworkBehaviour`s (#2423)
- Fixed issue where runtime association of `Animator` properties to `AnimationCurve`s would cause `NetworkAnimator` to attempt to update those changes. (#2416)
- Fixed issue where `NetworkAnimator` would not check if its associated `Animator` was valid during serialization and would spam exceptions in the editor console. (#2416)
- Fixed issue with a child's rotation rolling over when interpolation is enabled on a `NetworkTransform`. Now using half precision or full quaternion synchronization will always update all axis. (#2388)
- Fixed issue where `NetworkTransform` was not setting the teleport flag when the `NetworkTransform.InLocalSpace` value changed. This issue only impacted `NetworkTransform` when interpolation was enabled. (#2388)
- Fixed issue when the `NetworkSceneManager.ClientSynchronizationMode` is `LoadSceneMode.Additive` and the server changes the currently active scene prior to a client connecting then upon a client connecting and being synchronized the NetworkSceneManager would clear its internal ScenePlacedObjects list that could already be populated. (#2383)
- Fixed issue where a client would load duplicate scenes of already preloaded scenes during the initial client synchronization and `NetworkSceneManager.ClientSynchronizationMode` was set to `LoadSceneMode.Additive`. (#2383)

## [1.3.1] - 2023-03-27

### Added

- Added detection and graceful handling of corrupt packets for additional safety. (#2419)

### Changed

- The UTP component UI has been updated to be more user-friendly for new users by adding a simple toggle to switch between local-only (127.0.0.1) and remote (0.0.0.0) binding modes, using the toggle "Allow Remote Connections" (#2408)
- Updated `UnityTransport` dependency on `com.unity.transport` to 1.3.3. (#2450)
- `NetworkShow()` of `NetworkObject`s are delayed until the end of the frame to ensure consistency of delta-driven variables like `NetworkList`.
- Dirty `NetworkObject` are reset at end-of-frame and not at serialization time.
- `NetworkHide()` of an object that was just `NetworkShow()`n produces a warning, as remote clients will _not_ get a spawn/despawn pair.
- Renamed the NetworkTransform.SetState parameter `shouldGhostsInterpolate` to `teleportDisabled` for better clarity of what that parameter does. (#2228)
- Network prefabs are now stored in a ScriptableObject that can be shared between NetworkManagers, and have been exposed for public access. By default, a Default Prefabs List is created that contains all NetworkObject prefabs in the project, and new NetworkManagers will default to using that unless that option is turned off in the Netcode for GameObjects settings. Existing NetworkManagers will maintain their existing lists, which can be migrated to the new format via a button in their inspector. (#2322)

### Fixed

- Fixed issue where changes to a layer's weight would not synchronize unless a state transition was occurring.(#2399)
- Fixed issue where `NetworkManager.LocalClientId` was returning the `NetworkTransport.ServerClientId` as opposed to the `NetworkManager.m_LocalClientId`. (#2398)
- Fixed issue where a dynamically spawned `NetworkObject` parented under an in-scene placed `NetworkObject` would have its `InScenePlaced` value changed to `true`. This would result in a soft synchronization error for late joining clients. (#2396)
- Fixed a UTP test that was failing when you install Unity Transport package 2.0.0 or newer. (#2347)
- Fixed issue where `NetcodeSettingsProvider` would throw an exception in Unity 2020.3.x versions. (#2345)
- Fixed server side issue where, depending upon component ordering, some NetworkBehaviour components might not have their OnNetworkDespawn method invoked if the client side disconnected. (#2323)
- Fixed a case where data corruption could occur when using UnityTransport when reaching a certain level of send throughput. (#2332)
- Fixed an issue in `UnityTransport` where an exception would be thrown if starting a Relay host/server on WebGL. This exception should only be thrown if using direct connections (where WebGL can't act as a host/server). (#2321)
- Fixed `NetworkAnimator` issue where it was not checking for `AnimatorStateTtansition.destinationStateMachine` and any possible sub-states defined within it. (#2309)
- Fixed `NetworkAnimator` issue where the host client was receiving the ClientRpc animation updates when the host was the owner.(#2309)
- Fixed `NetworkAnimator` issue with using pooled objects and when specific properties are cleaned during despawn and destroy.(#2309)
- Fixed issue where `NetworkAnimator` was checking for animation changes when the associated `NetworkObject` was not spawned.(#2309)
- Corrected an issue with the documentation for BufferSerializer (#2401)

## [1.2.0] - 2022-11-21

### Added

- Added protected method `NetworkBehaviour.OnSynchronize` which is invoked during the initial `NetworkObject` synchronization process. This provides users the ability to include custom serialization information that will be applied to the `NetworkBehaviour` prior to the `NetworkObject` being spawned. (#2298)
- Added support for different versions of the SDK to talk to each other in circumstances where changes permit it. Starting with this version and into future versions, patch versions should be compatible as long as the minor version is the same. (#2290)
- Added `NetworkObject` auto-add helper and Multiplayer Tools install reminder settings to Project Settings. (#2285)
- Added `public string DisconnectReason` getter to `NetworkManager` and `string Reason` to `ConnectionApprovalResponse`. Allows connection approval to communicate back a reason. Also added `public void DisconnectClient(ulong clientId, string reason)` allowing setting a disconnection reason, when explicitly disconnecting a client. (#2280)

### Changed

- Changed 3rd-party `XXHash` (32 & 64) implementation with an in-house reimplementation (#2310)
- When `NetworkConfig.EnsureNetworkVariableLengthSafety` is disabled `NetworkVariable` fields do not write the additional `ushort` size value (_which helps to reduce the total synchronization message size_), but when enabled it still writes the additional `ushort` value. (#2298)
- Optimized bandwidth usage by encoding most integer fields using variable-length encoding. (#2276)

### Fixed
- Fixed `IsSpawnedObjectsPendingInDontDestroyOnLoad` is only set to true when loading a scene using `LoadSceneMode.Singleonly`. (#2330)
- Fixed issue where `NetworkTransform` components nested under a parent with a `NetworkObject` component  (i.e. network prefab) would not have their associated `GameObject`'s transform synchronized. (#2298)
- Fixed issue where `NetworkObject`s that failed to instantiate could cause the entire synchronization pipeline to be disrupted/halted for a connecting client. (#2298)
- Fixed issue where in-scene placed `NetworkObject`s nested under a `GameObject` would be added to the orphaned children list causing continual console warning log messages. (#2298)
- Custom messages are now properly received by the local client when they're sent while running in host mode. (#2296)
- Fixed issue where the host would receive more than one event completed notification when loading or unloading a scene only when no clients were connected. (#2292)
- Fixed an issue in `UnityTransport` where an error would be logged if the 'Use Encryption' flag was enabled with a Relay configuration that used a secure protocol. (#2289)
- Fixed issue where in-scene placed `NetworkObjects` were not honoring the `AutoObjectParentSync` property. (#2281)
- Fixed the issue where `NetworkManager.OnClientConnectedCallback` was being invoked before in-scene placed `NetworkObject`s had been spawned when starting `NetworkManager` as a host. (#2277)
- Creating a `FastBufferReader` with `Allocator.None` will not result in extra memory being allocated for the buffer (since it's owned externally in that scenario). (#2265)

### Removed

- Removed the `NetworkObject` auto-add and Multiplayer Tools install reminder settings from the Menu interface. (#2285)

## [1.1.0] - 2022-10-21

### Added

- Added `NetworkManager.IsApproved` flag that is set to `true` a client has been approved.(#2261)
- `UnityTransport` now provides a way to set the Relay server data directly from the `RelayServerData` structure (provided by the Unity Transport package) throuh its `SetRelayServerData` method. This allows making use of the new APIs in UTP 1.3 that simplify integration of the Relay SDK. (#2235)
- IPv6 is now supported for direct connections when using `UnityTransport`. (#2232)
- Added WebSocket support when using UTP 2.0 with `UseWebSockets` property in the `UnityTransport` component of the `NetworkManager` allowing to pick WebSockets for communication. When building for WebGL, this selection happens automatically. (#2201)
- Added position, rotation, and scale to the `ParentSyncMessage` which provides users the ability to specify the final values on the server-side when `OnNetworkObjectParentChanged` is invoked just before the message is created (when the `Transform` values are applied to the message). (#2146)
- Added `NetworkObject.TryRemoveParent` method for convenience purposes opposed to having to cast null to either `GameObject` or `NetworkObject`. (#2146)

### Changed

- Updated `UnityTransport` dependency on `com.unity.transport` to 1.3.0. (#2231)
- The send queues of `UnityTransport` are now dynamically-sized. This means that there shouldn't be any need anymore to tweak the 'Max Send Queue Size' value. In fact, this field is now removed from the inspector and will not be serialized anymore. It is still possible to set it manually using the `MaxSendQueueSize` property, but it is not recommended to do so aside from some specific needs (e.g. limiting the amount of memory used by the send queues in very constrained environments). (#2212)
- As a consequence of the above change, the `UnityTransport.InitialMaxSendQueueSize` field is now deprecated. There is no default value anymore since send queues are dynamically-sized. (#2212)
- The debug simulator in `UnityTransport` is now non-deterministic. Its random number generator used to be seeded with a constant value, leading to the same pattern of packet drops, delays, and jitter in every run. (#2196)
- `NetworkVariable<>` now supports managed `INetworkSerializable` types, as well as other managed types with serialization/deserialization delegates registered to `UserNetworkVariableSerialization<T>.WriteValue` and `UserNetworkVariableSerialization<T>.ReadValue` (#2219)
- `NetworkVariable<>` and `BufferSerializer<BufferSerializerReader>` now deserialize `INetworkSerializable` types in-place, rather than constructing new ones. (#2219)

### Fixed

- Fixed `NetworkManager.ApprovalTimeout` will not timeout due to slower client synchronization times as it now uses the added `NetworkManager.IsApproved` flag to determined if the client has been approved or not.(#2261)
- Fixed issue caused when changing ownership of objects hidden to some clients (#2242)
- Fixed issue where an in-scene placed NetworkObject would not invoke NetworkBehaviour.OnNetworkSpawn if the GameObject was disabled when it was despawned. (#2239)
- Fixed issue where clients were not rebuilding the `NetworkConfig` hash value for each unique connection request. (#2226)
- Fixed the issue where player objects were not taking the `DontDestroyWithOwner` property into consideration when a client disconnected. (#2225)
- Fixed issue where `SceneEventProgress` would not complete if a client late joins while it is still in progress. (#2222)
- Fixed issue where `SceneEventProgress` would not complete if a client disconnects. (#2222)
- Fixed issues with detecting if a `SceneEventProgress` has timed out. (#2222)
- Fixed issue #1924 where `UnityTransport` would fail to restart after a first failure (even if what caused the initial failure was addressed). (#2220)
- Fixed issue where `NetworkTransform.SetStateServerRpc` and `NetworkTransform.SetStateClientRpc` were not honoring local vs world space settings when applying the position and rotation. (#2203)
- Fixed ILPP `TypeLoadException` on WebGL on MacOS Editor and potentially other platforms. (#2199)
- Implicit conversion of NetworkObjectReference to GameObject will now return null instead of throwing an exception if the referenced object could not be found (i.e., was already despawned) (#2158)
- Fixed warning resulting from a stray NetworkAnimator.meta file (#2153)
- Fixed Connection Approval Timeout not working client side. (#2164)
- Fixed issue where the `WorldPositionStays` parenting parameter was not being synchronized with clients. (#2146)
- Fixed issue where parented in-scene placed `NetworkObject`s would fail for late joining clients. (#2146)
- Fixed issue where scale was not being synchronized which caused issues with nested parenting and scale when `WorldPositionStays` was true. (#2146)
- Fixed issue with `NetworkTransform.ApplyTransformToNetworkStateWithInfo` where it was not honoring axis sync settings when `NetworkTransformState.IsTeleportingNextFrame` was true. (#2146)
- Fixed issue with `NetworkTransform.TryCommitTransformToServer` where it was not honoring the `InLocalSpace` setting. (#2146)
- Fixed ClientRpcs always reporting in the profiler view as going to all clients, even when limited to a subset of clients by `ClientRpcParams`. (#2144)
- Fixed RPC codegen failing to choose the correct extension methods for `FastBufferReader` and `FastBufferWriter` when the parameters were a generic type (i.e., List<int>) and extensions for multiple instantiations of that type have been defined (i.e., List<int> and List<string>) (#2142)
- Fixed the issue where running a server (i.e. not host) the second player would not receive updates (unless a third player joined). (#2127)
- Fixed issue where late-joining client transition synchronization could fail when more than one transition was occurring.(#2127)
- Fixed throwing an exception in `OnNetworkUpdate` causing other `OnNetworkUpdate` calls to not be executed. (#1739)
- Fixed synchronization when Time.timeScale is set to 0. This changes timing update to use unscaled deltatime. Now network updates rate are independent from the local time scale. (#2171)
- Fixed not sending all NetworkVariables to all clients when a client connects to a server. (#1987)
- Fixed IsOwner/IsOwnedByServer being wrong on the server after calling RemoveOwnership (#2211)

## [1.0.2] - 2022-09-12

### Fixed

- Fixed issue where `NetworkTransform` was not honoring the InLocalSpace property on the authority side during OnNetworkSpawn. (#2170)
- Fixed issue where `NetworkTransform` was not ending extrapolation for the previous state causing non-authoritative instances to become out of synch. (#2170)
- Fixed issue where `NetworkTransform` was not continuing to interpolate for the remainder of the associated tick period. (#2170)
- Fixed issue during `NetworkTransform.OnNetworkSpawn` for non-authoritative instances where it was initializing interpolators with the replicated network state which now only contains the transform deltas that occurred during a network tick and not the entire transform state. (#2170)

## [1.0.1] - 2022-08-23

### Changed

- Changed version to 1.0.1. (#2131)
- Updated dependency on `com.unity.transport` to 1.2.0. (#2129)
- When using `UnityTransport`, _reliable_ payloads are now allowed to exceed the configured 'Max Payload Size'. Unreliable payloads remain bounded by this setting. (#2081)
- Performance improvements for cases with large number of NetworkObjects, by not iterating over all unchanged NetworkObjects

### Fixed

- Fixed an issue where reading/writing more than 8 bits at a time with BitReader/BitWriter would write/read from the wrong place, returning and incorrect result. (#2130)
- Fixed issue with the internal `NetworkTransformState.m_Bitset` flag not getting cleared upon the next tick advancement. (#2110)
- Fixed interpolation issue with `NetworkTransform.Teleport`. (#2110)
- Fixed issue where the authoritative side was interpolating its transform. (#2110)
- Fixed Owner-written NetworkVariable infinitely write themselves (#2109)
- Fixed NetworkList issue that showed when inserting at the very end of a NetworkList (#2099)
- Fixed issue where a client owner of a `NetworkVariable` with both owner read and write permissions would not update the server side when changed. (#2097)
- Fixed issue when attempting to spawn a parent `GameObject`, with `NetworkObject` component attached, that has one or more child `GameObject`s, that are inactive in the hierarchy, with `NetworkBehaviour` components it will no longer attempt to spawn the associated `NetworkBehaviour`(s) or invoke ownership changed notifications but will log a warning message. (#2096)
- Fixed an issue where destroying a NetworkBehaviour would not deregister it from the parent NetworkObject, leading to exceptions when the parent was later destroyed. (#2091)
- Fixed issue where `NetworkObject.NetworkHide` was despawning and destroying, as opposed to only despawning, in-scene placed `NetworkObject`s. (#2086)
- Fixed `NetworkAnimator` synchronizing transitions twice due to it detecting the change in animation state once a transition is started by a trigger. (#2084)
- Fixed issue where `NetworkAnimator` would not synchronize a looping animation for late joining clients if it was at the very end of its loop. (#2076)
- Fixed issue where `NetworkAnimator` was not removing its subscription from `OnClientConnectedCallback` when despawned during the shutdown sequence. (#2074)
- Fixed IsServer and IsClient being set to false before object despawn during the shutdown sequence. (#2074)
- Fixed NetworkList Value event on the server. PreviousValue is now set correctly when a new value is set through property setter. (#2067)
- Fixed NetworkLists not populating on client. NetworkList now uses the most recent list as opposed to the list at the end of previous frame, when sending full updates to dynamically spawned NetworkObject. The difference in behaviour is required as scene management spawns those objects at a different time in the frame, relative to updates. (#2062)

## [1.0.0] - 2022-06-27

### Changed

- Changed version to 1.0.0. (#2046)

## [1.0.0-pre.10] - 2022-06-21

### Added

- Added a new `OnTransportFailure` callback to `NetworkManager`. This callback is invoked when the manager's `NetworkTransport` encounters an unrecoverable error. Transport failures also cause the `NetworkManager` to shut down. Currently, this is only used by `UnityTransport` to signal a timeout of its connection to the Unity Relay servers. (#1994)
- Added `NetworkEvent.TransportFailure`, which can be used by implementations of `NetworkTransport` to signal to `NetworkManager` that an unrecoverable error was encountered. (#1994)
- Added test to ensure a warning occurs when nesting NetworkObjects in a NetworkPrefab (#1969)
- Added `NetworkManager.RemoveNetworkPrefab(...)` to remove a prefab from the prefabs list (#1950)

### Changed

- Updated `UnityTransport` dependency on `com.unity.transport` to 1.1.0. (#2025)
- (API Breaking) `ConnectionApprovalCallback` is no longer an `event` and will not allow more than 1 handler registered at a time. Also, `ConnectionApprovalCallback` is now an `Action<>` taking a `ConnectionApprovalRequest` and a `ConnectionApprovalResponse` that the client code must fill (#1972) (#2002)

### Removed

### Fixed
- Fixed issue where dynamically spawned `NetworkObject`s could throw an exception if the scene of origin handle was zero (0) and the `NetworkObject` was already spawned. (#2017)
- Fixed issue where `NetworkObject.Observers` was not being cleared when despawned. (#2009)
- Fixed `NetworkAnimator` could not run in the server authoritative mode. (#2003)
- Fixed issue where late joining clients would get a soft synchronization error if any in-scene placed NetworkObjects were parented under another `NetworkObject`. (#1985)
- Fixed issue where `NetworkBehaviourReference` would throw a type cast exception if using `NetworkBehaviourReference.TryGet` and the component type was not found. (#1984)
- Fixed `NetworkSceneManager` was not sending scene event notifications for the currently active scene and any additively loaded scenes when loading a new scene in `LoadSceneMode.Single` mode. (#1975)
- Fixed issue where one or more clients disconnecting during a scene event would cause `LoadEventCompleted` or `UnloadEventCompleted` to wait until the `NetworkConfig.LoadSceneTimeOut` period before being triggered. (#1973)
- Fixed issues when multiple `ConnectionApprovalCallback`s were registered (#1972)
- Fixed a regression in serialization support: `FixedString`, `Vector2Int`, and `Vector3Int` types can now be used in NetworkVariables and RPCs again without requiring a `ForceNetworkSerializeByMemcpy<>` wrapper. (#1961)
- Fixed generic types that inherit from NetworkBehaviour causing crashes at compile time. (#1976)
- Fixed endless dialog boxes when adding a `NetworkBehaviour` to a `NetworkManager` or vice-versa. (#1947)
- Fixed `NetworkAnimator` issue where it was only synchronizing parameters if the layer or state changed or was transitioning between states. (#1946)
- Fixed `NetworkAnimator` issue where when it did detect a parameter had changed it would send all parameters as opposed to only the parameters that changed. (#1946)
- Fixed `NetworkAnimator` issue where it was not always disposing the `NativeArray` that is allocated when spawned. (#1946)
- Fixed `NetworkAnimator` issue where it was not taking the animation speed or state speed multiplier into consideration. (#1946)
- Fixed `NetworkAnimator` issue where it was not properly synchronizing late joining clients if they joined while `Animator` was transitioning between states. (#1946)
- Fixed `NetworkAnimator` issue where the server was not relaying changes to non-owner clients when a client was the owner. (#1946)
- Fixed issue where the `PacketLoss` metric for tools would return the packet loss over a connection lifetime instead of a single frame. (#2004)

## [1.0.0-pre.9] - 2022-05-10

### Fixed

- Fixed Hosting again after failing to host now works correctly (#1938)
- Fixed NetworkManager to cleanup connected client lists after stopping (#1945)
- Fixed NetworkHide followed by NetworkShow on the same frame works correctly (#1940)

## [1.0.0-pre.8] - 2022-04-27

### Changed

- `unmanaged` structs are no longer universally accepted as RPC parameters because some structs (i.e., structs with pointers in them, such as `NativeList<T>`) can't be supported by the default memcpy struct serializer. Structs that are intended to be serialized across the network must add `INetworkSerializeByMemcpy` to the interface list (i.e., `struct Foo : INetworkSerializeByMemcpy`). This interface is empty and just serves to mark the struct as compatible with memcpy serialization. For external structs you can't edit, you can pass them to RPCs by wrapping them in `ForceNetworkSerializeByMemcpy<T>`. (#1901)
- Changed requirement to register in-scene placed NetworkObjects with `NetworkManager` in order to respawn them.  In-scene placed NetworkObjects are now automatically tracked during runtime and no longer need to be registered as a NetworkPrefab.  (#1898)

### Removed

- Removed `SIPTransport` (#1870)
- Removed `ClientNetworkTransform` from the package samples and moved to Boss Room's Utilities package which can be found [here](https://github.com/Unity-Technologies/com.unity.multiplayer.samples.coop/blob/main/Packages/com.unity.multiplayer.samples.coop/Utilities/Net/ClientAuthority/ClientNetworkTransform.cs) (#1912)

### Fixed

- Fixed issue where `NetworkSceneManager` did not synchronize despawned in-scene placed NetworkObjects. (#1898)
- Fixed `NetworkTransform` generating false positive rotation delta checks when rolling over between 0 and 360 degrees. (#1890)
- Fixed client throwing an exception if it has messages in the outbound queue when processing the `NetworkEvent.Disconnect` event and is using UTP. (#1884)
- Fixed issue during client synchronization if 'ValidateSceneBeforeLoading' returned false it would halt the client synchronization process resulting in a client that was approved but not synchronized or fully connected with the server. (#1883)
- Fixed an issue where UNetTransport.StartServer would return success even if the underlying transport failed to start (#854)
- Passing generic types to RPCs no longer causes a native crash (#1901)
- Fixed a compile failure when compiling against com.unity.nuget.mono-cecil >= 1.11.4 (#1920)
- Fixed an issue where calling `Shutdown` on a `NetworkManager` that was already shut down would cause an immediate shutdown the next time it was started (basically the fix makes `Shutdown` idempotent). (#1877)

## [1.0.0-pre.7] - 2022-04-06

### Added

- Added editor only check prior to entering into play mode if the currently open and active scene is in the build list and if not displays a dialog box asking the user if they would like to automatically add it prior to entering into play mode. (#1828)
- Added `UnityTransport` implementation and `com.unity.transport` package dependency (#1823)
- Added `NetworkVariableWritePermission` to `NetworkVariableBase` and implemented `Owner` client writable netvars. (#1762)
- `UnityTransport` settings can now be set programmatically. (#1845)
- `FastBufferWriter` and Reader IsInitialized property. (#1859)
- Prefabs can now be added to the network at **runtime** (i.e., from an addressable asset). If `ForceSamePrefabs` is false, this can happen after a connection has been formed. (#1882)
- When `ForceSamePrefabs` is false, a configurable delay (default 1 second, configurable via `NetworkConfig.SpawnTimeout`) has been introduced to gracefully handle race conditions where a spawn call has been received for an object whose prefab is still being loaded. (#1882)

### Changed

- Changed `NetcodeIntegrationTestHelpers` to use `UnityTransport` (#1870)
- Updated `UnityTransport` dependency on `com.unity.transport` to 1.0.0 (#1849)

### Removed

- Removed `SnapshotSystem` (#1852)
- Removed `com.unity.modules.animation`, `com.unity.modules.physics` and `com.unity.modules.physics2d` dependencies from the package (#1812)
- Removed `com.unity.collections` dependency from the package (#1849)

### Fixed

- Fixed in-scene placed NetworkObjects not being found/ignored after a client disconnects and then reconnects. (#1850)
- Fixed issue where `UnityTransport` send queues were not flushed when calling `DisconnectLocalClient` or `DisconnectRemoteClient`. (#1847)
- Fixed NetworkBehaviour dependency verification check for an existing NetworkObject not searching from root parent transform relative GameObject. (#1841)
- Fixed issue where entries were not being removed from the NetworkSpawnManager.OwnershipToObjectsTable. (#1838)
- Fixed ClientRpcs would always send to all connected clients by default as opposed to only sending to the NetworkObject's Observers list by default. (#1836)
- Fixed clarity for NetworkSceneManager client side notification when it receives a scene hash value that does not exist in its local hash table. (#1828)
- Fixed client throws a key not found exception when it times out using UNet or UTP. (#1821)
- Fixed network variable updates are no longer limited to 32,768 bytes when NetworkConfig.EnsureNetworkVariableLengthSafety is enabled. The limits are now determined by what the transport can send in a message. (#1811)
- Fixed in-scene NetworkObjects get destroyed if a client fails to connect and shuts down the NetworkManager. (#1809)
- Fixed user never being notified in the editor that a NetworkBehaviour requires a NetworkObject to function properly. (#1808)
- Fixed PlayerObjects and dynamically spawned NetworkObjects not being added to the NetworkClient's OwnedObjects (#1801)
- Fixed issue where NetworkManager would continue starting even if the NetworkTransport selected failed. (#1780)
- Fixed issue when spawning new player if an already existing player exists it does not remove IsPlayer from the previous player (#1779)
- Fixed lack of notification that NetworkManager and NetworkObject cannot be added to the same GameObject with in-editor notifications (#1777)
- Fixed parenting warning printing for false positives (#1855)

## [1.0.0-pre.6] - 2022-03-02

### Added

- NetworkAnimator now properly synchrhonizes all animation layers as well as runtime-adjusted weighting between them (#1765)
- Added first set of tests for NetworkAnimator - parameter syncing, trigger set / reset, override network animator (#1735)

### Fixed

- Fixed an issue where sometimes the first client to connect to the server could see messages from the server as coming from itself. (#1683)
- Fixed an issue where clients seemed to be able to send messages to ClientId 1, but these messages would actually still go to the server (id 0) instead of that client. (#1683)
- Improved clarity of error messaging when a client attempts to send a message to a destination other than the server, which isn't allowed. (#1683)
- Disallowed async keyword in RPCs (#1681)
- Fixed an issue where Alpha release versions of Unity (version 2022.2.0a5 and later) will not compile due to the UNet Transport no longer existing (#1678)
- Fixed messages larger than 64k being written with incorrectly truncated message size in header (#1686) (credit: @kaen)
- Fixed overloading RPC methods causing collisions and failing on IL2CPP targets. (#1694)
- Fixed spawn flow to propagate `IsSceneObject` down to children NetworkObjects, decouple implicit relationship between object spawning & `IsSceneObject` flag (#1685)
- Fixed error when serializing ConnectionApprovalMessage with scene management disabled when one or more objects is hidden via the CheckObjectVisibility delegate (#1720)
- Fixed CheckObjectVisibility delegate not being properly invoked for connecting clients when Scene Management is enabled. (#1680)
- Fixed NetworkList to properly call INetworkSerializable's NetworkSerialize() method (#1682)
- Fixed NetworkVariables containing more than 1300 bytes of data (such as large NetworkLists) no longer cause an OverflowException (the limit on data size is now whatever limit the chosen transport imposes on fragmented NetworkDelivery mechanisms) (#1725)
- Fixed ServerRpcParams and ClientRpcParams must be the last parameter of an RPC in order to function properly. Added a compile-time check to ensure this is the case and trigger an error if they're placed elsewhere (#1721)
- Fixed FastBufferReader being created with a length of 1 if provided an input of length 0 (#1724)
- Fixed The NetworkConfig's checksum hash includes the NetworkTick so that clients with a different tickrate than the server are identified and not allowed to connect (#1728)
- Fixed OwnedObjects not being properly modified when using ChangeOwnership (#1731)
- Improved performance in NetworkAnimator (#1735)
- Removed the "always sync" network animator (aka "autosend") parameters (#1746)
- Fixed in-scene placed NetworkObjects not respawning after shutting down the NetworkManager and then starting it back up again (#1769)

## [1.0.0-pre.5] - 2022-01-26

### Added

- Added `PreviousValue` in `NetworkListEvent`, when `Value` has changed (#1528)

### Changed

- NetworkManager's GameObject is no longer allowed to be nested under one or more GameObject(s).(#1484)
- NetworkManager DontDestroy property was removed and now NetworkManager always is migrated into the DontDestroyOnLoad scene. (#1484)'

### Fixed

- Fixed network tick value sometimes being duplicated or skipped. (#1614)
- Fixed The ClientNetworkTransform sample script to allow for owner changes at runtime. (#1606)
- Fixed When the LogLevel is set to developer NetworkBehaviour generates warning messages when it should not (#1631)
- Fixed NetworkTransport Initialize now can receive the associated NetworkManager instance to avoid using NetworkManager.Singleton in transport layer (#1677)
- Fixed a bug where NetworkList.Contains value was inverted (#1363)

## [1.0.0-pre.4] - 2021-01-04

### Added

- Added `com.unity.modules.physics` and `com.unity.modules.physics2d` package dependencies (#1565)

### Removed

- Removed `com.unity.modules.ai` package dependency (#1565)
- Removed `FixedQueue`, `StreamExtensions`, `TypeExtensions` (#1398)

### Fixed

- Fixed in-scene NetworkObjects that are moved into the DDOL scene not getting restored to their original active state (enabled/disabled) after a full scene transition (#1354)
- Fixed invalid IL code being generated when using `this` instead of `this ref` for the FastBufferReader/FastBufferWriter parameter of an extension method. (#1393)
- Fixed an issue where if you are running as a server (not host) the LoadEventCompleted and UnloadEventCompleted events would fire early by the NetworkSceneManager (#1379)
- Fixed a runtime error when sending an array of an INetworkSerializable type that's implemented as a struct (#1402)
- NetworkConfig will no longer throw an OverflowException in GetConfig() when ForceSamePrefabs is enabled and the number of prefabs causes the config blob size to exceed 1300 bytes. (#1385)
- Fixed NetworkVariable not calling NetworkSerialize on INetworkSerializable types (#1383)
- Fixed NullReferenceException on ImportReferences call in NetworkBehaviourILPP (#1434)
- Fixed NetworkObjects not being despawned before they are destroyed during shutdown for client, host, and server instances. (#1390)
- Fixed KeyNotFound exception when removing ownership of a newly spawned NetworkObject that is already owned by the server. (#1500)
- Fixed NetworkManager.LocalClient not being set when starting as a host. (#1511)
- Fixed a few memory leak cases when shutting down NetworkManager during Incoming Message Queue processing. (#1323)
- Fixed network tick value sometimes being duplicated or skipped. (#1614)

### Changed

- The SDK no longer limits message size to 64k. (The transport may still impose its own limits, but the SDK no longer does.) (#1384)
- Updated com.unity.collections to 1.1.0 (#1451)
- NetworkManager's GameObject is no longer allowed to be nested under one or more GameObject(s).(#1484)
- NetworkManager DontDestroy property was removed and now NetworkManager always is migrated into the DontDestroyOnLoad scene. (#1484)

## [1.0.0-pre.3] - 2021-10-22

### Added

- ResetTrigger function to NetworkAnimator (#1327)

### Fixed

- Overflow exception when syncing Animator state. (#1327)
- Added `try`/`catch` around RPC calls, preventing exception from causing further RPC calls to fail (#1329)
- Fixed an issue where ServerClientId and LocalClientId could have the same value, causing potential confusion, and also fixed an issue with the UNet where the server could be identified with two different values, one of which might be the same as LocalClientId, and the other of which would not.(#1368)
- IL2CPP would not properly compile (#1359)

## [1.0.0-pre.2] - 2021-10-19


### Added

- Associated Known Issues for the 1.0.0-pre.1 release in the changelog

### Changed

- Updated label for `1.0.0-pre.1` changelog section

## [1.0.0-pre.1] - 2021-10-19

### Added

- Added `ClientNetworkTransform` sample to the SDK package (#1168)
- Added `Bootstrap` sample to the SDK package (#1140)
- Enhanced `NetworkSceneManager` implementation with additive scene loading capabilities (#1080, #955, #913)
  - `NetworkSceneManager.OnSceneEvent` provides improved scene event notificaitons
- Enhanced `NetworkTransform` implementation with per axis/component based and threshold based state replication (#1042, #1055, #1061, #1084, #1101)
- Added a jitter-resistent `BufferedLinearInterpolator<T>` for `NetworkTransform` (#1060)
- Implemented `NetworkPrefabHandler` that provides support for object pooling and `NetworkPrefab` overrides (#1073, #1004, #977, #905,#749, #727)
- Implemented auto `NetworkObject` transform parent synchronization at runtime over the network (#855)
- Adopted Unity C# Coding Standards in the codebase with `.editorconfig` ruleset (#666, #670)
- When a client tries to spawn a `NetworkObject` an exception is thrown to indicate unsupported behavior. (#981)
- Added a `NetworkTime` and `NetworkTickSystem` which allows for improved control over time and ticks. (#845)
- Added a `OnNetworkDespawn` function to `NetworkObject` which gets called when a `NetworkObject` gets despawned and can be overriden. (#865)
- Added `SnapshotSystem` that would allow variables and spawn/despawn messages to be sent in blocks (#805, #852, #862, #963, #1012, #1013, #1021, #1040, #1062, #1064, #1083, #1091, #1111, #1129, #1166, #1192)
  - Disabled by default for now, except spawn/despawn messages
  - Will leverage unreliable messages with eventual consistency
- `NetworkBehaviour` and `NetworkObject`'s `NetworkManager` instances can now be overriden (#762)
- Added metrics reporting for the new network profiler if the Multiplayer Tools package is present (#1104, #1089, #1096, #1086, #1072, #1058, #960, #897, #891, #878)
- `NetworkBehaviour.IsSpawned` a quick (and stable) way to determine if the associated NetworkObject is spawned (#1190)
- Added `NetworkRigidbody` and `NetworkRigidbody2D` components to support networking `Rigidbody` and `Rigidbody2D` components (#1202, #1175)
- Added `NetworkObjectReference` and `NetworkBehaviourReference` structs which allow to sending `NetworkObject/Behaviours` over RPCs/`NetworkVariable`s (#1173)
- Added `NetworkAnimator` component to support networking `Animator` component (#1281, #872)

### Changed

- Bumped minimum Unity version, renamed package as "Unity Netcode for GameObjects", replaced `MLAPI` namespace and its variants with `Unity.Netcode` namespace and per asm-def variants (#1007, #1009, #1015, #1017, #1019, #1025, #1026, #1065)
  - Minimum Unity version:
    - 2019.4 → 2020.3+
  - Package rename:
    - Display name: `MLAPI Networking Library` → `Netcode for GameObjects`
    - Name: `com.unity.multiplayer.mlapi` → `com.unity.netcode.gameobjects`
    - Updated package description
  - All `MLAPI.x` namespaces are replaced with `Unity.Netcode`
    - `MLAPI.Messaging` → `Unity.Netcode`
    - `MLAPI.Connection` → `Unity.Netcode`
    - `MLAPI.Logging` → `Unity.Netcode`
    - `MLAPI.SceneManagement` → `Unity.Netcode`
    - and other `MLAPI.x` variants to `Unity.Netcode`
  - All assembly definitions are renamed with `Unity.Netcode.x` variants
    - `Unity.Multiplayer.MLAPI.Runtime` → `Unity.Netcode.Runtime`
    - `Unity.Multiplayer.MLAPI.Editor` → `Unity.Netcode.Editor`
    - and other `Unity.Multiplayer.MLAPI.x` variants to `Unity.Netcode.x` variants
- Renamed `Prototyping` namespace and assembly definition to `Components` (#1145)
- Changed `NetworkObject.Despawn(bool destroy)` API to default to `destroy = true` for better usability (#1217)
- Scene registration in `NetworkManager` is now replaced by Build Setttings → Scenes in Build List (#1080)
- `NetworkSceneManager.SwitchScene` has been replaced by `NetworkSceneManager.LoadScene` (#955)
- `NetworkManager, NetworkConfig, and NetworkSceneManager` scene registration replaced with scenes in build list (#1080)
- `GlobalObjectIdHash` replaced `PrefabHash` and `PrefabHashGenerator` for stability and consistency (#698)
- `NetworkStart` has been renamed to `OnNetworkSpawn`. (#865)
- Network variable cleanup - eliminated shared mode, variables are server-authoritative (#1059, #1074)
- `NetworkManager` and other systems are no longer singletons/statics (#696, #705, #706, #737, #738, #739, #746, #747, #763, #765, #766, #783, #784, #785, #786, #787, #788)
- Changed `INetworkSerializable.NetworkSerialize` method signature to use `BufferSerializer<T>` instead of `NetworkSerializer` (#1187)
- Changed `CustomMessagingManager`'s methods to use `FastBufferWriter` and `FastBufferReader` instead of `Stream` (#1187)
- Reduced internal runtime allocations by removing LINQ calls and replacing managed lists/arrays with native collections (#1196)

### Removed

- Removed `NetworkNavMeshAgent` (#1150)
- Removed `NetworkDictionary`, `NetworkSet` (#1149)
- Removed `NetworkVariableSettings` (#1097)
- Removed predefined `NetworkVariable<T>` types (#1093)
  - Removed `NetworkVariableBool`, `NetworkVariableByte`, `NetworkVariableSByte`, `NetworkVariableUShort`, `NetworkVariableShort`, `NetworkVariableUInt`, `NetworkVariableInt`, `NetworkVariableULong`, `NetworkVariableLong`, `NetworkVariableFloat`, `NetworkVariableDouble`, `NetworkVariableVector2`, `NetworkVariableVector3`, `NetworkVariableVector4`, `NetworkVariableColor`, `NetworkVariableColor32`, `NetworkVariableRay`, `NetworkVariableQuaternion`
- Removed `NetworkChannel` and `MultiplexTransportAdapter` (#1133)
- Removed ILPP backend for 2019.4, minimum required version is 2020.3+ (#895)
- `NetworkManager.NetworkConfig` had the following properties removed: (#1080)
  - Scene Registrations no longer exists
  - Allow Runtime Scene Changes was no longer needed and was removed
- Removed the NetworkObject.Spawn payload parameter (#1005)
- Removed `ProfilerCounter`, the original MLAPI network profiler, and the built-in network profiler module (2020.3). A replacement can now be found in the Multiplayer Tools package. (#1048)
- Removed UNet RelayTransport and related relay functionality in UNetTransport (#1081)
- Removed `UpdateStage` parameter from `ServerRpcSendParams` and `ClientRpcSendParams` (#1187)
- Removed `NetworkBuffer`, `NetworkWriter`, `NetworkReader`, `NetworkSerializer`, `PooledNetworkBuffer`, `PooledNetworkWriter`, and `PooledNetworkReader` (#1187)
- Removed `EnableNetworkVariable` in `NetworkConfig`, it is always enabled now (#1179)
- Removed `NetworkTransform`'s FixedSendsPerSecond, AssumeSyncedSends, InterpolateServer, ExtrapolatePosition, MaxSendsToExtrapolate, Channel, EnableNonProvokedResendChecks, DistanceSendrate (#1060) (#826) (#1042, #1055, #1061, #1084, #1101)
- Removed `NetworkManager`'s `StopServer()`, `StopClient()` and `StopHost()` methods and replaced with single `NetworkManager.Shutdown()` method for all (#1108)

### Fixed

- Fixed ServerRpc ownership check to `Debug.LogError` instead of `Debug.LogWarning` (#1126)
- Fixed `NetworkObject.OwnerClientId` property changing before `NetworkBehaviour.OnGainedOwnership()` callback (#1092)
- Fixed `NetworkBehaviourILPP` to iterate over all types in an assembly (#803)
- Fixed cross-asmdef RPC ILPP by importing types into external assemblies (#678)
- Fixed `NetworkManager` shutdown when quitting the application or switching scenes (#1011)
  - Now `NetworkManager` shutdowns correctly and despawns existing `NetworkObject`s
- Fixed Only one `PlayerPrefab` can be selected on `NetworkManager` inspector UI in the editor (#676)
- Fixed connection approval not being triggered for host (#675)
- Fixed various situations where messages could be processed in an invalid order, resulting in errors (#948, #1187, #1218)
- Fixed `NetworkVariable`s being default-initialized on the client instead of being initialized with the desired value (#1266)
- Improved runtime performance and reduced GC pressure (#1187)
- Fixed #915 - clients are receiving data from objects not visible to them (#1099)
- Fixed `NetworkTransform`'s "late join" issues, `NetworkTransform` now uses `NetworkVariable`s instead of RPCs (#826)
- Throw an exception for silent failure when a client tries to get another player's `PlayerObject`, it is now only allowed on the server-side (#844)

### Known Issues

- `NetworkVariable` does not serialize `INetworkSerializable` types through their `NetworkSerialize` implementation
- `NetworkObjects` marked as `DontDestroyOnLoad` are disabled during some network scene transitions
- `NetworkTransform` interpolates from the origin when switching Local Space synchronization
- Exceptions thrown in `OnNetworkSpawn` user code for an object will prevent the callback in other objects
- Cannot send an array of `INetworkSerializable` in RPCs
- ILPP generation fails with special characters in project path

## [0.2.0] - 2021-06-03

WIP version increment to pass package validation checks. Changelog & final version number TBD.

## [0.1.1] - 2021-06-01

This is hotfix v0.1.1 for the initial experimental Unity MLAPI Package.

### Changed

- Fixed issue with the Unity Registry package version missing some fixes from the v0.1.0 release.

## [0.1.0] - 2021-03-23

This is the initial experimental Unity MLAPI Package, v0.1.0.

### Added

- Refactored a new standard for Remote Procedure Call (RPC) in MLAPI which provides increased performance, significantly reduced boilerplate code, and extensibility for future-proofed code. MLAPI RPC includes `ServerRpc` and `ClientRpc` to execute logic on the server and client-side. This provides a single performant unified RPC solution, replacing MLAPI Convenience and Performance RPC (see [here](#removed-features)).
- Added standarized serialization types, including built-in and custom serialization flows. See [RFC #2](https://github.com/Unity-Technologies/com.unity.multiplayer.rfcs/blob/master/text/0002-serializable-types.md) for details.
- `INetworkSerializable` interface replaces `IBitWritable`.
- Added `NetworkSerializer`..., which is the main aggregator that implements serialization code for built-in supported types and holds `NetworkReader` and `NetworkWriter` instances internally.
- Added a Network Update Loop infrastructure that aids Netcode systems to update (such as RPC queue and transport) outside of the standard `MonoBehaviour` event cycle. See [RFC #8](https://github.com/Unity-Technologies/com.unity.multiplayer.rfcs/blob/master/text/0008-network-update-loop.md) and the following details:
  - It uses Unity's [low-level Player Loop API](https://docs.unity3d.com/ScriptReference/LowLevel.PlayerLoop.html) and allows for registering `INetworkUpdateSystem`s with `NetworkUpdate` methods to be executed at specific `NetworkUpdateStage`s, which may also be before or after `MonoBehaviour`-driven game logic execution.
  - You will typically interact with `NetworkUpdateLoop` for registration and `INetworkUpdateSystem` for implementation.
  - `NetworkVariable`s are now tick-based using the `NetworkTickSystem`, tracking time through network interactions and syncs.
- Added message batching to handle consecutive RPC requests sent to the same client. `RpcBatcher` sends batches based on requests from the `RpcQueueProcessing`, by batch size threshold or immediately.
- [GitHub 494](https://github.com/Unity-Technologies/com.unity.multiplayer.mlapi/pull/494): Added a constraint to allow one `NetworkObject` per `GameObject`, set through the `DisallowMultipleComponent` attribute.
- Integrated MLAPI with the Unity Profiler for versions 2020.2 and later:
  - Added new profiler modules for MLAPI that report important network data.
  - Attached the profiler to a remote player to view network data over the wire.
- A test project is available for building and experimenting with MLAPI features. This project is available in the MLAPI GitHub [testproject folder](https://github.com/Unity-Technologies/com.unity.multiplayer.mlapi/tree/release/0.1.0/testproject).
- Added a [MLAPI Community Contributions](https://github.com/Unity-Technologies/mlapi-community-contributions/tree/master/com.mlapi.contrib.extensions) new GitHub repository to accept extensions from the MLAPI community. Current extensions include moved MLAPI features for lag compensation (useful for Server Authoritative actions) and `TrackedObject`.

### Changed

- [GitHub 520](https://github.com/Unity-Technologies/com.unity.multiplayer.mlapi/pull/520): MLAPI now uses the Unity Package Manager for installation management.
- Added functionality and usability to `NetworkVariable`, previously called `NetworkVar`. Updates enhance options and fully replace the need for `SyncedVar`s.
- [GitHub 507](https://github.com/Unity-Technologies/com.unity.multiplayer.mlapi/pull/507): Reimplemented `NetworkAnimator`, which synchronizes animation states for networked objects.
- GitHub [444](https://github.com/Unity-Technologies/com.unity.multiplayer.mlapi/pull/444) and [455](https://github.com/Unity-Technologies/com.unity.multiplayer.mlapi/pull/455): Channels are now represented as bytes instead of strings.

For users of previous versions of MLAPI, this release renames APIs due to refactoring. All obsolete marked APIs have been removed as per [GitHub 513](https://github.com/Unity-Technologies/com.unity.multiplayer.mlapi/pull/513) and [GitHub 514](https://github.com/Unity-Technologies/com.unity.multiplayer.mlapi/pull/514).

| Previous MLAPI Versions | V 0.1.0 Name |
| -- | -- |
| `NetworkingManager` | `NetworkManager` |
| `NetworkedObject` | `NetworkObject` |
| `NetworkedBehaviour` | `NetworkBehaviour` |
| `NetworkedClient` | `NetworkClient` |
| `NetworkedPrefab` | `NetworkPrefab` |
| `NetworkedVar` | `NetworkVariable` |
| `NetworkedTransform` | `NetworkTransform` |
| `NetworkedAnimator` | `NetworkAnimator` |
| `NetworkedAnimatorEditor` | `NetworkAnimatorEditor` |
| `NetworkedNavMeshAgent` | `NetworkNavMeshAgent` |
| `SpawnManager` | `NetworkSpawnManager` |
| `BitStream` | `NetworkBuffer` |
| `BitReader` | `NetworkReader` |
| `BitWriter` | `NetworkWriter` |
| `NetEventType` | `NetworkEventType` |
| `ChannelType` | `NetworkDelivery` |
| `Channel` | `NetworkChannel` |
| `Transport` | `NetworkTransport` |
| `NetworkedDictionary` | `NetworkDictionary` |
| `NetworkedList` | `NetworkList` |
| `NetworkedSet` | `NetworkSet` |
| `MLAPIConstants` | `NetworkConstants` |
| `UnetTransport` | `UNetTransport` |

### Fixed

- [GitHub 460](https://github.com/Unity-Technologies/com.unity.multiplayer.mlapi/pull/460): Fixed an issue for RPC where the host-server was not receiving RPCs from the host-client and vice versa without the loopback flag set in `NetworkingManager`.
- Fixed an issue where data in the Profiler was incorrectly aggregated and drawn, which caused the profiler data to increment indefinitely instead of resetting each frame.
- Fixed an issue the client soft-synced causing PlayMode client-only scene transition issues, caused when running the client in the editor and the host as a release build. Users may have encountered a soft sync of `NetworkedInstanceId` issues in the `SpawnManager.ClientCollectSoftSyncSceneObjectSweep` method.
- [GitHub 458](https://github.com/Unity-Technologies/com.unity.multiplayer.mlapi/pull/458): Fixed serialization issues in `NetworkList` and `NetworkDictionary` when running in Server mode.
- [GitHub 498](https://github.com/Unity-Technologies/com.unity.multiplayer.mlapi/pull/498): Fixed numerical precision issues to prevent not a number (NaN) quaternions.
- [GitHub 438](https://github.com/Unity-Technologies/com.unity.multiplayer.mlapi/pull/438): Fixed booleans by reaching or writing bytes instead of bits.
- [GitHub 519](https://github.com/Unity-Technologies/com.unity.multiplayer.mlapi/pull/519): Fixed an issue where calling `Shutdown()` before making `NetworkManager.Singleton = null` is null on `NetworkManager.OnDestroy()`.

### Removed

With a new release of MLAPI in Unity, some features have been removed:

- SyncVars have been removed from MLAPI. Use `NetworkVariable`s in place of this functionality. <!-- MTT54 -->
- [GitHub 527](https://github.com/Unity-Technologies/com.unity.multiplayer.mlapi/pull/527): Lag compensation systems and `TrackedObject` have moved to the new [MLAPI Community Contributions](https://github.com/Unity-Technologies/mlapi-community-contributions/tree/master/com.mlapi.contrib.extensions) repo.
- [GitHub 509](https://github.com/Unity-Technologies/com.unity.multiplayer.mlapi/pull/509): Encryption has been removed from MLAPI. The `Encryption` option in `NetworkConfig` on the `NetworkingManager` is not available in this release. This change will not block game creation or running. A current replacement for this functionality is not available, and may be developed in future releases. See the following changes:
  - Removed `SecuritySendFlags` from all APIs.
  - Removed encryption, cryptography, and certificate configurations from APIs including `NetworkManager` and `NetworkConfig`.
  - Removed "hail handshake", including `NetworkManager` implementation and `NetworkConstants` entries.
  - Modified `RpcQueue` and `RpcBatcher` internals to remove encryption and authentication from reading and writing.
- Removed the previous MLAPI Profiler editor window from Unity versions 2020.2 and later.
- Removed previous MLAPI Convenience and Performance RPC APIs with the new standard RPC API. See [RFC #1](https://github.com/Unity-Technologies/com.unity.multiplayer.rfcs/blob/master/text/0001-std-rpc-api.md) for details.
- [GitHub 520](https://github.com/Unity-Technologies/com.unity.multiplayer.mlapi/pull/520): Removed the MLAPI Installer.

### Known Issues

- `NetworkNavMeshAgent` does not synchronize mesh data, Agent Size, Steering, Obstacle Avoidance, or Path Finding settings. It only synchronizes the destination and velocity, not the path to the destination.
- For `RPC`, methods with a `ClientRpc` or `ServerRpc` suffix which are not marked with [ServerRpc] or [ClientRpc] will cause a compiler error.
- For `NetworkAnimator`, Animator Overrides are not supported. Triggers do not work.
- For `NetworkVariable`, the `NetworkDictionary` `List` and `Set` must use the `reliableSequenced` channel.
- `NetworkObjects`s are supported but when spawning a prefab with nested child network objects you have to manually call spawn on them
- `NetworkTransform` have the following issues:
  - Replicated objects may have jitter.
  - The owner is always authoritative about the object's position.
  - Scale is not synchronized.
- Connection Approval is not called on the host client.
- For `NamedMessages`, always use `NetworkBuffer` as the underlying stream for sending named and unnamed messages.
- For `NetworkManager`, connection management is limited. Use `IsServer`, `IsClient`, `IsConnectedClient`, or other code to check if MLAPI connected correctly.

## [0.0.1-preview.1] - 2020-12-20

This was an internally-only-used version of the Unity MLAPI Package<|MERGE_RESOLUTION|>--- conflicted
+++ resolved
@@ -5,6 +5,15 @@
 The format is based on [Keep a Changelog](https://keepachangelog.com/en/1.0.0/) and this project adheres to [Semantic Versioning](https://semver.org/spec/v2.0.0.html).
 
 Additional documentation and release notes are available at [Multiplayer Documentation](https://docs-multiplayer.unity3d.com).
+
+## [Unreleased]
+
+### Added
+
+### Fixed
+- Fixed issue where an exception was thrown when calling `NetworkManager.Shutdown` after calling `UnityTransport.Shutdown`. (#3118)
+
+### Changed
 
 ## [1.12.0] - 2024-11-19
 
@@ -18,11 +27,7 @@
 
 ### Fixed
 
-<<<<<<< HEAD
 - Fixed issue where `NetworkList` properties on in-scene placed `NetworkObject`s could cause small memory leaks when entering playmode. (#3148)
-=======
-- Fixed issue where an exception was thrown when calling `NetworkManager.Shutdown` after calling `UnityTransport.Shutdown`. (#3118)
->>>>>>> d0beb3d5
 - Fixed issue where a newly synchronizing client would be synchronized with the current `NetworkVariable` values always which could cause issues with collections if there were any pending state updates. Now, when initially synchronizing a client, if a `NetworkVariable` has a pending state update it will serialize the previously known value(s) to the synchronizing client so when the pending updates are sent they aren't duplicate values on the newly connected client side. (#3126)
 - Fixed issue where changing ownership would mark every `NetworkVariable` dirty. Now, it will only mark any `NetworkVariable` with owner read permissions as dirty and will send/flush any pending updates to all clients prior to sending the change in ownership message.  (#3126)
 - Fixed issue with `NetworkVariable` collections where transferring ownership to another client would not update the new owner's previous value to the most current value which could cause the last/previous added value to be detected as a change when adding or removing an entry (as long as the entry removed was not the last/previously added value).  (#3126)
