# Changelog

All notable changes to this project will be documented in this file.

The format is based on [Keep a Changelog](https://keepachangelog.com/en/1.0.0/) and this project adheres to [Semantic Versioning](https://semver.org/spec/v2.0.0.html).

Additional documentation and release notes are available at [Multiplayer Documentation](https://docs-multiplayer.unity3d.com).

## [Unreleased]

### Added

### Fixed
<<<<<<< HEAD
- Fixed issue where parenting a NetworkTransform under a transform with a scale other than Vector3.one would result in incorrect values on non-authoritative instances. (#2538)
=======

- Fixed the "Generate Default Network Prefabs List" setting not loading correctly and always reverting to being checked. (#2545)
- Fixed the inspector throwing exceptions when attempting to render `NetworkVariable`s of enum types. (#2529)
- Making a `NetworkVariable` with an `INetworkSerializable` type that doesn't meet the `new()` constraint will now create a compile-time error instead of an editor crash (#2528)
>>>>>>> 31e5e1dc
- Fixed Multiplayer Tools package installation docs page link on the NetworkManager popup. (#2526)
- Fixed an exception and error logging when two different objects are shown and hidden on the same frame (#2524)
- Fixed a memory leak in `UnityTransport` that occurred if `StartClient` failed. (#2518)
- Fixed issue where a client could throw an exception if abruptly disconnected from a network session with one or more spawned `NetworkObject`(s). (#2510)
- Fixed issue where invalid endpoint addresses were not being detected and returning false from NGO UnityTransport. (#2496)
- Fixed some errors that could occur if a connection is lost and the loss is detected when attempting to write to the socket. (#2495)

## Changed

- Updated `UnityTransport` dependency on `com.unity.transport` to 1.3.4. (#2533)
- Improved performance of NetworkBehaviour initialization by replacing reflection when initializing NetworkVariables with compile-time code generation, which should help reduce hitching during additive scene loads. (#2522)


## [1.4.0] - 2023-04-10

### Added

- Added a way to access the GlobalObjectIdHash via PrefabIdHash for use in the Connection Approval Callback. (#2437)
- Added `OnServerStarted` and `OnServerStopped` events that will trigger only on the server (or host player) to notify that the server just started or is no longer active (#2420)
- Added `OnClientStarted` and `OnClientStopped` events that will trigger only on the client (or host player) to notify that the client just started or is no longer active (#2420)
- Added `NetworkTransform.UseHalfFloatPrecision` property that, when enabled, will use half float values for position, rotation, and scale. This yields a 50% bandwidth savings a the cost of precision. (#2388)
- Added `NetworkTransform.UseQuaternionSynchronization` property that, when enabled, will synchronize the entire quaternion. (#2388)
- Added `NetworkTransform.UseQuaternionCompression` property that, when enabled, will use a smallest three implementation reducing a full quaternion synchronization update to the size of an unsigned integer. (#2388)
- Added `NetworkTransform.SlerpPosition` property that, when enabled along with interpolation being enabled, will interpolate using `Vector3.Slerp`. (#2388)
- Added `BufferedLinearInterpolatorVector3` that replaces the float version, is now used by `NetworkTransform`, and provides the ability to enable or disable `Slerp`. (#2388)
- Added `HalfVector3` used for scale when half float precision is enabled. (#2388)
- Added `HalfVector4` used for rotation when half float precision and quaternion synchronization is enabled. (#2388)
- Added `HalfVector3DeltaPosition` used for position when half float precision is enabled. This handles loss in position precision by updating only the delta position as opposed to the full position. (#2388)
- Added `NetworkTransform.GetSpaceRelativePosition` and `NetworkTransform.GetSpaceRelativeRotation` helper methods to return the proper values depending upon whether local or world space. (#2388)
- Added `NetworkTransform.OnAuthorityPushTransformState` virtual method that is invoked just prior to sending the `NetworkTransformState` to non-authoritative instances. This provides users with the ability to obtain more precise delta values for prediction related calculations. (#2388)
- Added `NetworkTransform.OnNetworkTransformStateUpdated` virtual method that is invoked just after the authoritative `NetworkTransformState` is applied. This provides users with the ability to obtain more precise delta values for prediction related calculations. (#2388)
- Added `NetworkTransform.OnInitialize`virtual method that is invoked after the `NetworkTransform` has been initialized or re-initialized when ownership changes. This provides for a way to make adjustments when `NetworkTransform` is initialized (i.e. resetting client prediction etc) (#2388)
- Added `NetworkObject.SynchronizeTransform` property (default is true) that provides users with another way to help with bandwidth optimizations where, when set to false, the `NetworkObject`'s associated transform will not be included when spawning and/or synchronizing late joining players. (#2388)
- Added `NetworkSceneManager.ActiveSceneSynchronizationEnabled` property, disabled by default, that enables client synchronization of server-side active scene changes. (#2383)
- Added `NetworkObject.ActiveSceneSynchronization`, disabled by default, that will automatically migrate a `NetworkObject` to a newly assigned active scene. (#2383)
- Added `NetworkObject.SceneMigrationSynchronization`, enabled by default, that will synchronize client(s) when a `NetworkObject` is migrated into a new scene on the server side via `SceneManager.MoveGameObjectToScene`. (#2383)

### Changed

- Made sure the `CheckObjectVisibility` delegate is checked and applied, upon `NetworkShow` attempt. Found while supporting (#2454), although this is not a fix for this (already fixed) issue. (#2463)
- Changed `NetworkTransform` authority handles delta checks on each new network tick and no longer consumes processing cycles checking for deltas for all frames in-between ticks. (#2388)
- Changed the `NetworkTransformState` structure is now public and now has public methods that provide access to key properties of the `NetworkTransformState` structure. (#2388)
- Changed `NetworkTransform` interpolation adjusts its interpolation "ticks ago" to be 2 ticks latent if it is owner authoritative and the instance is not the server or 1 tick latent if the instance is the server and/or is server authoritative. (#2388)
- Updated `NetworkSceneManager` to migrate dynamically spawned `NetworkObject`s with `DestroyWithScene` set to false into the active scene if their current scene is unloaded. (#2383)
- Updated the server to synchronize its local `NetworkSceneManager.ClientSynchronizationMode` during the initial client synchronization. (#2383)

### Fixed

- Fixed issue where during client synchronization the synchronizing client could receive a ObjectSceneChanged message before the client-side NetworkObject instance had been instantiated and spawned. (#2502)
- Fixed issue where `NetworkAnimator` was building client RPC parameters to exclude the host from sending itself messages but was not including it in the ClientRpc parameters. (#2492)
- Fixed issue where `NetworkAnimator` was not properly detecting and synchronizing cross fade initiated transitions. (#2481)
- Fixed issue where `NetworkAnimator` was not properly synchronizing animation state updates. (#2481)
- Fixed float NetworkVariables not being rendered properly in the inspector of NetworkObjects. (#2441)
- Fixed an issue where Named Message Handlers could remove themselves causing an exception when the metrics tried to access the name of the message.(#2426)
- Fixed registry of public `NetworkVariable`s in derived `NetworkBehaviour`s (#2423)
- Fixed issue where runtime association of `Animator` properties to `AnimationCurve`s would cause `NetworkAnimator` to attempt to update those changes. (#2416)
- Fixed issue where `NetworkAnimator` would not check if its associated `Animator` was valid during serialization and would spam exceptions in the editor console. (#2416)
- Fixed issue with a child's rotation rolling over when interpolation is enabled on a `NetworkTransform`. Now using half precision or full quaternion synchronization will always update all axis. (#2388)
- Fixed issue where `NetworkTransform` was not setting the teleport flag when the `NetworkTransform.InLocalSpace` value changed. This issue only impacted `NetworkTransform` when interpolation was enabled. (#2388)
- Fixed issue when the `NetworkSceneManager.ClientSynchronizationMode` is `LoadSceneMode.Additive` and the server changes the currently active scene prior to a client connecting then upon a client connecting and being synchronized the NetworkSceneManager would clear its internal ScenePlacedObjects list that could already be populated. (#2383)
- Fixed issue where a client would load duplicate scenes of already preloaded scenes during the initial client synchronization and `NetworkSceneManager.ClientSynchronizationMode` was set to `LoadSceneMode.Additive`. (#2383)

## [1.3.1] - 2023-03-27

### Added

- Added detection and graceful handling of corrupt packets for additional safety. (#2419)

### Changed

- The UTP component UI has been updated to be more user-friendly for new users by adding a simple toggle to switch between local-only (127.0.0.1) and remote (0.0.0.0) binding modes, using the toggle "Allow Remote Connections" (#2408)
- Updated `UnityTransport` dependency on `com.unity.transport` to 1.3.3. (#2450)
- `NetworkShow()` of `NetworkObject`s are delayed until the end of the frame to ensure consistency of delta-driven variables like `NetworkList`.
- Dirty `NetworkObject` are reset at end-of-frame and not at serialization time.
- `NetworkHide()` of an object that was just `NetworkShow()`n produces a warning, as remote clients will _not_ get a spawn/despawn pair.
- Renamed the NetworkTransform.SetState parameter `shouldGhostsInterpolate` to `teleportDisabled` for better clarity of what that parameter does. (#2228)
- Network prefabs are now stored in a ScriptableObject that can be shared between NetworkManagers, and have been exposed for public access. By default, a Default Prefabs List is created that contains all NetworkObject prefabs in the project, and new NetworkManagers will default to using that unless that option is turned off in the Netcode for GameObjects settings. Existing NetworkManagers will maintain their existing lists, which can be migrated to the new format via a button in their inspector. (#2322)

### Fixed

- Fixed issue where changes to a layer's weight would not synchronize unless a state transition was occurring.(#2399)
- Fixed issue where `NetworkManager.LocalClientId` was returning the `NetworkTransport.ServerClientId` as opposed to the `NetworkManager.m_LocalClientId`. (#2398)
- Fixed issue where a dynamically spawned `NetworkObject` parented under an in-scene placed `NetworkObject` would have its `InScenePlaced` value changed to `true`. This would result in a soft synchronization error for late joining clients. (#2396)
- Fixed a UTP test that was failing when you install Unity Transport package 2.0.0 or newer. (#2347)
- Fixed issue where `NetcodeSettingsProvider` would throw an exception in Unity 2020.3.x versions. (#2345)
- Fixed server side issue where, depending upon component ordering, some NetworkBehaviour components might not have their OnNetworkDespawn method invoked if the client side disconnected. (#2323)
- Fixed a case where data corruption could occur when using UnityTransport when reaching a certain level of send throughput. (#2332)
- Fixed an issue in `UnityTransport` where an exception would be thrown if starting a Relay host/server on WebGL. This exception should only be thrown if using direct connections (where WebGL can't act as a host/server). (#2321)
- Fixed `NetworkAnimator` issue where it was not checking for `AnimatorStateTtansition.destinationStateMachine` and any possible sub-states defined within it. (#2309)
- Fixed `NetworkAnimator` issue where the host client was receiving the ClientRpc animation updates when the host was the owner.(#2309)
- Fixed `NetworkAnimator` issue with using pooled objects and when specific properties are cleaned during despawn and destroy.(#2309)
- Fixed issue where `NetworkAnimator` was checking for animation changes when the associated `NetworkObject` was not spawned.(#2309)
- Corrected an issue with the documentation for BufferSerializer (#2401)

## [1.2.0] - 2022-11-21

### Added

- Added protected method `NetworkBehaviour.OnSynchronize` which is invoked during the initial `NetworkObject` synchronization process. This provides users the ability to include custom serialization information that will be applied to the `NetworkBehaviour` prior to the `NetworkObject` being spawned. (#2298)
- Added support for different versions of the SDK to talk to each other in circumstances where changes permit it. Starting with this version and into future versions, patch versions should be compatible as long as the minor version is the same. (#2290)
- Added `NetworkObject` auto-add helper and Multiplayer Tools install reminder settings to Project Settings. (#2285)
- Added `public string DisconnectReason` getter to `NetworkManager` and `string Reason` to `ConnectionApprovalResponse`. Allows connection approval to communicate back a reason. Also added `public void DisconnectClient(ulong clientId, string reason)` allowing setting a disconnection reason, when explicitly disconnecting a client. (#2280)

### Changed

- Changed 3rd-party `XXHash` (32 & 64) implementation with an in-house reimplementation (#2310)
- When `NetworkConfig.EnsureNetworkVariableLengthSafety` is disabled `NetworkVariable` fields do not write the additional `ushort` size value (_which helps to reduce the total synchronization message size_), but when enabled it still writes the additional `ushort` value. (#2298)
- Optimized bandwidth usage by encoding most integer fields using variable-length encoding. (#2276)

### Fixed
- Fixed `IsSpawnedObjectsPendingInDontDestroyOnLoad` is only set to true when loading a scene using `LoadSceneMode.Singleonly`. (#2330)
- Fixed issue where `NetworkTransform` components nested under a parent with a `NetworkObject` component  (i.e. network prefab) would not have their associated `GameObject`'s transform synchronized. (#2298)
- Fixed issue where `NetworkObject`s that failed to instantiate could cause the entire synchronization pipeline to be disrupted/halted for a connecting client. (#2298)
- Fixed issue where in-scene placed `NetworkObject`s nested under a `GameObject` would be added to the orphaned children list causing continual console warning log messages. (#2298)
- Custom messages are now properly received by the local client when they're sent while running in host mode. (#2296)
- Fixed issue where the host would receive more than one event completed notification when loading or unloading a scene only when no clients were connected. (#2292)
- Fixed an issue in `UnityTransport` where an error would be logged if the 'Use Encryption' flag was enabled with a Relay configuration that used a secure protocol. (#2289)
- Fixed issue where in-scene placed `NetworkObjects` were not honoring the `AutoObjectParentSync` property. (#2281)
- Fixed the issue where `NetworkManager.OnClientConnectedCallback` was being invoked before in-scene placed `NetworkObject`s had been spawned when starting `NetworkManager` as a host. (#2277)
- Creating a `FastBufferReader` with `Allocator.None` will not result in extra memory being allocated for the buffer (since it's owned externally in that scenario). (#2265)

### Removed

- Removed the `NetworkObject` auto-add and Multiplayer Tools install reminder settings from the Menu interface. (#2285)

## [1.1.0] - 2022-10-21

### Added

- Added `NetworkManager.IsApproved` flag that is set to `true` a client has been approved.(#2261)
- `UnityTransport` now provides a way to set the Relay server data directly from the `RelayServerData` structure (provided by the Unity Transport package) throuh its `SetRelayServerData` method. This allows making use of the new APIs in UTP 1.3 that simplify integration of the Relay SDK. (#2235)
- IPv6 is now supported for direct connections when using `UnityTransport`. (#2232)
- Added WebSocket support when using UTP 2.0 with `UseWebSockets` property in the `UnityTransport` component of the `NetworkManager` allowing to pick WebSockets for communication. When building for WebGL, this selection happens automatically. (#2201)
- Added position, rotation, and scale to the `ParentSyncMessage` which provides users the ability to specify the final values on the server-side when `OnNetworkObjectParentChanged` is invoked just before the message is created (when the `Transform` values are applied to the message). (#2146)
- Added `NetworkObject.TryRemoveParent` method for convenience purposes opposed to having to cast null to either `GameObject` or `NetworkObject`. (#2146)

### Changed

- Updated `UnityTransport` dependency on `com.unity.transport` to 1.3.0. (#2231)
- The send queues of `UnityTransport` are now dynamically-sized. This means that there shouldn't be any need anymore to tweak the 'Max Send Queue Size' value. In fact, this field is now removed from the inspector and will not be serialized anymore. It is still possible to set it manually using the `MaxSendQueueSize` property, but it is not recommended to do so aside from some specific needs (e.g. limiting the amount of memory used by the send queues in very constrained environments). (#2212)
- As a consequence of the above change, the `UnityTransport.InitialMaxSendQueueSize` field is now deprecated. There is no default value anymore since send queues are dynamically-sized. (#2212)
- The debug simulator in `UnityTransport` is now non-deterministic. Its random number generator used to be seeded with a constant value, leading to the same pattern of packet drops, delays, and jitter in every run. (#2196)
- `NetworkVariable<>` now supports managed `INetworkSerializable` types, as well as other managed types with serialization/deserialization delegates registered to `UserNetworkVariableSerialization<T>.WriteValue` and `UserNetworkVariableSerialization<T>.ReadValue` (#2219)
- `NetworkVariable<>` and `BufferSerializer<BufferSerializerReader>` now deserialize `INetworkSerializable` types in-place, rather than constructing new ones. (#2219)

### Fixed

- Fixed `NetworkManager.ApprovalTimeout` will not timeout due to slower client synchronization times as it now uses the added `NetworkManager.IsApproved` flag to determined if the client has been approved or not.(#2261)
- Fixed issue caused when changing ownership of objects hidden to some clients (#2242)
- Fixed issue where an in-scene placed NetworkObject would not invoke NetworkBehaviour.OnNetworkSpawn if the GameObject was disabled when it was despawned. (#2239)
- Fixed issue where clients were not rebuilding the `NetworkConfig` hash value for each unique connection request. (#2226)
- Fixed the issue where player objects were not taking the `DontDestroyWithOwner` property into consideration when a client disconnected. (#2225)
- Fixed issue where `SceneEventProgress` would not complete if a client late joins while it is still in progress. (#2222)
- Fixed issue where `SceneEventProgress` would not complete if a client disconnects. (#2222)
- Fixed issues with detecting if a `SceneEventProgress` has timed out. (#2222)
- Fixed issue #1924 where `UnityTransport` would fail to restart after a first failure (even if what caused the initial failure was addressed). (#2220)
- Fixed issue where `NetworkTransform.SetStateServerRpc` and `NetworkTransform.SetStateClientRpc` were not honoring local vs world space settings when applying the position and rotation. (#2203)
- Fixed ILPP `TypeLoadException` on WebGL on MacOS Editor and potentially other platforms. (#2199)
- Implicit conversion of NetworkObjectReference to GameObject will now return null instead of throwing an exception if the referenced object could not be found (i.e., was already despawned) (#2158)
- Fixed warning resulting from a stray NetworkAnimator.meta file (#2153)
- Fixed Connection Approval Timeout not working client side. (#2164)
- Fixed issue where the `WorldPositionStays` parenting parameter was not being synchronized with clients. (#2146)
- Fixed issue where parented in-scene placed `NetworkObject`s would fail for late joining clients. (#2146)
- Fixed issue where scale was not being synchronized which caused issues with nested parenting and scale when `WorldPositionStays` was true. (#2146)
- Fixed issue with `NetworkTransform.ApplyTransformToNetworkStateWithInfo` where it was not honoring axis sync settings when `NetworkTransformState.IsTeleportingNextFrame` was true. (#2146)
- Fixed issue with `NetworkTransform.TryCommitTransformToServer` where it was not honoring the `InLocalSpace` setting. (#2146)
- Fixed ClientRpcs always reporting in the profiler view as going to all clients, even when limited to a subset of clients by `ClientRpcParams`. (#2144)
- Fixed RPC codegen failing to choose the correct extension methods for `FastBufferReader` and `FastBufferWriter` when the parameters were a generic type (i.e., List<int>) and extensions for multiple instantiations of that type have been defined (i.e., List<int> and List<string>) (#2142)
- Fixed the issue where running a server (i.e. not host) the second player would not receive updates (unless a third player joined). (#2127)
- Fixed issue where late-joining client transition synchronization could fail when more than one transition was occurring.(#2127)
- Fixed throwing an exception in `OnNetworkUpdate` causing other `OnNetworkUpdate` calls to not be executed. (#1739)
- Fixed synchronization when Time.timeScale is set to 0. This changes timing update to use unscaled deltatime. Now network updates rate are independent from the local time scale. (#2171)
- Fixed not sending all NetworkVariables to all clients when a client connects to a server. (#1987)
- Fixed IsOwner/IsOwnedByServer being wrong on the server after calling RemoveOwnership (#2211)

## [1.0.2] - 2022-09-12

### Fixed

- Fixed issue where `NetworkTransform` was not honoring the InLocalSpace property on the authority side during OnNetworkSpawn. (#2170)
- Fixed issue where `NetworkTransform` was not ending extrapolation for the previous state causing non-authoritative instances to become out of synch. (#2170)
- Fixed issue where `NetworkTransform` was not continuing to interpolate for the remainder of the associated tick period. (#2170)
- Fixed issue during `NetworkTransform.OnNetworkSpawn` for non-authoritative instances where it was initializing interpolators with the replicated network state which now only contains the transform deltas that occurred during a network tick and not the entire transform state. (#2170)

## [1.0.1] - 2022-08-23

### Changed

- Changed version to 1.0.1. (#2131)
- Updated dependency on `com.unity.transport` to 1.2.0. (#2129)
- When using `UnityTransport`, _reliable_ payloads are now allowed to exceed the configured 'Max Payload Size'. Unreliable payloads remain bounded by this setting. (#2081)
- Performance improvements for cases with large number of NetworkObjects, by not iterating over all unchanged NetworkObjects

### Fixed

- Fixed an issue where reading/writing more than 8 bits at a time with BitReader/BitWriter would write/read from the wrong place, returning and incorrect result. (#2130)
- Fixed issue with the internal `NetworkTransformState.m_Bitset` flag not getting cleared upon the next tick advancement. (#2110)
- Fixed interpolation issue with `NetworkTransform.Teleport`. (#2110)
- Fixed issue where the authoritative side was interpolating its transform. (#2110)
- Fixed Owner-written NetworkVariable infinitely write themselves (#2109)
- Fixed NetworkList issue that showed when inserting at the very end of a NetworkList (#2099)
- Fixed issue where a client owner of a `NetworkVariable` with both owner read and write permissions would not update the server side when changed. (#2097)
- Fixed issue when attempting to spawn a parent `GameObject`, with `NetworkObject` component attached, that has one or more child `GameObject`s, that are inactive in the hierarchy, with `NetworkBehaviour` components it will no longer attempt to spawn the associated `NetworkBehaviour`(s) or invoke ownership changed notifications but will log a warning message. (#2096)
- Fixed an issue where destroying a NetworkBehaviour would not deregister it from the parent NetworkObject, leading to exceptions when the parent was later destroyed. (#2091)
- Fixed issue where `NetworkObject.NetworkHide` was despawning and destroying, as opposed to only despawning, in-scene placed `NetworkObject`s. (#2086)
- Fixed `NetworkAnimator` synchronizing transitions twice due to it detecting the change in animation state once a transition is started by a trigger. (#2084)
- Fixed issue where `NetworkAnimator` would not synchronize a looping animation for late joining clients if it was at the very end of its loop. (#2076)
- Fixed issue where `NetworkAnimator` was not removing its subscription from `OnClientConnectedCallback` when despawned during the shutdown sequence. (#2074)
- Fixed IsServer and IsClient being set to false before object despawn during the shutdown sequence. (#2074)
- Fixed NetworkList Value event on the server. PreviousValue is now set correctly when a new value is set through property setter. (#2067)
- Fixed NetworkLists not populating on client. NetworkList now uses the most recent list as opposed to the list at the end of previous frame, when sending full updates to dynamically spawned NetworkObject. The difference in behaviour is required as scene management spawns those objects at a different time in the frame, relative to updates. (#2062)

## [1.0.0] - 2022-06-27

### Changed

- Changed version to 1.0.0. (#2046)

## [1.0.0-pre.10] - 2022-06-21

### Added

- Added a new `OnTransportFailure` callback to `NetworkManager`. This callback is invoked when the manager's `NetworkTransport` encounters an unrecoverable error. Transport failures also cause the `NetworkManager` to shut down. Currently, this is only used by `UnityTransport` to signal a timeout of its connection to the Unity Relay servers. (#1994)
- Added `NetworkEvent.TransportFailure`, which can be used by implementations of `NetworkTransport` to signal to `NetworkManager` that an unrecoverable error was encountered. (#1994)
- Added test to ensure a warning occurs when nesting NetworkObjects in a NetworkPrefab (#1969)
- Added `NetworkManager.RemoveNetworkPrefab(...)` to remove a prefab from the prefabs list (#1950)

### Changed

- Updated `UnityTransport` dependency on `com.unity.transport` to 1.1.0. (#2025)
- (API Breaking) `ConnectionApprovalCallback` is no longer an `event` and will not allow more than 1 handler registered at a time. Also, `ConnectionApprovalCallback` is now an `Action<>` taking a `ConnectionApprovalRequest` and a `ConnectionApprovalResponse` that the client code must fill (#1972) (#2002)

### Removed

### Fixed
- Fixed issue where dynamically spawned `NetworkObject`s could throw an exception if the scene of origin handle was zero (0) and the `NetworkObject` was already spawned. (#2017)
- Fixed issue where `NetworkObject.Observers` was not being cleared when despawned. (#2009)
- Fixed `NetworkAnimator` could not run in the server authoritative mode. (#2003)
- Fixed issue where late joining clients would get a soft synchronization error if any in-scene placed NetworkObjects were parented under another `NetworkObject`. (#1985)
- Fixed issue where `NetworkBehaviourReference` would throw a type cast exception if using `NetworkBehaviourReference.TryGet` and the component type was not found. (#1984)
- Fixed `NetworkSceneManager` was not sending scene event notifications for the currently active scene and any additively loaded scenes when loading a new scene in `LoadSceneMode.Single` mode. (#1975)
- Fixed issue where one or more clients disconnecting during a scene event would cause `LoadEventCompleted` or `UnloadEventCompleted` to wait until the `NetworkConfig.LoadSceneTimeOut` period before being triggered. (#1973)
- Fixed issues when multiple `ConnectionApprovalCallback`s were registered (#1972)
- Fixed a regression in serialization support: `FixedString`, `Vector2Int`, and `Vector3Int` types can now be used in NetworkVariables and RPCs again without requiring a `ForceNetworkSerializeByMemcpy<>` wrapper. (#1961)
- Fixed generic types that inherit from NetworkBehaviour causing crashes at compile time. (#1976)
- Fixed endless dialog boxes when adding a `NetworkBehaviour` to a `NetworkManager` or vice-versa. (#1947)
- Fixed `NetworkAnimator` issue where it was only synchronizing parameters if the layer or state changed or was transitioning between states. (#1946)
- Fixed `NetworkAnimator` issue where when it did detect a parameter had changed it would send all parameters as opposed to only the parameters that changed. (#1946)
- Fixed `NetworkAnimator` issue where it was not always disposing the `NativeArray` that is allocated when spawned. (#1946)
- Fixed `NetworkAnimator` issue where it was not taking the animation speed or state speed multiplier into consideration. (#1946)
- Fixed `NetworkAnimator` issue where it was not properly synchronizing late joining clients if they joined while `Animator` was transitioning between states. (#1946)
- Fixed `NetworkAnimator` issue where the server was not relaying changes to non-owner clients when a client was the owner. (#1946)
- Fixed issue where the `PacketLoss` metric for tools would return the packet loss over a connection lifetime instead of a single frame. (#2004)

## [1.0.0-pre.9] - 2022-05-10

### Fixed

- Fixed Hosting again after failing to host now works correctly (#1938)
- Fixed NetworkManager to cleanup connected client lists after stopping (#1945)
- Fixed NetworkHide followed by NetworkShow on the same frame works correctly (#1940)

## [1.0.0-pre.8] - 2022-04-27

### Changed

- `unmanaged` structs are no longer universally accepted as RPC parameters because some structs (i.e., structs with pointers in them, such as `NativeList<T>`) can't be supported by the default memcpy struct serializer. Structs that are intended to be serialized across the network must add `INetworkSerializeByMemcpy` to the interface list (i.e., `struct Foo : INetworkSerializeByMemcpy`). This interface is empty and just serves to mark the struct as compatible with memcpy serialization. For external structs you can't edit, you can pass them to RPCs by wrapping them in `ForceNetworkSerializeByMemcpy<T>`. (#1901)
- Changed requirement to register in-scene placed NetworkObjects with `NetworkManager` in order to respawn them.  In-scene placed NetworkObjects are now automatically tracked during runtime and no longer need to be registered as a NetworkPrefab.  (#1898)

### Removed

- Removed `SIPTransport` (#1870)
- Removed `ClientNetworkTransform` from the package samples and moved to Boss Room's Utilities package which can be found [here](https://github.com/Unity-Technologies/com.unity.multiplayer.samples.coop/blob/main/Packages/com.unity.multiplayer.samples.coop/Utilities/Net/ClientAuthority/ClientNetworkTransform.cs) (#1912)

### Fixed

- Fixed issue where `NetworkSceneManager` did not synchronize despawned in-scene placed NetworkObjects. (#1898)
- Fixed `NetworkTransform` generating false positive rotation delta checks when rolling over between 0 and 360 degrees. (#1890)
- Fixed client throwing an exception if it has messages in the outbound queue when processing the `NetworkEvent.Disconnect` event and is using UTP. (#1884)
- Fixed issue during client synchronization if 'ValidateSceneBeforeLoading' returned false it would halt the client synchronization process resulting in a client that was approved but not synchronized or fully connected with the server. (#1883)
- Fixed an issue where UNetTransport.StartServer would return success even if the underlying transport failed to start (#854)
- Passing generic types to RPCs no longer causes a native crash (#1901)
- Fixed a compile failure when compiling against com.unity.nuget.mono-cecil >= 1.11.4 (#1920)
- Fixed an issue where calling `Shutdown` on a `NetworkManager` that was already shut down would cause an immediate shutdown the next time it was started (basically the fix makes `Shutdown` idempotent). (#1877)

## [1.0.0-pre.7] - 2022-04-06

### Added

- Added editor only check prior to entering into play mode if the currently open and active scene is in the build list and if not displays a dialog box asking the user if they would like to automatically add it prior to entering into play mode. (#1828)
- Added `UnityTransport` implementation and `com.unity.transport` package dependency (#1823)
- Added `NetworkVariableWritePermission` to `NetworkVariableBase` and implemented `Owner` client writable netvars. (#1762)
- `UnityTransport` settings can now be set programmatically. (#1845)
- `FastBufferWriter` and Reader IsInitialized property. (#1859)
- Prefabs can now be added to the network at **runtime** (i.e., from an addressable asset). If `ForceSamePrefabs` is false, this can happen after a connection has been formed. (#1882)
- When `ForceSamePrefabs` is false, a configurable delay (default 1 second, configurable via `NetworkConfig.SpawnTimeout`) has been introduced to gracefully handle race conditions where a spawn call has been received for an object whose prefab is still being loaded. (#1882)

### Changed

- Changed `NetcodeIntegrationTestHelpers` to use `UnityTransport` (#1870)
- Updated `UnityTransport` dependency on `com.unity.transport` to 1.0.0 (#1849)

### Removed

- Removed `SnapshotSystem` (#1852)
- Removed `com.unity.modules.animation`, `com.unity.modules.physics` and `com.unity.modules.physics2d` dependencies from the package (#1812)
- Removed `com.unity.collections` dependency from the package (#1849)

### Fixed

- Fixed in-scene placed NetworkObjects not being found/ignored after a client disconnects and then reconnects. (#1850)
- Fixed issue where `UnityTransport` send queues were not flushed when calling `DisconnectLocalClient` or `DisconnectRemoteClient`. (#1847)
- Fixed NetworkBehaviour dependency verification check for an existing NetworkObject not searching from root parent transform relative GameObject. (#1841)
- Fixed issue where entries were not being removed from the NetworkSpawnManager.OwnershipToObjectsTable. (#1838)
- Fixed ClientRpcs would always send to all connected clients by default as opposed to only sending to the NetworkObject's Observers list by default. (#1836)
- Fixed clarity for NetworkSceneManager client side notification when it receives a scene hash value that does not exist in its local hash table. (#1828)
- Fixed client throws a key not found exception when it times out using UNet or UTP. (#1821)
- Fixed network variable updates are no longer limited to 32,768 bytes when NetworkConfig.EnsureNetworkVariableLengthSafety is enabled. The limits are now determined by what the transport can send in a message. (#1811)
- Fixed in-scene NetworkObjects get destroyed if a client fails to connect and shuts down the NetworkManager. (#1809)
- Fixed user never being notified in the editor that a NetworkBehaviour requires a NetworkObject to function properly. (#1808)
- Fixed PlayerObjects and dynamically spawned NetworkObjects not being added to the NetworkClient's OwnedObjects (#1801)
- Fixed issue where NetworkManager would continue starting even if the NetworkTransport selected failed. (#1780)
- Fixed issue when spawning new player if an already existing player exists it does not remove IsPlayer from the previous player (#1779)
- Fixed lack of notification that NetworkManager and NetworkObject cannot be added to the same GameObject with in-editor notifications (#1777)
- Fixed parenting warning printing for false positives (#1855)

## [1.0.0-pre.6] - 2022-03-02

### Added

- NetworkAnimator now properly synchrhonizes all animation layers as well as runtime-adjusted weighting between them (#1765)
- Added first set of tests for NetworkAnimator - parameter syncing, trigger set / reset, override network animator (#1735)

### Fixed

- Fixed an issue where sometimes the first client to connect to the server could see messages from the server as coming from itself. (#1683)
- Fixed an issue where clients seemed to be able to send messages to ClientId 1, but these messages would actually still go to the server (id 0) instead of that client. (#1683)
- Improved clarity of error messaging when a client attempts to send a message to a destination other than the server, which isn't allowed. (#1683)
- Disallowed async keyword in RPCs (#1681)
- Fixed an issue where Alpha release versions of Unity (version 2022.2.0a5 and later) will not compile due to the UNet Transport no longer existing (#1678)
- Fixed messages larger than 64k being written with incorrectly truncated message size in header (#1686) (credit: @kaen)
- Fixed overloading RPC methods causing collisions and failing on IL2CPP targets. (#1694)
- Fixed spawn flow to propagate `IsSceneObject` down to children NetworkObjects, decouple implicit relationship between object spawning & `IsSceneObject` flag (#1685)
- Fixed error when serializing ConnectionApprovalMessage with scene management disabled when one or more objects is hidden via the CheckObjectVisibility delegate (#1720)
- Fixed CheckObjectVisibility delegate not being properly invoked for connecting clients when Scene Management is enabled. (#1680)
- Fixed NetworkList to properly call INetworkSerializable's NetworkSerialize() method (#1682)
- Fixed NetworkVariables containing more than 1300 bytes of data (such as large NetworkLists) no longer cause an OverflowException (the limit on data size is now whatever limit the chosen transport imposes on fragmented NetworkDelivery mechanisms) (#1725)
- Fixed ServerRpcParams and ClientRpcParams must be the last parameter of an RPC in order to function properly. Added a compile-time check to ensure this is the case and trigger an error if they're placed elsewhere (#1721)
- Fixed FastBufferReader being created with a length of 1 if provided an input of length 0 (#1724)
- Fixed The NetworkConfig's checksum hash includes the NetworkTick so that clients with a different tickrate than the server are identified and not allowed to connect (#1728)
- Fixed OwnedObjects not being properly modified when using ChangeOwnership (#1731)
- Improved performance in NetworkAnimator (#1735)
- Removed the "always sync" network animator (aka "autosend") parameters (#1746)
- Fixed in-scene placed NetworkObjects not respawning after shutting down the NetworkManager and then starting it back up again (#1769)

## [1.0.0-pre.5] - 2022-01-26

### Added

- Added `PreviousValue` in `NetworkListEvent`, when `Value` has changed (#1528)

### Changed

- NetworkManager's GameObject is no longer allowed to be nested under one or more GameObject(s).(#1484)
- NetworkManager DontDestroy property was removed and now NetworkManager always is migrated into the DontDestroyOnLoad scene. (#1484)'

### Fixed

- Fixed network tick value sometimes being duplicated or skipped. (#1614)
- Fixed The ClientNetworkTransform sample script to allow for owner changes at runtime. (#1606)
- Fixed When the LogLevel is set to developer NetworkBehaviour generates warning messages when it should not (#1631)
- Fixed NetworkTransport Initialize now can receive the associated NetworkManager instance to avoid using NetworkManager.Singleton in transport layer (#1677)
- Fixed a bug where NetworkList.Contains value was inverted (#1363)

## [1.0.0-pre.4] - 2021-01-04

### Added

- Added `com.unity.modules.physics` and `com.unity.modules.physics2d` package dependencies (#1565)

### Removed

- Removed `com.unity.modules.ai` package dependency (#1565)
- Removed `FixedQueue`, `StreamExtensions`, `TypeExtensions` (#1398)

### Fixed

- Fixed in-scene NetworkObjects that are moved into the DDOL scene not getting restored to their original active state (enabled/disabled) after a full scene transition (#1354)
- Fixed invalid IL code being generated when using `this` instead of `this ref` for the FastBufferReader/FastBufferWriter parameter of an extension method. (#1393)
- Fixed an issue where if you are running as a server (not host) the LoadEventCompleted and UnloadEventCompleted events would fire early by the NetworkSceneManager (#1379)
- Fixed a runtime error when sending an array of an INetworkSerializable type that's implemented as a struct (#1402)
- NetworkConfig will no longer throw an OverflowException in GetConfig() when ForceSamePrefabs is enabled and the number of prefabs causes the config blob size to exceed 1300 bytes. (#1385)
- Fixed NetworkVariable not calling NetworkSerialize on INetworkSerializable types (#1383)
- Fixed NullReferenceException on ImportReferences call in NetworkBehaviourILPP (#1434)
- Fixed NetworkObjects not being despawned before they are destroyed during shutdown for client, host, and server instances. (#1390)
- Fixed KeyNotFound exception when removing ownership of a newly spawned NetworkObject that is already owned by the server. (#1500)
- Fixed NetworkManager.LocalClient not being set when starting as a host. (#1511)
- Fixed a few memory leak cases when shutting down NetworkManager during Incoming Message Queue processing. (#1323)
- Fixed network tick value sometimes being duplicated or skipped. (#1614)

### Changed

- The SDK no longer limits message size to 64k. (The transport may still impose its own limits, but the SDK no longer does.) (#1384)
- Updated com.unity.collections to 1.1.0 (#1451)
- NetworkManager's GameObject is no longer allowed to be nested under one or more GameObject(s).(#1484)
- NetworkManager DontDestroy property was removed and now NetworkManager always is migrated into the DontDestroyOnLoad scene. (#1484)

## [1.0.0-pre.3] - 2021-10-22

### Added

- ResetTrigger function to NetworkAnimator (#1327)

### Fixed

- Overflow exception when syncing Animator state. (#1327)
- Added `try`/`catch` around RPC calls, preventing exception from causing further RPC calls to fail (#1329)
- Fixed an issue where ServerClientId and LocalClientId could have the same value, causing potential confusion, and also fixed an issue with the UNet where the server could be identified with two different values, one of which might be the same as LocalClientId, and the other of which would not.(#1368)
- IL2CPP would not properly compile (#1359)

## [1.0.0-pre.2] - 2021-10-19


### Added

- Associated Known Issues for the 1.0.0-pre.1 release in the changelog

### Changed

- Updated label for `1.0.0-pre.1` changelog section

## [1.0.0-pre.1] - 2021-10-19

### Added

- Added `ClientNetworkTransform` sample to the SDK package (#1168)
- Added `Bootstrap` sample to the SDK package (#1140)
- Enhanced `NetworkSceneManager` implementation with additive scene loading capabilities (#1080, #955, #913)
  - `NetworkSceneManager.OnSceneEvent` provides improved scene event notificaitons
- Enhanced `NetworkTransform` implementation with per axis/component based and threshold based state replication (#1042, #1055, #1061, #1084, #1101)
- Added a jitter-resistent `BufferedLinearInterpolator<T>` for `NetworkTransform` (#1060)
- Implemented `NetworkPrefabHandler` that provides support for object pooling and `NetworkPrefab` overrides (#1073, #1004, #977, #905,#749, #727)
- Implemented auto `NetworkObject` transform parent synchronization at runtime over the network (#855)
- Adopted Unity C# Coding Standards in the codebase with `.editorconfig` ruleset (#666, #670)
- When a client tries to spawn a `NetworkObject` an exception is thrown to indicate unsupported behavior. (#981)
- Added a `NetworkTime` and `NetworkTickSystem` which allows for improved control over time and ticks. (#845)
- Added a `OnNetworkDespawn` function to `NetworkObject` which gets called when a `NetworkObject` gets despawned and can be overriden. (#865)
- Added `SnapshotSystem` that would allow variables and spawn/despawn messages to be sent in blocks (#805, #852, #862, #963, #1012, #1013, #1021, #1040, #1062, #1064, #1083, #1091, #1111, #1129, #1166, #1192)
  - Disabled by default for now, except spawn/despawn messages
  - Will leverage unreliable messages with eventual consistency
- `NetworkBehaviour` and `NetworkObject`'s `NetworkManager` instances can now be overriden (#762)
- Added metrics reporting for the new network profiler if the Multiplayer Tools package is present (#1104, #1089, #1096, #1086, #1072, #1058, #960, #897, #891, #878)
- `NetworkBehaviour.IsSpawned` a quick (and stable) way to determine if the associated NetworkObject is spawned (#1190)
- Added `NetworkRigidbody` and `NetworkRigidbody2D` components to support networking `Rigidbody` and `Rigidbody2D` components (#1202, #1175)
- Added `NetworkObjectReference` and `NetworkBehaviourReference` structs which allow to sending `NetworkObject/Behaviours` over RPCs/`NetworkVariable`s (#1173)
- Added `NetworkAnimator` component to support networking `Animator` component (#1281, #872)

### Changed

- Bumped minimum Unity version, renamed package as "Unity Netcode for GameObjects", replaced `MLAPI` namespace and its variants with `Unity.Netcode` namespace and per asm-def variants (#1007, #1009, #1015, #1017, #1019, #1025, #1026, #1065)
  - Minimum Unity version:
    - 2019.4 → 2020.3+
  - Package rename:
    - Display name: `MLAPI Networking Library` → `Netcode for GameObjects`
    - Name: `com.unity.multiplayer.mlapi` → `com.unity.netcode.gameobjects`
    - Updated package description
  - All `MLAPI.x` namespaces are replaced with `Unity.Netcode`
    - `MLAPI.Messaging` → `Unity.Netcode`
    - `MLAPI.Connection` → `Unity.Netcode`
    - `MLAPI.Logging` → `Unity.Netcode`
    - `MLAPI.SceneManagement` → `Unity.Netcode`
    - and other `MLAPI.x` variants to `Unity.Netcode`
  - All assembly definitions are renamed with `Unity.Netcode.x` variants
    - `Unity.Multiplayer.MLAPI.Runtime` → `Unity.Netcode.Runtime`
    - `Unity.Multiplayer.MLAPI.Editor` → `Unity.Netcode.Editor`
    - and other `Unity.Multiplayer.MLAPI.x` variants to `Unity.Netcode.x` variants
- Renamed `Prototyping` namespace and assembly definition to `Components` (#1145)
- Changed `NetworkObject.Despawn(bool destroy)` API to default to `destroy = true` for better usability (#1217)
- Scene registration in `NetworkManager` is now replaced by Build Setttings → Scenes in Build List (#1080)
- `NetworkSceneManager.SwitchScene` has been replaced by `NetworkSceneManager.LoadScene` (#955)
- `NetworkManager, NetworkConfig, and NetworkSceneManager` scene registration replaced with scenes in build list (#1080)
- `GlobalObjectIdHash` replaced `PrefabHash` and `PrefabHashGenerator` for stability and consistency (#698)
- `NetworkStart` has been renamed to `OnNetworkSpawn`. (#865)
- Network variable cleanup - eliminated shared mode, variables are server-authoritative (#1059, #1074)
- `NetworkManager` and other systems are no longer singletons/statics (#696, #705, #706, #737, #738, #739, #746, #747, #763, #765, #766, #783, #784, #785, #786, #787, #788)
- Changed `INetworkSerializable.NetworkSerialize` method signature to use `BufferSerializer<T>` instead of `NetworkSerializer` (#1187)
- Changed `CustomMessagingManager`'s methods to use `FastBufferWriter` and `FastBufferReader` instead of `Stream` (#1187)
- Reduced internal runtime allocations by removing LINQ calls and replacing managed lists/arrays with native collections (#1196)

### Removed

- Removed `NetworkNavMeshAgent` (#1150)
- Removed `NetworkDictionary`, `NetworkSet` (#1149)
- Removed `NetworkVariableSettings` (#1097)
- Removed predefined `NetworkVariable<T>` types (#1093)
  - Removed `NetworkVariableBool`, `NetworkVariableByte`, `NetworkVariableSByte`, `NetworkVariableUShort`, `NetworkVariableShort`, `NetworkVariableUInt`, `NetworkVariableInt`, `NetworkVariableULong`, `NetworkVariableLong`, `NetworkVariableFloat`, `NetworkVariableDouble`, `NetworkVariableVector2`, `NetworkVariableVector3`, `NetworkVariableVector4`, `NetworkVariableColor`, `NetworkVariableColor32`, `NetworkVariableRay`, `NetworkVariableQuaternion`
- Removed `NetworkChannel` and `MultiplexTransportAdapter` (#1133)
- Removed ILPP backend for 2019.4, minimum required version is 2020.3+ (#895)
- `NetworkManager.NetworkConfig` had the following properties removed: (#1080)
  - Scene Registrations no longer exists
  - Allow Runtime Scene Changes was no longer needed and was removed
- Removed the NetworkObject.Spawn payload parameter (#1005)
- Removed `ProfilerCounter`, the original MLAPI network profiler, and the built-in network profiler module (2020.3). A replacement can now be found in the Multiplayer Tools package. (#1048)
- Removed UNet RelayTransport and related relay functionality in UNetTransport (#1081)
- Removed `UpdateStage` parameter from `ServerRpcSendParams` and `ClientRpcSendParams` (#1187)
- Removed `NetworkBuffer`, `NetworkWriter`, `NetworkReader`, `NetworkSerializer`, `PooledNetworkBuffer`, `PooledNetworkWriter`, and `PooledNetworkReader` (#1187)
- Removed `EnableNetworkVariable` in `NetworkConfig`, it is always enabled now (#1179)
- Removed `NetworkTransform`'s FixedSendsPerSecond, AssumeSyncedSends, InterpolateServer, ExtrapolatePosition, MaxSendsToExtrapolate, Channel, EnableNonProvokedResendChecks, DistanceSendrate (#1060) (#826) (#1042, #1055, #1061, #1084, #1101)
- Removed `NetworkManager`'s `StopServer()`, `StopClient()` and `StopHost()` methods and replaced with single `NetworkManager.Shutdown()` method for all (#1108)

### Fixed

- Fixed ServerRpc ownership check to `Debug.LogError` instead of `Debug.LogWarning` (#1126)
- Fixed `NetworkObject.OwnerClientId` property changing before `NetworkBehaviour.OnGainedOwnership()` callback (#1092)
- Fixed `NetworkBehaviourILPP` to iterate over all types in an assembly (#803)
- Fixed cross-asmdef RPC ILPP by importing types into external assemblies (#678)
- Fixed `NetworkManager` shutdown when quitting the application or switching scenes (#1011)
  - Now `NetworkManager` shutdowns correctly and despawns existing `NetworkObject`s
- Fixed Only one `PlayerPrefab` can be selected on `NetworkManager` inspector UI in the editor (#676)
- Fixed connection approval not being triggered for host (#675)
- Fixed various situations where messages could be processed in an invalid order, resulting in errors (#948, #1187, #1218)
- Fixed `NetworkVariable`s being default-initialized on the client instead of being initialized with the desired value (#1266)
- Improved runtime performance and reduced GC pressure (#1187)
- Fixed #915 - clients are receiving data from objects not visible to them (#1099)
- Fixed `NetworkTransform`'s "late join" issues, `NetworkTransform` now uses `NetworkVariable`s instead of RPCs (#826)
- Throw an exception for silent failure when a client tries to get another player's `PlayerObject`, it is now only allowed on the server-side (#844)

### Known Issues

- `NetworkVariable` does not serialize `INetworkSerializable` types through their `NetworkSerialize` implementation
- `NetworkObjects` marked as `DontDestroyOnLoad` are disabled during some network scene transitions
- `NetworkTransform` interpolates from the origin when switching Local Space synchronization
- Exceptions thrown in `OnNetworkSpawn` user code for an object will prevent the callback in other objects
- Cannot send an array of `INetworkSerializable` in RPCs
- ILPP generation fails with special characters in project path

## [0.2.0] - 2021-06-03

WIP version increment to pass package validation checks. Changelog & final version number TBD.

## [0.1.1] - 2021-06-01

This is hotfix v0.1.1 for the initial experimental Unity MLAPI Package.

### Changed

- Fixed issue with the Unity Registry package version missing some fixes from the v0.1.0 release.

## [0.1.0] - 2021-03-23

This is the initial experimental Unity MLAPI Package, v0.1.0.

### Added

- Refactored a new standard for Remote Procedure Call (RPC) in MLAPI which provides increased performance, significantly reduced boilerplate code, and extensibility for future-proofed code. MLAPI RPC includes `ServerRpc` and `ClientRpc` to execute logic on the server and client-side. This provides a single performant unified RPC solution, replacing MLAPI Convenience and Performance RPC (see [here](#removed-features)).
- Added standarized serialization types, including built-in and custom serialization flows. See [RFC #2](https://github.com/Unity-Technologies/com.unity.multiplayer.rfcs/blob/master/text/0002-serializable-types.md) for details.
- `INetworkSerializable` interface replaces `IBitWritable`.
- Added `NetworkSerializer`..., which is the main aggregator that implements serialization code for built-in supported types and holds `NetworkReader` and `NetworkWriter` instances internally.
- Added a Network Update Loop infrastructure that aids Netcode systems to update (such as RPC queue and transport) outside of the standard `MonoBehaviour` event cycle. See [RFC #8](https://github.com/Unity-Technologies/com.unity.multiplayer.rfcs/blob/master/text/0008-network-update-loop.md) and the following details:
  - It uses Unity's [low-level Player Loop API](https://docs.unity3d.com/ScriptReference/LowLevel.PlayerLoop.html) and allows for registering `INetworkUpdateSystem`s with `NetworkUpdate` methods to be executed at specific `NetworkUpdateStage`s, which may also be before or after `MonoBehaviour`-driven game logic execution.
  - You will typically interact with `NetworkUpdateLoop` for registration and `INetworkUpdateSystem` for implementation.
  - `NetworkVariable`s are now tick-based using the `NetworkTickSystem`, tracking time through network interactions and syncs.
- Added message batching to handle consecutive RPC requests sent to the same client. `RpcBatcher` sends batches based on requests from the `RpcQueueProcessing`, by batch size threshold or immediately.
- [GitHub 494](https://github.com/Unity-Technologies/com.unity.multiplayer.mlapi/pull/494): Added a constraint to allow one `NetworkObject` per `GameObject`, set through the `DisallowMultipleComponent` attribute.
- Integrated MLAPI with the Unity Profiler for versions 2020.2 and later:
  - Added new profiler modules for MLAPI that report important network data.
  - Attached the profiler to a remote player to view network data over the wire.
- A test project is available for building and experimenting with MLAPI features. This project is available in the MLAPI GitHub [testproject folder](https://github.com/Unity-Technologies/com.unity.multiplayer.mlapi/tree/release/0.1.0/testproject).
- Added a [MLAPI Community Contributions](https://github.com/Unity-Technologies/mlapi-community-contributions/tree/master/com.mlapi.contrib.extensions) new GitHub repository to accept extensions from the MLAPI community. Current extensions include moved MLAPI features for lag compensation (useful for Server Authoritative actions) and `TrackedObject`.

### Changed

- [GitHub 520](https://github.com/Unity-Technologies/com.unity.multiplayer.mlapi/pull/520): MLAPI now uses the Unity Package Manager for installation management.
- Added functionality and usability to `NetworkVariable`, previously called `NetworkVar`. Updates enhance options and fully replace the need for `SyncedVar`s.
- [GitHub 507](https://github.com/Unity-Technologies/com.unity.multiplayer.mlapi/pull/507): Reimplemented `NetworkAnimator`, which synchronizes animation states for networked objects.
- GitHub [444](https://github.com/Unity-Technologies/com.unity.multiplayer.mlapi/pull/444) and [455](https://github.com/Unity-Technologies/com.unity.multiplayer.mlapi/pull/455): Channels are now represented as bytes instead of strings.

For users of previous versions of MLAPI, this release renames APIs due to refactoring. All obsolete marked APIs have been removed as per [GitHub 513](https://github.com/Unity-Technologies/com.unity.multiplayer.mlapi/pull/513) and [GitHub 514](https://github.com/Unity-Technologies/com.unity.multiplayer.mlapi/pull/514).

| Previous MLAPI Versions | V 0.1.0 Name |
| -- | -- |
| `NetworkingManager` | `NetworkManager` |
| `NetworkedObject` | `NetworkObject` |
| `NetworkedBehaviour` | `NetworkBehaviour` |
| `NetworkedClient` | `NetworkClient` |
| `NetworkedPrefab` | `NetworkPrefab` |
| `NetworkedVar` | `NetworkVariable` |
| `NetworkedTransform` | `NetworkTransform` |
| `NetworkedAnimator` | `NetworkAnimator` |
| `NetworkedAnimatorEditor` | `NetworkAnimatorEditor` |
| `NetworkedNavMeshAgent` | `NetworkNavMeshAgent` |
| `SpawnManager` | `NetworkSpawnManager` |
| `BitStream` | `NetworkBuffer` |
| `BitReader` | `NetworkReader` |
| `BitWriter` | `NetworkWriter` |
| `NetEventType` | `NetworkEventType` |
| `ChannelType` | `NetworkDelivery` |
| `Channel` | `NetworkChannel` |
| `Transport` | `NetworkTransport` |
| `NetworkedDictionary` | `NetworkDictionary` |
| `NetworkedList` | `NetworkList` |
| `NetworkedSet` | `NetworkSet` |
| `MLAPIConstants` | `NetworkConstants` |
| `UnetTransport` | `UNetTransport` |

### Fixed

- [GitHub 460](https://github.com/Unity-Technologies/com.unity.multiplayer.mlapi/pull/460): Fixed an issue for RPC where the host-server was not receiving RPCs from the host-client and vice versa without the loopback flag set in `NetworkingManager`.
- Fixed an issue where data in the Profiler was incorrectly aggregated and drawn, which caused the profiler data to increment indefinitely instead of resetting each frame.
- Fixed an issue the client soft-synced causing PlayMode client-only scene transition issues, caused when running the client in the editor and the host as a release build. Users may have encountered a soft sync of `NetworkedInstanceId` issues in the `SpawnManager.ClientCollectSoftSyncSceneObjectSweep` method.
- [GitHub 458](https://github.com/Unity-Technologies/com.unity.multiplayer.mlapi/pull/458): Fixed serialization issues in `NetworkList` and `NetworkDictionary` when running in Server mode.
- [GitHub 498](https://github.com/Unity-Technologies/com.unity.multiplayer.mlapi/pull/498): Fixed numerical precision issues to prevent not a number (NaN) quaternions.
- [GitHub 438](https://github.com/Unity-Technologies/com.unity.multiplayer.mlapi/pull/438): Fixed booleans by reaching or writing bytes instead of bits.
- [GitHub 519](https://github.com/Unity-Technologies/com.unity.multiplayer.mlapi/pull/519): Fixed an issue where calling `Shutdown()` before making `NetworkManager.Singleton = null` is null on `NetworkManager.OnDestroy()`.

### Removed

With a new release of MLAPI in Unity, some features have been removed:

- SyncVars have been removed from MLAPI. Use `NetworkVariable`s in place of this functionality. <!-- MTT54 -->
- [GitHub 527](https://github.com/Unity-Technologies/com.unity.multiplayer.mlapi/pull/527): Lag compensation systems and `TrackedObject` have moved to the new [MLAPI Community Contributions](https://github.com/Unity-Technologies/mlapi-community-contributions/tree/master/com.mlapi.contrib.extensions) repo.
- [GitHub 509](https://github.com/Unity-Technologies/com.unity.multiplayer.mlapi/pull/509): Encryption has been removed from MLAPI. The `Encryption` option in `NetworkConfig` on the `NetworkingManager` is not available in this release. This change will not block game creation or running. A current replacement for this functionality is not available, and may be developed in future releases. See the following changes:
  - Removed `SecuritySendFlags` from all APIs.
  - Removed encryption, cryptography, and certificate configurations from APIs including `NetworkManager` and `NetworkConfig`.
  - Removed "hail handshake", including `NetworkManager` implementation and `NetworkConstants` entries.
  - Modified `RpcQueue` and `RpcBatcher` internals to remove encryption and authentication from reading and writing.
- Removed the previous MLAPI Profiler editor window from Unity versions 2020.2 and later.
- Removed previous MLAPI Convenience and Performance RPC APIs with the new standard RPC API. See [RFC #1](https://github.com/Unity-Technologies/com.unity.multiplayer.rfcs/blob/master/text/0001-std-rpc-api.md) for details.
- [GitHub 520](https://github.com/Unity-Technologies/com.unity.multiplayer.mlapi/pull/520): Removed the MLAPI Installer.

### Known Issues

- `NetworkNavMeshAgent` does not synchronize mesh data, Agent Size, Steering, Obstacle Avoidance, or Path Finding settings. It only synchronizes the destination and velocity, not the path to the destination.
- For `RPC`, methods with a `ClientRpc` or `ServerRpc` suffix which are not marked with [ServerRpc] or [ClientRpc] will cause a compiler error.
- For `NetworkAnimator`, Animator Overrides are not supported. Triggers do not work.
- For `NetworkVariable`, the `NetworkDictionary` `List` and `Set` must use the `reliableSequenced` channel.
- `NetworkObjects`s are supported but when spawning a prefab with nested child network objects you have to manually call spawn on them
- `NetworkTransform` have the following issues:
  - Replicated objects may have jitter.
  - The owner is always authoritative about the object's position.
  - Scale is not synchronized.
- Connection Approval is not called on the host client.
- For `NamedMessages`, always use `NetworkBuffer` as the underlying stream for sending named and unnamed messages.
- For `NetworkManager`, connection management is limited. Use `IsServer`, `IsClient`, `IsConnectedClient`, or other code to check if MLAPI connected correctly.

## [0.0.1-preview.1] - 2020-12-20

This was an internally-only-used version of the Unity MLAPI Package<|MERGE_RESOLUTION|>--- conflicted
+++ resolved
@@ -11,14 +11,11 @@
 ### Added
 
 ### Fixed
-<<<<<<< HEAD
+
+- Fixed the "Generate Default Network Prefabs List" setting not loading correctly and always reverting to being checked. (#2545)
 - Fixed issue where parenting a NetworkTransform under a transform with a scale other than Vector3.one would result in incorrect values on non-authoritative instances. (#2538)
-=======
-
-- Fixed the "Generate Default Network Prefabs List" setting not loading correctly and always reverting to being checked. (#2545)
 - Fixed the inspector throwing exceptions when attempting to render `NetworkVariable`s of enum types. (#2529)
 - Making a `NetworkVariable` with an `INetworkSerializable` type that doesn't meet the `new()` constraint will now create a compile-time error instead of an editor crash (#2528)
->>>>>>> 31e5e1dc
 - Fixed Multiplayer Tools package installation docs page link on the NetworkManager popup. (#2526)
 - Fixed an exception and error logging when two different objects are shown and hidden on the same frame (#2524)
 - Fixed a memory leak in `UnityTransport` that occurred if `StartClient` failed. (#2518)
