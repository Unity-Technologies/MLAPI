# Changelog

All notable changes to this project will be documented in this file.

The format is based on [Keep a Changelog](https://keepachangelog.com/en/1.0.0/) and this project adheres to [Semantic Versioning](https://semver.org/spec/v2.0.0.html).

Additional documentation and release notes are available at [Multiplayer Documentation](https://docs-multiplayer.unity3d.com).

## [Unreleased]

### Added

- Added `NetworkVariable.CheckDirtyState` that is to be used in tandem with collections in order to detect whether the collection or an item within the collection has changed. (#3004)

### Fixed

<<<<<<< HEAD
- Fixed Issue where a state with dual triggers, inbound and outbound, could cause a false layer to layer state transition message to be sent to non-authority `NetworkAnimator` instances and cause a warning message to be logged. (#3008)
=======
- Fixed issue where `FixedStringSerializer<T>` was using `NetworkVariableSerialization<byte>.AreEqual` to determine if two bytes were equal causes an exception to be thrown due to no byte serializer having been defined. (#3009)
>>>>>>> 57797b7f
- Fixed issue using collections within `NetworkVariable` where the collection would not detect changes to items or nested items. (#3004)
- Fixed issue where `List`, `Dictionary`, and `HashSet` collections would not uniquely duplicate nested collections. (#3004)
- Fixed issue where `NotAuthorityTarget` would include the service observer in the list of targets to send the RPC to as opposed to excluding the service observer as it should. (#3000)
- Fixed issue where `ProxyRpcTargetGroup` could attempt to send a message if there were no targets to send to. (#3000)

### Changed

- Changed permissions exception thrown in `NetworkList` to exiting early with a logged error that is now a unified permissions message within `NetworkVariableBase`. (#3004)
- Changed permissions exception thrown in `NetworkVariable.Value` to exiting early with a logged error that is now a unified permissions message within `NetworkVariableBase`. (#3004)


## [2.0.0-pre.3] - 2024-07-23

### Added
- Added: `UnityTransport.GetNetworkDriver` and `UnityTransport.GetLocalEndpoint` methods to expose the driver and local endpoint being used. (#2978)

### Fixed

- Fixed issue where deferred despawn was causing GC allocations when converting an `IEnumerable` to a list. (#2983)
- Fixed issue where the realtime network stats monitor was not able to display RPC traffic in release builds due to those stats being only available in development builds or the editor. (#2979)
- Fixed issue where `NetworkManager.ScenesLoaded` was not being updated if `PostSynchronizationSceneUnloading` was set and any loaded scenes not used during synchronization were unloaded. (#2971)
- Fixed issue where `Rigidbody2d` under Unity 6000.0.11f1 has breaking changes where `velocity` is now `linearVelocity` and `isKinematic` is replaced by `bodyType`. (#2971)
- Fixed issue where `NetworkSpawnManager.InstantiateAndSpawn` and `NetworkObject.InstantiateAndSpawn` were not honoring the ownerClientId parameter when using a client-server network topology. (#2968)
- Fixed issue where internal delta serialization could not have a byte serializer defined when serializing deltas for other types. Added `[GenerateSerializationForType(typeof(byte))]` to both the `NetworkVariable` and `AnticipatedNetworkVariable` classes to assure a byte serializer is defined.(#2962)
- Fixed issue when scene management was disabled and the session owner would still try to synchronize a late joining client. (#2962)
- Fixed issue when using a distributed authority network topology where it would allow a session owner to spawn a `NetworkObject` prior to being approved. Now, an error message is logged and the `NetworkObject` will not be spawned prior to the client being approved.  (#2962)
- Fixed issue where attempting to spawn during `NetworkBehaviour.OnInSceneObjectsSpawned` and `NetworkBehaviour.OnNetworkSessionSynchronized` notifications would throw a collection modified exception.  (#2962)

### Changed

- Changed logic where clients can now set the `NetworkSceneManager` client synchronization mode when using a distributed authority network topology. (#2985)


## [2.0.0-pre.2] - 2024-06-17

### Added

- Added `AnticipatedNetworkVariable<T>`, which adds support for client anticipation of `NetworkVariable` values, allowing for more responsive gameplay. (#2957)
- Added `AnticipatedNetworkTransform`, which adds support for client anticipation of NetworkTransforms. (#2957)
- Added `NetworkVariableBase.ExceedsDirtinessThreshold` to allow network variables to throttle updates by only sending updates when the difference between the current and previous values exceeds a threshold. (This is exposed in `NetworkVariable<T>` with the callback `NetworkVariable<T>.CheckExceedsDirtinessThreshold`). (#2957)
- Added `NetworkVariableUpdateTraits`, which add additional throttling support: `MinSecondsBetweenUpdates` will prevent the `NetworkVariable` from sending updates more often than the specified time period (even if it exceeds the dirtiness threshold), while `MaxSecondsBetweenUpdates` will force a dirty `NetworkVariable` to send an update after the specified time period even if it has not yet exceeded the dirtiness threshold. (#2957)
- Added virtual method `NetworkVariableBase.OnInitialize` which can be used by `NetworkVariable` subclasses to add initialization code. (#2957)
- Added `NetworkTime.TickWithPartial`, which represents the current tick as a double that includes the fractional/partial tick value. (#2957)
- Added `NetworkTickSystem.AnticipationTick`, which can be helpful with implementation of client anticipation. This value represents the tick the current local client was at at the beginning of the most recent network round trip, which enables it to correlate server update ticks with the client tick that may have triggered them. (#2957)
- Added event `NetworkManager.OnSessionOwnerPromoted` that is invoked when a new session owner promotion occurs. (#2948)
- Added `NetworkRigidBodyBase.GetLinearVelocity` and `NetworkRigidBodyBase.SetLinearVelocity` convenience/helper methods. (#2948)
- Added `NetworkRigidBodyBase.GetAngularVelocity` and `NetworkRigidBodyBase.SetAngularVelocity` convenience/helper methods. (#2948)

### Fixed

- Fixed issue when `NetworkTransform` half float precision is enabled and ownership changes the current base position was not being synchronized. (#2948)
- Fixed issue where `OnClientConnected` not being invoked on the session owner when connecting to a new distributed authority session. (#2948)
- Fixed issue where Rigidbody micro-motion (i.e. relatively small velocities) would result in non-authority instances slightly stuttering as the body would come to a rest (i.e. no motion). Now, the threshold value can increase at higher velocities and can decrease slightly below the provided threshold to account for this. (#2948)

### Changed

- Changed `NetworkAnimator` no longer requires the `Animator` component to exist on the same `GameObject`. (#2957)
- Changed `NetworkObjectReference` and `NetworkBehaviourReference` to allow null references when constructing and serializing. (#2957)
- Changed the client's owned objects is now returned (`NetworkClient` and `NetworkSpawnManager`) as an array as opposed to a list for performance purposes. (#2948)
- Changed `NetworkTransfrom.TryCommitTransformToServer` to be internal as it will be removed by the final 2.0.0 release. (#2948)
- Changed `NetworkTransformEditor.OnEnable` to a virtual method to be able to customize a `NetworkTransform` derived class by creating a derived editor control from `NetworkTransformEditor`. (#2948)


## [2.0.0-exp.5] - 2024-06-03

### Added


### Fixed

- Fixed issue where SessionOwner message was being treated as a new entry for the new message indexing when it should have been ordinally sorted with the legacy message indices. (#2942)

### Changed
- Changed `FastBufferReader` and `FastBufferWriter` so that they always ensure the length of items serialized is always serialized as an `uint` and added a check before casting for safe reading and writing.(#2946)


## [2.0.0-exp.4] - 2024-05-31

### Added

- Added `NetworkRigidbodyBase.AttachToFixedJoint` and `NetworkRigidbodyBase.DetachFromFixedJoint` to replace parenting for rigid bodies that have `NetworkRigidbodyBase.UseRigidBodyForMotion` enabled. (#2933)
- Added `NetworkBehaviour.OnNetworkPreSpawn` and `NetworkBehaviour.OnNetworkPostSpawn` methods that provide the ability to handle pre and post spawning actions during the `NetworkObject` spawn sequence. (#2912)
- Added a client-side only `NetworkBehaviour.OnNetworkSessionSynchronized` convenience method that is invoked on all `NetworkBehaviour`s after a newly joined client has finished synchronizing with the network session in progress. (#2912)
- Added `NetworkBehaviour.OnInSceneObjectsSpawned` convenience method that is invoked when all in-scene `NetworkObject`s have been spawned after a scene has been loaded or upon a host or server starting. (#2912)

### Fixed

- Fixed issue where non-authoritative rigid bodies with `NetworkRigidbodyBase.UseRigidBodyForMotion` enabled would constantly log errors about the renderTime being before `StartTimeConsumed`. (#2933)
- Fixed issue where in-scene placed NetworkObjects could be destroyed if a client disconnects early and/or before approval. (#2924)
- Fixed issue where a `NetworkObject` component's associated `NetworkBehaviour` components would not be detected if scene loading is disabled in the editor and the currently loaded scene has in-scene placed `NetworkObject`s. (#2912)
- Fixed issue where an in-scene placed `NetworkObject` with `NetworkTransform` that is also parented under a `GameObject` would not properly synchronize when the parent `GameObject` had a world space position other than 0,0,0. (#2898)

### Changed

- Change all the access modifiers of test class from Public to Internal (#2930)
- Changed messages are now sorted by enum values as opposed to ordinally sorting the messages by their type name. (#2929)
- Changed `NetworkClient.SessionModeTypes` to `NetworkClient.NetworkTopologyTypes`. (#2875)
- Changed `NetworkClient.SessionModeType` to `NetworkClient.NetworkTopologyType`. (#2875)
- Changed `NetworkConfig.SessionMode` to `NeworkConfig.NetworkTopology`. (#2875)

## [2.0.0-exp.2] - 2024-04-02

### Added
- Added updates to all internal messages to account for a distributed authority network session connection.  (#2863)
- Added `NetworkRigidbodyBase` that provides users with a more customizable network rigidbody, handles both `Rigidbody` and `Rigidbody2D`, and provides an option to make `NetworkTransform` use the rigid body for motion.  (#2863)
  - For a customized `NetworkRigidbodyBase` class:
    - `NetworkRigidbodyBase.AutoUpdateKinematicState` provides control on whether the kinematic setting will be automatically set or not when ownership changes.
    - `NetworkRigidbodyBase.AutoSetKinematicOnDespawn` provides control on whether isKinematic will automatically be set to true when the associated `NetworkObject` is despawned.
    - `NetworkRigidbodyBase.Initialize` is a protected method that, when invoked, will initialize the instance. This includes options to:
      - Set whether using a `RigidbodyTypes.Rigidbody` or `RigidbodyTypes.Rigidbody2D`.
      - Includes additional optional parameters to set the `NetworkTransform`, `Rigidbody`, and `Rigidbody2d` to use.
  - Provides additional public methods:
    - `NetworkRigidbodyBase.GetPosition` to return the position of the `Rigidbody` or `Rigidbody2d` (depending upon its initialized setting).
    - `NetworkRigidbodyBase.GetRotation` to return the rotation of the `Rigidbody` or `Rigidbody2d` (depending upon its initialized setting).
    - `NetworkRigidbodyBase.MovePosition` to move to the position of the `Rigidbody` or `Rigidbody2d` (depending upon its initialized setting).
    - `NetworkRigidbodyBase.MoveRotation` to move to the rotation of the `Rigidbody` or `Rigidbody2d` (depending upon its initialized setting).
    - `NetworkRigidbodyBase.Move` to move to the position and rotation of the `Rigidbody` or `Rigidbody2d` (depending upon its initialized setting).
    - `NetworkRigidbodyBase.Move` to move to the position and rotation of the `Rigidbody` or `Rigidbody2d` (depending upon its initialized setting).
    - `NetworkRigidbodyBase.SetPosition` to set the position of the `Rigidbody` or `Rigidbody2d` (depending upon its initialized setting).
    - `NetworkRigidbodyBase.SetRotation` to set the rotation of the `Rigidbody` or `Rigidbody2d` (depending upon its initialized setting).
    - `NetworkRigidbodyBase.ApplyCurrentTransform` to set the position and rotation of the `Rigidbody` or `Rigidbody2d` based on the associated `GameObject` transform (depending upon its initialized setting).
    - `NetworkRigidbodyBase.WakeIfSleeping` to wake up the rigid body if sleeping.
    - `NetworkRigidbodyBase.SleepRigidbody` to put the rigid body to sleep.
    - `NetworkRigidbodyBase.IsKinematic` to determine if the `Rigidbody` or `Rigidbody2d` (depending upon its initialized setting) is currently kinematic.
    - `NetworkRigidbodyBase.SetIsKinematic` to set the `Rigidbody` or `Rigidbody2d` (depending upon its initialized setting) current kinematic state.
    - `NetworkRigidbodyBase.ResetInterpolation` to reset the `Rigidbody` or `Rigidbody2d` (depending upon its initialized setting) back to its original interpolation value when initialized.
  - Now includes a `MonoBehaviour.FixedUpdate` implementation that will update the assigned `NetworkTransform` when `NetworkRigidbodyBase.UseRigidBodyForMotion` is true. (#2863)
- Added `RigidbodyContactEventManager` that provides a more optimized way to process collision enter and collision stay events as opposed to the `Monobehaviour` approach. (#2863)
  - Can be used in client-server and distributed authority modes, but is particularly useful in distributed authority.
- Added rigid body motion updates to `NetworkTransform` which allows users to set interolation on rigid bodies. (#2863)
  - Extrapolation is only allowed on authoritative instances, but custom class derived from `NetworkRigidbodyBase` or `NetworkRigidbody` or `NetworkRigidbody2D` automatically switches non-authoritative instances to interpolation if set to extrapolation.
- Added distributed authority mode support to `NetworkAnimator`. (#2863)
- Added session mode selection to `NetworkManager` inspector view. (#2863)
- Added distributed authority permissions feature. (#2863)
- Added distributed authority mode specific `NetworkObject` permissions flags (Distributable, Transferable, and RequestRequired). (#2863)
- Added distributed authority mode specific `NetworkObject.SetOwnershipStatus` method that applies one or more `NetworkObject` instance's ownership flags. If updated when spawned, the ownership permission changes are synchronized with the other connected clients. (#2863)
- Added distributed authority mode specific `NetworkObject.RemoveOwnershipStatus` method that removes one or more `NetworkObject` instance's ownership flags. If updated when spawned, the ownership permission changes are synchronized with the other connected clients. (#2863)
- Added distributed authority mode specific `NetworkObject.HasOwnershipStatus` method that will return (true or false) whether one or more ownership flags is set. (#2863)
- Added distributed authority mode specific `NetworkObject.SetOwnershipLock` method that locks ownership of a `NetworkObject` to prevent ownership from changing until the current owner releases the lock. (#2863)
- Added distributed authority mode specific `NetworkObject.RequestOwnership` method that sends an ownership request to the current owner of a spawned `NetworkObject` instance. (#2863)
- Added distributed authority mode specific `NetworkObject.OnOwnershipRequested` callback handler that is invoked on the owner/authoritative side when a non-owner requests ownership. Depending upon the boolean returned value depends upon whether the request is approved or denied. (#2863)
- Added distributed authority mode specific `NetworkObject.OnOwnershipRequestResponse` callback handler that is invoked when a non-owner's request has been processed. This callback includes a `NetworkObjet.OwnershipRequestResponseStatus` response parameter that describes whether the request was approved or the reason why it was not approved. (#2863)
- Added distributed authority mode specific `NetworkObject.DeferDespawn` method that defers the despawning of `NetworkObject` instances on non-authoritative clients based on the tick offset parameter. (#2863)
- Added distributed authority mode specific `NetworkObject.OnDeferredDespawnComplete` callback handler that can be used to further control when deferring the despawning of a `NetworkObject` on non-authoritative instances. (#2863)
- Added `NetworkClient.SessionModeType` as one way to determine the current session mode of the network session a client is connected to. (#2863)
- Added distributed authority mode specific `NetworkClient.IsSessionOwner` property to determine if the current local client is the current session owner of a distributed authority session. (#2863)
- Added distributed authority mode specific client side spawning capabilities. When running in distributed authority mode, clients can instantiate and spawn `NetworkObject` instances (the local client is automatically the owner of the spawned object). (#2863)
  - This is useful to better visually synchronize owner authoritative motion models and newly spawned `NetworkObject` instances (i.e. projectiles for example).
- Added distributed authority mode specific client side player spawning capabilities. Clients will automatically spawn their associated player object locally. (#2863)
- Added distributed authority mode specific `NetworkConfig.AutoSpawnPlayerPrefabClientSide` property (default is true) to provide control over the automatic spawning of player prefabs on the local client side. (#2863)
- Added distributed authority mode specific `NetworkManager.OnFetchLocalPlayerPrefabToSpawn` callback that, when assigned, will allow the local client to provide the player prefab to be spawned for the local client. (#2863)
  - This is only invoked if the `NetworkConfig.AutoSpawnPlayerPrefabClientSide` property is set to true.
- Added distributed authority mode specific `NetworkBehaviour.HasAuthority` property that determines if the local client has authority over the associated `NetworkObject` instance (typical use case is within a `NetworkBehaviour` script much like that of `IsServer` or `IsClient`). (#2863)
- Added distributed authority mode specific `NetworkBehaviour.IsSessionOwner` property that determines if the local client is the session owner (typical use case would be to determine if the local client can has scene management authority within a `NetworkBehaviour` script). (#2863)
- Added support for distributed authority mode scene management where the currently assigned session owner can start scene events (i.e. scene loading and scene unloading). (#2863)

### Fixed

- Fixed issue where the host was not invoking `OnClientDisconnectCallback` for its own local client when internally shutting down. (#2822)
- Fixed issue where NetworkTransform could potentially attempt to "unregister" a named message prior to it being registered. (#2807)
- Fixed issue where in-scene placed `NetworkObject`s with complex nested children `NetworkObject`s (more than one child in depth) would not synchronize properly if WorldPositionStays was set to true. (#2796)

### Changed
- Changed client side awareness of other clients is now the same as a server or host. (#2863)
- Changed `NetworkManager.ConnectedClients` can now be accessed by both server and clients. (#2863)
- Changed `NetworkManager.ConnectedClientsList` can now be accessed by both server and clients. (#2863)
- Changed `NetworkTransform` defaults to owner authoritative when connected to a distributed authority session. (#2863)
- Changed `NetworkVariable` defaults to owner write and everyone read permissions when connected to a distributed authority session (even if declared with server read or write permissions).  (#2863)
- Changed `NetworkObject` no longer implements the `MonoBehaviour.Update` method in order to determine whether a `NetworkObject` instance has been migrated to a different scene. Instead, only `NetworkObjects` with the `SceneMigrationSynchronization` property set will be updated internally during the `NetworkUpdateStage.PostLateUpdate` by `NetworkManager`. (#2863)
- Changed `NetworkManager` inspector view layout where properties are now organized by category. (#2863)
- Changed `NetworkTransform` to now use `NetworkTransformMessage` as opposed to named messages for NetworkTransformState updates. (#2810)
- Changed `CustomMessageManager` so it no longer attempts to register or "unregister" a null or empty string and will log an error if this condition occurs. (#2807)

## [1.9.1] - 2024-04-18

### Added
- Added `AnticipatedNetworkVariable<T>`, which adds support for client anticipation of NetworkVariable values, allowing for more responsive game play (#2820)
- Added `AnticipatedNetworkTransform`, which adds support for client anticipation of `NetworkTransform`s (#2820)
- Added `NetworkVariableBase.ExceedsDirtinessThreshold` to allow network variables to throttle updates by only sending updates when the difference between the current and previous values exceeds a threshold. (This is exposed in NetworkVariable<T> with the callback NetworkVariable<T>.CheckExceedsDirtinessThreshold) (#2820)
- Added `NetworkVariableUpdateTraits`, which add additional throttling support: `MinSecondsBetweenUpdates` will prevent the `NetworkVariable` from sending updates more often than the specified time period (even if it exceeds the dirtiness threshold), while `MaxSecondsBetweenUpdates` will force a dirty `NetworkVariable` to send an update after the specified time period even if it has not yet exceeded the dirtiness threshold. (#2820)
- Added virtual method `NetworkVariableBase.OnInitialize()` which can be used by `NetworkVariable` subclasses to add initialization code (#2820)
- Added virtual method `NetworkVariableBase.Update()`, which is called once per frame to support behaviors such as interpolation between an anticipated value and an authoritative one. (#2820)
- Added `NetworkTime.TickWithPartial`, which represents the current tick as a double that includes the fractional/partial tick value. (#2820)
- `NetworkVariable` now includes built-in support for `NativeHashSet`, `NativeHashMap`, `List`, `HashSet`, and `Dictionary` (#2813)
- `NetworkVariable` now includes delta compression for collection values (`NativeList`, `NativeArray`, `NativeHashSet`, `NativeHashMap`, `List`, `HashSet`, `Dictionary`, and `FixedString` types) to save bandwidth by only sending the values that changed. (Note: For `NativeList`, `NativeArray`, and `List`, this algorithm works differently than that used in `NetworkList`. This algorithm will use less bandwidth for "set" and "add" operations, but `NetworkList` is more bandwidth-efficient if you are performing frequent "insert" operations.) (#2813)
- `UserNetworkVariableSerialization` now has optional callbacks for `WriteDelta` and `ReadDelta`. If both are provided, they will be used for all serialization operations on NetworkVariables of that type except for the first one for each client. If either is missing, the existing `Write` and `Read` will always be used. (#2813)
- Network variables wrapping `INetworkSerializable` types can perform delta serialization by setting `UserNetworkVariableSerialization<T>.WriteDelta` and `UserNetworkVariableSerialization<T>.ReadDelta` for those types. The built-in `INetworkSerializable` serializer will continue to be used for all other serialization operations, but if those callbacks are set, it will call into them on all but the initial serialization to perform delta serialization. (This could be useful if you have a large struct where most values do not change regularly and you want to send only the fields that did change.) (#2813)

### Fixed

- Fixed issue where `NetworkTransformEditor` would throw and exception if you excluded the physics package. (#2871)
- Fixed issue where `NetworkTransform` could not properly synchronize its base position when using half float precision. (#2845)
- Fixed issue where the host was not invoking `OnClientDisconnectCallback` for its own local client when internally shutting down. (#2822)
- Fixed issue where NetworkTransform could potentially attempt to "unregister" a named message prior to it being registered. (#2807)
- Fixed issue where in-scene placed `NetworkObject`s with complex nested children `NetworkObject`s (more than one child in depth) would not synchronize properly if WorldPositionStays was set to true. (#2796)

### Changed

- Changed `NetworkObjectReference` and `NetworkBehaviourReference` to allow null references when constructing and serializing. (#2874)
- Changed `NetworkAnimator` no longer requires the `Animator` component to exist on the same `GameObject`. (#2872)
- Changed `NetworkTransform` to now use `NetworkTransformMessage` as opposed to named messages for NetworkTransformState updates. (#2810)
- Changed `CustomMessageManager` so it no longer attempts to register or "unregister" a null or empty string and will log an error if this condition occurs. (#2807)

## [1.8.1] - 2024-02-05

### Fixed

- Fixed a compile error when compiling for IL2CPP targets when using the new `[Rpc]` attribute. (#2824)

## [1.8.0] - 2023-12-12

### Added

- Added a new RPC attribute, which is simply `Rpc`. (#2762)
  - This is a generic attribute that can perform the functions of both Server and Client RPCs, as well as enabling client-to-client RPCs. Includes several default targets: `Server`, `NotServer`, `Owner`, `NotOwner`, `Me`, `NotMe`, `ClientsAndHost`, and `Everyone`. Runtime overrides are available for any of these targets, as well as for sending to a specific ID or groups of IDs.
  - This attribute also includes the ability to defer RPCs that are sent to the local process to the start of the next frame instead of executing them immediately, treating them as if they had gone across the network. The default behavior is to execute immediately.
  - This attribute effectively replaces `ServerRpc` and `ClientRpc`. `ServerRpc` and `ClientRpc` remain in their existing forms for backward compatibility, but `Rpc` will be the recommended and most supported option.
- Added `NetworkManager.OnConnectionEvent` as a unified connection event callback to notify clients and servers of all client connections and disconnections within the session (#2762)
- Added `NetworkManager.ServerIsHost` and `NetworkBehaviour.ServerIsHost` to allow a client to tell if it is connected to a host or to a dedicated server (#2762)
- Added `SceneEventProgress.SceneManagementNotEnabled` return status to be returned when a `NetworkSceneManager` method is invoked and scene management is not enabled. (#2735)
- Added `SceneEventProgress.ServerOnlyAction` return status to be returned when a `NetworkSceneManager` method is invoked by a client. (#2735)
- Added `NetworkObject.InstantiateAndSpawn` and `NetworkSpawnManager.InstantiateAndSpawn` methods to simplify prefab spawning by assuring that the prefab is valid and applies any override prior to instantiating the `GameObject` and spawning the `NetworkObject` instance. (#2710)

### Fixed

- Fixed issue where a client disconnected by a server-host would not receive a local notification. (#2789)
- Fixed issue where a server-host could shutdown during a relay connection but periodically the transport disconnect message sent to any connected clients could be dropped. (#2789)
- Fixed issue where a host could disconnect its local client but remain running as a server. (#2789)
- Fixed issue where `OnClientDisconnectedCallback` was not being invoked under certain conditions. (#2789)
- Fixed issue where `OnClientDisconnectedCallback` was always returning 0 as the client identifier. (#2789)
- Fixed issue where if a host or server shutdown while a client owned NetworkObjects (other than the player) it would throw an exception. (#2789)
- Fixed issue where setting values on a `NetworkVariable` or `NetworkList` within `OnNetworkDespawn` during a shutdown sequence would throw an exception. (#2789)
- Fixed issue where a teleport state could potentially be overridden by a previous unreliable delta state. (#2777)
- Fixed issue where `NetworkTransform` was using the `NetworkManager.ServerTime.Tick` as opposed to `NetworkManager.NetworkTickSystem.ServerTime.Tick` during the authoritative side's tick update where it performed a delta state check. (#2777)
- Fixed issue where a parented in-scene placed NetworkObject would be destroyed upon a client or server exiting a network session but not unloading the original scene in which the NetworkObject was placed. (#2737)
- Fixed issue where during client synchronization and scene loading, when client synchronization or the scene loading mode are set to `LoadSceneMode.Single`, a `CreateObjectMessage` could be received, processed, and the resultant spawned `NetworkObject` could be instantiated in the client's currently active scene that could, towards the end of the client synchronization or loading process, be unloaded and cause the newly created `NetworkObject` to be destroyed (and throw and exception). (#2735)
- Fixed issue where a `NetworkTransform` instance with interpolation enabled would result in wide visual motion gaps (stuttering) under above normal latency conditions and a 1-5% or higher packet are drop rate. (#2713)
- Fixed issue where  you could not have multiple source network prefab overrides targeting the same network prefab as their override. (#2710)

### Changed
- Changed the server or host shutdown so it will now perform a "soft shutdown" when `NetworkManager.Shutdown` is invoked. This will send a disconnect notification to all connected clients and the server-host will wait for all connected clients to disconnect or timeout after a 5 second period before completing the shutdown process. (#2789)
- Changed `OnClientDisconnectedCallback` will now return the assigned client identifier on the local client side if the client was approved and assigned one prior to being disconnected. (#2789)
- Changed `NetworkTransform.SetState` (and related methods) now are cumulative during a fractional tick period and sent on the next pending tick. (#2777)
- `NetworkManager.ConnectedClientsIds` is now accessible on the client side and will contain the list of all clients in the session, including the host client if the server is operating in host mode (#2762)
- Changed `NetworkSceneManager` to return a `SceneEventProgress` status and not throw exceptions for methods invoked when scene management is disabled and when a client attempts to access a `NetworkSceneManager` method by a client. (#2735)
- Changed `NetworkTransform` authoritative instance tick registration so a single `NetworkTransform` specific tick event update will update all authoritative instances to improve perofmance. (#2713)
- Changed `NetworkPrefabs.OverrideToNetworkPrefab` dictionary is no longer used/populated due to it ending up being related to a regression bug and not allowing more than one override to be assigned to a network prefab asset. (#2710)
- Changed in-scene placed `NetworkObject`s now store their source network prefab asset's `GlobalObjectIdHash` internally that is used, when scene management is disabled, by clients to spawn the correct prefab even if the `NetworkPrefab` entry has an override. This does not impact dynamically spawning the same prefab which will yield the override on both host and client. (#2710)
- Changed in-scene placed `NetworkObject`s no longer require a `NetworkPrefab` entry with `GlobalObjectIdHash` override in order for clients to properly synchronize. (#2710)
- Changed in-scene placed `NetworkObject`s now set their `IsSceneObject` value when generating their `GlobalObjectIdHash` value. (#2710)
- Changed the default `NetworkConfig.SpawnTimeout` value from 1.0s to 10.0s. (#2710)

## [1.7.1] - 2023-11-15

### Added

### Fixed

- Fixed a bug where having a class with Rpcs that inherits from a class without Rpcs that inherits from NetworkVariable would cause a compile error. (#2751)
- Fixed issue where `NetworkBehaviour.Synchronize` was not truncating the write buffer if nothing was serialized during `NetworkBehaviour.OnSynchronize` causing an additional 6 bytes to be written per `NetworkBehaviour` component instance. (#2749)

## [1.7.0] - 2023-10-11

### Added

- exposed NetworkObject.GetNetworkBehaviourAtOrderIndex as a public API (#2724)
- Added context menu tool that provides users with the ability to quickly update the GlobalObjectIdHash value for all in-scene placed prefab instances that were created prior to adding a NetworkObject component to it. (#2707)
- Added methods NetworkManager.SetPeerMTU and NetworkManager.GetPeerMTU to be able to set MTU sizes per-peer (#2676)
- Added `GenerateSerializationForGenericParameterAttribute`, which can be applied to user-created Network Variable types to ensure the codegen generates serialization for the generic types they wrap. (#2694)
- Added `GenerateSerializationForTypeAttribute`, which can be applied to any class or method to ensure the codegen generates serialization for the specific provided type. (#2694)
- Exposed `NetworkVariableSerialization<T>.Read`, `NetworkVariableSerialization<T>.Write`, `NetworkVariableSerialization<T>.AreEqual`, and `NetworkVariableSerialization<T>.Duplicate` to further support the creation of user-created network variables by allowing users to access the generated serialization methods and serialize generic types efficiently without boxing. (#2694)
- Added `NetworkVariableBase.MarkNetworkBehaviourDirty` so that user-created network variable types can mark their containing `NetworkBehaviour` to be processed by the update loop. (#2694)

### Fixed

- Fixed issue where the server side `NetworkSceneManager` instance was not adding the currently active scene to its list of scenes loaded. (#2723)
- Generic NetworkBehaviour types no longer result in compile errors or runtime errors (#2720)
- Rpcs within Generic NetworkBehaviour types can now serialize parameters of the class's generic types (but may not have generic types of their own) (#2720)
- Errors are no longer thrown when entering play mode with domain reload disabled (#2720)
- NetworkSpawn is now correctly called each time when entering play mode with scene reload disabled (#2720)
- NetworkVariables of non-integer types will no longer break the inspector (#2714)
- NetworkVariables with NonSerializedAttribute will not appear in the inspector (#2714)
- Fixed issue where `UnityTransport` would attempt to establish WebSocket connections even if using UDP/DTLS Relay allocations when the build target was WebGL. This only applied to working in the editor since UDP/DTLS can't work in the browser. (#2695)
- Fixed issue where a `NetworkBehaviour` component's `OnNetworkDespawn` was not being invoked on the host-server side for an in-scene placed `NetworkObject` when a scene was unloaded (during a scene transition) and the `NetworkBehaviour` component was positioned/ordered before the `NetworkObject` component. (#2685)
- Fixed issue where `SpawnWithObservers` was not being honored when `NetworkConfig.EnableSceneManagement` was disabled. (#2682)
- Fixed issue where `NetworkAnimator` was not internally tracking changes to layer weights which prevented proper layer weight synchronization back to the original layer weight value. (#2674)
- Fixed "writing past the end of the buffer" error when calling ResetDirty() on managed network variables that are larger than 256 bytes when serialized. (#2670)
- Fixed issue where generation of the `DefaultNetworkPrefabs` asset was not enabled by default. (#2662)
- Fixed issue where the `GlobalObjectIdHash` value could be updated but the asset not marked as dirty. (#2662)
- Fixed issue where the `GlobalObjectIdHash` value of a (network) prefab asset could be assigned an incorrect value when editing the prefab in a temporary scene. (#2662)
- Fixed issue where the `GlobalObjectIdHash` value generated after creating a (network) prefab from an object constructed within the scene would not be the correct final value in a stand alone build. (#2662)

### Changed

- Updated dependency on `com.unity.transport` to version 1.4.0. (#2716)

## [1.6.0] - 2023-08-09

### Added

- Added a protected virtual method `NetworkTransform.OnInitialize(ref NetworkTransformState replicatedState)` that just returns the replicated state reference.
  
### Fixed

- Fixed issue where invoking `NetworkManager.Shutdown` within `NetworkManager.OnClientStopped` or `NetworkManager.OnServerStopped` would force `NetworkManager.ShutdownInProgress` to remain true after completing the shutdown process. (#2661)
- Fixed issue where ARMv7 Android builds would crash when trying to validate the batch header. (#2654)
- Fixed issue with client synchronization of position when using half precision and the delta position reaches the maximum value and is collapsed on the host prior to being forwarded to the non-owner clients. (#2636)
- Fixed issue with scale not synchronizing properly depending upon the spawn order of NetworkObjects. (#2636)
- Fixed issue position was not properly transitioning between ownership changes with an owner authoritative NetworkTransform. (#2636)
- Fixed issue where a late joining non-owner client could update an owner authoritative NetworkTransform if ownership changed without any updates to position prior to the non-owner client joining. (#2636)

### Changed

## [1.5.2] - 2023-07-24

### Added

### Fixed
- Bumped minimum Unity version supported to 2021.3 LTS
- Fixed issue where `NetworkClient.OwnedObjects` was not returning any owned objects due to the `NetworkClient.IsConnected` not being properly set. (#2631)
- Fixed a crash when calling TrySetParent with a null Transform (#2625)
- Fixed issue where a `NetworkTransform` using full precision state updates was losing transform state updates when interpolation was enabled. (#2624)
- Fixed issue where `NetworkObject.SpawnWithObservers` was not being honored for late joining clients. (#2623)
- Fixed issue where invoking `NetworkManager.Shutdown` multiple times, depending upon the timing, could cause an exception. (#2622)
- Fixed issue where removing ownership would not notify the server that it gained ownership. This also resolves the issue where an owner authoritative NetworkTransform would not properly initialize upon removing ownership from a remote client. (#2618)
- Fixed ILPP issues when using CoreCLR and for certain dedicated server builds. (#2614)
- Fixed an ILPP compile error when creating a generic NetworkBehaviour singleton with a static T instance. (#2603)

### Changed

## [1.5.1] - 2023-06-07

### Added

- Added support for serializing `NativeArray<>` and `NativeList<>` in `FastBufferReader`/`FastBufferWriter`, `BufferSerializer`, `NetworkVariable`, and RPCs. (To use `NativeList<>`, add `UNITY_NETCODE_NATIVE_COLLECTION_SUPPORT` to your Scripting Define Symbols in `Project Settings > Player`) (#2375)
- The location of the automatically-created default network prefab list can now be configured (#2544)
- Added: Message size limits (max single message and max fragmented message) can now be set using NetworkManager.MaximumTransmissionUnitSize and NetworkManager.MaximumFragmentedMessageSize for transports that don't work with the default values (#2530)
- Added `NetworkObject.SpawnWithObservers` property (default is true) that when set to false will spawn a `NetworkObject` with no observers and will not be spawned on any client until `NetworkObject.NetworkShow` is invoked. (#2568)

### Fixed

- Fixed: Fixed a null reference in codegen in some projects (#2581)
- Fixed issue where the `OnClientDisconnected` client identifier was incorrect after a pending client connection was denied. (#2569)
- Fixed warning "Runtime Network Prefabs was not empty at initialization time." being erroneously logged when no runtime network prefabs had been added (#2565)
- Fixed issue where some temporary debug console logging was left in a merged PR. (#2562)
- Fixed the "Generate Default Network Prefabs List" setting not loading correctly and always reverting to being checked. (#2545)
- Fixed issue where users could not use NetworkSceneManager.VerifySceneBeforeLoading to exclude runtime generated scenes from client synchronization. (#2550)
- Fixed missing value on `NetworkListEvent` for `EventType.RemoveAt` events.  (#2542,#2543)
- Fixed issue where parenting a NetworkTransform under a transform with a scale other than Vector3.one would result in incorrect values on non-authoritative instances. (#2538)
- Fixed issue where a server would include scene migrated and then despawned NetworkObjects to a client that was being synchronized. (#2532)
- Fixed the inspector throwing exceptions when attempting to render `NetworkVariable`s of enum types. (#2529)
- Making a `NetworkVariable` with an `INetworkSerializable` type that doesn't meet the `new()` constraint will now create a compile-time error instead of an editor crash (#2528)
- Fixed Multiplayer Tools package installation docs page link on the NetworkManager popup. (#2526)
- Fixed an exception and error logging when two different objects are shown and hidden on the same frame (#2524)
- Fixed a memory leak in `UnityTransport` that occurred if `StartClient` failed. (#2518)
- Fixed issue where a client could throw an exception if abruptly disconnected from a network session with one or more spawned `NetworkObject`(s). (#2510)
- Fixed issue where invalid endpoint addresses were not being detected and returning false from NGO UnityTransport. (#2496)
- Fixed some errors that could occur if a connection is lost and the loss is detected when attempting to write to the socket. (#2495)

## Changed

- Adding network prefabs before NetworkManager initialization is now supported. (#2565)
- Connecting clients being synchronized now switch to the server's active scene before spawning and synchronizing NetworkObjects. (#2532)
- Updated `UnityTransport` dependency on `com.unity.transport` to 1.3.4. (#2533)
- Improved performance of NetworkBehaviour initialization by replacing reflection when initializing NetworkVariables with compile-time code generation, which should help reduce hitching during additive scene loads. (#2522)

## [1.4.0] - 2023-04-10

### Added

- Added a way to access the GlobalObjectIdHash via PrefabIdHash for use in the Connection Approval Callback. (#2437)
- Added `OnServerStarted` and `OnServerStopped` events that will trigger only on the server (or host player) to notify that the server just started or is no longer active (#2420)
- Added `OnClientStarted` and `OnClientStopped` events that will trigger only on the client (or host player) to notify that the client just started or is no longer active (#2420)
- Added `NetworkTransform.UseHalfFloatPrecision` property that, when enabled, will use half float values for position, rotation, and scale. This yields a 50% bandwidth savings a the cost of precision. (#2388)
- Added `NetworkTransform.UseQuaternionSynchronization` property that, when enabled, will synchronize the entire quaternion. (#2388)
- Added `NetworkTransform.UseQuaternionCompression` property that, when enabled, will use a smallest three implementation reducing a full quaternion synchronization update to the size of an unsigned integer. (#2388)
- Added `NetworkTransform.SlerpPosition` property that, when enabled along with interpolation being enabled, will interpolate using `Vector3.Slerp`. (#2388)
- Added `BufferedLinearInterpolatorVector3` that replaces the float version, is now used by `NetworkTransform`, and provides the ability to enable or disable `Slerp`. (#2388)
- Added `HalfVector3` used for scale when half float precision is enabled. (#2388)
- Added `HalfVector4` used for rotation when half float precision and quaternion synchronization is enabled. (#2388)
- Added `HalfVector3DeltaPosition` used for position when half float precision is enabled. This handles loss in position precision by updating only the delta position as opposed to the full position. (#2388)
- Added `NetworkTransform.GetSpaceRelativePosition` and `NetworkTransform.GetSpaceRelativeRotation` helper methods to return the proper values depending upon whether local or world space. (#2388)
- Added `NetworkTransform.OnAuthorityPushTransformState` virtual method that is invoked just prior to sending the `NetworkTransformState` to non-authoritative instances. This provides users with the ability to obtain more precise delta values for prediction related calculations. (#2388)
- Added `NetworkTransform.OnNetworkTransformStateUpdated` virtual method that is invoked just after the authoritative `NetworkTransformState` is applied. This provides users with the ability to obtain more precise delta values for prediction related calculations. (#2388)
- Added `NetworkTransform.OnInitialize`virtual method that is invoked after the `NetworkTransform` has been initialized or re-initialized when ownership changes. This provides for a way to make adjustments when `NetworkTransform` is initialized (i.e. resetting client prediction etc) (#2388)
- Added `NetworkObject.SynchronizeTransform` property (default is true) that provides users with another way to help with bandwidth optimizations where, when set to false, the `NetworkObject`'s associated transform will not be included when spawning and/or synchronizing late joining players. (#2388)
- Added `NetworkSceneManager.ActiveSceneSynchronizationEnabled` property, disabled by default, that enables client synchronization of server-side active scene changes. (#2383)
- Added `NetworkObject.ActiveSceneSynchronization`, disabled by default, that will automatically migrate a `NetworkObject` to a newly assigned active scene. (#2383)
- Added `NetworkObject.SceneMigrationSynchronization`, enabled by default, that will synchronize client(s) when a `NetworkObject` is migrated into a new scene on the server side via `SceneManager.MoveGameObjectToScene`. (#2383)

### Changed

- Made sure the `CheckObjectVisibility` delegate is checked and applied, upon `NetworkShow` attempt. Found while supporting (#2454), although this is not a fix for this (already fixed) issue. (#2463)
- Changed `NetworkTransform` authority handles delta checks on each new network tick and no longer consumes processing cycles checking for deltas for all frames in-between ticks. (#2388)
- Changed the `NetworkTransformState` structure is now public and now has public methods that provide access to key properties of the `NetworkTransformState` structure. (#2388)
- Changed `NetworkTransform` interpolation adjusts its interpolation "ticks ago" to be 2 ticks latent if it is owner authoritative and the instance is not the server or 1 tick latent if the instance is the server and/or is server authoritative. (#2388)
- Updated `NetworkSceneManager` to migrate dynamically spawned `NetworkObject`s with `DestroyWithScene` set to false into the active scene if their current scene is unloaded. (#2383)
- Updated the server to synchronize its local `NetworkSceneManager.ClientSynchronizationMode` during the initial client synchronization. (#2383)

### Fixed

- Fixed issue where during client synchronization the synchronizing client could receive a ObjectSceneChanged message before the client-side NetworkObject instance had been instantiated and spawned. (#2502)
- Fixed issue where `NetworkAnimator` was building client RPC parameters to exclude the host from sending itself messages but was not including it in the ClientRpc parameters. (#2492)
- Fixed issue where `NetworkAnimator` was not properly detecting and synchronizing cross fade initiated transitions. (#2481)
- Fixed issue where `NetworkAnimator` was not properly synchronizing animation state updates. (#2481)
- Fixed float NetworkVariables not being rendered properly in the inspector of NetworkObjects. (#2441)
- Fixed an issue where Named Message Handlers could remove themselves causing an exception when the metrics tried to access the name of the message.(#2426)
- Fixed registry of public `NetworkVariable`s in derived `NetworkBehaviour`s (#2423)
- Fixed issue where runtime association of `Animator` properties to `AnimationCurve`s would cause `NetworkAnimator` to attempt to update those changes. (#2416)
- Fixed issue where `NetworkAnimator` would not check if its associated `Animator` was valid during serialization and would spam exceptions in the editor console. (#2416)
- Fixed issue with a child's rotation rolling over when interpolation is enabled on a `NetworkTransform`. Now using half precision or full quaternion synchronization will always update all axis. (#2388)
- Fixed issue where `NetworkTransform` was not setting the teleport flag when the `NetworkTransform.InLocalSpace` value changed. This issue only impacted `NetworkTransform` when interpolation was enabled. (#2388)
- Fixed issue when the `NetworkSceneManager.ClientSynchronizationMode` is `LoadSceneMode.Additive` and the server changes the currently active scene prior to a client connecting then upon a client connecting and being synchronized the NetworkSceneManager would clear its internal ScenePlacedObjects list that could already be populated. (#2383)
- Fixed issue where a client would load duplicate scenes of already preloaded scenes during the initial client synchronization and `NetworkSceneManager.ClientSynchronizationMode` was set to `LoadSceneMode.Additive`. (#2383)

## [1.3.1] - 2023-03-27

### Added

- Added detection and graceful handling of corrupt packets for additional safety. (#2419)

### Changed

- The UTP component UI has been updated to be more user-friendly for new users by adding a simple toggle to switch between local-only (127.0.0.1) and remote (0.0.0.0) binding modes, using the toggle "Allow Remote Connections" (#2408)
- Updated `UnityTransport` dependency on `com.unity.transport` to 1.3.3. (#2450)
- `NetworkShow()` of `NetworkObject`s are delayed until the end of the frame to ensure consistency of delta-driven variables like `NetworkList`.
- Dirty `NetworkObject` are reset at end-of-frame and not at serialization time.
- `NetworkHide()` of an object that was just `NetworkShow()`n produces a warning, as remote clients will _not_ get a spawn/despawn pair.
- Renamed the NetworkTransform.SetState parameter `shouldGhostsInterpolate` to `teleportDisabled` for better clarity of what that parameter does. (#2228)
- Network prefabs are now stored in a ScriptableObject that can be shared between NetworkManagers, and have been exposed for public access. By default, a Default Prefabs List is created that contains all NetworkObject prefabs in the project, and new NetworkManagers will default to using that unless that option is turned off in the Netcode for GameObjects settings. Existing NetworkManagers will maintain their existing lists, which can be migrated to the new format via a button in their inspector. (#2322)

### Fixed

- Fixed issue where changes to a layer's weight would not synchronize unless a state transition was occurring.(#2399)
- Fixed issue where `NetworkManager.LocalClientId` was returning the `NetworkTransport.ServerClientId` as opposed to the `NetworkManager.m_LocalClientId`. (#2398)
- Fixed issue where a dynamically spawned `NetworkObject` parented under an in-scene placed `NetworkObject` would have its `InScenePlaced` value changed to `true`. This would result in a soft synchronization error for late joining clients. (#2396)
- Fixed a UTP test that was failing when you install Unity Transport package 2.0.0 or newer. (#2347)
- Fixed issue where `NetcodeSettingsProvider` would throw an exception in Unity 2020.3.x versions. (#2345)
- Fixed server side issue where, depending upon component ordering, some NetworkBehaviour components might not have their OnNetworkDespawn method invoked if the client side disconnected. (#2323)
- Fixed a case where data corruption could occur when using UnityTransport when reaching a certain level of send throughput. (#2332)
- Fixed an issue in `UnityTransport` where an exception would be thrown if starting a Relay host/server on WebGL. This exception should only be thrown if using direct connections (where WebGL can't act as a host/server). (#2321)
- Fixed `NetworkAnimator` issue where it was not checking for `AnimatorStateTtansition.destinationStateMachine` and any possible sub-states defined within it. (#2309)
- Fixed `NetworkAnimator` issue where the host client was receiving the ClientRpc animation updates when the host was the owner.(#2309)
- Fixed `NetworkAnimator` issue with using pooled objects and when specific properties are cleaned during despawn and destroy.(#2309)
- Fixed issue where `NetworkAnimator` was checking for animation changes when the associated `NetworkObject` was not spawned.(#2309)
- Corrected an issue with the documentation for BufferSerializer (#2401)

## [1.2.0] - 2022-11-21

### Added

- Added protected method `NetworkBehaviour.OnSynchronize` which is invoked during the initial `NetworkObject` synchronization process. This provides users the ability to include custom serialization information that will be applied to the `NetworkBehaviour` prior to the `NetworkObject` being spawned. (#2298)
- Added support for different versions of the SDK to talk to each other in circumstances where changes permit it. Starting with this version and into future versions, patch versions should be compatible as long as the minor version is the same. (#2290)
- Added `NetworkObject` auto-add helper and Multiplayer Tools install reminder settings to Project Settings. (#2285)
- Added `public string DisconnectReason` getter to `NetworkManager` and `string Reason` to `ConnectionApprovalResponse`. Allows connection approval to communicate back a reason. Also added `public void DisconnectClient(ulong clientId, string reason)` allowing setting a disconnection reason, when explicitly disconnecting a client. (#2280)

### Changed

- Changed 3rd-party `XXHash` (32 & 64) implementation with an in-house reimplementation (#2310)
- When `NetworkConfig.EnsureNetworkVariableLengthSafety` is disabled `NetworkVariable` fields do not write the additional `ushort` size value (_which helps to reduce the total synchronization message size_), but when enabled it still writes the additional `ushort` value. (#2298)
- Optimized bandwidth usage by encoding most integer fields using variable-length encoding. (#2276)

### Fixed
- Fixed `IsSpawnedObjectsPendingInDontDestroyOnLoad` is only set to true when loading a scene using `LoadSceneMode.Singleonly`. (#2330)
- Fixed issue where `NetworkTransform` components nested under a parent with a `NetworkObject` component  (i.e. network prefab) would not have their associated `GameObject`'s transform synchronized. (#2298)
- Fixed issue where `NetworkObject`s that failed to instantiate could cause the entire synchronization pipeline to be disrupted/halted for a connecting client. (#2298)
- Fixed issue where in-scene placed `NetworkObject`s nested under a `GameObject` would be added to the orphaned children list causing continual console warning log messages. (#2298)
- Custom messages are now properly received by the local client when they're sent while running in host mode. (#2296)
- Fixed issue where the host would receive more than one event completed notification when loading or unloading a scene only when no clients were connected. (#2292)
- Fixed an issue in `UnityTransport` where an error would be logged if the 'Use Encryption' flag was enabled with a Relay configuration that used a secure protocol. (#2289)
- Fixed issue where in-scene placed `NetworkObjects` were not honoring the `AutoObjectParentSync` property. (#2281)
- Fixed the issue where `NetworkManager.OnClientConnectedCallback` was being invoked before in-scene placed `NetworkObject`s had been spawned when starting `NetworkManager` as a host. (#2277)
- Creating a `FastBufferReader` with `Allocator.None` will not result in extra memory being allocated for the buffer (since it's owned externally in that scenario). (#2265)

### Removed

- Removed the `NetworkObject` auto-add and Multiplayer Tools install reminder settings from the Menu interface. (#2285)

## [1.1.0] - 2022-10-21

### Added

- Added `NetworkManager.IsApproved` flag that is set to `true` a client has been approved.(#2261)
- `UnityTransport` now provides a way to set the Relay server data directly from the `RelayServerData` structure (provided by the Unity Transport package) throuh its `SetRelayServerData` method. This allows making use of the new APIs in UTP 1.3 that simplify integration of the Relay SDK. (#2235)
- IPv6 is now supported for direct connections when using `UnityTransport`. (#2232)
- Added WebSocket support when using UTP 2.0 with `UseWebSockets` property in the `UnityTransport` component of the `NetworkManager` allowing to pick WebSockets for communication. When building for WebGL, this selection happens automatically. (#2201)
- Added position, rotation, and scale to the `ParentSyncMessage` which provides users the ability to specify the final values on the server-side when `OnNetworkObjectParentChanged` is invoked just before the message is created (when the `Transform` values are applied to the message). (#2146)
- Added `NetworkObject.TryRemoveParent` method for convenience purposes opposed to having to cast null to either `GameObject` or `NetworkObject`. (#2146)

### Changed

- Updated `UnityTransport` dependency on `com.unity.transport` to 1.3.0. (#2231)
- The send queues of `UnityTransport` are now dynamically-sized. This means that there shouldn't be any need anymore to tweak the 'Max Send Queue Size' value. In fact, this field is now removed from the inspector and will not be serialized anymore. It is still possible to set it manually using the `MaxSendQueueSize` property, but it is not recommended to do so aside from some specific needs (e.g. limiting the amount of memory used by the send queues in very constrained environments). (#2212)
- As a consequence of the above change, the `UnityTransport.InitialMaxSendQueueSize` field is now deprecated. There is no default value anymore since send queues are dynamically-sized. (#2212)
- The debug simulator in `UnityTransport` is now non-deterministic. Its random number generator used to be seeded with a constant value, leading to the same pattern of packet drops, delays, and jitter in every run. (#2196)
- `NetworkVariable<>` now supports managed `INetworkSerializable` types, as well as other managed types with serialization/deserialization delegates registered to `UserNetworkVariableSerialization<T>.WriteValue` and `UserNetworkVariableSerialization<T>.ReadValue` (#2219)
- `NetworkVariable<>` and `BufferSerializer<BufferSerializerReader>` now deserialize `INetworkSerializable` types in-place, rather than constructing new ones. (#2219)

### Fixed

- Fixed `NetworkManager.ApprovalTimeout` will not timeout due to slower client synchronization times as it now uses the added `NetworkManager.IsApproved` flag to determined if the client has been approved or not.(#2261)
- Fixed issue caused when changing ownership of objects hidden to some clients (#2242)
- Fixed issue where an in-scene placed NetworkObject would not invoke NetworkBehaviour.OnNetworkSpawn if the GameObject was disabled when it was despawned. (#2239)
- Fixed issue where clients were not rebuilding the `NetworkConfig` hash value for each unique connection request. (#2226)
- Fixed the issue where player objects were not taking the `DontDestroyWithOwner` property into consideration when a client disconnected. (#2225)
- Fixed issue where `SceneEventProgress` would not complete if a client late joins while it is still in progress. (#2222)
- Fixed issue where `SceneEventProgress` would not complete if a client disconnects. (#2222)
- Fixed issues with detecting if a `SceneEventProgress` has timed out. (#2222)
- Fixed issue #1924 where `UnityTransport` would fail to restart after a first failure (even if what caused the initial failure was addressed). (#2220)
- Fixed issue where `NetworkTransform.SetStateServerRpc` and `NetworkTransform.SetStateClientRpc` were not honoring local vs world space settings when applying the position and rotation. (#2203)
- Fixed ILPP `TypeLoadException` on WebGL on MacOS Editor and potentially other platforms. (#2199)
- Implicit conversion of NetworkObjectReference to GameObject will now return null instead of throwing an exception if the referenced object could not be found (i.e., was already despawned) (#2158)
- Fixed warning resulting from a stray NetworkAnimator.meta file (#2153)
- Fixed Connection Approval Timeout not working client side. (#2164)
- Fixed issue where the `WorldPositionStays` parenting parameter was not being synchronized with clients. (#2146)
- Fixed issue where parented in-scene placed `NetworkObject`s would fail for late joining clients. (#2146)
- Fixed issue where scale was not being synchronized which caused issues with nested parenting and scale when `WorldPositionStays` was true. (#2146)
- Fixed issue with `NetworkTransform.ApplyTransformToNetworkStateWithInfo` where it was not honoring axis sync settings when `NetworkTransformState.IsTeleportingNextFrame` was true. (#2146)
- Fixed issue with `NetworkTransform.TryCommitTransformToServer` where it was not honoring the `InLocalSpace` setting. (#2146)
- Fixed ClientRpcs always reporting in the profiler view as going to all clients, even when limited to a subset of clients by `ClientRpcParams`. (#2144)
- Fixed RPC codegen failing to choose the correct extension methods for `FastBufferReader` and `FastBufferWriter` when the parameters were a generic type (i.e., List<int>) and extensions for multiple instantiations of that type have been defined (i.e., List<int> and List<string>) (#2142)
- Fixed the issue where running a server (i.e. not host) the second player would not receive updates (unless a third player joined). (#2127)
- Fixed issue where late-joining client transition synchronization could fail when more than one transition was occurring.(#2127)
- Fixed throwing an exception in `OnNetworkUpdate` causing other `OnNetworkUpdate` calls to not be executed. (#1739)
- Fixed synchronization when Time.timeScale is set to 0. This changes timing update to use unscaled deltatime. Now network updates rate are independent from the local time scale. (#2171)
- Fixed not sending all NetworkVariables to all clients when a client connects to a server. (#1987)
- Fixed IsOwner/IsOwnedByServer being wrong on the server after calling RemoveOwnership (#2211)

## [1.0.2] - 2022-09-12

### Fixed

- Fixed issue where `NetworkTransform` was not honoring the InLocalSpace property on the authority side during OnNetworkSpawn. (#2170)
- Fixed issue where `NetworkTransform` was not ending extrapolation for the previous state causing non-authoritative instances to become out of synch. (#2170)
- Fixed issue where `NetworkTransform` was not continuing to interpolate for the remainder of the associated tick period. (#2170)
- Fixed issue during `NetworkTransform.OnNetworkSpawn` for non-authoritative instances where it was initializing interpolators with the replicated network state which now only contains the transform deltas that occurred during a network tick and not the entire transform state. (#2170)

## [1.0.1] - 2022-08-23

### Changed

- Changed version to 1.0.1. (#2131)
- Updated dependency on `com.unity.transport` to 1.2.0. (#2129)
- When using `UnityTransport`, _reliable_ payloads are now allowed to exceed the configured 'Max Payload Size'. Unreliable payloads remain bounded by this setting. (#2081)
- Performance improvements for cases with large number of NetworkObjects, by not iterating over all unchanged NetworkObjects

### Fixed

- Fixed an issue where reading/writing more than 8 bits at a time with BitReader/BitWriter would write/read from the wrong place, returning and incorrect result. (#2130)
- Fixed issue with the internal `NetworkTransformState.m_Bitset` flag not getting cleared upon the next tick advancement. (#2110)
- Fixed interpolation issue with `NetworkTransform.Teleport`. (#2110)
- Fixed issue where the authoritative side was interpolating its transform. (#2110)
- Fixed Owner-written NetworkVariable infinitely write themselves (#2109)
- Fixed NetworkList issue that showed when inserting at the very end of a NetworkList (#2099)
- Fixed issue where a client owner of a `NetworkVariable` with both owner read and write permissions would not update the server side when changed. (#2097)
- Fixed issue when attempting to spawn a parent `GameObject`, with `NetworkObject` component attached, that has one or more child `GameObject`s, that are inactive in the hierarchy, with `NetworkBehaviour` components it will no longer attempt to spawn the associated `NetworkBehaviour`(s) or invoke ownership changed notifications but will log a warning message. (#2096)
- Fixed an issue where destroying a NetworkBehaviour would not deregister it from the parent NetworkObject, leading to exceptions when the parent was later destroyed. (#2091)
- Fixed issue where `NetworkObject.NetworkHide` was despawning and destroying, as opposed to only despawning, in-scene placed `NetworkObject`s. (#2086)
- Fixed `NetworkAnimator` synchronizing transitions twice due to it detecting the change in animation state once a transition is started by a trigger. (#2084)
- Fixed issue where `NetworkAnimator` would not synchronize a looping animation for late joining clients if it was at the very end of its loop. (#2076)
- Fixed issue where `NetworkAnimator` was not removing its subscription from `OnClientConnectedCallback` when despawned during the shutdown sequence. (#2074)
- Fixed IsServer and IsClient being set to false before object despawn during the shutdown sequence. (#2074)
- Fixed NetworkList Value event on the server. PreviousValue is now set correctly when a new value is set through property setter. (#2067)
- Fixed NetworkLists not populating on client. NetworkList now uses the most recent list as opposed to the list at the end of previous frame, when sending full updates to dynamically spawned NetworkObject. The difference in behaviour is required as scene management spawns those objects at a different time in the frame, relative to updates. (#2062)

## [1.0.0] - 2022-06-27

### Changed

- Changed version to 1.0.0. (#2046)

## [1.0.0-pre.10] - 2022-06-21

### Added

- Added a new `OnTransportFailure` callback to `NetworkManager`. This callback is invoked when the manager's `NetworkTransport` encounters an unrecoverable error. Transport failures also cause the `NetworkManager` to shut down. Currently, this is only used by `UnityTransport` to signal a timeout of its connection to the Unity Relay servers. (#1994)
- Added `NetworkEvent.TransportFailure`, which can be used by implementations of `NetworkTransport` to signal to `NetworkManager` that an unrecoverable error was encountered. (#1994)
- Added test to ensure a warning occurs when nesting NetworkObjects in a NetworkPrefab (#1969)
- Added `NetworkManager.RemoveNetworkPrefab(...)` to remove a prefab from the prefabs list (#1950)

### Changed

- Updated `UnityTransport` dependency on `com.unity.transport` to 1.1.0. (#2025)
- (API Breaking) `ConnectionApprovalCallback` is no longer an `event` and will not allow more than 1 handler registered at a time. Also, `ConnectionApprovalCallback` is now an `Action<>` taking a `ConnectionApprovalRequest` and a `ConnectionApprovalResponse` that the client code must fill (#1972) (#2002)

### Removed

### Fixed
- Fixed issue where dynamically spawned `NetworkObject`s could throw an exception if the scene of origin handle was zero (0) and the `NetworkObject` was already spawned. (#2017)
- Fixed issue where `NetworkObject.Observers` was not being cleared when despawned. (#2009)
- Fixed `NetworkAnimator` could not run in the server authoritative mode. (#2003)
- Fixed issue where late joining clients would get a soft synchronization error if any in-scene placed NetworkObjects were parented under another `NetworkObject`. (#1985)
- Fixed issue where `NetworkBehaviourReference` would throw a type cast exception if using `NetworkBehaviourReference.TryGet` and the component type was not found. (#1984)
- Fixed `NetworkSceneManager` was not sending scene event notifications for the currently active scene and any additively loaded scenes when loading a new scene in `LoadSceneMode.Single` mode. (#1975)
- Fixed issue where one or more clients disconnecting during a scene event would cause `LoadEventCompleted` or `UnloadEventCompleted` to wait until the `NetworkConfig.LoadSceneTimeOut` period before being triggered. (#1973)
- Fixed issues when multiple `ConnectionApprovalCallback`s were registered (#1972)
- Fixed a regression in serialization support: `FixedString`, `Vector2Int`, and `Vector3Int` types can now be used in NetworkVariables and RPCs again without requiring a `ForceNetworkSerializeByMemcpy<>` wrapper. (#1961)
- Fixed generic types that inherit from NetworkBehaviour causing crashes at compile time. (#1976)
- Fixed endless dialog boxes when adding a `NetworkBehaviour` to a `NetworkManager` or vice-versa. (#1947)
- Fixed `NetworkAnimator` issue where it was only synchronizing parameters if the layer or state changed or was transitioning between states. (#1946)
- Fixed `NetworkAnimator` issue where when it did detect a parameter had changed it would send all parameters as opposed to only the parameters that changed. (#1946)
- Fixed `NetworkAnimator` issue where it was not always disposing the `NativeArray` that is allocated when spawned. (#1946)
- Fixed `NetworkAnimator` issue where it was not taking the animation speed or state speed multiplier into consideration. (#1946)
- Fixed `NetworkAnimator` issue where it was not properly synchronizing late joining clients if they joined while `Animator` was transitioning between states. (#1946)
- Fixed `NetworkAnimator` issue where the server was not relaying changes to non-owner clients when a client was the owner. (#1946)
- Fixed issue where the `PacketLoss` metric for tools would return the packet loss over a connection lifetime instead of a single frame. (#2004)

## [1.0.0-pre.9] - 2022-05-10

### Fixed

- Fixed Hosting again after failing to host now works correctly (#1938)
- Fixed NetworkManager to cleanup connected client lists after stopping (#1945)
- Fixed NetworkHide followed by NetworkShow on the same frame works correctly (#1940)

## [1.0.0-pre.8] - 2022-04-27

### Changed

- `unmanaged` structs are no longer universally accepted as RPC parameters because some structs (i.e., structs with pointers in them, such as `NativeList<T>`) can't be supported by the default memcpy struct serializer. Structs that are intended to be serialized across the network must add `INetworkSerializeByMemcpy` to the interface list (i.e., `struct Foo : INetworkSerializeByMemcpy`). This interface is empty and just serves to mark the struct as compatible with memcpy serialization. For external structs you can't edit, you can pass them to RPCs by wrapping them in `ForceNetworkSerializeByMemcpy<T>`. (#1901)
- Changed requirement to register in-scene placed NetworkObjects with `NetworkManager` in order to respawn them.  In-scene placed NetworkObjects are now automatically tracked during runtime and no longer need to be registered as a NetworkPrefab.  (#1898)

### Removed

- Removed `SIPTransport` (#1870)
- Removed `ClientNetworkTransform` from the package samples and moved to Boss Room's Utilities package which can be found [here](https://github.com/Unity-Technologies/com.unity.multiplayer.samples.coop/blob/main/Packages/com.unity.multiplayer.samples.coop/Utilities/Net/ClientAuthority/ClientNetworkTransform.cs) (#1912)

### Fixed

- Fixed issue where `NetworkSceneManager` did not synchronize despawned in-scene placed NetworkObjects. (#1898)
- Fixed `NetworkTransform` generating false positive rotation delta checks when rolling over between 0 and 360 degrees. (#1890)
- Fixed client throwing an exception if it has messages in the outbound queue when processing the `NetworkEvent.Disconnect` event and is using UTP. (#1884)
- Fixed issue during client synchronization if 'ValidateSceneBeforeLoading' returned false it would halt the client synchronization process resulting in a client that was approved but not synchronized or fully connected with the server. (#1883)
- Fixed an issue where UNetTransport.StartServer would return success even if the underlying transport failed to start (#854)
- Passing generic types to RPCs no longer causes a native crash (#1901)
- Fixed a compile failure when compiling against com.unity.nuget.mono-cecil >= 1.11.4 (#1920)
- Fixed an issue where calling `Shutdown` on a `NetworkManager` that was already shut down would cause an immediate shutdown the next time it was started (basically the fix makes `Shutdown` idempotent). (#1877)

## [1.0.0-pre.7] - 2022-04-06

### Added

- Added editor only check prior to entering into play mode if the currently open and active scene is in the build list and if not displays a dialog box asking the user if they would like to automatically add it prior to entering into play mode. (#1828)
- Added `UnityTransport` implementation and `com.unity.transport` package dependency (#1823)
- Added `NetworkVariableWritePermission` to `NetworkVariableBase` and implemented `Owner` client writable netvars. (#1762)
- `UnityTransport` settings can now be set programmatically. (#1845)
- `FastBufferWriter` and Reader IsInitialized property. (#1859)
- Prefabs can now be added to the network at **runtime** (i.e., from an addressable asset). If `ForceSamePrefabs` is false, this can happen after a connection has been formed. (#1882)
- When `ForceSamePrefabs` is false, a configurable delay (default 1 second, configurable via `NetworkConfig.SpawnTimeout`) has been introduced to gracefully handle race conditions where a spawn call has been received for an object whose prefab is still being loaded. (#1882)

### Changed

- Changed `NetcodeIntegrationTestHelpers` to use `UnityTransport` (#1870)
- Updated `UnityTransport` dependency on `com.unity.transport` to 1.0.0 (#1849)

### Removed

- Removed `SnapshotSystem` (#1852)
- Removed `com.unity.modules.animation`, `com.unity.modules.physics` and `com.unity.modules.physics2d` dependencies from the package (#1812)
- Removed `com.unity.collections` dependency from the package (#1849)

### Fixed

- Fixed in-scene placed NetworkObjects not being found/ignored after a client disconnects and then reconnects. (#1850)
- Fixed issue where `UnityTransport` send queues were not flushed when calling `DisconnectLocalClient` or `DisconnectRemoteClient`. (#1847)
- Fixed NetworkBehaviour dependency verification check for an existing NetworkObject not searching from root parent transform relative GameObject. (#1841)
- Fixed issue where entries were not being removed from the NetworkSpawnManager.OwnershipToObjectsTable. (#1838)
- Fixed ClientRpcs would always send to all connected clients by default as opposed to only sending to the NetworkObject's Observers list by default. (#1836)
- Fixed clarity for NetworkSceneManager client side notification when it receives a scene hash value that does not exist in its local hash table. (#1828)
- Fixed client throws a key not found exception when it times out using UNet or UTP. (#1821)
- Fixed network variable updates are no longer limited to 32,768 bytes when NetworkConfig.EnsureNetworkVariableLengthSafety is enabled. The limits are now determined by what the transport can send in a message. (#1811)
- Fixed in-scene NetworkObjects get destroyed if a client fails to connect and shuts down the NetworkManager. (#1809)
- Fixed user never being notified in the editor that a NetworkBehaviour requires a NetworkObject to function properly. (#1808)
- Fixed PlayerObjects and dynamically spawned NetworkObjects not being added to the NetworkClient's OwnedObjects (#1801)
- Fixed issue where NetworkManager would continue starting even if the NetworkTransport selected failed. (#1780)
- Fixed issue when spawning new player if an already existing player exists it does not remove IsPlayer from the previous player (#1779)
- Fixed lack of notification that NetworkManager and NetworkObject cannot be added to the same GameObject with in-editor notifications (#1777)
- Fixed parenting warning printing for false positives (#1855)

## [1.0.0-pre.6] - 2022-03-02

### Added

- NetworkAnimator now properly synchrhonizes all animation layers as well as runtime-adjusted weighting between them (#1765)
- Added first set of tests for NetworkAnimator - parameter syncing, trigger set / reset, override network animator (#1735)

### Fixed

- Fixed an issue where sometimes the first client to connect to the server could see messages from the server as coming from itself. (#1683)
- Fixed an issue where clients seemed to be able to send messages to ClientId 1, but these messages would actually still go to the server (id 0) instead of that client. (#1683)
- Improved clarity of error messaging when a client attempts to send a message to a destination other than the server, which isn't allowed. (#1683)
- Disallowed async keyword in RPCs (#1681)
- Fixed an issue where Alpha release versions of Unity (version 2022.2.0a5 and later) will not compile due to the UNet Transport no longer existing (#1678)
- Fixed messages larger than 64k being written with incorrectly truncated message size in header (#1686) (credit: @kaen)
- Fixed overloading RPC methods causing collisions and failing on IL2CPP targets. (#1694)
- Fixed spawn flow to propagate `IsSceneObject` down to children NetworkObjects, decouple implicit relationship between object spawning & `IsSceneObject` flag (#1685)
- Fixed error when serializing ConnectionApprovalMessage with scene management disabled when one or more objects is hidden via the CheckObjectVisibility delegate (#1720)
- Fixed CheckObjectVisibility delegate not being properly invoked for connecting clients when Scene Management is enabled. (#1680)
- Fixed NetworkList to properly call INetworkSerializable's NetworkSerialize() method (#1682)
- Fixed NetworkVariables containing more than 1300 bytes of data (such as large NetworkLists) no longer cause an OverflowException (the limit on data size is now whatever limit the chosen transport imposes on fragmented NetworkDelivery mechanisms) (#1725)
- Fixed ServerRpcParams and ClientRpcParams must be the last parameter of an RPC in order to function properly. Added a compile-time check to ensure this is the case and trigger an error if they're placed elsewhere (#1721)
- Fixed FastBufferReader being created with a length of 1 if provided an input of length 0 (#1724)
- Fixed The NetworkConfig's checksum hash includes the NetworkTick so that clients with a different tickrate than the server are identified and not allowed to connect (#1728)
- Fixed OwnedObjects not being properly modified when using ChangeOwnership (#1731)
- Improved performance in NetworkAnimator (#1735)
- Removed the "always sync" network animator (aka "autosend") parameters (#1746)
- Fixed in-scene placed NetworkObjects not respawning after shutting down the NetworkManager and then starting it back up again (#1769)

## [1.0.0-pre.5] - 2022-01-26

### Added

- Added `PreviousValue` in `NetworkListEvent`, when `Value` has changed (#1528)

### Changed

- NetworkManager's GameObject is no longer allowed to be nested under one or more GameObject(s).(#1484)
- NetworkManager DontDestroy property was removed and now NetworkManager always is migrated into the DontDestroyOnLoad scene. (#1484)'

### Fixed

- Fixed network tick value sometimes being duplicated or skipped. (#1614)
- Fixed The ClientNetworkTransform sample script to allow for owner changes at runtime. (#1606)
- Fixed When the LogLevel is set to developer NetworkBehaviour generates warning messages when it should not (#1631)
- Fixed NetworkTransport Initialize now can receive the associated NetworkManager instance to avoid using NetworkManager.Singleton in transport layer (#1677)
- Fixed a bug where NetworkList.Contains value was inverted (#1363)

## [1.0.0-pre.4] - 2021-01-04

### Added

- Added `com.unity.modules.physics` and `com.unity.modules.physics2d` package dependencies (#1565)

### Removed

- Removed `com.unity.modules.ai` package dependency (#1565)
- Removed `FixedQueue`, `StreamExtensions`, `TypeExtensions` (#1398)

### Fixed

- Fixed in-scene NetworkObjects that are moved into the DDOL scene not getting restored to their original active state (enabled/disabled) after a full scene transition (#1354)
- Fixed invalid IL code being generated when using `this` instead of `this ref` for the FastBufferReader/FastBufferWriter parameter of an extension method. (#1393)
- Fixed an issue where if you are running as a server (not host) the LoadEventCompleted and UnloadEventCompleted events would fire early by the NetworkSceneManager (#1379)
- Fixed a runtime error when sending an array of an INetworkSerializable type that's implemented as a struct (#1402)
- NetworkConfig will no longer throw an OverflowException in GetConfig() when ForceSamePrefabs is enabled and the number of prefabs causes the config blob size to exceed 1300 bytes. (#1385)
- Fixed NetworkVariable not calling NetworkSerialize on INetworkSerializable types (#1383)
- Fixed NullReferenceException on ImportReferences call in NetworkBehaviourILPP (#1434)
- Fixed NetworkObjects not being despawned before they are destroyed during shutdown for client, host, and server instances. (#1390)
- Fixed KeyNotFound exception when removing ownership of a newly spawned NetworkObject that is already owned by the server. (#1500)
- Fixed NetworkManager.LocalClient not being set when starting as a host. (#1511)
- Fixed a few memory leak cases when shutting down NetworkManager during Incoming Message Queue processing. (#1323)
- Fixed network tick value sometimes being duplicated or skipped. (#1614)

### Changed

- The SDK no longer limits message size to 64k. (The transport may still impose its own limits, but the SDK no longer does.) (#1384)
- Updated com.unity.collections to 1.1.0 (#1451)
- NetworkManager's GameObject is no longer allowed to be nested under one or more GameObject(s).(#1484)
- NetworkManager DontDestroy property was removed and now NetworkManager always is migrated into the DontDestroyOnLoad scene. (#1484)

## [1.0.0-pre.3] - 2021-10-22

### Added

- ResetTrigger function to NetworkAnimator (#1327)

### Fixed

- Overflow exception when syncing Animator state. (#1327)
- Added `try`/`catch` around RPC calls, preventing exception from causing further RPC calls to fail (#1329)
- Fixed an issue where ServerClientId and LocalClientId could have the same value, causing potential confusion, and also fixed an issue with the UNet where the server could be identified with two different values, one of which might be the same as LocalClientId, and the other of which would not.(#1368)
- IL2CPP would not properly compile (#1359)

## [1.0.0-pre.2] - 2021-10-19


### Added

- Associated Known Issues for the 1.0.0-pre.1 release in the changelog

### Changed

- Updated label for `1.0.0-pre.1` changelog section

## [1.0.0-pre.1] - 2021-10-19

### Added

- Added `ClientNetworkTransform` sample to the SDK package (#1168)
- Added `Bootstrap` sample to the SDK package (#1140)
- Enhanced `NetworkSceneManager` implementation with additive scene loading capabilities (#1080, #955, #913)
  - `NetworkSceneManager.OnSceneEvent` provides improved scene event notificaitons
- Enhanced `NetworkTransform` implementation with per axis/component based and threshold based state replication (#1042, #1055, #1061, #1084, #1101)
- Added a jitter-resistent `BufferedLinearInterpolator<T>` for `NetworkTransform` (#1060)
- Implemented `NetworkPrefabHandler` that provides support for object pooling and `NetworkPrefab` overrides (#1073, #1004, #977, #905,#749, #727)
- Implemented auto `NetworkObject` transform parent synchronization at runtime over the network (#855)
- Adopted Unity C# Coding Standards in the codebase with `.editorconfig` ruleset (#666, #670)
- When a client tries to spawn a `NetworkObject` an exception is thrown to indicate unsupported behavior. (#981)
- Added a `NetworkTime` and `NetworkTickSystem` which allows for improved control over time and ticks. (#845)
- Added a `OnNetworkDespawn` function to `NetworkObject` which gets called when a `NetworkObject` gets despawned and can be overriden. (#865)
- Added `SnapshotSystem` that would allow variables and spawn/despawn messages to be sent in blocks (#805, #852, #862, #963, #1012, #1013, #1021, #1040, #1062, #1064, #1083, #1091, #1111, #1129, #1166, #1192)
  - Disabled by default for now, except spawn/despawn messages
  - Will leverage unreliable messages with eventual consistency
- `NetworkBehaviour` and `NetworkObject`'s `NetworkManager` instances can now be overriden (#762)
- Added metrics reporting for the new network profiler if the Multiplayer Tools package is present (#1104, #1089, #1096, #1086, #1072, #1058, #960, #897, #891, #878)
- `NetworkBehaviour.IsSpawned` a quick (and stable) way to determine if the associated NetworkObject is spawned (#1190)
- Added `NetworkRigidbody` and `NetworkRigidbody2D` components to support networking `Rigidbody` and `Rigidbody2D` components (#1202, #1175)
- Added `NetworkObjectReference` and `NetworkBehaviourReference` structs which allow to sending `NetworkObject/Behaviours` over RPCs/`NetworkVariable`s (#1173)
- Added `NetworkAnimator` component to support networking `Animator` component (#1281, #872)

### Changed

- Bumped minimum Unity version, renamed package as "Unity Netcode for GameObjects", replaced `MLAPI` namespace and its variants with `Unity.Netcode` namespace and per asm-def variants (#1007, #1009, #1015, #1017, #1019, #1025, #1026, #1065)
  - Minimum Unity version:
    - 2019.4 → 2020.3+
  - Package rename:
    - Display name: `MLAPI Networking Library` → `Netcode for GameObjects`
    - Name: `com.unity.multiplayer.mlapi` → `com.unity.netcode.gameobjects`
    - Updated package description
  - All `MLAPI.x` namespaces are replaced with `Unity.Netcode`
    - `MLAPI.Messaging` → `Unity.Netcode`
    - `MLAPI.Connection` → `Unity.Netcode`
    - `MLAPI.Logging` → `Unity.Netcode`
    - `MLAPI.SceneManagement` → `Unity.Netcode`
    - and other `MLAPI.x` variants to `Unity.Netcode`
  - All assembly definitions are renamed with `Unity.Netcode.x` variants
    - `Unity.Multiplayer.MLAPI.Runtime` → `Unity.Netcode.Runtime`
    - `Unity.Multiplayer.MLAPI.Editor` → `Unity.Netcode.Editor`
    - and other `Unity.Multiplayer.MLAPI.x` variants to `Unity.Netcode.x` variants
- Renamed `Prototyping` namespace and assembly definition to `Components` (#1145)
- Changed `NetworkObject.Despawn(bool destroy)` API to default to `destroy = true` for better usability (#1217)
- Scene registration in `NetworkManager` is now replaced by Build Setttings → Scenes in Build List (#1080)
- `NetworkSceneManager.SwitchScene` has been replaced by `NetworkSceneManager.LoadScene` (#955)
- `NetworkManager, NetworkConfig, and NetworkSceneManager` scene registration replaced with scenes in build list (#1080)
- `GlobalObjectIdHash` replaced `PrefabHash` and `PrefabHashGenerator` for stability and consistency (#698)
- `NetworkStart` has been renamed to `OnNetworkSpawn`. (#865)
- Network variable cleanup - eliminated shared mode, variables are server-authoritative (#1059, #1074)
- `NetworkManager` and other systems are no longer singletons/statics (#696, #705, #706, #737, #738, #739, #746, #747, #763, #765, #766, #783, #784, #785, #786, #787, #788)
- Changed `INetworkSerializable.NetworkSerialize` method signature to use `BufferSerializer<T>` instead of `NetworkSerializer` (#1187)
- Changed `CustomMessagingManager`'s methods to use `FastBufferWriter` and `FastBufferReader` instead of `Stream` (#1187)
- Reduced internal runtime allocations by removing LINQ calls and replacing managed lists/arrays with native collections (#1196)

### Removed

- Removed `NetworkNavMeshAgent` (#1150)
- Removed `NetworkDictionary`, `NetworkSet` (#1149)
- Removed `NetworkVariableSettings` (#1097)
- Removed predefined `NetworkVariable<T>` types (#1093)
  - Removed `NetworkVariableBool`, `NetworkVariableByte`, `NetworkVariableSByte`, `NetworkVariableUShort`, `NetworkVariableShort`, `NetworkVariableUInt`, `NetworkVariableInt`, `NetworkVariableULong`, `NetworkVariableLong`, `NetworkVariableFloat`, `NetworkVariableDouble`, `NetworkVariableVector2`, `NetworkVariableVector3`, `NetworkVariableVector4`, `NetworkVariableColor`, `NetworkVariableColor32`, `NetworkVariableRay`, `NetworkVariableQuaternion`
- Removed `NetworkChannel` and `MultiplexTransportAdapter` (#1133)
- Removed ILPP backend for 2019.4, minimum required version is 2020.3+ (#895)
- `NetworkManager.NetworkConfig` had the following properties removed: (#1080)
  - Scene Registrations no longer exists
  - Allow Runtime Scene Changes was no longer needed and was removed
- Removed the NetworkObject.Spawn payload parameter (#1005)
- Removed `ProfilerCounter`, the original MLAPI network profiler, and the built-in network profiler module (2020.3). A replacement can now be found in the Multiplayer Tools package. (#1048)
- Removed UNet RelayTransport and related relay functionality in UNetTransport (#1081)
- Removed `UpdateStage` parameter from `ServerRpcSendParams` and `ClientRpcSendParams` (#1187)
- Removed `NetworkBuffer`, `NetworkWriter`, `NetworkReader`, `NetworkSerializer`, `PooledNetworkBuffer`, `PooledNetworkWriter`, and `PooledNetworkReader` (#1187)
- Removed `EnableNetworkVariable` in `NetworkConfig`, it is always enabled now (#1179)
- Removed `NetworkTransform`'s FixedSendsPerSecond, AssumeSyncedSends, InterpolateServer, ExtrapolatePosition, MaxSendsToExtrapolate, Channel, EnableNonProvokedResendChecks, DistanceSendrate (#1060) (#826) (#1042, #1055, #1061, #1084, #1101)
- Removed `NetworkManager`'s `StopServer()`, `StopClient()` and `StopHost()` methods and replaced with single `NetworkManager.Shutdown()` method for all (#1108)

### Fixed

- Fixed ServerRpc ownership check to `Debug.LogError` instead of `Debug.LogWarning` (#1126)
- Fixed `NetworkObject.OwnerClientId` property changing before `NetworkBehaviour.OnGainedOwnership()` callback (#1092)
- Fixed `NetworkBehaviourILPP` to iterate over all types in an assembly (#803)
- Fixed cross-asmdef RPC ILPP by importing types into external assemblies (#678)
- Fixed `NetworkManager` shutdown when quitting the application or switching scenes (#1011)
  - Now `NetworkManager` shutdowns correctly and despawns existing `NetworkObject`s
- Fixed Only one `PlayerPrefab` can be selected on `NetworkManager` inspector UI in the editor (#676)
- Fixed connection approval not being triggered for host (#675)
- Fixed various situations where messages could be processed in an invalid order, resulting in errors (#948, #1187, #1218)
- Fixed `NetworkVariable`s being default-initialized on the client instead of being initialized with the desired value (#1266)
- Improved runtime performance and reduced GC pressure (#1187)
- Fixed #915 - clients are receiving data from objects not visible to them (#1099)
- Fixed `NetworkTransform`'s "late join" issues, `NetworkTransform` now uses `NetworkVariable`s instead of RPCs (#826)
- Throw an exception for silent failure when a client tries to get another player's `PlayerObject`, it is now only allowed on the server-side (#844)

### Known Issues

- `NetworkVariable` does not serialize `INetworkSerializable` types through their `NetworkSerialize` implementation
- `NetworkObjects` marked as `DontDestroyOnLoad` are disabled during some network scene transitions
- `NetworkTransform` interpolates from the origin when switching Local Space synchronization
- Exceptions thrown in `OnNetworkSpawn` user code for an object will prevent the callback in other objects
- Cannot send an array of `INetworkSerializable` in RPCs
- ILPP generation fails with special characters in project path

## [0.2.0] - 2021-06-03

WIP version increment to pass package validation checks. Changelog & final version number TBD.

## [0.1.1] - 2021-06-01

This is hotfix v0.1.1 for the initial experimental Unity MLAPI Package.

### Changed

- Fixed issue with the Unity Registry package version missing some fixes from the v0.1.0 release.

## [0.1.0] - 2021-03-23

This is the initial experimental Unity MLAPI Package, v0.1.0.

### Added

- Refactored a new standard for Remote Procedure Call (RPC) in MLAPI which provides increased performance, significantly reduced boilerplate code, and extensibility for future-proofed code. MLAPI RPC includes `ServerRpc` and `ClientRpc` to execute logic on the server and client-side. This provides a single performant unified RPC solution, replacing MLAPI Convenience and Performance RPC (see [here](#removed-features)).
- Added standarized serialization types, including built-in and custom serialization flows. See [RFC #2](https://github.com/Unity-Technologies/com.unity.multiplayer.rfcs/blob/master/text/0002-serializable-types.md) for details.
- `INetworkSerializable` interface replaces `IBitWritable`.
- Added `NetworkSerializer`..., which is the main aggregator that implements serialization code for built-in supported types and holds `NetworkReader` and `NetworkWriter` instances internally.
- Added a Network Update Loop infrastructure that aids Netcode systems to update (such as RPC queue and transport) outside of the standard `MonoBehaviour` event cycle. See [RFC #8](https://github.com/Unity-Technologies/com.unity.multiplayer.rfcs/blob/master/text/0008-network-update-loop.md) and the following details:
  - It uses Unity's [low-level Player Loop API](https://docs.unity3d.com/ScriptReference/LowLevel.PlayerLoop.html) and allows for registering `INetworkUpdateSystem`s with `NetworkUpdate` methods to be executed at specific `NetworkUpdateStage`s, which may also be before or after `MonoBehaviour`-driven game logic execution.
  - You will typically interact with `NetworkUpdateLoop` for registration and `INetworkUpdateSystem` for implementation.
  - `NetworkVariable`s are now tick-based using the `NetworkTickSystem`, tracking time through network interactions and syncs.
- Added message batching to handle consecutive RPC requests sent to the same client. `RpcBatcher` sends batches based on requests from the `RpcQueueProcessing`, by batch size threshold or immediately.
- [GitHub 494](https://github.com/Unity-Technologies/com.unity.multiplayer.mlapi/pull/494): Added a constraint to allow one `NetworkObject` per `GameObject`, set through the `DisallowMultipleComponent` attribute.
- Integrated MLAPI with the Unity Profiler for versions 2020.2 and later:
  - Added new profiler modules for MLAPI that report important network data.
  - Attached the profiler to a remote player to view network data over the wire.
- A test project is available for building and experimenting with MLAPI features. This project is available in the MLAPI GitHub [testproject folder](https://github.com/Unity-Technologies/com.unity.multiplayer.mlapi/tree/release/0.1.0/testproject).
- Added a [MLAPI Community Contributions](https://github.com/Unity-Technologies/mlapi-community-contributions/tree/master/com.mlapi.contrib.extensions) new GitHub repository to accept extensions from the MLAPI community. Current extensions include moved MLAPI features for lag compensation (useful for Server Authoritative actions) and `TrackedObject`.

### Changed

- [GitHub 520](https://github.com/Unity-Technologies/com.unity.multiplayer.mlapi/pull/520): MLAPI now uses the Unity Package Manager for installation management.
- Added functionality and usability to `NetworkVariable`, previously called `NetworkVar`. Updates enhance options and fully replace the need for `SyncedVar`s.
- [GitHub 507](https://github.com/Unity-Technologies/com.unity.multiplayer.mlapi/pull/507): Reimplemented `NetworkAnimator`, which synchronizes animation states for networked objects.
- GitHub [444](https://github.com/Unity-Technologies/com.unity.multiplayer.mlapi/pull/444) and [455](https://github.com/Unity-Technologies/com.unity.multiplayer.mlapi/pull/455): Channels are now represented as bytes instead of strings.

For users of previous versions of MLAPI, this release renames APIs due to refactoring. All obsolete marked APIs have been removed as per [GitHub 513](https://github.com/Unity-Technologies/com.unity.multiplayer.mlapi/pull/513) and [GitHub 514](https://github.com/Unity-Technologies/com.unity.multiplayer.mlapi/pull/514).

| Previous MLAPI Versions | V 0.1.0 Name |
| -- | -- |
| `NetworkingManager` | `NetworkManager` |
| `NetworkedObject` | `NetworkObject` |
| `NetworkedBehaviour` | `NetworkBehaviour` |
| `NetworkedClient` | `NetworkClient` |
| `NetworkedPrefab` | `NetworkPrefab` |
| `NetworkedVar` | `NetworkVariable` |
| `NetworkedTransform` | `NetworkTransform` |
| `NetworkedAnimator` | `NetworkAnimator` |
| `NetworkedAnimatorEditor` | `NetworkAnimatorEditor` |
| `NetworkedNavMeshAgent` | `NetworkNavMeshAgent` |
| `SpawnManager` | `NetworkSpawnManager` |
| `BitStream` | `NetworkBuffer` |
| `BitReader` | `NetworkReader` |
| `BitWriter` | `NetworkWriter` |
| `NetEventType` | `NetworkEventType` |
| `ChannelType` | `NetworkDelivery` |
| `Channel` | `NetworkChannel` |
| `Transport` | `NetworkTransport` |
| `NetworkedDictionary` | `NetworkDictionary` |
| `NetworkedList` | `NetworkList` |
| `NetworkedSet` | `NetworkSet` |
| `MLAPIConstants` | `NetworkConstants` |
| `UnetTransport` | `UNetTransport` |

### Fixed

- [GitHub 460](https://github.com/Unity-Technologies/com.unity.multiplayer.mlapi/pull/460): Fixed an issue for RPC where the host-server was not receiving RPCs from the host-client and vice versa without the loopback flag set in `NetworkingManager`.
- Fixed an issue where data in the Profiler was incorrectly aggregated and drawn, which caused the profiler data to increment indefinitely instead of resetting each frame.
- Fixed an issue the client soft-synced causing PlayMode client-only scene transition issues, caused when running the client in the editor and the host as a release build. Users may have encountered a soft sync of `NetworkedInstanceId` issues in the `SpawnManager.ClientCollectSoftSyncSceneObjectSweep` method.
- [GitHub 458](https://github.com/Unity-Technologies/com.unity.multiplayer.mlapi/pull/458): Fixed serialization issues in `NetworkList` and `NetworkDictionary` when running in Server mode.
- [GitHub 498](https://github.com/Unity-Technologies/com.unity.multiplayer.mlapi/pull/498): Fixed numerical precision issues to prevent not a number (NaN) quaternions.
- [GitHub 438](https://github.com/Unity-Technologies/com.unity.multiplayer.mlapi/pull/438): Fixed booleans by reaching or writing bytes instead of bits.
- [GitHub 519](https://github.com/Unity-Technologies/com.unity.multiplayer.mlapi/pull/519): Fixed an issue where calling `Shutdown()` before making `NetworkManager.Singleton = null` is null on `NetworkManager.OnDestroy()`.

### Removed

With a new release of MLAPI in Unity, some features have been removed:

- SyncVars have been removed from MLAPI. Use `NetworkVariable`s in place of this functionality. <!-- MTT54 -->
- [GitHub 527](https://github.com/Unity-Technologies/com.unity.multiplayer.mlapi/pull/527): Lag compensation systems and `TrackedObject` have moved to the new [MLAPI Community Contributions](https://github.com/Unity-Technologies/mlapi-community-contributions/tree/master/com.mlapi.contrib.extensions) repo.
- [GitHub 509](https://github.com/Unity-Technologies/com.unity.multiplayer.mlapi/pull/509): Encryption has been removed from MLAPI. The `Encryption` option in `NetworkConfig` on the `NetworkingManager` is not available in this release. This change will not block game creation or running. A current replacement for this functionality is not available, and may be developed in future releases. See the following changes:
  - Removed `SecuritySendFlags` from all APIs.
  - Removed encryption, cryptography, and certificate configurations from APIs including `NetworkManager` and `NetworkConfig`.
  - Removed "hail handshake", including `NetworkManager` implementation and `NetworkConstants` entries.
  - Modified `RpcQueue` and `RpcBatcher` internals to remove encryption and authentication from reading and writing.
- Removed the previous MLAPI Profiler editor window from Unity versions 2020.2 and later.
- Removed previous MLAPI Convenience and Performance RPC APIs with the new standard RPC API. See [RFC #1](https://github.com/Unity-Technologies/com.unity.multiplayer.rfcs/blob/master/text/0001-std-rpc-api.md) for details.
- [GitHub 520](https://github.com/Unity-Technologies/com.unity.multiplayer.mlapi/pull/520): Removed the MLAPI Installer.

### Known Issues

- `NetworkNavMeshAgent` does not synchronize mesh data, Agent Size, Steering, Obstacle Avoidance, or Path Finding settings. It only synchronizes the destination and velocity, not the path to the destination.
- For `RPC`, methods with a `ClientRpc` or `ServerRpc` suffix which are not marked with [ServerRpc] or [ClientRpc] will cause a compiler error.
- For `NetworkAnimator`, Animator Overrides are not supported. Triggers do not work.
- For `NetworkVariable`, the `NetworkDictionary` `List` and `Set` must use the `reliableSequenced` channel.
- `NetworkObjects`s are supported but when spawning a prefab with nested child network objects you have to manually call spawn on them
- `NetworkTransform` have the following issues:
  - Replicated objects may have jitter.
  - The owner is always authoritative about the object's position.
  - Scale is not synchronized.
- Connection Approval is not called on the host client.
- For `NamedMessages`, always use `NetworkBuffer` as the underlying stream for sending named and unnamed messages.
- For `NetworkManager`, connection management is limited. Use `IsServer`, `IsClient`, `IsConnectedClient`, or other code to check if MLAPI connected correctly.

## [0.0.1-preview.1] - 2020-12-20

This was an internally-only-used version of the Unity MLAPI Package<|MERGE_RESOLUTION|>--- conflicted
+++ resolved
@@ -14,11 +14,8 @@
 
 ### Fixed
 
-<<<<<<< HEAD
+- Fixed issue where `FixedStringSerializer<T>` was using `NetworkVariableSerialization<byte>.AreEqual` to determine if two bytes were equal causes an exception to be thrown due to no byte serializer having been defined. (#3009)
 - Fixed Issue where a state with dual triggers, inbound and outbound, could cause a false layer to layer state transition message to be sent to non-authority `NetworkAnimator` instances and cause a warning message to be logged. (#3008)
-=======
-- Fixed issue where `FixedStringSerializer<T>` was using `NetworkVariableSerialization<byte>.AreEqual` to determine if two bytes were equal causes an exception to be thrown due to no byte serializer having been defined. (#3009)
->>>>>>> 57797b7f
 - Fixed issue using collections within `NetworkVariable` where the collection would not detect changes to items or nested items. (#3004)
 - Fixed issue where `List`, `Dictionary`, and `HashSet` collections would not uniquely duplicate nested collections. (#3004)
 - Fixed issue where `NotAuthorityTarget` would include the service observer in the list of targets to send the RPC to as opposed to excluding the service observer as it should. (#3000)
