--- conflicted
+++ resolved
@@ -40,11 +40,8 @@
 - Fixed registry of public `NetworkVariable`s in derived `NetworkBehaviour`s (#2423)
 - Fixed issue where runtime association of `Animator` properties to `AnimationCurve`s would cause `NetworkAnimator` to attempt to update those changes. (#2416)
 - Fixed issue where `NetworkAnimator` would not check if its associated `Animator` was valid during serialization and would spam exceptions in the editor console. (#2416)
-<<<<<<< HEAD
 - Fixed issue with a child's rotation rolling over when interpolation is enabled on a `NetworkTransform`. Now using half precision or full quaternion synchronization will always update all axis. (#2388)
 - Fixed issue where `NetworkTransform` was not setting the teleport flag when the `NetworkTransform.InLocalSpace` value changed. This issue only impacted `NetworkTransform` when interpolation was enabled. (#2388)
-=======
->>>>>>> ecdd64e1
 - Fixed issue when the `NetworkSceneManager.ClientSynchronizationMode` is `LoadSceneMode.Additive` and the server changes the currently active scene prior to a client connecting then upon a client connecting and being synchronized the NetworkSceneManager would clear its internal ScenePlacedObjects list that could already be populated. (#2383)
 - Fixed issue where a client would load duplicate scenes of already preloaded scenes during the initial client synchronization and `NetworkSceneManager.ClientSynchronizationMode` was set to `LoadSceneMode.Additive`. (#2383)
 
