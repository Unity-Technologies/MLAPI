# Changelog

All notable changes to this project will be documented in this file.

The format is based on [Keep a Changelog](https://keepachangelog.com/en/1.0.0/) and this project adheres to [Semantic Versioning](https://semver.org/spec/v2.0.0.html).

Additional documentation and release notes are available at [Multiplayer Documentation](https://docs-multiplayer.unity3d.com).

[Unreleased]

### Added

- Added message size validation to named and unnamed message sending functions for better error messages. (#3049)
- Added "Check for NetworkObject Component" property to the Multiplayer->Netcode for GameObjects project settings. When disabled, this will bypass the in-editor `NetworkObject` check on `NetworkBehaviour` components. (#3031)
- Added `NetworkTransform.SwitchTransformSpaceWhenParented` property that, when enabled, will handle the world to local, local to world, and local to local transform space transitions when interpolation is enabled. (#3013)
- Added `NetworkTransform.TickSyncChildren` that, when enabled, will tick synchronize nested and/or child `NetworkTransform` components to eliminate any potential visual jittering that could occur if the `NetworkTransform` instances get into a state where their state updates are landing on different network ticks. (#3013)
- Added `NetworkObject.AllowOwnerToParent` property to provide the ability to allow clients to parent owned objects when running in a client-server network topology. (#3013)
- Added `NetworkObject.SyncOwnerTransformWhenParented` property to provide a way to disable applying the server's transform information in the parenting message on the client owner instance which can be useful for owner authoritative motion models. (#3013)
- Added `NetcodeEditorBase` editor helper class to provide easier modification and extension of the SDK's components. (#3013)

### Fixed

<<<<<<< HEAD
- Fixed issue where clients could have a wrong time delta on `NetworkVariableBase` which could prevent from sending delta state updates. (#3045)
=======
- Fixed issue where a NetworkObject hidden from a client that is then promoted to be session owner was not being synchronized with newly joining clients.(#3051)
>>>>>>> 91bb80ea
- Fixed issue where setting a prefab hash value during connection approval but not having a player prefab assigned could cause an exception when spawning a player. (#3042)
- Fixed issue where the `NetworkSpawnManager.HandleNetworkObjectShow` could throw an exception if one of the `NetworkObject` components to show was destroyed during the same frame. (#3030)
- Fixed issue where the `NetworkManagerHelper` was continuing to check for hierarchy changes when in play mode. (#3026)
- Fixed issue with newly/late joined clients and `NetworkTransform` synchronization of parented `NetworkObject` instances. (#3013)
- Fixed issue with smooth transitions between transform spaces when interpolation is enabled (requires `NetworkTransform.SwitchTransformSpaceWhenParented` to be enabled). (#3013)

### Changed

- Changed `NetworkTransformEditor` so it now derives from `NetcodeEditorBase`. (#3013)
- Changed `NetworkRigidbodyBaseEditor` so it now derives from `NetcodeEditorBase`. (#3013)
- Changed `NetworkManagerEditor` so it now derives from `NetcodeEditorBase`. (#3013)


## [2.0.0-pre.4] - 2024-08-21

### Added

- Added `NetworkVariable.CheckDirtyState` that is to be used in tandem with collections in order to detect whether the collection or an item within the collection has changed. (#3004)

### Fixed

- Fixed issue where nested `NetworkTransform` components were not getting updated. (#3016)
- Fixed issue by adding null checks in `NetworkVariableBase.CanClientRead` and `NetworkVariableBase.CanClientWrite` methods to ensure safe access to `NetworkBehaviour`. (#3012)
- Fixed issue where `FixedStringSerializer<T>` was using `NetworkVariableSerialization<byte>.AreEqual` to determine if two bytes were equal causes an exception to be thrown due to no byte serializer having been defined. (#3009)
- Fixed Issue where a state with dual triggers, inbound and outbound, could cause a false layer to layer state transition message to be sent to non-authority `NetworkAnimator` instances and cause a warning message to be logged. (#3008)
- Fixed issue using collections within `NetworkVariable` where the collection would not detect changes to items or nested items. (#3004)
- Fixed issue where `List`, `Dictionary`, and `HashSet` collections would not uniquely duplicate nested collections. (#3004)
- Fixed issue where `NotAuthorityTarget` would include the service observer in the list of targets to send the RPC to as opposed to excluding the service observer as it should. (#3000)
- Fixed issue where `ProxyRpcTargetGroup` could attempt to send a message if there were no targets to send to. (#3000)

### Changed

- Changed `NetworkAnimator` to automatically switch to owner authoritative mode when using a distributed authority network topology. (#3021)
- Changed permissions exception thrown in `NetworkList` to exiting early with a logged error that is now a unified permissions message within `NetworkVariableBase`. (#3004)
- Changed permissions exception thrown in `NetworkVariable.Value` to exiting early with a logged error that is now a unified permissions message within `NetworkVariableBase`. (#3004)


## [2.0.0-pre.3] - 2024-07-23

### Added
- Added: `UnityTransport.GetNetworkDriver` and `UnityTransport.GetLocalEndpoint` methods to expose the driver and local endpoint being used. (#2978)

### Fixed

- Fixed issue where deferred despawn was causing GC allocations when converting an `IEnumerable` to a list. (#2983)
- Fixed issue where the realtime network stats monitor was not able to display RPC traffic in release builds due to those stats being only available in development builds or the editor. (#2979)
- Fixed issue where `NetworkManager.ScenesLoaded` was not being updated if `PostSynchronizationSceneUnloading` was set and any loaded scenes not used during synchronization were unloaded. (#2971)
- Fixed issue where `Rigidbody2d` under Unity 6000.0.11f1 has breaking changes where `velocity` is now `linearVelocity` and `isKinematic` is replaced by `bodyType`. (#2971)
- Fixed issue where `NetworkSpawnManager.InstantiateAndSpawn` and `NetworkObject.InstantiateAndSpawn` were not honoring the ownerClientId parameter when using a client-server network topology. (#2968)
- Fixed issue where internal delta serialization could not have a byte serializer defined when serializing deltas for other types. Added `[GenerateSerializationForType(typeof(byte))]` to both the `NetworkVariable` and `AnticipatedNetworkVariable` classes to assure a byte serializer is defined.(#2962)
- Fixed issue when scene management was disabled and the session owner would still try to synchronize a late joining client. (#2962)
- Fixed issue when using a distributed authority network topology where it would allow a session owner to spawn a `NetworkObject` prior to being approved. Now, an error message is logged and the `NetworkObject` will not be spawned prior to the client being approved.  (#2962)
- Fixed issue where attempting to spawn during `NetworkBehaviour.OnInSceneObjectsSpawned` and `NetworkBehaviour.OnNetworkSessionSynchronized` notifications would throw a collection modified exception.  (#2962)

### Changed

- Changed logic where clients can now set the `NetworkSceneManager` client synchronization mode when using a distributed authority network topology. (#2985)


## [2.0.0-pre.2] - 2024-06-17

### Added

- Added `AnticipatedNetworkVariable<T>`, which adds support for client anticipation of `NetworkVariable` values, allowing for more responsive gameplay. (#2957)
- Added `AnticipatedNetworkTransform`, which adds support for client anticipation of NetworkTransforms. (#2957)
- Added `NetworkVariableBase.ExceedsDirtinessThreshold` to allow network variables to throttle updates by only sending updates when the difference between the current and previous values exceeds a threshold. (This is exposed in `NetworkVariable<T>` with the callback `NetworkVariable<T>.CheckExceedsDirtinessThreshold`). (#2957)
- Added `NetworkVariableUpdateTraits`, which add additional throttling support: `MinSecondsBetweenUpdates` will prevent the `NetworkVariable` from sending updates more often than the specified time period (even if it exceeds the dirtiness threshold), while `MaxSecondsBetweenUpdates` will force a dirty `NetworkVariable` to send an update after the specified time period even if it has not yet exceeded the dirtiness threshold. (#2957)
- Added virtual method `NetworkVariableBase.OnInitialize` which can be used by `NetworkVariable` subclasses to add initialization code. (#2957)
- Added `NetworkTime.TickWithPartial`, which represents the current tick as a double that includes the fractional/partial tick value. (#2957)
- Added `NetworkTickSystem.AnticipationTick`, which can be helpful with implementation of client anticipation. This value represents the tick the current local client was at at the beginning of the most recent network round trip, which enables it to correlate server update ticks with the client tick that may have triggered them. (#2957)
- Added event `NetworkManager.OnSessionOwnerPromoted` that is invoked when a new session owner promotion occurs. (#2948)
- Added `NetworkRigidBodyBase.GetLinearVelocity` and `NetworkRigidBodyBase.SetLinearVelocity` convenience/helper methods. (#2948)
- Added `NetworkRigidBodyBase.GetAngularVelocity` and `NetworkRigidBodyBase.SetAngularVelocity` convenience/helper methods. (#2948)

### Fixed

- Fixed issue when `NetworkTransform` half float precision is enabled and ownership changes the current base position was not being synchronized. (#2948)
- Fixed issue where `OnClientConnected` not being invoked on the session owner when connecting to a new distributed authority session. (#2948)
- Fixed issue where Rigidbody micro-motion (i.e. relatively small velocities) would result in non-authority instances slightly stuttering as the body would come to a rest (i.e. no motion). Now, the threshold value can increase at higher velocities and can decrease slightly below the provided threshold to account for this. (#2948)

### Changed

- Changed `NetworkAnimator` no longer requires the `Animator` component to exist on the same `GameObject`. (#2957)
- Changed `NetworkObjectReference` and `NetworkBehaviourReference` to allow null references when constructing and serializing. (#2957)
- Changed the client's owned objects is now returned (`NetworkClient` and `NetworkSpawnManager`) as an array as opposed to a list for performance purposes. (#2948)
- Changed `NetworkTransfrom.TryCommitTransformToServer` to be internal as it will be removed by the final 2.0.0 release. (#2948)
- Changed `NetworkTransformEditor.OnEnable` to a virtual method to be able to customize a `NetworkTransform` derived class by creating a derived editor control from `NetworkTransformEditor`. (#2948)


## [2.0.0-exp.5] - 2024-06-03

### Added


### Fixed

- Fixed issue where SessionOwner message was being treated as a new entry for the new message indexing when it should have been ordinally sorted with the legacy message indices. (#2942)

### Changed
- Changed `FastBufferReader` and `FastBufferWriter` so that they always ensure the length of items serialized is always serialized as an `uint` and added a check before casting for safe reading and writing.(#2946)


## [2.0.0-exp.4] - 2024-05-31

### Added

- Added `NetworkRigidbodyBase.AttachToFixedJoint` and `NetworkRigidbodyBase.DetachFromFixedJoint` to replace parenting for rigid bodies that have `NetworkRigidbodyBase.UseRigidBodyForMotion` enabled. (#2933)
- Added `NetworkBehaviour.OnNetworkPreSpawn` and `NetworkBehaviour.OnNetworkPostSpawn` methods that provide the ability to handle pre and post spawning actions during the `NetworkObject` spawn sequence. (#2912)
- Added a client-side only `NetworkBehaviour.OnNetworkSessionSynchronized` convenience method that is invoked on all `NetworkBehaviour`s after a newly joined client has finished synchronizing with the network session in progress. (#2912)
- Added `NetworkBehaviour.OnInSceneObjectsSpawned` convenience method that is invoked when all in-scene `NetworkObject`s have been spawned after a scene has been loaded or upon a host or server starting. (#2912)

### Fixed

- Fixed issue where non-authoritative rigid bodies with `NetworkRigidbodyBase.UseRigidBodyForMotion` enabled would constantly log errors about the renderTime being before `StartTimeConsumed`. (#2933)
- Fixed issue where in-scene placed NetworkObjects could be destroyed if a client disconnects early and/or before approval. (#2924)
- Fixed issue where a `NetworkObject` component's associated `NetworkBehaviour` components would not be detected if scene loading is disabled in the editor and the currently loaded scene has in-scene placed `NetworkObject`s. (#2912)
- Fixed issue where an in-scene placed `NetworkObject` with `NetworkTransform` that is also parented under a `GameObject` would not properly synchronize when the parent `GameObject` had a world space position other than 0,0,0. (#2898)

### Changed

- Change all the access modifiers of test class from Public to Internal (#2930)
- Changed messages are now sorted by enum values as opposed to ordinally sorting the messages by their type name. (#2929)
- Changed `NetworkClient.SessionModeTypes` to `NetworkClient.NetworkTopologyTypes`. (#2875)
- Changed `NetworkClient.SessionModeType` to `NetworkClient.NetworkTopologyType`. (#2875)
- Changed `NetworkConfig.SessionMode` to `NeworkConfig.NetworkTopology`. (#2875)

## [2.0.0-exp.2] - 2024-04-02

### Added
- Added updates to all internal messages to account for a distributed authority network session connection.  (#2863)
- Added `NetworkRigidbodyBase` that provides users with a more customizable network rigidbody, handles both `Rigidbody` and `Rigidbody2D`, and provides an option to make `NetworkTransform` use the rigid body for motion.  (#2863)
  - For a customized `NetworkRigidbodyBase` class:
    - `NetworkRigidbodyBase.AutoUpdateKinematicState` provides control on whether the kinematic setting will be automatically set or not when ownership changes.
    - `NetworkRigidbodyBase.AutoSetKinematicOnDespawn` provides control on whether isKinematic will automatically be set to true when the associated `NetworkObject` is despawned.
    - `NetworkRigidbodyBase.Initialize` is a protected method that, when invoked, will initialize the instance. This includes options to:
      - Set whether using a `RigidbodyTypes.Rigidbody` or `RigidbodyTypes.Rigidbody2D`.
      - Includes additional optional parameters to set the `NetworkTransform`, `Rigidbody`, and `Rigidbody2d` to use.
  - Provides additional public methods:
    - `NetworkRigidbodyBase.GetPosition` to return the position of the `Rigidbody` or `Rigidbody2d` (depending upon its initialized setting).
    - `NetworkRigidbodyBase.GetRotation` to return the rotation of the `Rigidbody` or `Rigidbody2d` (depending upon its initialized setting).
    - `NetworkRigidbodyBase.MovePosition` to move to the position of the `Rigidbody` or `Rigidbody2d` (depending upon its initialized setting).
    - `NetworkRigidbodyBase.MoveRotation` to move to the rotation of the `Rigidbody` or `Rigidbody2d` (depending upon its initialized setting).
    - `NetworkRigidbodyBase.Move` to move to the position and rotation of the `Rigidbody` or `Rigidbody2d` (depending upon its initialized setting).
    - `NetworkRigidbodyBase.Move` to move to the position and rotation of the `Rigidbody` or `Rigidbody2d` (depending upon its initialized setting).
    - `NetworkRigidbodyBase.SetPosition` to set the position of the `Rigidbody` or `Rigidbody2d` (depending upon its initialized setting).
    - `NetworkRigidbodyBase.SetRotation` to set the rotation of the `Rigidbody` or `Rigidbody2d` (depending upon its initialized setting).
    - `NetworkRigidbodyBase.ApplyCurrentTransform` to set the position and rotation of the `Rigidbody` or `Rigidbody2d` based on the associated `GameObject` transform (depending upon its initialized setting).
    - `NetworkRigidbodyBase.WakeIfSleeping` to wake up the rigid body if sleeping.
    - `NetworkRigidbodyBase.SleepRigidbody` to put the rigid body to sleep.
    - `NetworkRigidbodyBase.IsKinematic` to determine if the `Rigidbody` or `Rigidbody2d` (depending upon its initialized setting) is currently kinematic.
    - `NetworkRigidbodyBase.SetIsKinematic` to set the `Rigidbody` or `Rigidbody2d` (depending upon its initialized setting) current kinematic state.
    - `NetworkRigidbodyBase.ResetInterpolation` to reset the `Rigidbody` or `Rigidbody2d` (depending upon its initialized setting) back to its original interpolation value when initialized.
  - Now includes a `MonoBehaviour.FixedUpdate` implementation that will update the assigned `NetworkTransform` when `NetworkRigidbodyBase.UseRigidBodyForMotion` is true. (#2863)
- Added `RigidbodyContactEventManager` that provides a more optimized way to process collision enter and collision stay events as opposed to the `Monobehaviour` approach. (#2863)
  - Can be used in client-server and distributed authority modes, but is particularly useful in distributed authority.
- Added rigid body motion updates to `NetworkTransform` which allows users to set interolation on rigid bodies. (#2863)
  - Extrapolation is only allowed on authoritative instances, but custom class derived from `NetworkRigidbodyBase` or `NetworkRigidbody` or `NetworkRigidbody2D` automatically switches non-authoritative instances to interpolation if set to extrapolation.
- Added distributed authority mode support to `NetworkAnimator`. (#2863)
- Added session mode selection to `NetworkManager` inspector view. (#2863)
- Added distributed authority permissions feature. (#2863)
- Added distributed authority mode specific `NetworkObject` permissions flags (Distributable, Transferable, and RequestRequired). (#2863)
- Added distributed authority mode specific `NetworkObject.SetOwnershipStatus` method that applies one or more `NetworkObject` instance's ownership flags. If updated when spawned, the ownership permission changes are synchronized with the other connected clients. (#2863)
- Added distributed authority mode specific `NetworkObject.RemoveOwnershipStatus` method that removes one or more `NetworkObject` instance's ownership flags. If updated when spawned, the ownership permission changes are synchronized with the other connected clients. (#2863)
- Added distributed authority mode specific `NetworkObject.HasOwnershipStatus` method that will return (true or false) whether one or more ownership flags is set. (#2863)
- Added distributed authority mode specific `NetworkObject.SetOwnershipLock` method that locks ownership of a `NetworkObject` to prevent ownership from changing until the current owner releases the lock. (#2863)
- Added distributed authority mode specific `NetworkObject.RequestOwnership` method that sends an ownership request to the current owner of a spawned `NetworkObject` instance. (#2863)
- Added distributed authority mode specific `NetworkObject.OnOwnershipRequested` callback handler that is invoked on the owner/authoritative side when a non-owner requests ownership. Depending upon the boolean returned value depends upon whether the request is approved or denied. (#2863)
- Added distributed authority mode specific `NetworkObject.OnOwnershipRequestResponse` callback handler that is invoked when a non-owner's request has been processed. This callback includes a `NetworkObjet.OwnershipRequestResponseStatus` response parameter that describes whether the request was approved or the reason why it was not approved. (#2863)
- Added distributed authority mode specific `NetworkObject.DeferDespawn` method that defers the despawning of `NetworkObject` instances on non-authoritative clients based on the tick offset parameter. (#2863)
- Added distributed authority mode specific `NetworkObject.OnDeferredDespawnComplete` callback handler that can be used to further control when deferring the despawning of a `NetworkObject` on non-authoritative instances. (#2863)
- Added `NetworkClient.SessionModeType` as one way to determine the current session mode of the network session a client is connected to. (#2863)
- Added distributed authority mode specific `NetworkClient.IsSessionOwner` property to determine if the current local client is the current session owner of a distributed authority session. (#2863)
- Added distributed authority mode specific client side spawning capabilities. When running in distributed authority mode, clients can instantiate and spawn `NetworkObject` instances (the local client is automatically the owner of the spawned object). (#2863)
  - This is useful to better visually synchronize owner authoritative motion models and newly spawned `NetworkObject` instances (i.e. projectiles for example).
- Added distributed authority mode specific client side player spawning capabilities. Clients will automatically spawn their associated player object locally. (#2863)
- Added distributed authority mode specific `NetworkConfig.AutoSpawnPlayerPrefabClientSide` property (default is true) to provide control over the automatic spawning of player prefabs on the local client side. (#2863)
- Added distributed authority mode specific `NetworkManager.OnFetchLocalPlayerPrefabToSpawn` callback that, when assigned, will allow the local client to provide the player prefab to be spawned for the local client. (#2863)
  - This is only invoked if the `NetworkConfig.AutoSpawnPlayerPrefabClientSide` property is set to true.
- Added distributed authority mode specific `NetworkBehaviour.HasAuthority` property that determines if the local client has authority over the associated `NetworkObject` instance (typical use case is within a `NetworkBehaviour` script much like that of `IsServer` or `IsClient`). (#2863)
- Added distributed authority mode specific `NetworkBehaviour.IsSessionOwner` property that determines if the local client is the session owner (typical use case would be to determine if the local client can has scene management authority within a `NetworkBehaviour` script). (#2863)
- Added support for distributed authority mode scene management where the currently assigned session owner can start scene events (i.e. scene loading and scene unloading). (#2863)

### Fixed

- Fixed issue where the host was not invoking `OnClientDisconnectCallback` for its own local client when internally shutting down. (#2822)
- Fixed issue where NetworkTransform could potentially attempt to "unregister" a named message prior to it being registered. (#2807)
- Fixed issue where in-scene placed `NetworkObject`s with complex nested children `NetworkObject`s (more than one child in depth) would not synchronize properly if WorldPositionStays was set to true. (#2796)

### Changed
- Changed client side awareness of other clients is now the same as a server or host. (#2863)
- Changed `NetworkManager.ConnectedClients` can now be accessed by both server and clients. (#2863)
- Changed `NetworkManager.ConnectedClientsList` can now be accessed by both server and clients. (#2863)
- Changed `NetworkTransform` defaults to owner authoritative when connected to a distributed authority session. (#2863)
- Changed `NetworkVariable` defaults to owner write and everyone read permissions when connected to a distributed authority session (even if declared with server read or write permissions).  (#2863)
- Changed `NetworkObject` no longer implements the `MonoBehaviour.Update` method in order to determine whether a `NetworkObject` instance has been migrated to a different scene. Instead, only `NetworkObjects` with the `SceneMigrationSynchronization` property set will be updated internally during the `NetworkUpdateStage.PostLateUpdate` by `NetworkManager`. (#2863)
- Changed `NetworkManager` inspector view layout where properties are now organized by category. (#2863)
- Changed `NetworkTransform` to now use `NetworkTransformMessage` as opposed to named messages for NetworkTransformState updates. (#2810)
- Changed `CustomMessageManager` so it no longer attempts to register or "unregister" a null or empty string and will log an error if this condition occurs. (#2807)

## [1.9.1] - 2024-04-18

### Added
- Added `AnticipatedNetworkVariable<T>`, which adds support for client anticipation of NetworkVariable values, allowing for more responsive game play (#2820)
- Added `AnticipatedNetworkTransform`, which adds support for client anticipation of `NetworkTransform`s (#2820)
- Added `NetworkVariableBase.ExceedsDirtinessThreshold` to allow network variables to throttle updates by only sending updates when the difference between the current and previous values exceeds a threshold. (This is exposed in NetworkVariable<T> with the callback NetworkVariable<T>.CheckExceedsDirtinessThreshold) (#2820)
- Added `NetworkVariableUpdateTraits`, which add additional throttling support: `MinSecondsBetweenUpdates` will prevent the `NetworkVariable` from sending updates more often than the specified time period (even if it exceeds the dirtiness threshold), while `MaxSecondsBetweenUpdates` will force a dirty `NetworkVariable` to send an update after the specified time period even if it has not yet exceeded the dirtiness threshold. (#2820)
- Added virtual method `NetworkVariableBase.OnInitialize()` which can be used by `NetworkVariable` subclasses to add initialization code (#2820)
- Added virtual method `NetworkVariableBase.Update()`, which is called once per frame to support behaviors such as interpolation between an anticipated value and an authoritative one. (#2820)
- Added `NetworkTime.TickWithPartial`, which represents the current tick as a double that includes the fractional/partial tick value. (#2820)
- `NetworkVariable` now includes built-in support for `NativeHashSet`, `NativeHashMap`, `List`, `HashSet`, and `Dictionary` (#2813)
- `NetworkVariable` now includes delta compression for collection values (`NativeList`, `NativeArray`, `NativeHashSet`, `NativeHashMap`, `List`, `HashSet`, `Dictionary`, and `FixedString` types) to save bandwidth by only sending the values that changed. (Note: For `NativeList`, `NativeArray`, and `List`, this algorithm works differently than that used in `NetworkList`. This algorithm will use less bandwidth for "set" and "add" operations, but `NetworkList` is more bandwidth-efficient if you are performing frequent "insert" operations.) (#2813)
- `UserNetworkVariableSerialization` now has optional callbacks for `WriteDelta` and `ReadDelta`. If both are provided, they will be used for all serialization operations on NetworkVariables of that type except for the first one for each client. If either is missing, the existing `Write` and `Read` will always be used. (#2813)
- Network variables wrapping `INetworkSerializable` types can perform delta serialization by setting `UserNetworkVariableSerialization<T>.WriteDelta` and `UserNetworkVariableSerialization<T>.ReadDelta` for those types. The built-in `INetworkSerializable` serializer will continue to be used for all other serialization operations, but if those callbacks are set, it will call into them on all but the initial serialization to perform delta serialization. (This could be useful if you have a large struct where most values do not change regularly and you want to send only the fields that did change.) (#2813)

### Fixed

- Fixed issue where `NetworkTransformEditor` would throw and exception if you excluded the physics package. (#2871)
- Fixed issue where `NetworkTransform` could not properly synchronize its base position when using half float precision. (#2845)
- Fixed issue where the host was not invoking `OnClientDisconnectCallback` for its own local client when internally shutting down. (#2822)
- Fixed issue where NetworkTransform could potentially attempt to "unregister" a named message prior to it being registered. (#2807)
- Fixed issue where in-scene placed `NetworkObject`s with complex nested children `NetworkObject`s (more than one child in depth) would not synchronize properly if WorldPositionStays was set to true. (#2796)

### Changed

- Changed `NetworkObjectReference` and `NetworkBehaviourReference` to allow null references when constructing and serializing. (#2874)
- Changed `NetworkAnimator` no longer requires the `Animator` component to exist on the same `GameObject`. (#2872)
- Changed `NetworkTransform` to now use `NetworkTransformMessage` as opposed to named messages for NetworkTransformState updates. (#2810)
- Changed `CustomMessageManager` so it no longer attempts to register or "unregister" a null or empty string and will log an error if this condition occurs. (#2807)

## [1.8.1] - 2024-02-05

### Fixed

- Fixed a compile error when compiling for IL2CPP targets when using the new `[Rpc]` attribute. (#2824)

## [1.8.0] - 2023-12-12

### Added

- Added a new RPC attribute, which is simply `Rpc`. (#2762)
  - This is a generic attribute that can perform the functions of both Server and Client RPCs, as well as enabling client-to-client RPCs. Includes several default targets: `Server`, `NotServer`, `Owner`, `NotOwner`, `Me`, `NotMe`, `ClientsAndHost`, and `Everyone`. Runtime overrides are available for any of these targets, as well as for sending to a specific ID or groups of IDs.
  - This attribute also includes the ability to defer RPCs that are sent to the local process to the start of the next frame instead of executing them immediately, treating them as if they had gone across the network. The default behavior is to execute immediately.
  - This attribute effectively replaces `ServerRpc` and `ClientRpc`. `ServerRpc` and `ClientRpc` remain in their existing forms for backward compatibility, but `Rpc` will be the recommended and most supported option.
- Added `NetworkManager.OnConnectionEvent` as a unified connection event callback to notify clients and servers of all client connections and disconnections within the session (#2762)
- Added `NetworkManager.ServerIsHost` and `NetworkBehaviour.ServerIsHost` to allow a client to tell if it is connected to a host or to a dedicated server (#2762)
- Added `SceneEventProgress.SceneManagementNotEnabled` return status to be returned when a `NetworkSceneManager` method is invoked and scene management is not enabled. (#2735)
- Added `SceneEventProgress.ServerOnlyAction` return status to be returned when a `NetworkSceneManager` method is invoked by a client. (#2735)
- Added `NetworkObject.InstantiateAndSpawn` and `NetworkSpawnManager.InstantiateAndSpawn` methods to simplify prefab spawning by assuring that the prefab is valid and applies any override prior to instantiating the `GameObject` and spawning the `NetworkObject` instance. (#2710)

### Fixed

- Fixed issue where a client disconnected by a server-host would not receive a local notification. (#2789)
- Fixed issue where a server-host could shutdown during a relay connection but periodically the transport disconnect message sent to any connected clients could be dropped. (#2789)
- Fixed issue where a host could disconnect its local client but remain running as a server. (#2789)
- Fixed issue where `OnClientDisconnectedCallback` was not being invoked under certain conditions. (#2789)
- Fixed issue where `OnClientDisconnectedCallback` was always returning 0 as the client identifier. (#2789)
- Fixed issue where if a host or server shutdown while a client owned NetworkObjects (other than the player) it would throw an exception. (#2789)
- Fixed issue where setting values on a `NetworkVariable` or `NetworkList` within `OnNetworkDespawn` during a shutdown sequence would throw an exception. (#2789)
- Fixed issue where a teleport state could potentially be overridden by a previous unreliable delta state. (#2777)
- Fixed issue where `NetworkTransform` was using the `NetworkManager.ServerTime.Tick` as opposed to `NetworkManager.NetworkTickSystem.ServerTime.Tick` during the authoritative side's tick update where it performed a delta state check. (#2777)
- Fixed issue where a parented in-scene placed NetworkObject would be destroyed upon a client or server exiting a network session but not unloading the original scene in which the NetworkObject was placed. (#2737)
- Fixed issue where during client synchronization and scene loading, when client synchronization or the scene loading mode are set to `LoadSceneMode.Single`, a `CreateObjectMessage` could be received, processed, and the resultant spawned `NetworkObject` could be instantiated in the client's currently active scene that could, towards the end of the client synchronization or loading process, be unloaded and cause the newly created `NetworkObject` to be destroyed (and throw and exception). (#2735)
- Fixed issue where a `NetworkTransform` instance with interpolation enabled would result in wide visual motion gaps (stuttering) under above normal latency conditions and a 1-5% or higher packet are drop rate. (#2713)
- Fixed issue where  you could not have multiple source network prefab overrides targeting the same network prefab as their override. (#2710)

### Changed
- Changed the server or host shutdown so it will now perform a "soft shutdown" when `NetworkManager.Shutdown` is invoked. This will send a disconnect notification to all connected clients and the server-host will wait for all connected clients to disconnect or timeout after a 5 second period before completing the shutdown process. (#2789)
- Changed `OnClientDisconnectedCallback` will now return the assigned client identifier on the local client side if the client was approved and assigned one prior to being disconnected. (#2789)
- Changed `NetworkTransform.SetState` (and related methods) now are cumulative during a fractional tick period and sent on the next pending tick. (#2777)
- `NetworkManager.ConnectedClientsIds` is now accessible on the client side and will contain the list of all clients in the session, including the host client if the server is operating in host mode (#2762)
- Changed `NetworkSceneManager` to return a `SceneEventProgress` status and not throw exceptions for methods invoked when scene management is disabled and when a client attempts to access a `NetworkSceneManager` method by a client. (#2735)
- Changed `NetworkTransform` authoritative instance tick registration so a single `NetworkTransform` specific tick event update will update all authoritative instances to improve perofmance. (#2713)
- Changed `NetworkPrefabs.OverrideToNetworkPrefab` dictionary is no longer used/populated due to it ending up being related to a regression bug and not allowing more than one override to be assigned to a network prefab asset. (#2710)
- Changed in-scene placed `NetworkObject`s now store their source network prefab asset's `GlobalObjectIdHash` internally that is used, when scene management is disabled, by clients to spawn the correct prefab even if the `NetworkPrefab` entry has an override. This does not impact dynamically spawning the same prefab which will yield the override on both host and client. (#2710)
- Changed in-scene placed `NetworkObject`s no longer require a `NetworkPrefab` entry with `GlobalObjectIdHash` override in order for clients to properly synchronize. (#2710)
- Changed in-scene placed `NetworkObject`s now set their `IsSceneObject` value when generating their `GlobalObjectIdHash` value. (#2710)
- Changed the default `NetworkConfig.SpawnTimeout` value from 1.0s to 10.0s. (#2710)

## [1.7.1] - 2023-11-15

### Added

### Fixed

- Fixed a bug where having a class with Rpcs that inherits from a class without Rpcs that inherits from NetworkVariable would cause a compile error. (#2751)
- Fixed issue where `NetworkBehaviour.Synchronize` was not truncating the write buffer if nothing was serialized during `NetworkBehaviour.OnSynchronize` causing an additional 6 bytes to be written per `NetworkBehaviour` component instance. (#2749)

## [1.7.0] - 2023-10-11

### Added

- exposed NetworkObject.GetNetworkBehaviourAtOrderIndex as a public API (#2724)
- Added context menu tool that provides users with the ability to quickly update the GlobalObjectIdHash value for all in-scene placed prefab instances that were created prior to adding a NetworkObject component to it. (#2707)
- Added methods NetworkManager.SetPeerMTU and NetworkManager.GetPeerMTU to be able to set MTU sizes per-peer (#2676)
- Added `GenerateSerializationForGenericParameterAttribute`, which can be applied to user-created Network Variable types to ensure the codegen generates serialization for the generic types they wrap. (#2694)
- Added `GenerateSerializationForTypeAttribute`, which can be applied to any class or method to ensure the codegen generates serialization for the specific provided type. (#2694)
- Exposed `NetworkVariableSerialization<T>.Read`, `NetworkVariableSerialization<T>.Write`, `NetworkVariableSerialization<T>.AreEqual`, and `NetworkVariableSerialization<T>.Duplicate` to further support the creation of user-created network variables by allowing users to access the generated serialization methods and serialize generic types efficiently without boxing. (#2694)
- Added `NetworkVariableBase.MarkNetworkBehaviourDirty` so that user-created network variable types can mark their containing `NetworkBehaviour` to be processed by the update loop. (#2694)

### Fixed

- Fixed issue where the server side `NetworkSceneManager` instance was not adding the currently active scene to its list of scenes loaded. (#2723)
- Generic NetworkBehaviour types no longer result in compile errors or runtime errors (#2720)
- Rpcs within Generic NetworkBehaviour types can now serialize parameters of the class's generic types (but may not have generic types of their own) (#2720)
- Errors are no longer thrown when entering play mode with domain reload disabled (#2720)
- NetworkSpawn is now correctly called each time when entering play mode with scene reload disabled (#2720)
- NetworkVariables of non-integer types will no longer break the inspector (#2714)
- NetworkVariables with NonSerializedAttribute will not appear in the inspector (#2714)
- Fixed issue where `UnityTransport` would attempt to establish WebSocket connections even if using UDP/DTLS Relay allocations when the build target was WebGL. This only applied to working in the editor since UDP/DTLS can't work in the browser. (#2695)
- Fixed issue where a `NetworkBehaviour` component's `OnNetworkDespawn` was not being invoked on the host-server side for an in-scene placed `NetworkObject` when a scene was unloaded (during a scene transition) and the `NetworkBehaviour` component was positioned/ordered before the `NetworkObject` component. (#2685)
- Fixed issue where `SpawnWithObservers` was not being honored when `NetworkConfig.EnableSceneManagement` was disabled. (#2682)
- Fixed issue where `NetworkAnimator` was not internally tracking changes to layer weights which prevented proper layer weight synchronization back to the original layer weight value. (#2674)
- Fixed "writing past the end of the buffer" error when calling ResetDirty() on managed network variables that are larger than 256 bytes when serialized. (#2670)
- Fixed issue where generation of the `DefaultNetworkPrefabs` asset was not enabled by default. (#2662)
- Fixed issue where the `GlobalObjectIdHash` value could be updated but the asset not marked as dirty. (#2662)
- Fixed issue where the `GlobalObjectIdHash` value of a (network) prefab asset could be assigned an incorrect value when editing the prefab in a temporary scene. (#2662)
- Fixed issue where the `GlobalObjectIdHash` value generated after creating a (network) prefab from an object constructed within the scene would not be the correct final value in a stand alone build. (#2662)

### Changed

- Updated dependency on `com.unity.transport` to version 1.4.0. (#2716)

## [1.6.0] - 2023-08-09

### Added

- Added a protected virtual method `NetworkTransform.OnInitialize(ref NetworkTransformState replicatedState)` that just returns the replicated state reference.
  
### Fixed

- Fixed issue where invoking `NetworkManager.Shutdown` within `NetworkManager.OnClientStopped` or `NetworkManager.OnServerStopped` would force `NetworkManager.ShutdownInProgress` to remain true after completing the shutdown process. (#2661)
- Fixed issue where ARMv7 Android builds would crash when trying to validate the batch header. (#2654)
- Fixed issue with client synchronization of position when using half precision and the delta position reaches the maximum value and is collapsed on the host prior to being forwarded to the non-owner clients. (#2636)
- Fixed issue with scale not synchronizing properly depending upon the spawn order of NetworkObjects. (#2636)
- Fixed issue position was not properly transitioning between ownership changes with an owner authoritative NetworkTransform. (#2636)
- Fixed issue where a late joining non-owner client could update an owner authoritative NetworkTransform if ownership changed without any updates to position prior to the non-owner client joining. (#2636)

### Changed

## [1.5.2] - 2023-07-24

### Added

### Fixed
- Bumped minimum Unity version supported to 2021.3 LTS
- Fixed issue where `NetworkClient.OwnedObjects` was not returning any owned objects due to the `NetworkClient.IsConnected` not being properly set. (#2631)
- Fixed a crash when calling TrySetParent with a null Transform (#2625)
- Fixed issue where a `NetworkTransform` using full precision state updates was losing transform state updates when interpolation was enabled. (#2624)
- Fixed issue where `NetworkObject.SpawnWithObservers` was not being honored for late joining clients. (#2623)
- Fixed issue where invoking `NetworkManager.Shutdown` multiple times, depending upon the timing, could cause an exception. (#2622)
- Fixed issue where removing ownership would not notify the server that it gained ownership. This also resolves the issue where an owner authoritative NetworkTransform would not properly initialize upon removing ownership from a remote client. (#2618)
- Fixed ILPP issues when using CoreCLR and for certain dedicated server builds. (#2614)
- Fixed an ILPP compile error when creating a generic NetworkBehaviour singleton with a static T instance. (#2603)

### Changed

## [1.5.1] - 2023-06-07

### Added

- Added support for serializing `NativeArray<>` and `NativeList<>` in `FastBufferReader`/`FastBufferWriter`, `BufferSerializer`, `NetworkVariable`, and RPCs. (To use `NativeList<>`, add `UNITY_NETCODE_NATIVE_COLLECTION_SUPPORT` to your Scripting Define Symbols in `Project Settings > Player`) (#2375)
- The location of the automatically-created default network prefab list can now be configured (#2544)
- Added: Message size limits (max single message and max fragmented message) can now be set using NetworkManager.MaximumTransmissionUnitSize and NetworkManager.MaximumFragmentedMessageSize for transports that don't work with the default values (#2530)
- Added `NetworkObject.SpawnWithObservers` property (default is true) that when set to false will spawn a `NetworkObject` with no observers and will not be spawned on any client until `NetworkObject.NetworkShow` is invoked. (#2568)

### Fixed

- Fixed: Fixed a null reference in codegen in some projects (#2581)
- Fixed issue where the `OnClientDisconnected` client identifier was incorrect after a pending client connection was denied. (#2569)
- Fixed warning "Runtime Network Prefabs was not empty at initialization time." being erroneously logged when no runtime network prefabs had been added (#2565)
- Fixed issue where some temporary debug console logging was left in a merged PR. (#2562)
- Fixed the "Generate Default Network Prefabs List" setting not loading correctly and always reverting to being checked. (#2545)
- Fixed issue where users could not use NetworkSceneManager.VerifySceneBeforeLoading to exclude runtime generated scenes from client synchronization. (#2550)
- Fixed missing value on `NetworkListEvent` for `EventType.RemoveAt` events.  (#2542,#2543)
- Fixed issue where parenting a NetworkTransform under a transform with a scale other than Vector3.one would result in incorrect values on non-authoritative instances. (#2538)
- Fixed issue where a server would include scene migrated and then despawned NetworkObjects to a client that was being synchronized. (#2532)
- Fixed the inspector throwing exceptions when attempting to render `NetworkVariable`s of enum types. (#2529)
- Making a `NetworkVariable` with an `INetworkSerializable` type that doesn't meet the `new()` constraint will now create a compile-time error instead of an editor crash (#2528)
- Fixed Multiplayer Tools package installation docs page link on the NetworkManager popup. (#2526)
- Fixed an exception and error logging when two different objects are shown and hidden on the same frame (#2524)
- Fixed a memory leak in `UnityTransport` that occurred if `StartClient` failed. (#2518)
- Fixed issue where a client could throw an exception if abruptly disconnected from a network session with one or more spawned `NetworkObject`(s). (#2510)
- Fixed issue where invalid endpoint addresses were not being detected and returning false from NGO UnityTransport. (#2496)
- Fixed some errors that could occur if a connection is lost and the loss is detected when attempting to write to the socket. (#2495)

## Changed

- Adding network prefabs before NetworkManager initialization is now supported. (#2565)
- Connecting clients being synchronized now switch to the server's active scene before spawning and synchronizing NetworkObjects. (#2532)
- Updated `UnityTransport` dependency on `com.unity.transport` to 1.3.4. (#2533)
- Improved performance of NetworkBehaviour initialization by replacing reflection when initializing NetworkVariables with compile-time code generation, which should help reduce hitching during additive scene loads. (#2522)

## [1.4.0] - 2023-04-10

### Added

- Added a way to access the GlobalObjectIdHash via PrefabIdHash for use in the Connection Approval Callback. (#2437)
- Added `OnServerStarted` and `OnServerStopped` events that will trigger only on the server (or host player) to notify that the server just started or is no longer active (#2420)
- Added `OnClientStarted` and `OnClientStopped` events that will trigger only on the client (or host player) to notify that the client just started or is no longer active (#2420)
- Added `NetworkTransform.UseHalfFloatPrecision` property that, when enabled, will use half float values for position, rotation, and scale. This yields a 50% bandwidth savings a the cost of precision. (#2388)
- Added `NetworkTransform.UseQuaternionSynchronization` property that, when enabled, will synchronize the entire quaternion. (#2388)
- Added `NetworkTransform.UseQuaternionCompression` property that, when enabled, will use a smallest three implementation reducing a full quaternion synchronization update to the size of an unsigned integer. (#2388)
- Added `NetworkTransform.SlerpPosition` property that, when enabled along with interpolation being enabled, will interpolate using `Vector3.Slerp`. (#2388)
- Added `BufferedLinearInterpolatorVector3` that replaces the float version, is now used by `NetworkTransform`, and provides the ability to enable or disable `Slerp`. (#2388)
- Added `HalfVector3` used for scale when half float precision is enabled. (#2388)
- Added `HalfVector4` used for rotation when half float precision and quaternion synchronization is enabled. (#2388)
- Added `HalfVector3DeltaPosition` used for position when half float precision is enabled. This handles loss in position precision by updating only the delta position as opposed to the full position. (#2388)
- Added `NetworkTransform.GetSpaceRelativePosition` and `NetworkTransform.GetSpaceRelativeRotation` helper methods to return the proper values depending upon whether local or world space. (#2388)
- Added `NetworkTransform.OnAuthorityPushTransformState` virtual method that is invoked just prior to sending the `NetworkTransformState` to non-authoritative instances. This provides users with the ability to obtain more precise delta values for prediction related calculations. (#2388)
- Added `NetworkTransform.OnNetworkTransformStateUpdated` virtual method that is invoked just after the authoritative `NetworkTransformState` is applied. This provides users with the ability to obtain more precise delta values for prediction related calculations. (#2388)
- Added `NetworkTransform.OnInitialize`virtual method that is invoked after the `NetworkTransform` has been initialized or re-initialized when ownership changes. This provides for a way to make adjustments when `NetworkTransform` is initialized (i.e. resetting client prediction etc) (#2388)
- Added `NetworkObject.SynchronizeTransform` property (default is true) that provides users with another way to help with bandwidth optimizations where, when set to false, the `NetworkObject`'s associated transform will not be included when spawning and/or synchronizing late joining players. (#2388)
- Added `NetworkSceneManager.ActiveSceneSynchronizationEnabled` property, disabled by default, that enables client synchronization of server-side active scene changes. (#2383)
- Added `NetworkObject.ActiveSceneSynchronization`, disabled by default, that will automatically migrate a `NetworkObject` to a newly assigned active scene. (#2383)
- Added `NetworkObject.SceneMigrationSynchronization`, enabled by default, that will synchronize client(s) when a `NetworkObject` is migrated into a new scene on the server side via `SceneManager.MoveGameObjectToScene`. (#2383)

### Changed

- Made sure the `CheckObjectVisibility` delegate is checked and applied, upon `NetworkShow` attempt. Found while supporting (#2454), although this is not a fix for this (already fixed) issue. (#2463)
- Changed `NetworkTransform` authority handles delta checks on each new network tick and no longer consumes processing cycles checking for deltas for all frames in-between ticks. (#2388)
- Changed the `NetworkTransformState` structure is now public and now has public methods that provide access to key properties of the `NetworkTransformState` structure. (#2388)
- Changed `NetworkTransform` interpolation adjusts its interpolation "ticks ago" to be 2 ticks latent if it is owner authoritative and the instance is not the server or 1 tick latent if the instance is the server and/or is server authoritative. (#2388)
- Updated `NetworkSceneManager` to migrate dynamically spawned `NetworkObject`s with `DestroyWithScene` set to false into the active scene if their current scene is unloaded. (#2383)
- Updated the server to synchronize its local `NetworkSceneManager.ClientSynchronizationMode` during the initial client synchronization. (#2383)

### Fixed

- Fixed issue where during client synchronization the synchronizing client could receive a ObjectSceneChanged message before the client-side NetworkObject instance had been instantiated and spawned. (#2502)
- Fixed issue where `NetworkAnimator` was building client RPC parameters to exclude the host from sending itself messages but was not including it in the ClientRpc parameters. (#2492)
- Fixed issue where `NetworkAnimator` was not properly detecting and synchronizing cross fade initiated transitions. (#2481)
- Fixed issue where `NetworkAnimator` was not properly synchronizing animation state updates. (#2481)
- Fixed float NetworkVariables not being rendered properly in the inspector of NetworkObjects. (#2441)
- Fixed an issue where Named Message Handlers could remove themselves causing an exception when the metrics tried to access the name of the message.(#2426)
- Fixed registry of public `NetworkVariable`s in derived `NetworkBehaviour`s (#2423)
- Fixed issue where runtime association of `Animator` properties to `AnimationCurve`s would cause `NetworkAnimator` to attempt to update those changes. (#2416)
- Fixed issue where `NetworkAnimator` would not check if its associated `Animator` was valid during serialization and would spam exceptions in the editor console. (#2416)
- Fixed issue with a child's rotation rolling over when interpolation is enabled on a `NetworkTransform`. Now using half precision or full quaternion synchronization will always update all axis. (#2388)
- Fixed issue where `NetworkTransform` was not setting the teleport flag when the `NetworkTransform.InLocalSpace` value changed. This issue only impacted `NetworkTransform` when interpolation was enabled. (#2388)
- Fixed issue when the `NetworkSceneManager.ClientSynchronizationMode` is `LoadSceneMode.Additive` and the server changes the currently active scene prior to a client connecting then upon a client connecting and being synchronized the NetworkSceneManager would clear its internal ScenePlacedObjects list that could already be populated. (#2383)
- Fixed issue where a client would load duplicate scenes of already preloaded scenes during the initial client synchronization and `NetworkSceneManager.ClientSynchronizationMode` was set to `LoadSceneMode.Additive`. (#2383)

## [1.3.1] - 2023-03-27

### Added

- Added detection and graceful handling of corrupt packets for additional safety. (#2419)

### Changed

- The UTP component UI has been updated to be more user-friendly for new users by adding a simple toggle to switch between local-only (127.0.0.1) and remote (0.0.0.0) binding modes, using the toggle "Allow Remote Connections" (#2408)
- Updated `UnityTransport` dependency on `com.unity.transport` to 1.3.3. (#2450)
- `NetworkShow()` of `NetworkObject`s are delayed until the end of the frame to ensure consistency of delta-driven variables like `NetworkList`.
- Dirty `NetworkObject` are reset at end-of-frame and not at serialization time.
- `NetworkHide()` of an object that was just `NetworkShow()`n produces a warning, as remote clients will _not_ get a spawn/despawn pair.
- Renamed the NetworkTransform.SetState parameter `shouldGhostsInterpolate` to `teleportDisabled` for better clarity of what that parameter does. (#2228)
- Network prefabs are now stored in a ScriptableObject that can be shared between NetworkManagers, and have been exposed for public access. By default, a Default Prefabs List is created that contains all NetworkObject prefabs in the project, and new NetworkManagers will default to using that unless that option is turned off in the Netcode for GameObjects settings. Existing NetworkManagers will maintain their existing lists, which can be migrated to the new format via a button in their inspector. (#2322)

### Fixed

- Fixed issue where changes to a layer's weight would not synchronize unless a state transition was occurring.(#2399)
- Fixed issue where `NetworkManager.LocalClientId` was returning the `NetworkTransport.ServerClientId` as opposed to the `NetworkManager.m_LocalClientId`. (#2398)
- Fixed issue where a dynamically spawned `NetworkObject` parented under an in-scene placed `NetworkObject` would have its `InScenePlaced` value changed to `true`. This would result in a soft synchronization error for late joining clients. (#2396)
- Fixed a UTP test that was failing when you install Unity Transport package 2.0.0 or newer. (#2347)
- Fixed issue where `NetcodeSettingsProvider` would throw an exception in Unity 2020.3.x versions. (#2345)
- Fixed server side issue where, depending upon component ordering, some NetworkBehaviour components might not have their OnNetworkDespawn method invoked if the client side disconnected. (#2323)
- Fixed a case where data corruption could occur when using UnityTransport when reaching a certain level of send throughput. (#2332)
- Fixed an issue in `UnityTransport` where an exception would be thrown if starting a Relay host/server on WebGL. This exception should only be thrown if using direct connections (where WebGL can't act as a host/server). (#2321)
- Fixed `NetworkAnimator` issue where it was not checking for `AnimatorStateTtansition.destinationStateMachine` and any possible sub-states defined within it. (#2309)
- Fixed `NetworkAnimator` issue where the host client was receiving the ClientRpc animation updates when the host was the owner.(#2309)
- Fixed `NetworkAnimator` issue with using pooled objects and when specific properties are cleaned during despawn and destroy.(#2309)
- Fixed issue where `NetworkAnimator` was checking for animation changes when the associated `NetworkObject` was not spawned.(#2309)
- Corrected an issue with the documentation for BufferSerializer (#2401)

## [1.2.0] - 2022-11-21

### Added

- Added protected method `NetworkBehaviour.OnSynchronize` which is invoked during the initial `NetworkObject` synchronization process. This provides users the ability to include custom serialization information that will be applied to the `NetworkBehaviour` prior to the `NetworkObject` being spawned. (#2298)
- Added support for different versions of the SDK to talk to each other in circumstances where changes permit it. Starting with this version and into future versions, patch versions should be compatible as long as the minor version is the same. (#2290)
- Added `NetworkObject` auto-add helper and Multiplayer Tools install reminder settings to Project Settings. (#2285)
- Added `public string DisconnectReason` getter to `NetworkManager` and `string Reason` to `ConnectionApprovalResponse`. Allows connection approval to communicate back a reason. Also added `public void DisconnectClient(ulong clientId, string reason)` allowing setting a disconnection reason, when explicitly disconnecting a client. (#2280)

### Changed

- Changed 3rd-party `XXHash` (32 & 64) implementation with an in-house reimplementation (#2310)
- When `NetworkConfig.EnsureNetworkVariableLengthSafety` is disabled `NetworkVariable` fields do not write the additional `ushort` size value (_which helps to reduce the total synchronization message size_), but when enabled it still writes the additional `ushort` value. (#2298)
- Optimized bandwidth usage by encoding most integer fields using variable-length encoding. (#2276)

### Fixed
- Fixed `IsSpawnedObjectsPendingInDontDestroyOnLoad` is only set to true when loading a scene using `LoadSceneMode.Singleonly`. (#2330)
- Fixed issue where `NetworkTransform` components nested under a parent with a `NetworkObject` component  (i.e. network prefab) would not have their associated `GameObject`'s transform synchronized. (#2298)
- Fixed issue where `NetworkObject`s that failed to instantiate could cause the entire synchronization pipeline to be disrupted/halted for a connecting client. (#2298)
- Fixed issue where in-scene placed `NetworkObject`s nested under a `GameObject` would be added to the orphaned children list causing continual console warning log messages. (#2298)
- Custom messages are now properly received by the local client when they're sent while running in host mode. (#2296)
- Fixed issue where the host would receive more than one event completed notification when loading or unloading a scene only when no clients were connected. (#2292)
- Fixed an issue in `UnityTransport` where an error would be logged if the 'Use Encryption' flag was enabled with a Relay configuration that used a secure protocol. (#2289)
- Fixed issue where in-scene placed `NetworkObjects` were not honoring the `AutoObjectParentSync` property. (#2281)
- Fixed the issue where `NetworkManager.OnClientConnectedCallback` was being invoked before in-scene placed `NetworkObject`s had been spawned when starting `NetworkManager` as a host. (#2277)
- Creating a `FastBufferReader` with `Allocator.None` will not result in extra memory being allocated for the buffer (since it's owned externally in that scenario). (#2265)

### Removed

- Removed the `NetworkObject` auto-add and Multiplayer Tools install reminder settings from the Menu interface. (#2285)

## [1.1.0] - 2022-10-21

### Added

- Added `NetworkManager.IsApproved` flag that is set to `true` a client has been approved.(#2261)
- `UnityTransport` now provides a way to set the Relay server data directly from the `RelayServerData` structure (provided by the Unity Transport package) throuh its `SetRelayServerData` method. This allows making use of the new APIs in UTP 1.3 that simplify integration of the Relay SDK. (#2235)
- IPv6 is now supported for direct connections when using `UnityTransport`. (#2232)
- Added WebSocket support when using UTP 2.0 with `UseWebSockets` property in the `UnityTransport` component of the `NetworkManager` allowing to pick WebSockets for communication. When building for WebGL, this selection happens automatically. (#2201)
- Added position, rotation, and scale to the `ParentSyncMessage` which provides users the ability to specify the final values on the server-side when `OnNetworkObjectParentChanged` is invoked just before the message is created (when the `Transform` values are applied to the message). (#2146)
- Added `NetworkObject.TryRemoveParent` method for convenience purposes opposed to having to cast null to either `GameObject` or `NetworkObject`. (#2146)

### Changed

- Updated `UnityTransport` dependency on `com.unity.transport` to 1.3.0. (#2231)
- The send queues of `UnityTransport` are now dynamically-sized. This means that there shouldn't be any need anymore to tweak the 'Max Send Queue Size' value. In fact, this field is now removed from the inspector and will not be serialized anymore. It is still possible to set it manually using the `MaxSendQueueSize` property, but it is not recommended to do so aside from some specific needs (e.g. limiting the amount of memory used by the send queues in very constrained environments). (#2212)
- As a consequence of the above change, the `UnityTransport.InitialMaxSendQueueSize` field is now deprecated. There is no default value anymore since send queues are dynamically-sized. (#2212)
- The debug simulator in `UnityTransport` is now non-deterministic. Its random number generator used to be seeded with a constant value, leading to the same pattern of packet drops, delays, and jitter in every run. (#2196)
- `NetworkVariable<>` now supports managed `INetworkSerializable` types, as well as other managed types with serialization/deserialization delegates registered to `UserNetworkVariableSerialization<T>.WriteValue` and `UserNetworkVariableSerialization<T>.ReadValue` (#2219)
- `NetworkVariable<>` and `BufferSerializer<BufferSerializerReader>` now deserialize `INetworkSerializable` types in-place, rather than constructing new ones. (#2219)

### Fixed

- Fixed `NetworkManager.ApprovalTimeout` will not timeout due to slower client synchronization times as it now uses the added `NetworkManager.IsApproved` flag to determined if the client has been approved or not.(#2261)
- Fixed issue caused when changing ownership of objects hidden to some clients (#2242)
- Fixed issue where an in-scene placed NetworkObject would not invoke NetworkBehaviour.OnNetworkSpawn if the GameObject was disabled when it was despawned. (#2239)
- Fixed issue where clients were not rebuilding the `NetworkConfig` hash value for each unique connection request. (#2226)
- Fixed the issue where player objects were not taking the `DontDestroyWithOwner` property into consideration when a client disconnected. (#2225)
- Fixed issue where `SceneEventProgress` would not complete if a client late joins while it is still in progress. (#2222)
- Fixed issue where `SceneEventProgress` would not complete if a client disconnects. (#2222)
- Fixed issues with detecting if a `SceneEventProgress` has timed out. (#2222)
- Fixed issue #1924 where `UnityTransport` would fail to restart after a first failure (even if what caused the initial failure was addressed). (#2220)
- Fixed issue where `NetworkTransform.SetStateServerRpc` and `NetworkTransform.SetStateClientRpc` were not honoring local vs world space settings when applying the position and rotation. (#2203)
- Fixed ILPP `TypeLoadException` on WebGL on MacOS Editor and potentially other platforms. (#2199)
- Implicit conversion of NetworkObjectReference to GameObject will now return null instead of throwing an exception if the referenced object could not be found (i.e., was already despawned) (#2158)
- Fixed warning resulting from a stray NetworkAnimator.meta file (#2153)
- Fixed Connection Approval Timeout not working client side. (#2164)
- Fixed issue where the `WorldPositionStays` parenting parameter was not being synchronized with clients. (#2146)
- Fixed issue where parented in-scene placed `NetworkObject`s would fail for late joining clients. (#2146)
- Fixed issue where scale was not being synchronized which caused issues with nested parenting and scale when `WorldPositionStays` was true. (#2146)
- Fixed issue with `NetworkTransform.ApplyTransformToNetworkStateWithInfo` where it was not honoring axis sync settings when `NetworkTransformState.IsTeleportingNextFrame` was true. (#2146)
- Fixed issue with `NetworkTransform.TryCommitTransformToServer` where it was not honoring the `InLocalSpace` setting. (#2146)
- Fixed ClientRpcs always reporting in the profiler view as going to all clients, even when limited to a subset of clients by `ClientRpcParams`. (#2144)
- Fixed RPC codegen failing to choose the correct extension methods for `FastBufferReader` and `FastBufferWriter` when the parameters were a generic type (i.e., List<int>) and extensions for multiple instantiations of that type have been defined (i.e., List<int> and List<string>) (#2142)
- Fixed the issue where running a server (i.e. not host) the second player would not receive updates (unless a third player joined). (#2127)
- Fixed issue where late-joining client transition synchronization could fail when more than one transition was occurring.(#2127)
- Fixed throwing an exception in `OnNetworkUpdate` causing other `OnNetworkUpdate` calls to not be executed. (#1739)
- Fixed synchronization when Time.timeScale is set to 0. This changes timing update to use unscaled deltatime. Now network updates rate are independent from the local time scale. (#2171)
- Fixed not sending all NetworkVariables to all clients when a client connects to a server. (#1987)
- Fixed IsOwner/IsOwnedByServer being wrong on the server after calling RemoveOwnership (#2211)

## [1.0.2] - 2022-09-12

### Fixed

- Fixed issue where `NetworkTransform` was not honoring the InLocalSpace property on the authority side during OnNetworkSpawn. (#2170)
- Fixed issue where `NetworkTransform` was not ending extrapolation for the previous state causing non-authoritative instances to become out of synch. (#2170)
- Fixed issue where `NetworkTransform` was not continuing to interpolate for the remainder of the associated tick period. (#2170)
- Fixed issue during `NetworkTransform.OnNetworkSpawn` for non-authoritative instances where it was initializing interpolators with the replicated network state which now only contains the transform deltas that occurred during a network tick and not the entire transform state. (#2170)

## [1.0.1] - 2022-08-23

### Changed

- Changed version to 1.0.1. (#2131)
- Updated dependency on `com.unity.transport` to 1.2.0. (#2129)
- When using `UnityTransport`, _reliable_ payloads are now allowed to exceed the configured 'Max Payload Size'. Unreliable payloads remain bounded by this setting. (#2081)
- Performance improvements for cases with large number of NetworkObjects, by not iterating over all unchanged NetworkObjects

### Fixed

- Fixed an issue where reading/writing more than 8 bits at a time with BitReader/BitWriter would write/read from the wrong place, returning and incorrect result. (#2130)
- Fixed issue with the internal `NetworkTransformState.m_Bitset` flag not getting cleared upon the next tick advancement. (#2110)
- Fixed interpolation issue with `NetworkTransform.Teleport`. (#2110)
- Fixed issue where the authoritative side was interpolating its transform. (#2110)
- Fixed Owner-written NetworkVariable infinitely write themselves (#2109)
- Fixed NetworkList issue that showed when inserting at the very end of a NetworkList (#2099)
- Fixed issue where a client owner of a `NetworkVariable` with both owner read and write permissions would not update the server side when changed. (#2097)
- Fixed issue when attempting to spawn a parent `GameObject`, with `NetworkObject` component attached, that has one or more child `GameObject`s, that are inactive in the hierarchy, with `NetworkBehaviour` components it will no longer attempt to spawn the associated `NetworkBehaviour`(s) or invoke ownership changed notifications but will log a warning message. (#2096)
- Fixed an issue where destroying a NetworkBehaviour would not deregister it from the parent NetworkObject, leading to exceptions when the parent was later destroyed. (#2091)
- Fixed issue where `NetworkObject.NetworkHide` was despawning and destroying, as opposed to only despawning, in-scene placed `NetworkObject`s. (#2086)
- Fixed `NetworkAnimator` synchronizing transitions twice due to it detecting the change in animation state once a transition is started by a trigger. (#2084)
- Fixed issue where `NetworkAnimator` would not synchronize a looping animation for late joining clients if it was at the very end of its loop. (#2076)
- Fixed issue where `NetworkAnimator` was not removing its subscription from `OnClientConnectedCallback` when despawned during the shutdown sequence. (#2074)
- Fixed IsServer and IsClient being set to false before object despawn during the shutdown sequence. (#2074)
- Fixed NetworkList Value event on the server. PreviousValue is now set correctly when a new value is set through property setter. (#2067)
- Fixed NetworkLists not populating on client. NetworkList now uses the most recent list as opposed to the list at the end of previous frame, when sending full updates to dynamically spawned NetworkObject. The difference in behaviour is required as scene management spawns those objects at a different time in the frame, relative to updates. (#2062)

## [1.0.0] - 2022-06-27

### Changed

- Changed version to 1.0.0. (#2046)

## [1.0.0-pre.10] - 2022-06-21

### Added

- Added a new `OnTransportFailure` callback to `NetworkManager`. This callback is invoked when the manager's `NetworkTransport` encounters an unrecoverable error. Transport failures also cause the `NetworkManager` to shut down. Currently, this is only used by `UnityTransport` to signal a timeout of its connection to the Unity Relay servers. (#1994)
- Added `NetworkEvent.TransportFailure`, which can be used by implementations of `NetworkTransport` to signal to `NetworkManager` that an unrecoverable error was encountered. (#1994)
- Added test to ensure a warning occurs when nesting NetworkObjects in a NetworkPrefab (#1969)
- Added `NetworkManager.RemoveNetworkPrefab(...)` to remove a prefab from the prefabs list (#1950)

### Changed

- Updated `UnityTransport` dependency on `com.unity.transport` to 1.1.0. (#2025)
- (API Breaking) `ConnectionApprovalCallback` is no longer an `event` and will not allow more than 1 handler registered at a time. Also, `ConnectionApprovalCallback` is now an `Action<>` taking a `ConnectionApprovalRequest` and a `ConnectionApprovalResponse` that the client code must fill (#1972) (#2002)

### Removed

### Fixed
- Fixed issue where dynamically spawned `NetworkObject`s could throw an exception if the scene of origin handle was zero (0) and the `NetworkObject` was already spawned. (#2017)
- Fixed issue where `NetworkObject.Observers` was not being cleared when despawned. (#2009)
- Fixed `NetworkAnimator` could not run in the server authoritative mode. (#2003)
- Fixed issue where late joining clients would get a soft synchronization error if any in-scene placed NetworkObjects were parented under another `NetworkObject`. (#1985)
- Fixed issue where `NetworkBehaviourReference` would throw a type cast exception if using `NetworkBehaviourReference.TryGet` and the component type was not found. (#1984)
- Fixed `NetworkSceneManager` was not sending scene event notifications for the currently active scene and any additively loaded scenes when loading a new scene in `LoadSceneMode.Single` mode. (#1975)
- Fixed issue where one or more clients disconnecting during a scene event would cause `LoadEventCompleted` or `UnloadEventCompleted` to wait until the `NetworkConfig.LoadSceneTimeOut` period before being triggered. (#1973)
- Fixed issues when multiple `ConnectionApprovalCallback`s were registered (#1972)
- Fixed a regression in serialization support: `FixedString`, `Vector2Int`, and `Vector3Int` types can now be used in NetworkVariables and RPCs again without requiring a `ForceNetworkSerializeByMemcpy<>` wrapper. (#1961)
- Fixed generic types that inherit from NetworkBehaviour causing crashes at compile time. (#1976)
- Fixed endless dialog boxes when adding a `NetworkBehaviour` to a `NetworkManager` or vice-versa. (#1947)
- Fixed `NetworkAnimator` issue where it was only synchronizing parameters if the layer or state changed or was transitioning between states. (#1946)
- Fixed `NetworkAnimator` issue where when it did detect a parameter had changed it would send all parameters as opposed to only the parameters that changed. (#1946)
- Fixed `NetworkAnimator` issue where it was not always disposing the `NativeArray` that is allocated when spawned. (#1946)
- Fixed `NetworkAnimator` issue where it was not taking the animation speed or state speed multiplier into consideration. (#1946)
- Fixed `NetworkAnimator` issue where it was not properly synchronizing late joining clients if they joined while `Animator` was transitioning between states. (#1946)
- Fixed `NetworkAnimator` issue where the server was not relaying changes to non-owner clients when a client was the owner. (#1946)
- Fixed issue where the `PacketLoss` metric for tools would return the packet loss over a connection lifetime instead of a single frame. (#2004)

## [1.0.0-pre.9] - 2022-05-10

### Fixed

- Fixed Hosting again after failing to host now works correctly (#1938)
- Fixed NetworkManager to cleanup connected client lists after stopping (#1945)
- Fixed NetworkHide followed by NetworkShow on the same frame works correctly (#1940)

## [1.0.0-pre.8] - 2022-04-27

### Changed

- `unmanaged` structs are no longer universally accepted as RPC parameters because some structs (i.e., structs with pointers in them, such as `NativeList<T>`) can't be supported by the default memcpy struct serializer. Structs that are intended to be serialized across the network must add `INetworkSerializeByMemcpy` to the interface list (i.e., `struct Foo : INetworkSerializeByMemcpy`). This interface is empty and just serves to mark the struct as compatible with memcpy serialization. For external structs you can't edit, you can pass them to RPCs by wrapping them in `ForceNetworkSerializeByMemcpy<T>`. (#1901)
- Changed requirement to register in-scene placed NetworkObjects with `NetworkManager` in order to respawn them.  In-scene placed NetworkObjects are now automatically tracked during runtime and no longer need to be registered as a NetworkPrefab.  (#1898)

### Removed

- Removed `SIPTransport` (#1870)
- Removed `ClientNetworkTransform` from the package samples and moved to Boss Room's Utilities package which can be found [here](https://github.com/Unity-Technologies/com.unity.multiplayer.samples.coop/blob/main/Packages/com.unity.multiplayer.samples.coop/Utilities/Net/ClientAuthority/ClientNetworkTransform.cs) (#1912)

### Fixed

- Fixed issue where `NetworkSceneManager` did not synchronize despawned in-scene placed NetworkObjects. (#1898)
- Fixed `NetworkTransform` generating false positive rotation delta checks when rolling over between 0 and 360 degrees. (#1890)
- Fixed client throwing an exception if it has messages in the outbound queue when processing the `NetworkEvent.Disconnect` event and is using UTP. (#1884)
- Fixed issue during client synchronization if 'ValidateSceneBeforeLoading' returned false it would halt the client synchronization process resulting in a client that was approved but not synchronized or fully connected with the server. (#1883)
- Fixed an issue where UNetTransport.StartServer would return success even if the underlying transport failed to start (#854)
- Passing generic types to RPCs no longer causes a native crash (#1901)
- Fixed a compile failure when compiling against com.unity.nuget.mono-cecil >= 1.11.4 (#1920)
- Fixed an issue where calling `Shutdown` on a `NetworkManager` that was already shut down would cause an immediate shutdown the next time it was started (basically the fix makes `Shutdown` idempotent). (#1877)

## [1.0.0-pre.7] - 2022-04-06

### Added

- Added editor only check prior to entering into play mode if the currently open and active scene is in the build list and if not displays a dialog box asking the user if they would like to automatically add it prior to entering into play mode. (#1828)
- Added `UnityTransport` implementation and `com.unity.transport` package dependency (#1823)
- Added `NetworkVariableWritePermission` to `NetworkVariableBase` and implemented `Owner` client writable netvars. (#1762)
- `UnityTransport` settings can now be set programmatically. (#1845)
- `FastBufferWriter` and Reader IsInitialized property. (#1859)
- Prefabs can now be added to the network at **runtime** (i.e., from an addressable asset). If `ForceSamePrefabs` is false, this can happen after a connection has been formed. (#1882)
- When `ForceSamePrefabs` is false, a configurable delay (default 1 second, configurable via `NetworkConfig.SpawnTimeout`) has been introduced to gracefully handle race conditions where a spawn call has been received for an object whose prefab is still being loaded. (#1882)

### Changed

- Changed `NetcodeIntegrationTestHelpers` to use `UnityTransport` (#1870)
- Updated `UnityTransport` dependency on `com.unity.transport` to 1.0.0 (#1849)

### Removed

- Removed `SnapshotSystem` (#1852)
- Removed `com.unity.modules.animation`, `com.unity.modules.physics` and `com.unity.modules.physics2d` dependencies from the package (#1812)
- Removed `com.unity.collections` dependency from the package (#1849)

### Fixed

- Fixed in-scene placed NetworkObjects not being found/ignored after a client disconnects and then reconnects. (#1850)
- Fixed issue where `UnityTransport` send queues were not flushed when calling `DisconnectLocalClient` or `DisconnectRemoteClient`. (#1847)
- Fixed NetworkBehaviour dependency verification check for an existing NetworkObject not searching from root parent transform relative GameObject. (#1841)
- Fixed issue where entries were not being removed from the NetworkSpawnManager.OwnershipToObjectsTable. (#1838)
- Fixed ClientRpcs would always send to all connected clients by default as opposed to only sending to the NetworkObject's Observers list by default. (#1836)
- Fixed clarity for NetworkSceneManager client side notification when it receives a scene hash value that does not exist in its local hash table. (#1828)
- Fixed client throws a key not found exception when it times out using UNet or UTP. (#1821)
- Fixed network variable updates are no longer limited to 32,768 bytes when NetworkConfig.EnsureNetworkVariableLengthSafety is enabled. The limits are now determined by what the transport can send in a message. (#1811)
- Fixed in-scene NetworkObjects get destroyed if a client fails to connect and shuts down the NetworkManager. (#1809)
- Fixed user never being notified in the editor that a NetworkBehaviour requires a NetworkObject to function properly. (#1808)
- Fixed PlayerObjects and dynamically spawned NetworkObjects not being added to the NetworkClient's OwnedObjects (#1801)
- Fixed issue where NetworkManager would continue starting even if the NetworkTransport selected failed. (#1780)
- Fixed issue when spawning new player if an already existing player exists it does not remove IsPlayer from the previous player (#1779)
- Fixed lack of notification that NetworkManager and NetworkObject cannot be added to the same GameObject with in-editor notifications (#1777)
- Fixed parenting warning printing for false positives (#1855)

## [1.0.0-pre.6] - 2022-03-02

### Added

- NetworkAnimator now properly synchrhonizes all animation layers as well as runtime-adjusted weighting between them (#1765)
- Added first set of tests for NetworkAnimator - parameter syncing, trigger set / reset, override network animator (#1735)

### Fixed

- Fixed an issue where sometimes the first client to connect to the server could see messages from the server as coming from itself. (#1683)
- Fixed an issue where clients seemed to be able to send messages to ClientId 1, but these messages would actually still go to the server (id 0) instead of that client. (#1683)
- Improved clarity of error messaging when a client attempts to send a message to a destination other than the server, which isn't allowed. (#1683)
- Disallowed async keyword in RPCs (#1681)
- Fixed an issue where Alpha release versions of Unity (version 2022.2.0a5 and later) will not compile due to the UNet Transport no longer existing (#1678)
- Fixed messages larger than 64k being written with incorrectly truncated message size in header (#1686) (credit: @kaen)
- Fixed overloading RPC methods causing collisions and failing on IL2CPP targets. (#1694)
- Fixed spawn flow to propagate `IsSceneObject` down to children NetworkObjects, decouple implicit relationship between object spawning & `IsSceneObject` flag (#1685)
- Fixed error when serializing ConnectionApprovalMessage with scene management disabled when one or more objects is hidden via the CheckObjectVisibility delegate (#1720)
- Fixed CheckObjectVisibility delegate not being properly invoked for connecting clients when Scene Management is enabled. (#1680)
- Fixed NetworkList to properly call INetworkSerializable's NetworkSerialize() method (#1682)
- Fixed NetworkVariables containing more than 1300 bytes of data (such as large NetworkLists) no longer cause an OverflowException (the limit on data size is now whatever limit the chosen transport imposes on fragmented NetworkDelivery mechanisms) (#1725)
- Fixed ServerRpcParams and ClientRpcParams must be the last parameter of an RPC in order to function properly. Added a compile-time check to ensure this is the case and trigger an error if they're placed elsewhere (#1721)
- Fixed FastBufferReader being created with a length of 1 if provided an input of length 0 (#1724)
- Fixed The NetworkConfig's checksum hash includes the NetworkTick so that clients with a different tickrate than the server are identified and not allowed to connect (#1728)
- Fixed OwnedObjects not being properly modified when using ChangeOwnership (#1731)
- Improved performance in NetworkAnimator (#1735)
- Removed the "always sync" network animator (aka "autosend") parameters (#1746)
- Fixed in-scene placed NetworkObjects not respawning after shutting down the NetworkManager and then starting it back up again (#1769)

## [1.0.0-pre.5] - 2022-01-26

### Added

- Added `PreviousValue` in `NetworkListEvent`, when `Value` has changed (#1528)

### Changed

- NetworkManager's GameObject is no longer allowed to be nested under one or more GameObject(s).(#1484)
- NetworkManager DontDestroy property was removed and now NetworkManager always is migrated into the DontDestroyOnLoad scene. (#1484)'

### Fixed

- Fixed network tick value sometimes being duplicated or skipped. (#1614)
- Fixed The ClientNetworkTransform sample script to allow for owner changes at runtime. (#1606)
- Fixed When the LogLevel is set to developer NetworkBehaviour generates warning messages when it should not (#1631)
- Fixed NetworkTransport Initialize now can receive the associated NetworkManager instance to avoid using NetworkManager.Singleton in transport layer (#1677)
- Fixed a bug where NetworkList.Contains value was inverted (#1363)

## [1.0.0-pre.4] - 2021-01-04

### Added

- Added `com.unity.modules.physics` and `com.unity.modules.physics2d` package dependencies (#1565)

### Removed

- Removed `com.unity.modules.ai` package dependency (#1565)
- Removed `FixedQueue`, `StreamExtensions`, `TypeExtensions` (#1398)

### Fixed

- Fixed in-scene NetworkObjects that are moved into the DDOL scene not getting restored to their original active state (enabled/disabled) after a full scene transition (#1354)
- Fixed invalid IL code being generated when using `this` instead of `this ref` for the FastBufferReader/FastBufferWriter parameter of an extension method. (#1393)
- Fixed an issue where if you are running as a server (not host) the LoadEventCompleted and UnloadEventCompleted events would fire early by the NetworkSceneManager (#1379)
- Fixed a runtime error when sending an array of an INetworkSerializable type that's implemented as a struct (#1402)
- NetworkConfig will no longer throw an OverflowException in GetConfig() when ForceSamePrefabs is enabled and the number of prefabs causes the config blob size to exceed 1300 bytes. (#1385)
- Fixed NetworkVariable not calling NetworkSerialize on INetworkSerializable types (#1383)
- Fixed NullReferenceException on ImportReferences call in NetworkBehaviourILPP (#1434)
- Fixed NetworkObjects not being despawned before they are destroyed during shutdown for client, host, and server instances. (#1390)
- Fixed KeyNotFound exception when removing ownership of a newly spawned NetworkObject that is already owned by the server. (#1500)
- Fixed NetworkManager.LocalClient not being set when starting as a host. (#1511)
- Fixed a few memory leak cases when shutting down NetworkManager during Incoming Message Queue processing. (#1323)
- Fixed network tick value sometimes being duplicated or skipped. (#1614)

### Changed

- The SDK no longer limits message size to 64k. (The transport may still impose its own limits, but the SDK no longer does.) (#1384)
- Updated com.unity.collections to 1.1.0 (#1451)
- NetworkManager's GameObject is no longer allowed to be nested under one or more GameObject(s).(#1484)
- NetworkManager DontDestroy property was removed and now NetworkManager always is migrated into the DontDestroyOnLoad scene. (#1484)

## [1.0.0-pre.3] - 2021-10-22

### Added

- ResetTrigger function to NetworkAnimator (#1327)

### Fixed

- Overflow exception when syncing Animator state. (#1327)
- Added `try`/`catch` around RPC calls, preventing exception from causing further RPC calls to fail (#1329)
- Fixed an issue where ServerClientId and LocalClientId could have the same value, causing potential confusion, and also fixed an issue with the UNet where the server could be identified with two different values, one of which might be the same as LocalClientId, and the other of which would not.(#1368)
- IL2CPP would not properly compile (#1359)

## [1.0.0-pre.2] - 2021-10-19


### Added

- Associated Known Issues for the 1.0.0-pre.1 release in the changelog

### Changed

- Updated label for `1.0.0-pre.1` changelog section

## [1.0.0-pre.1] - 2021-10-19

### Added

- Added `ClientNetworkTransform` sample to the SDK package (#1168)
- Added `Bootstrap` sample to the SDK package (#1140)
- Enhanced `NetworkSceneManager` implementation with additive scene loading capabilities (#1080, #955, #913)
  - `NetworkSceneManager.OnSceneEvent` provides improved scene event notificaitons
- Enhanced `NetworkTransform` implementation with per axis/component based and threshold based state replication (#1042, #1055, #1061, #1084, #1101)
- Added a jitter-resistent `BufferedLinearInterpolator<T>` for `NetworkTransform` (#1060)
- Implemented `NetworkPrefabHandler` that provides support for object pooling and `NetworkPrefab` overrides (#1073, #1004, #977, #905,#749, #727)
- Implemented auto `NetworkObject` transform parent synchronization at runtime over the network (#855)
- Adopted Unity C# Coding Standards in the codebase with `.editorconfig` ruleset (#666, #670)
- When a client tries to spawn a `NetworkObject` an exception is thrown to indicate unsupported behavior. (#981)
- Added a `NetworkTime` and `NetworkTickSystem` which allows for improved control over time and ticks. (#845)
- Added a `OnNetworkDespawn` function to `NetworkObject` which gets called when a `NetworkObject` gets despawned and can be overriden. (#865)
- Added `SnapshotSystem` that would allow variables and spawn/despawn messages to be sent in blocks (#805, #852, #862, #963, #1012, #1013, #1021, #1040, #1062, #1064, #1083, #1091, #1111, #1129, #1166, #1192)
  - Disabled by default for now, except spawn/despawn messages
  - Will leverage unreliable messages with eventual consistency
- `NetworkBehaviour` and `NetworkObject`'s `NetworkManager` instances can now be overriden (#762)
- Added metrics reporting for the new network profiler if the Multiplayer Tools package is present (#1104, #1089, #1096, #1086, #1072, #1058, #960, #897, #891, #878)
- `NetworkBehaviour.IsSpawned` a quick (and stable) way to determine if the associated NetworkObject is spawned (#1190)
- Added `NetworkRigidbody` and `NetworkRigidbody2D` components to support networking `Rigidbody` and `Rigidbody2D` components (#1202, #1175)
- Added `NetworkObjectReference` and `NetworkBehaviourReference` structs which allow to sending `NetworkObject/Behaviours` over RPCs/`NetworkVariable`s (#1173)
- Added `NetworkAnimator` component to support networking `Animator` component (#1281, #872)

### Changed

- Bumped minimum Unity version, renamed package as "Unity Netcode for GameObjects", replaced `MLAPI` namespace and its variants with `Unity.Netcode` namespace and per asm-def variants (#1007, #1009, #1015, #1017, #1019, #1025, #1026, #1065)
  - Minimum Unity version:
    - 2019.4 → 2020.3+
  - Package rename:
    - Display name: `MLAPI Networking Library` → `Netcode for GameObjects`
    - Name: `com.unity.multiplayer.mlapi` → `com.unity.netcode.gameobjects`
    - Updated package description
  - All `MLAPI.x` namespaces are replaced with `Unity.Netcode`
    - `MLAPI.Messaging` → `Unity.Netcode`
    - `MLAPI.Connection` → `Unity.Netcode`
    - `MLAPI.Logging` → `Unity.Netcode`
    - `MLAPI.SceneManagement` → `Unity.Netcode`
    - and other `MLAPI.x` variants to `Unity.Netcode`
  - All assembly definitions are renamed with `Unity.Netcode.x` variants
    - `Unity.Multiplayer.MLAPI.Runtime` → `Unity.Netcode.Runtime`
    - `Unity.Multiplayer.MLAPI.Editor` → `Unity.Netcode.Editor`
    - and other `Unity.Multiplayer.MLAPI.x` variants to `Unity.Netcode.x` variants
- Renamed `Prototyping` namespace and assembly definition to `Components` (#1145)
- Changed `NetworkObject.Despawn(bool destroy)` API to default to `destroy = true` for better usability (#1217)
- Scene registration in `NetworkManager` is now replaced by Build Setttings → Scenes in Build List (#1080)
- `NetworkSceneManager.SwitchScene` has been replaced by `NetworkSceneManager.LoadScene` (#955)
- `NetworkManager, NetworkConfig, and NetworkSceneManager` scene registration replaced with scenes in build list (#1080)
- `GlobalObjectIdHash` replaced `PrefabHash` and `PrefabHashGenerator` for stability and consistency (#698)
- `NetworkStart` has been renamed to `OnNetworkSpawn`. (#865)
- Network variable cleanup - eliminated shared mode, variables are server-authoritative (#1059, #1074)
- `NetworkManager` and other systems are no longer singletons/statics (#696, #705, #706, #737, #738, #739, #746, #747, #763, #765, #766, #783, #784, #785, #786, #787, #788)
- Changed `INetworkSerializable.NetworkSerialize` method signature to use `BufferSerializer<T>` instead of `NetworkSerializer` (#1187)
- Changed `CustomMessagingManager`'s methods to use `FastBufferWriter` and `FastBufferReader` instead of `Stream` (#1187)
- Reduced internal runtime allocations by removing LINQ calls and replacing managed lists/arrays with native collections (#1196)

### Removed

- Removed `NetworkNavMeshAgent` (#1150)
- Removed `NetworkDictionary`, `NetworkSet` (#1149)
- Removed `NetworkVariableSettings` (#1097)
- Removed predefined `NetworkVariable<T>` types (#1093)
  - Removed `NetworkVariableBool`, `NetworkVariableByte`, `NetworkVariableSByte`, `NetworkVariableUShort`, `NetworkVariableShort`, `NetworkVariableUInt`, `NetworkVariableInt`, `NetworkVariableULong`, `NetworkVariableLong`, `NetworkVariableFloat`, `NetworkVariableDouble`, `NetworkVariableVector2`, `NetworkVariableVector3`, `NetworkVariableVector4`, `NetworkVariableColor`, `NetworkVariableColor32`, `NetworkVariableRay`, `NetworkVariableQuaternion`
- Removed `NetworkChannel` and `MultiplexTransportAdapter` (#1133)
- Removed ILPP backend for 2019.4, minimum required version is 2020.3+ (#895)
- `NetworkManager.NetworkConfig` had the following properties removed: (#1080)
  - Scene Registrations no longer exists
  - Allow Runtime Scene Changes was no longer needed and was removed
- Removed the NetworkObject.Spawn payload parameter (#1005)
- Removed `ProfilerCounter`, the original MLAPI network profiler, and the built-in network profiler module (2020.3). A replacement can now be found in the Multiplayer Tools package. (#1048)
- Removed UNet RelayTransport and related relay functionality in UNetTransport (#1081)
- Removed `UpdateStage` parameter from `ServerRpcSendParams` and `ClientRpcSendParams` (#1187)
- Removed `NetworkBuffer`, `NetworkWriter`, `NetworkReader`, `NetworkSerializer`, `PooledNetworkBuffer`, `PooledNetworkWriter`, and `PooledNetworkReader` (#1187)
- Removed `EnableNetworkVariable` in `NetworkConfig`, it is always enabled now (#1179)
- Removed `NetworkTransform`'s FixedSendsPerSecond, AssumeSyncedSends, InterpolateServer, ExtrapolatePosition, MaxSendsToExtrapolate, Channel, EnableNonProvokedResendChecks, DistanceSendrate (#1060) (#826) (#1042, #1055, #1061, #1084, #1101)
- Removed `NetworkManager`'s `StopServer()`, `StopClient()` and `StopHost()` methods and replaced with single `NetworkManager.Shutdown()` method for all (#1108)

### Fixed

- Fixed ServerRpc ownership check to `Debug.LogError` instead of `Debug.LogWarning` (#1126)
- Fixed `NetworkObject.OwnerClientId` property changing before `NetworkBehaviour.OnGainedOwnership()` callback (#1092)
- Fixed `NetworkBehaviourILPP` to iterate over all types in an assembly (#803)
- Fixed cross-asmdef RPC ILPP by importing types into external assemblies (#678)
- Fixed `NetworkManager` shutdown when quitting the application or switching scenes (#1011)
  - Now `NetworkManager` shutdowns correctly and despawns existing `NetworkObject`s
- Fixed Only one `PlayerPrefab` can be selected on `NetworkManager` inspector UI in the editor (#676)
- Fixed connection approval not being triggered for host (#675)
- Fixed various situations where messages could be processed in an invalid order, resulting in errors (#948, #1187, #1218)
- Fixed `NetworkVariable`s being default-initialized on the client instead of being initialized with the desired value (#1266)
- Improved runtime performance and reduced GC pressure (#1187)
- Fixed #915 - clients are receiving data from objects not visible to them (#1099)
- Fixed `NetworkTransform`'s "late join" issues, `NetworkTransform` now uses `NetworkVariable`s instead of RPCs (#826)
- Throw an exception for silent failure when a client tries to get another player's `PlayerObject`, it is now only allowed on the server-side (#844)

### Known Issues

- `NetworkVariable` does not serialize `INetworkSerializable` types through their `NetworkSerialize` implementation
- `NetworkObjects` marked as `DontDestroyOnLoad` are disabled during some network scene transitions
- `NetworkTransform` interpolates from the origin when switching Local Space synchronization
- Exceptions thrown in `OnNetworkSpawn` user code for an object will prevent the callback in other objects
- Cannot send an array of `INetworkSerializable` in RPCs
- ILPP generation fails with special characters in project path

## [0.2.0] - 2021-06-03

WIP version increment to pass package validation checks. Changelog & final version number TBD.

## [0.1.1] - 2021-06-01

This is hotfix v0.1.1 for the initial experimental Unity MLAPI Package.

### Changed

- Fixed issue with the Unity Registry package version missing some fixes from the v0.1.0 release.

## [0.1.0] - 2021-03-23

This is the initial experimental Unity MLAPI Package, v0.1.0.

### Added

- Refactored a new standard for Remote Procedure Call (RPC) in MLAPI which provides increased performance, significantly reduced boilerplate code, and extensibility for future-proofed code. MLAPI RPC includes `ServerRpc` and `ClientRpc` to execute logic on the server and client-side. This provides a single performant unified RPC solution, replacing MLAPI Convenience and Performance RPC (see [here](#removed-features)).
- Added standarized serialization types, including built-in and custom serialization flows. See [RFC #2](https://github.com/Unity-Technologies/com.unity.multiplayer.rfcs/blob/master/text/0002-serializable-types.md) for details.
- `INetworkSerializable` interface replaces `IBitWritable`.
- Added `NetworkSerializer`..., which is the main aggregator that implements serialization code for built-in supported types and holds `NetworkReader` and `NetworkWriter` instances internally.
- Added a Network Update Loop infrastructure that aids Netcode systems to update (such as RPC queue and transport) outside of the standard `MonoBehaviour` event cycle. See [RFC #8](https://github.com/Unity-Technologies/com.unity.multiplayer.rfcs/blob/master/text/0008-network-update-loop.md) and the following details:
  - It uses Unity's [low-level Player Loop API](https://docs.unity3d.com/ScriptReference/LowLevel.PlayerLoop.html) and allows for registering `INetworkUpdateSystem`s with `NetworkUpdate` methods to be executed at specific `NetworkUpdateStage`s, which may also be before or after `MonoBehaviour`-driven game logic execution.
  - You will typically interact with `NetworkUpdateLoop` for registration and `INetworkUpdateSystem` for implementation.
  - `NetworkVariable`s are now tick-based using the `NetworkTickSystem`, tracking time through network interactions and syncs.
- Added message batching to handle consecutive RPC requests sent to the same client. `RpcBatcher` sends batches based on requests from the `RpcQueueProcessing`, by batch size threshold or immediately.
- [GitHub 494](https://github.com/Unity-Technologies/com.unity.multiplayer.mlapi/pull/494): Added a constraint to allow one `NetworkObject` per `GameObject`, set through the `DisallowMultipleComponent` attribute.
- Integrated MLAPI with the Unity Profiler for versions 2020.2 and later:
  - Added new profiler modules for MLAPI that report important network data.
  - Attached the profiler to a remote player to view network data over the wire.
- A test project is available for building and experimenting with MLAPI features. This project is available in the MLAPI GitHub [testproject folder](https://github.com/Unity-Technologies/com.unity.multiplayer.mlapi/tree/release/0.1.0/testproject).
- Added a [MLAPI Community Contributions](https://github.com/Unity-Technologies/mlapi-community-contributions/tree/master/com.mlapi.contrib.extensions) new GitHub repository to accept extensions from the MLAPI community. Current extensions include moved MLAPI features for lag compensation (useful for Server Authoritative actions) and `TrackedObject`.

### Changed

- [GitHub 520](https://github.com/Unity-Technologies/com.unity.multiplayer.mlapi/pull/520): MLAPI now uses the Unity Package Manager for installation management.
- Added functionality and usability to `NetworkVariable`, previously called `NetworkVar`. Updates enhance options and fully replace the need for `SyncedVar`s.
- [GitHub 507](https://github.com/Unity-Technologies/com.unity.multiplayer.mlapi/pull/507): Reimplemented `NetworkAnimator`, which synchronizes animation states for networked objects.
- GitHub [444](https://github.com/Unity-Technologies/com.unity.multiplayer.mlapi/pull/444) and [455](https://github.com/Unity-Technologies/com.unity.multiplayer.mlapi/pull/455): Channels are now represented as bytes instead of strings.

For users of previous versions of MLAPI, this release renames APIs due to refactoring. All obsolete marked APIs have been removed as per [GitHub 513](https://github.com/Unity-Technologies/com.unity.multiplayer.mlapi/pull/513) and [GitHub 514](https://github.com/Unity-Technologies/com.unity.multiplayer.mlapi/pull/514).

| Previous MLAPI Versions | V 0.1.0 Name |
| -- | -- |
| `NetworkingManager` | `NetworkManager` |
| `NetworkedObject` | `NetworkObject` |
| `NetworkedBehaviour` | `NetworkBehaviour` |
| `NetworkedClient` | `NetworkClient` |
| `NetworkedPrefab` | `NetworkPrefab` |
| `NetworkedVar` | `NetworkVariable` |
| `NetworkedTransform` | `NetworkTransform` |
| `NetworkedAnimator` | `NetworkAnimator` |
| `NetworkedAnimatorEditor` | `NetworkAnimatorEditor` |
| `NetworkedNavMeshAgent` | `NetworkNavMeshAgent` |
| `SpawnManager` | `NetworkSpawnManager` |
| `BitStream` | `NetworkBuffer` |
| `BitReader` | `NetworkReader` |
| `BitWriter` | `NetworkWriter` |
| `NetEventType` | `NetworkEventType` |
| `ChannelType` | `NetworkDelivery` |
| `Channel` | `NetworkChannel` |
| `Transport` | `NetworkTransport` |
| `NetworkedDictionary` | `NetworkDictionary` |
| `NetworkedList` | `NetworkList` |
| `NetworkedSet` | `NetworkSet` |
| `MLAPIConstants` | `NetworkConstants` |
| `UnetTransport` | `UNetTransport` |

### Fixed

- [GitHub 460](https://github.com/Unity-Technologies/com.unity.multiplayer.mlapi/pull/460): Fixed an issue for RPC where the host-server was not receiving RPCs from the host-client and vice versa without the loopback flag set in `NetworkingManager`.
- Fixed an issue where data in the Profiler was incorrectly aggregated and drawn, which caused the profiler data to increment indefinitely instead of resetting each frame.
- Fixed an issue the client soft-synced causing PlayMode client-only scene transition issues, caused when running the client in the editor and the host as a release build. Users may have encountered a soft sync of `NetworkedInstanceId` issues in the `SpawnManager.ClientCollectSoftSyncSceneObjectSweep` method.
- [GitHub 458](https://github.com/Unity-Technologies/com.unity.multiplayer.mlapi/pull/458): Fixed serialization issues in `NetworkList` and `NetworkDictionary` when running in Server mode.
- [GitHub 498](https://github.com/Unity-Technologies/com.unity.multiplayer.mlapi/pull/498): Fixed numerical precision issues to prevent not a number (NaN) quaternions.
- [GitHub 438](https://github.com/Unity-Technologies/com.unity.multiplayer.mlapi/pull/438): Fixed booleans by reaching or writing bytes instead of bits.
- [GitHub 519](https://github.com/Unity-Technologies/com.unity.multiplayer.mlapi/pull/519): Fixed an issue where calling `Shutdown()` before making `NetworkManager.Singleton = null` is null on `NetworkManager.OnDestroy()`.

### Removed

With a new release of MLAPI in Unity, some features have been removed:

- SyncVars have been removed from MLAPI. Use `NetworkVariable`s in place of this functionality. <!-- MTT54 -->
- [GitHub 527](https://github.com/Unity-Technologies/com.unity.multiplayer.mlapi/pull/527): Lag compensation systems and `TrackedObject` have moved to the new [MLAPI Community Contributions](https://github.com/Unity-Technologies/mlapi-community-contributions/tree/master/com.mlapi.contrib.extensions) repo.
- [GitHub 509](https://github.com/Unity-Technologies/com.unity.multiplayer.mlapi/pull/509): Encryption has been removed from MLAPI. The `Encryption` option in `NetworkConfig` on the `NetworkingManager` is not available in this release. This change will not block game creation or running. A current replacement for this functionality is not available, and may be developed in future releases. See the following changes:
  - Removed `SecuritySendFlags` from all APIs.
  - Removed encryption, cryptography, and certificate configurations from APIs including `NetworkManager` and `NetworkConfig`.
  - Removed "hail handshake", including `NetworkManager` implementation and `NetworkConstants` entries.
  - Modified `RpcQueue` and `RpcBatcher` internals to remove encryption and authentication from reading and writing.
- Removed the previous MLAPI Profiler editor window from Unity versions 2020.2 and later.
- Removed previous MLAPI Convenience and Performance RPC APIs with the new standard RPC API. See [RFC #1](https://github.com/Unity-Technologies/com.unity.multiplayer.rfcs/blob/master/text/0001-std-rpc-api.md) for details.
- [GitHub 520](https://github.com/Unity-Technologies/com.unity.multiplayer.mlapi/pull/520): Removed the MLAPI Installer.

### Known Issues

- `NetworkNavMeshAgent` does not synchronize mesh data, Agent Size, Steering, Obstacle Avoidance, or Path Finding settings. It only synchronizes the destination and velocity, not the path to the destination.
- For `RPC`, methods with a `ClientRpc` or `ServerRpc` suffix which are not marked with [ServerRpc] or [ClientRpc] will cause a compiler error.
- For `NetworkAnimator`, Animator Overrides are not supported. Triggers do not work.
- For `NetworkVariable`, the `NetworkDictionary` `List` and `Set` must use the `reliableSequenced` channel.
- `NetworkObjects`s are supported but when spawning a prefab with nested child network objects you have to manually call spawn on them
- `NetworkTransform` have the following issues:
  - Replicated objects may have jitter.
  - The owner is always authoritative about the object's position.
  - Scale is not synchronized.
- Connection Approval is not called on the host client.
- For `NamedMessages`, always use `NetworkBuffer` as the underlying stream for sending named and unnamed messages.
- For `NetworkManager`, connection management is limited. Use `IsServer`, `IsClient`, `IsConnectedClient`, or other code to check if MLAPI connected correctly.

## [0.0.1-preview.1] - 2020-12-20

This was an internally-only-used version of the Unity MLAPI Package<|MERGE_RESOLUTION|>--- conflicted
+++ resolved
@@ -20,11 +20,8 @@
 
 ### Fixed
 
-<<<<<<< HEAD
+- Fixed issue where a NetworkObject hidden from a client that is then promoted to be session owner was not being synchronized with newly joining clients.(#3051)
 - Fixed issue where clients could have a wrong time delta on `NetworkVariableBase` which could prevent from sending delta state updates. (#3045)
-=======
-- Fixed issue where a NetworkObject hidden from a client that is then promoted to be session owner was not being synchronized with newly joining clients.(#3051)
->>>>>>> 91bb80ea
 - Fixed issue where setting a prefab hash value during connection approval but not having a player prefab assigned could cause an exception when spawning a player. (#3042)
 - Fixed issue where the `NetworkSpawnManager.HandleNetworkObjectShow` could throw an exception if one of the `NetworkObject` components to show was destroyed during the same frame. (#3030)
 - Fixed issue where the `NetworkManagerHelper` was continuing to check for hierarchy changes when in play mode. (#3026)
