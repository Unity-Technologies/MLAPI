# Changelog

All notable changes to this project will be documented in this file.

The format is based on [Keep a Changelog](https://keepachangelog.com/en/1.0.0/) and this project adheres to [Semantic Versioning](https://semver.org/spec/v2.0.0.html).

Additional documentation and release notes are available at [Multiplayer Documentation](https://docs-multiplayer.unity3d.com).

### Fixed

- Fixed: Hosting again after failing to host now works correctly

- Fixed NetworkManager to cleanup connected client lists after stopping (#1945)
- Fixed: NetworkHide followed by NetworkShow on the same frame works correctly (#1940)

## [1.0.0-pre.8] - 2022-04-27

### Changed

- `unmanaged` structs are no longer universally accepted as RPC parameters because some structs (i.e., structs with pointers in them, such as `NativeList<T>`) can't be supported by the default memcpy struct serializer. Structs that are intended to be serialized across the network must add `INetworkSerializeByMemcpy` to the interface list (i.e., `struct Foo : INetworkSerializeByMemcpy`). This interface is empty and just serves to mark the struct as compatible with memcpy serialization. For external structs you can't edit, you can pass them to RPCs by wrapping them in `ForceNetworkSerializeByMemcpy<T>`. (#1901)

### Removed
- Removed `SIPTransport` (#1870)

- Removed `ClientNetworkTransform` from the package samples and moved to Boss Room's Utilities package which can be found [here](https://github.com/Unity-Technologies/com.unity.multiplayer.samples.coop/blob/main/Packages/com.unity.multiplayer.samples.coop/Utilities/Net/ClientAuthority/ClientNetworkTransform.cs).

### Fixed

- Fixed `NetworkTransform` generating false positive rotation delta checks when rolling over between 0 and 360 degrees. (#1890)
- Fixed client throwing an exception if it has messages in the outbound queue when processing the `NetworkEvent.Disconnect` event and is using UTP. (#1884)
- Fixed issue during client synchronization if 'ValidateSceneBeforeLoading' returned false it would halt the client synchronization process resulting in a client that was approved but not synchronized or fully connected with the server. (#1883)
- Fixed an issue where UNetTransport.StartServer would return success even if the underlying transport failed to start (#854)
- Passing generic types to RPCs no longer causes a native crash (#1901)
- Fixed an issue where calling `Shutdown` on a `NetworkManager` that was already shut down would cause an immediate shutdown the next time it was started (basically the fix makes `Shutdown` idempotent). (#1877)

## [1.0.0-pre.7] - 2022-04-06

### Added
- Added editor only check prior to entering into play mode if the currently open and active scene is in the build list and if not displays a dialog box asking the user if they would like to automatically add it prior to entering into play mode. (#1828)
- Added `UnityTransport` implementation and `com.unity.transport` package dependency (#1823)
- Added `NetworkVariableWritePermission` to `NetworkVariableBase` and implemented `Owner` client writable netvars. (#1762)
- `UnityTransport` settings can now be set programmatically. (#1845)
- `FastBufferWriter` and Reader IsInitialized property. (#1859)
- Prefabs can now be added to the network at **runtime** (i.e., from an addressable asset). If `ForceSamePrefabs` is false, this can happen after a connection has been formed. (#1882)
- When `ForceSamePrefabs` is false, a configurable delay (default 1 second, configurable via `NetworkConfig.SpawnTimeout`) has been introduced to gracefully handle race conditions where a spawn call has been received for an object whose prefab is still being loaded. (#1882)

### Changed

- Changed `NetcodeIntegrationTestHelpers` to use `UnityTransport` (#1870)
- Updated `UnityTransport` dependency on `com.unity.transport` to 1.0.0 (#1849)

### Removed

- Removed `SnapshotSystem` (#1852)
- Removed `com.unity.modules.animation`, `com.unity.modules.physics` and `com.unity.modules.physics2d` dependencies from the package (#1812)
- Removed `com.unity.collections` dependency from the package (#1849)

### Fixed

- Fixed in-scene placed NetworkObjects not being found/ignored after a client disconnects and then reconnects. (#1850)
- Fixed issue where `UnityTransport` send queues were not flushed when calling `DisconnectLocalClient` or `DisconnectRemoteClient`. (#1847)
- Fixed NetworkBehaviour dependency verification check for an existing NetworkObject not searching from root parent transform relative GameObject. (#1841)
- Fixed issue where entries were not being removed from the NetworkSpawnManager.OwnershipToObjectsTable. (#1838)
- Fixed ClientRpcs would always send to all connected clients by default as opposed to only sending to the NetworkObject's Observers list by default. (#1836)
- Fixed clarity for NetworkSceneManager client side notification when it receives a scene hash value that does not exist in its local hash table. (#1828)
- Fixed client throws a key not found exception when it times out using UNet or UTP. (#1821)
- Fixed network variable updates are no longer limited to 32,768 bytes when NetworkConfig.EnsureNetworkVariableLengthSafety is enabled. The limits are now determined by what the transport can send in a message. (#1811)
- Fixed in-scene NetworkObjects get destroyed if a client fails to connect and shuts down the NetworkManager. (#1809)
- Fixed user never being notified in the editor that a NetworkBehaviour requires a NetworkObject to function properly. (#1808)
- Fixed PlayerObjects and dynamically spawned NetworkObjects not being added to the NetworkClient's OwnedObjects (#1801)
- Fixed issue where NetworkManager would continue starting even if the NetworkTransport selected failed. (#1780)
- Fixed issue when spawning new player if an already existing player exists it does not remove IsPlayer from the previous player (#1779)
- Fixed lack of notification that NetworkManager and NetworkObject cannot be added to the same GameObject with in-editor notifications (#1777)
- Fixed parenting warning printing for false positives (#1855)

## [1.0.0-pre.6] - 2022-03-02

### Added
- NetworkAnimator now properly synchrhonizes all animation layers as well as runtime-adjusted weighting between them (#1765)
- Added first set of tests for NetworkAnimator - parameter syncing, trigger set / reset, override network animator (#1735)

### Fixed
- Fixed an issue where sometimes the first client to connect to the server could see messages from the server as coming from itself. (#1683)
- Fixed an issue where clients seemed to be able to send messages to ClientId 1, but these messages would actually still go to the server (id 0) instead of that client. (#1683)
- Improved clarity of error messaging when a client attempts to send a message to a destination other than the server, which isn't allowed. (#1683)
- Disallowed async keyword in RPCs (#1681)
- Fixed an issue where Alpha release versions of Unity (version 2022.2.0a5 and later) will not compile due to the UNet Transport no longer existing (#1678)
- Fixed messages larger than 64k being written with incorrectly truncated message size in header (#1686) (credit: @kaen)
- Fixed overloading RPC methods causing collisions and failing on IL2CPP targets. (#1694)
- Fixed spawn flow to propagate `IsSceneObject` down to children NetworkObjects, decouple implicit relationship between object spawning & `IsSceneObject` flag (#1685)
- Fixed error when serializing ConnectionApprovalMessage with scene management disabled when one or more objects is hidden via the CheckObjectVisibility delegate (#1720)
- Fixed CheckObjectVisibility delegate not being properly invoked for connecting clients when Scene Management is enabled. (#1680)
- Fixed NetworkList to properly call INetworkSerializable's NetworkSerialize() method (#1682)
- Fixed NetworkVariables containing more than 1300 bytes of data (such as large NetworkLists) no longer cause an OverflowException (the limit on data size is now whatever limit the chosen transport imposes on fragmented NetworkDelivery mechanisms) (#1725)
- Fixed ServerRpcParams and ClientRpcParams must be the last parameter of an RPC in order to function properly. Added a compile-time check to ensure this is the case and trigger an error if they're placed elsewhere (#1721)
- Fixed FastBufferReader being created with a length of 1 if provided an input of length 0 (#1724)
- Fixed The NetworkConfig's checksum hash includes the NetworkTick so that clients with a different tickrate than the server are identified and not allowed to connect (#1728)
- Fixed OwnedObjects not being properly modified when using ChangeOwnership (#1731)
<<<<<<< HEAD
- Fixed throwing an exception in OnNetworkSpawn/OnNetworkDespawn causing other OnNetworkSpawn/OnNetworkDespawn calls to not be executed. (#1739)
=======
- Improved performance in NetworkAnimator (#1735)
- Removed the "always sync" network animator (aka "autosend") parameters (#1746)
- Fixed in-scene placed NetworkObjects not respawning after shutting down the NetworkManager and then starting it back up again (#1769)
>>>>>>> 4a5c86fc

## [1.0.0-pre.5] - 2022-01-26

### Added

- Added `PreviousValue` in `NetworkListEvent`, when `Value` has changed (#1528)

### Changed

- NetworkManager's GameObject is no longer allowed to be nested under one or more GameObject(s).(#1484)
- NetworkManager DontDestroy property was removed and now NetworkManager always is migrated into the DontDestroyOnLoad scene. (#1484)'

### Fixed

- Fixed network tick value sometimes being duplicated or skipped. (#1614)
- Fixed The ClientNetworkTransform sample script to allow for owner changes at runtime. (#1606)
- Fixed When the LogLevel is set to developer NetworkBehaviour generates warning messages when it should not (#1631)
- Fixed NetworkTransport Initialize now can receive the associated NetworkManager instance to avoid using NetworkManager.Singleton in transport layer (#1677)
- Fixed a bug where NetworkList.Contains value was inverted (#1363)

## [1.0.0-pre.4] - 2021-01-04

### Added

- Added `com.unity.modules.physics` and `com.unity.modules.physics2d` package dependencies (#1565)

### Removed

- Removed `com.unity.modules.ai` package dependency (#1565)
- Removed `FixedQueue`, `StreamExtensions`, `TypeExtensions` (#1398)

### Fixed
- Fixed in-scene NetworkObjects that are moved into the DDOL scene not getting restored to their original active state (enabled/disabled) after a full scene transition (#1354)
- Fixed invalid IL code being generated when using `this` instead of `this ref` for the FastBufferReader/FastBufferWriter parameter of an extension method. (#1393)
- Fixed an issue where if you are running as a server (not host) the LoadEventCompleted and UnloadEventCompleted events would fire early by the NetworkSceneManager (#1379)
- Fixed a runtime error when sending an array of an INetworkSerializable type that's implemented as a struct (#1402)
- NetworkConfig will no longer throw an OverflowException in GetConfig() when ForceSamePrefabs is enabled and the number of prefabs causes the config blob size to exceed 1300 bytes. (#1385)
- Fixed NetworkVariable not calling NetworkSerialize on INetworkSerializable types (#1383)
- Fixed NullReferenceException on ImportReferences call in NetworkBehaviourILPP (#1434)
- Fixed NetworkObjects not being despawned before they are destroyed during shutdown for client, host, and server instances. (#1390)
- Fixed KeyNotFound exception when removing ownership of a newly spawned NetworkObject that is already owned by the server. (#1500)
- Fixed NetworkManager.LocalClient not being set when starting as a host. (#1511)
- Fixed a few memory leak cases when shutting down NetworkManager during Incoming Message Queue processing. (#1323)
- Fixed network tick value sometimes being duplicated or skipped. (#1614)

### Changed
- The SDK no longer limits message size to 64k. (The transport may still impose its own limits, but the SDK no longer does.) (#1384)
- Updated com.unity.collections to 1.1.0 (#1451)
- NetworkManager's GameObject is no longer allowed to be nested under one or more GameObject(s).(#1484)
- NetworkManager DontDestroy property was removed and now NetworkManager always is migrated into the DontDestroyOnLoad scene. (#1484)

## [1.0.0-pre.3] - 2021-10-22

### Added

- ResetTrigger function to NetworkAnimator (#1327)

### Fixed 

- Overflow exception when syncing Animator state. (#1327)
- Added `try`/`catch` around RPC calls, preventing exception from causing further RPC calls to fail (#1329)
- Fixed an issue where ServerClientId and LocalClientId could have the same value, causing potential confusion, and also fixed an issue with the UNet where the server could be identified with two different values, one of which might be the same as LocalClientId, and the other of which would not.(#1368)
- IL2CPP would not properly compile (#1359)

## [1.0.0-pre.2] - 2021-10-19


### Added

- Associated Known Issues for the 1.0.0-pre.1 release in the changelog

### Changed

- Updated label for `1.0.0-pre.1` changelog section

## [1.0.0-pre.1] - 2021-10-19

### Added

- Added `ClientNetworkTransform` sample to the SDK package (#1168)
- Added `Bootstrap` sample to the SDK package (#1140)
- Enhanced `NetworkSceneManager` implementation with additive scene loading capabilities (#1080, #955, #913)
  - `NetworkSceneManager.OnSceneEvent` provides improved scene event notificaitons  
- Enhanced `NetworkTransform` implementation with per axis/component based and threshold based state replication (#1042, #1055, #1061, #1084, #1101)
- Added a jitter-resistent `BufferedLinearInterpolator<T>` for `NetworkTransform` (#1060)
- Implemented `NetworkPrefabHandler` that provides support for object pooling and `NetworkPrefab` overrides (#1073, #1004, #977, #905,#749, #727)
- Implemented auto `NetworkObject` transform parent synchronization at runtime over the network (#855)
- Adopted Unity C# Coding Standards in the codebase with `.editorconfig` ruleset (#666, #670)
- When a client tries to spawn a `NetworkObject` an exception is thrown to indicate unsupported behavior. (#981)
- Added a `NetworkTime` and `NetworkTickSystem` which allows for improved control over time and ticks. (#845)
- Added a `OnNetworkDespawn` function to `NetworkObject` which gets called when a `NetworkObject` gets despawned and can be overriden. (#865)
- Added `SnapshotSystem` that would allow variables and spawn/despawn messages to be sent in blocks (#805, #852, #862, #963, #1012, #1013, #1021, #1040, #1062, #1064, #1083, #1091, #1111, #1129, #1166, #1192)
  - Disabled by default for now, except spawn/despawn messages
  - Will leverage unreliable messages with eventual consistency
- `NetworkBehaviour` and `NetworkObject`'s `NetworkManager` instances can now be overriden (#762)
- Added metrics reporting for the new network profiler if the Multiplayer Tools package is present (#1104, #1089, #1096, #1086, #1072, #1058, #960, #897, #891, #878)
- `NetworkBehaviour.IsSpawned` a quick (and stable) way to determine if the associated NetworkObject is spawned (#1190)
- Added `NetworkRigidbody` and `NetworkRigidbody2D` components to support networking `Rigidbody` and `Rigidbody2D` components (#1202, #1175)
- Added `NetworkObjectReference` and `NetworkBehaviourReference` structs which allow to sending `NetworkObject/Behaviours` over RPCs/`NetworkVariable`s (#1173)
- Added `NetworkAnimator` component to support networking `Animator` component (#1281, #872)

### Changed

- Bumped minimum Unity version, renamed package as "Unity Netcode for GameObjects", replaced `MLAPI` namespace and its variants with `Unity.Netcode` namespace and per asm-def variants (#1007, #1009, #1015, #1017, #1019, #1025, #1026, #1065)
  - Minimum Unity version:
    - 2019.4 → 2020.3+
  - Package rename:
    - Display name: `MLAPI Networking Library` → `Netcode for GameObjects`
    - Name: `com.unity.multiplayer.mlapi` → `com.unity.netcode.gameobjects`
    - Updated package description
  - All `MLAPI.x` namespaces are replaced with `Unity.Netcode`
    - `MLAPI.Messaging` → `Unity.Netcode`
    - `MLAPI.Connection` → `Unity.Netcode`
    - `MLAPI.Logging` → `Unity.Netcode`
    - `MLAPI.SceneManagement` → `Unity.Netcode`
    - and other `MLAPI.x` variants to `Unity.Netcode`
  - All assembly definitions are renamed with `Unity.Netcode.x` variants
    - `Unity.Multiplayer.MLAPI.Runtime` → `Unity.Netcode.Runtime`
    - `Unity.Multiplayer.MLAPI.Editor` → `Unity.Netcode.Editor`
    - and other `Unity.Multiplayer.MLAPI.x` variants to `Unity.Netcode.x` variants
- Renamed `Prototyping` namespace and assembly definition to `Components` (#1145)
- Changed `NetworkObject.Despawn(bool destroy)` API to default to `destroy = true` for better usability (#1217)
- Scene registration in `NetworkManager` is now replaced by Build Setttings → Scenes in Build List (#1080)
- `NetworkSceneManager.SwitchScene` has been replaced by `NetworkSceneManager.LoadScene` (#955)
- `NetworkManager, NetworkConfig, and NetworkSceneManager` scene registration replaced with scenes in build list (#1080)
- `GlobalObjectIdHash` replaced `PrefabHash` and `PrefabHashGenerator` for stability and consistency (#698)
- `NetworkStart` has been renamed to `OnNetworkSpawn`. (#865)
- Network variable cleanup - eliminated shared mode, variables are server-authoritative (#1059, #1074)
- `NetworkManager` and other systems are no longer singletons/statics (#696, #705, #706, #737, #738, #739, #746, #747, #763, #765, #766, #783, #784, #785, #786, #787, #788)
- Changed `INetworkSerializable.NetworkSerialize` method signature to use `BufferSerializer<T>` instead of `NetworkSerializer` (#1187)
- Changed `CustomMessagingManager`'s methods to use `FastBufferWriter` and `FastBufferReader` instead of `Stream` (#1187)
- Reduced internal runtime allocations by removing LINQ calls and replacing managed lists/arrays with native collections (#1196)

### Removed

- Removed `NetworkNavMeshAgent` (#1150)
- Removed `NetworkDictionary`, `NetworkSet` (#1149)
- Removed `NetworkVariableSettings` (#1097)
- Removed predefined `NetworkVariable<T>` types (#1093)
    - Removed `NetworkVariableBool`, `NetworkVariableByte`, `NetworkVariableSByte`, `NetworkVariableUShort`, `NetworkVariableShort`, `NetworkVariableUInt`, `NetworkVariableInt`, `NetworkVariableULong`, `NetworkVariableLong`, `NetworkVariableFloat`, `NetworkVariableDouble`, `NetworkVariableVector2`, `NetworkVariableVector3`, `NetworkVariableVector4`, `NetworkVariableColor`, `NetworkVariableColor32`, `NetworkVariableRay`, `NetworkVariableQuaternion`
- Removed `NetworkChannel` and `MultiplexTransportAdapter` (#1133)
- Removed ILPP backend for 2019.4, minimum required version is 2020.3+ (#895)
- `NetworkManager.NetworkConfig` had the following properties removed: (#1080)
  - Scene Registrations no longer exists
  - Allow Runtime Scene Changes was no longer needed and was removed
- Removed the NetworkObject.Spawn payload parameter (#1005)
- Removed `ProfilerCounter`, the original MLAPI network profiler, and the built-in network profiler module (2020.3). A replacement can now be found in the Multiplayer Tools package. (#1048)
- Removed UNet RelayTransport and related relay functionality in UNetTransport (#1081)
- Removed `UpdateStage` parameter from `ServerRpcSendParams` and `ClientRpcSendParams` (#1187)
- Removed `NetworkBuffer`, `NetworkWriter`, `NetworkReader`, `NetworkSerializer`, `PooledNetworkBuffer`, `PooledNetworkWriter`, and `PooledNetworkReader` (#1187)
- Removed `EnableNetworkVariable` in `NetworkConfig`, it is always enabled now (#1179)
- Removed `NetworkTransform`'s FixedSendsPerSecond, AssumeSyncedSends, InterpolateServer, ExtrapolatePosition, MaxSendsToExtrapolate, Channel, EnableNonProvokedResendChecks, DistanceSendrate (#1060) (#826) (#1042, #1055, #1061, #1084, #1101)
- Removed `NetworkManager`'s `StopServer()`, `StopClient()` and `StopHost()` methods and replaced with single `NetworkManager.Shutdown()` method for all (#1108)

### Fixed

- Fixed ServerRpc ownership check to `Debug.LogError` instead of `Debug.LogWarning` (#1126)
- Fixed `NetworkObject.OwnerClientId` property changing before `NetworkBehaviour.OnGainedOwnership()` callback (#1092)
- Fixed `NetworkBehaviourILPP` to iterate over all types in an assembly (#803)
- Fixed cross-asmdef RPC ILPP by importing types into external assemblies (#678)
- Fixed `NetworkManager` shutdown when quitting the application or switching scenes (#1011)
  - Now `NetworkManager` shutdowns correctly and despawns existing `NetworkObject`s
- Fixed Only one `PlayerPrefab` can be selected on `NetworkManager` inspector UI in the editor (#676)
- Fixed connection approval not being triggered for host (#675)
- Fixed various situations where messages could be processed in an invalid order, resulting in errors (#948, #1187, #1218)
- Fixed `NetworkVariable`s being default-initialized on the client instead of being initialized with the desired value (#1266)
- Improved runtime performance and reduced GC pressure (#1187)
- Fixed #915 - clients are receiving data from objects not visible to them (#1099)
- Fixed `NetworkTransform`'s "late join" issues, `NetworkTransform` now uses `NetworkVariable`s instead of RPCs (#826)
- Throw an exception for silent failure when a client tries to get another player's `PlayerObject`, it is now only allowed on the server-side (#844)

### Known Issues

- `NetworkVariable` does not serialize `INetworkSerializable` types through their `NetworkSerialize` implementation
- `NetworkObjects` marked as `DontDestroyOnLoad` are disabled during some network scene transitions
- `NetworkTransform` interpolates from the origin when switching Local Space synchronization
- Exceptions thrown in `OnNetworkSpawn` user code for an object will prevent the callback in other objects
- Cannot send an array of `INetworkSerializable` in RPCs
- ILPP generation fails with special characters in project path

## [0.2.0] - 2021-06-03

WIP version increment to pass package validation checks. Changelog & final version number TBD.

## [0.1.1] - 2021-06-01

This is hotfix v0.1.1 for the initial experimental Unity MLAPI Package.

### Changed

- Fixed issue with the Unity Registry package version missing some fixes from the v0.1.0 release.

## [0.1.0] - 2021-03-23

This is the initial experimental Unity MLAPI Package, v0.1.0.

### Added

- Refactored a new standard for Remote Procedure Call (RPC) in MLAPI which provides increased performance, significantly reduced boilerplate code, and extensibility for future-proofed code. MLAPI RPC includes `ServerRpc` and `ClientRpc` to execute logic on the server and client-side. This provides a single performant unified RPC solution, replacing MLAPI Convenience and Performance RPC (see [here](#removed-features)).
- Added standarized serialization types, including built-in and custom serialization flows. See [RFC #2](https://github.com/Unity-Technologies/com.unity.multiplayer.rfcs/blob/master/text/0002-serializable-types.md) for details.
- `INetworkSerializable` interface replaces `IBitWritable`.
- Added `NetworkSerializer`..., which is the main aggregator that implements serialization code for built-in supported types and holds `NetworkReader` and `NetworkWriter` instances internally.
- Added a Network Update Loop infrastructure that aids Netcode systems to update (such as RPC queue and transport) outside of the standard `MonoBehaviour` event cycle. See [RFC #8](https://github.com/Unity-Technologies/com.unity.multiplayer.rfcs/blob/master/text/0008-network-update-loop.md) and the following details:
  - It uses Unity's [low-level Player Loop API](https://docs.unity3d.com/ScriptReference/LowLevel.PlayerLoop.html) and allows for registering `INetworkUpdateSystem`s with `NetworkUpdate` methods to be executed at specific `NetworkUpdateStage`s, which may also be before or after `MonoBehaviour`-driven game logic execution.
  - You will typically interact with `NetworkUpdateLoop` for registration and `INetworkUpdateSystem` for implementation.
  - `NetworkVariable`s are now tick-based using the `NetworkTickSystem`, tracking time through network interactions and syncs.
- Added message batching to handle consecutive RPC requests sent to the same client. `RpcBatcher` sends batches based on requests from the `RpcQueueProcessing`, by batch size threshold or immediately.
- [GitHub 494](https://github.com/Unity-Technologies/com.unity.multiplayer.mlapi/pull/494): Added a constraint to allow one `NetworkObject` per `GameObject`, set through the `DisallowMultipleComponent` attribute.
- Integrated MLAPI with the Unity Profiler for versions 2020.2 and later:
  - Added new profiler modules for MLAPI that report important network data.
  - Attached the profiler to a remote player to view network data over the wire.
- A test project is available for building and experimenting with MLAPI features. This project is available in the MLAPI GitHub [testproject folder](https://github.com/Unity-Technologies/com.unity.multiplayer.mlapi/tree/release/0.1.0/testproject). 
- Added a [MLAPI Community Contributions](https://github.com/Unity-Technologies/mlapi-community-contributions/tree/master/com.mlapi.contrib.extensions) new GitHub repository to accept extensions from the MLAPI community. Current extensions include moved MLAPI features for lag compensation (useful for Server Authoritative actions) and `TrackedObject`.

### Changed

- [GitHub 520](https://github.com/Unity-Technologies/com.unity.multiplayer.mlapi/pull/520): MLAPI now uses the Unity Package Manager for installation management.
- Added functionality and usability to `NetworkVariable`, previously called `NetworkVar`. Updates enhance options and fully replace the need for `SyncedVar`s. 
- [GitHub 507](https://github.com/Unity-Technologies/com.unity.multiplayer.mlapi/pull/507): Reimplemented `NetworkAnimator`, which synchronizes animation states for networked objects. 
- GitHub [444](https://github.com/Unity-Technologies/com.unity.multiplayer.mlapi/pull/444) and [455](https://github.com/Unity-Technologies/com.unity.multiplayer.mlapi/pull/455): Channels are now represented as bytes instead of strings.

For users of previous versions of MLAPI, this release renames APIs due to refactoring. All obsolete marked APIs have been removed as per [GitHub 513](https://github.com/Unity-Technologies/com.unity.multiplayer.mlapi/pull/513) and [GitHub 514](https://github.com/Unity-Technologies/com.unity.multiplayer.mlapi/pull/514).

| Previous MLAPI Versions | V 0.1.0 Name |
| -- | -- |
| `NetworkingManager` | `NetworkManager` |
| `NetworkedObject` | `NetworkObject` |
| `NetworkedBehaviour` | `NetworkBehaviour` |
| `NetworkedClient` | `NetworkClient` |
| `NetworkedPrefab` | `NetworkPrefab` |
| `NetworkedVar` | `NetworkVariable` |
| `NetworkedTransform` | `NetworkTransform` |
| `NetworkedAnimator` | `NetworkAnimator` |
| `NetworkedAnimatorEditor` | `NetworkAnimatorEditor` |
| `NetworkedNavMeshAgent` | `NetworkNavMeshAgent` |
| `SpawnManager` | `NetworkSpawnManager` |
| `BitStream` | `NetworkBuffer` |
| `BitReader` | `NetworkReader` |
| `BitWriter` | `NetworkWriter` |
| `NetEventType` | `NetworkEventType` |
| `ChannelType` | `NetworkDelivery` |
| `Channel` | `NetworkChannel` |
| `Transport` | `NetworkTransport` |
| `NetworkedDictionary` | `NetworkDictionary` |
| `NetworkedList` | `NetworkList` |
| `NetworkedSet` | `NetworkSet` |
| `MLAPIConstants` | `NetworkConstants` |
| `UnetTransport` | `UNetTransport` |

### Fixed

- [GitHub 460](https://github.com/Unity-Technologies/com.unity.multiplayer.mlapi/pull/460): Fixed an issue for RPC where the host-server was not receiving RPCs from the host-client and vice versa without the loopback flag set in `NetworkingManager`. 
- Fixed an issue where data in the Profiler was incorrectly aggregated and drawn, which caused the profiler data to increment indefinitely instead of resetting each frame.
- Fixed an issue the client soft-synced causing PlayMode client-only scene transition issues, caused when running the client in the editor and the host as a release build. Users may have encountered a soft sync of `NetworkedInstanceId` issues in the `SpawnManager.ClientCollectSoftSyncSceneObjectSweep` method.
- [GitHub 458](https://github.com/Unity-Technologies/com.unity.multiplayer.mlapi/pull/458): Fixed serialization issues in `NetworkList` and `NetworkDictionary` when running in Server mode.
- [GitHub 498](https://github.com/Unity-Technologies/com.unity.multiplayer.mlapi/pull/498): Fixed numerical precision issues to prevent not a number (NaN) quaternions.
- [GitHub 438](https://github.com/Unity-Technologies/com.unity.multiplayer.mlapi/pull/438): Fixed booleans by reaching or writing bytes instead of bits.
- [GitHub 519](https://github.com/Unity-Technologies/com.unity.multiplayer.mlapi/pull/519): Fixed an issue where calling `Shutdown()` before making `NetworkManager.Singleton = null` is null on `NetworkManager.OnDestroy()`.

### Removed

With a new release of MLAPI in Unity, some features have been removed:

- SyncVars have been removed from MLAPI. Use `NetworkVariable`s in place of this functionality. <!-- MTT54 -->
- [GitHub 527](https://github.com/Unity-Technologies/com.unity.multiplayer.mlapi/pull/527): Lag compensation systems and `TrackedObject` have moved to the new [MLAPI Community Contributions](https://github.com/Unity-Technologies/mlapi-community-contributions/tree/master/com.mlapi.contrib.extensions) repo.
- [GitHub 509](https://github.com/Unity-Technologies/com.unity.multiplayer.mlapi/pull/509): Encryption has been removed from MLAPI. The `Encryption` option in `NetworkConfig` on the `NetworkingManager` is not available in this release. This change will not block game creation or running. A current replacement for this functionality is not available, and may be developed in future releases. See the following changes:
    - Removed `SecuritySendFlags` from all APIs.
    - Removed encryption, cryptography, and certificate configurations from APIs including `NetworkManager` and `NetworkConfig`.
    - Removed "hail handshake", including `NetworkManager` implementation and `NetworkConstants` entries.
    - Modified `RpcQueue` and `RpcBatcher` internals to remove encryption and authentication from reading and writing.
- Removed the previous MLAPI Profiler editor window from Unity versions 2020.2 and later.
- Removed previous MLAPI Convenience and Performance RPC APIs with the new standard RPC API. See [RFC #1](https://github.com/Unity-Technologies/com.unity.multiplayer.rfcs/blob/master/text/0001-std-rpc-api.md) for details.
- [GitHub 520](https://github.com/Unity-Technologies/com.unity.multiplayer.mlapi/pull/520): Removed the MLAPI Installer.

### Known Issues

- `NetworkNavMeshAgent` does not synchronize mesh data, Agent Size, Steering, Obstacle Avoidance, or Path Finding settings. It only synchronizes the destination and velocity, not the path to the destination.
- For `RPC`, methods with a `ClientRpc` or `ServerRpc` suffix which are not marked with [ServerRpc] or [ClientRpc] will cause a compiler error.
- For `NetworkAnimator`, Animator Overrides are not supported. Triggers do not work.
- For `NetworkVariable`, the `NetworkDictionary` `List` and `Set` must use the `reliableSequenced` channel.
- `NetworkObjects`s are supported but when spawning a prefab with nested child network objects you have to manually call spawn on them
- `NetworkTransform` have the following issues:
  - Replicated objects may have jitter. 
  - The owner is always authoritative about the object's position.
  - Scale is not synchronized.
- Connection Approval is not called on the host client.
- For `NamedMessages`, always use `NetworkBuffer` as the underlying stream for sending named and unnamed messages.
- For `NetworkManager`, connection management is limited. Use `IsServer`, `IsClient`, `IsConnectedClient`, or other code to check if MLAPI connected correctly.

## [0.0.1-preview.1] - 2020-12-20

This was an internally-only-used version of the Unity MLAPI Package<|MERGE_RESOLUTION|>--- conflicted
+++ resolved
@@ -12,6 +12,8 @@
 
 - Fixed NetworkManager to cleanup connected client lists after stopping (#1945)
 - Fixed: NetworkHide followed by NetworkShow on the same frame works correctly (#1940)
+- Fixed throwing an exception in OnNetworkSpawn/OnNetworkDespawn causing other OnNetworkSpawn/OnNetworkDespawn calls to not be executed. (#1739)
+
 
 ## [1.0.0-pre.8] - 2022-04-27
 
@@ -96,13 +98,9 @@
 - Fixed FastBufferReader being created with a length of 1 if provided an input of length 0 (#1724)
 - Fixed The NetworkConfig's checksum hash includes the NetworkTick so that clients with a different tickrate than the server are identified and not allowed to connect (#1728)
 - Fixed OwnedObjects not being properly modified when using ChangeOwnership (#1731)
-<<<<<<< HEAD
-- Fixed throwing an exception in OnNetworkSpawn/OnNetworkDespawn causing other OnNetworkSpawn/OnNetworkDespawn calls to not be executed. (#1739)
-=======
 - Improved performance in NetworkAnimator (#1735)
 - Removed the "always sync" network animator (aka "autosend") parameters (#1746)
 - Fixed in-scene placed NetworkObjects not respawning after shutting down the NetworkManager and then starting it back up again (#1769)
->>>>>>> 4a5c86fc
 
 ## [1.0.0-pre.5] - 2022-01-26
 
