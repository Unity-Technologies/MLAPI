# Changelog

All notable changes to this project will be documented in this file.

The format is based on [Keep a Changelog](https://keepachangelog.com/en/1.0.0/) and this project adheres to [Semantic Versioning](https://semver.org/spec/v2.0.0.html).

Additional documentation and release notes are available at [Multiplayer Documentation](https://docs-multiplayer.unity3d.com).

## [Unreleased]

### Added

- Added test to ensure a warning occurs when nesting NetworkObjects in a NetworkPrefab (#1969)
- Added `NetworkManager.RemoveNetworkPrefab(...)` to remove a prefab from the prefabs list (#1950)

### Changed

- (API Breaking) `ConnectionApprovalCallback` is no longer an `event` and will not allow more than 1 handler registered at a time. Also, `ConnectionApprovalCallback` is now a `Func<>` taking `ConnectionApprovalRequest` in and returning `ConnectionApprovalResponse` back out (#1972)

### Removed

### Fixed
<<<<<<< HEAD
- Fixed `NetworkAnimator` could not run in the server authoritative mode. (#2003)
=======

- Fixed issue where late joining clients would get a soft synchronization error if any in-scene placed NetworkObjects were parented under another `NetworkObject`. (#1985)
>>>>>>> a0b6aa19
- Fixed issue where `NetworkBehaviourReference` would throw a type cast exception if using `NetworkBehaviourReference.TryGet` and the component type was not found. (#1984)
- Fixed `NetworkSceneManager` was not sending scene event notifications for the currently active scene and any additively loaded scenes when loading a new scene in `LoadSceneMode.Single` mode. (#1975)
- Fixed issue where one or more clients disconnecting during a scene event would cause `LoadEventCompleted` or `UnloadEventCompleted` to wait until the `NetworkConfig.LoadSceneTimeOut` period before being triggered. (#1973)
- Fixed issues when multiple `ConnectionApprovalCallback`s were registered (#1972)
- Fixed a regression in serialization support: `FixedString`, `Vector2Int`, and `Vector3Int` types can now be used in NetworkVariables and RPCs again without requiring a `ForceNetworkSerializeByMemcpy<>` wrapper. (#1961)
- Fixed generic types that inherit from NetworkBehaviour causing crashes at compile time. (#1976)
- Fixed endless dialog boxes when adding a `NetworkBehaviour` to a `NetworkManager` or vice-versa. (#1947)
- Fixed `NetworkAnimator` issue where it was only synchronizing parameters if the layer or state changed or was transitioning between states. (#1946)
- Fixed `NetworkAnimator` issue where when it did detect a parameter had changed it would send all parameters as opposed to only the parameters that changed. (#1946)
- Fixed `NetworkAnimator` issue where it was not always disposing the `NativeArray` that is allocated when spawned. (#1946)
- Fixed `NetworkAnimator` issue where it was not taking the animation speed or state speed multiplier into consideration. (#1946)
- Fixed `NetworkAnimator` issue where it was not properly synchronizing late joining clients if they joined while `Animator` was transitioning between states. (#1946)
- Fixed `NetworkAnimator` issue where the server was not relaying changes to non-owner clients when a client was the owner. (#1946)
- Fixed issue where the `PacketLoss` metric for tools would return the packet loss over a connection lifetime instead of a single frame. (#2004)

## [1.0.0-pre.9] - 2022-05-10

### Fixed

- Fixed Hosting again after failing to host now works correctly (#1938)
- Fixed NetworkManager to cleanup connected client lists after stopping (#1945)
- Fixed NetworkHide followed by NetworkShow on the same frame works correctly (#1940)

## [1.0.0-pre.8] - 2022-04-27

### Changed

- `unmanaged` structs are no longer universally accepted as RPC parameters because some structs (i.e., structs with pointers in them, such as `NativeList<T>`) can't be supported by the default memcpy struct serializer. Structs that are intended to be serialized across the network must add `INetworkSerializeByMemcpy` to the interface list (i.e., `struct Foo : INetworkSerializeByMemcpy`). This interface is empty and just serves to mark the struct as compatible with memcpy serialization. For external structs you can't edit, you can pass them to RPCs by wrapping them in `ForceNetworkSerializeByMemcpy<T>`. (#1901)
- Changed requirement to register in-scene placed NetworkObjects with `NetworkManager` in order to respawn them.  In-scene placed NetworkObjects are now automatically tracked during runtime and no longer need to be registered as a NetworkPrefab.  (#1898)

### Removed

- Removed `SIPTransport` (#1870)
- Removed `ClientNetworkTransform` from the package samples and moved to Boss Room's Utilities package which can be found [here](https://github.com/Unity-Technologies/com.unity.multiplayer.samples.coop/blob/main/Packages/com.unity.multiplayer.samples.coop/Utilities/Net/ClientAuthority/ClientNetworkTransform.cs) (#1912)

### Fixed
- Fixed issue where `NetworkSceneManager` did not synchronize despawned in-scene placed NetworkObjects. (#1898)
- Fixed `NetworkTransform` generating false positive rotation delta checks when rolling over between 0 and 360 degrees. (#1890)
- Fixed client throwing an exception if it has messages in the outbound queue when processing the `NetworkEvent.Disconnect` event and is using UTP. (#1884)
- Fixed issue during client synchronization if 'ValidateSceneBeforeLoading' returned false it would halt the client synchronization process resulting in a client that was approved but not synchronized or fully connected with the server. (#1883)
- Fixed an issue where UNetTransport.StartServer would return success even if the underlying transport failed to start (#854)
- Passing generic types to RPCs no longer causes a native crash (#1901)
- Fixed a compile failure when compiling against com.unity.nuget.mono-cecil >= 1.11.4 (#1920)
- Fixed an issue where calling `Shutdown` on a `NetworkManager` that was already shut down would cause an immediate shutdown the next time it was started (basically the fix makes `Shutdown` idempotent). (#1877)

## [1.0.0-pre.7] - 2022-04-06

### Added

- Added editor only check prior to entering into play mode if the currently open and active scene is in the build list and if not displays a dialog box asking the user if they would like to automatically add it prior to entering into play mode. (#1828)
- Added `UnityTransport` implementation and `com.unity.transport` package dependency (#1823)
- Added `NetworkVariableWritePermission` to `NetworkVariableBase` and implemented `Owner` client writable netvars. (#1762)
- `UnityTransport` settings can now be set programmatically. (#1845)
- `FastBufferWriter` and Reader IsInitialized property. (#1859)
- Prefabs can now be added to the network at **runtime** (i.e., from an addressable asset). If `ForceSamePrefabs` is false, this can happen after a connection has been formed. (#1882)
- When `ForceSamePrefabs` is false, a configurable delay (default 1 second, configurable via `NetworkConfig.SpawnTimeout`) has been introduced to gracefully handle race conditions where a spawn call has been received for an object whose prefab is still being loaded. (#1882)

### Changed

- Changed `NetcodeIntegrationTestHelpers` to use `UnityTransport` (#1870)
- Updated `UnityTransport` dependency on `com.unity.transport` to 1.0.0 (#1849)

### Removed

- Removed `SnapshotSystem` (#1852)
- Removed `com.unity.modules.animation`, `com.unity.modules.physics` and `com.unity.modules.physics2d` dependencies from the package (#1812)
- Removed `com.unity.collections` dependency from the package (#1849)

### Fixed

- Fixed in-scene placed NetworkObjects not being found/ignored after a client disconnects and then reconnects. (#1850)
- Fixed issue where `UnityTransport` send queues were not flushed when calling `DisconnectLocalClient` or `DisconnectRemoteClient`. (#1847)
- Fixed NetworkBehaviour dependency verification check for an existing NetworkObject not searching from root parent transform relative GameObject. (#1841)
- Fixed issue where entries were not being removed from the NetworkSpawnManager.OwnershipToObjectsTable. (#1838)
- Fixed ClientRpcs would always send to all connected clients by default as opposed to only sending to the NetworkObject's Observers list by default. (#1836)
- Fixed clarity for NetworkSceneManager client side notification when it receives a scene hash value that does not exist in its local hash table. (#1828)
- Fixed client throws a key not found exception when it times out using UNet or UTP. (#1821)
- Fixed network variable updates are no longer limited to 32,768 bytes when NetworkConfig.EnsureNetworkVariableLengthSafety is enabled. The limits are now determined by what the transport can send in a message. (#1811)
- Fixed in-scene NetworkObjects get destroyed if a client fails to connect and shuts down the NetworkManager. (#1809)
- Fixed user never being notified in the editor that a NetworkBehaviour requires a NetworkObject to function properly. (#1808)
- Fixed PlayerObjects and dynamically spawned NetworkObjects not being added to the NetworkClient's OwnedObjects (#1801)
- Fixed issue where NetworkManager would continue starting even if the NetworkTransport selected failed. (#1780)
- Fixed issue when spawning new player if an already existing player exists it does not remove IsPlayer from the previous player (#1779)
- Fixed lack of notification that NetworkManager and NetworkObject cannot be added to the same GameObject with in-editor notifications (#1777)
- Fixed parenting warning printing for false positives (#1855)

## [1.0.0-pre.6] - 2022-03-02

### Added
- NetworkAnimator now properly synchrhonizes all animation layers as well as runtime-adjusted weighting between them (#1765)
- Added first set of tests for NetworkAnimator - parameter syncing, trigger set / reset, override network animator (#1735)

### Fixed
- Fixed an issue where sometimes the first client to connect to the server could see messages from the server as coming from itself. (#1683)
- Fixed an issue where clients seemed to be able to send messages to ClientId 1, but these messages would actually still go to the server (id 0) instead of that client. (#1683)
- Improved clarity of error messaging when a client attempts to send a message to a destination other than the server, which isn't allowed. (#1683)
- Disallowed async keyword in RPCs (#1681)
- Fixed an issue where Alpha release versions of Unity (version 2022.2.0a5 and later) will not compile due to the UNet Transport no longer existing (#1678)
- Fixed messages larger than 64k being written with incorrectly truncated message size in header (#1686) (credit: @kaen)
- Fixed overloading RPC methods causing collisions and failing on IL2CPP targets. (#1694)
- Fixed spawn flow to propagate `IsSceneObject` down to children NetworkObjects, decouple implicit relationship between object spawning & `IsSceneObject` flag (#1685)
- Fixed error when serializing ConnectionApprovalMessage with scene management disabled when one or more objects is hidden via the CheckObjectVisibility delegate (#1720)
- Fixed CheckObjectVisibility delegate not being properly invoked for connecting clients when Scene Management is enabled. (#1680)
- Fixed NetworkList to properly call INetworkSerializable's NetworkSerialize() method (#1682)
- Fixed NetworkVariables containing more than 1300 bytes of data (such as large NetworkLists) no longer cause an OverflowException (the limit on data size is now whatever limit the chosen transport imposes on fragmented NetworkDelivery mechanisms) (#1725)
- Fixed ServerRpcParams and ClientRpcParams must be the last parameter of an RPC in order to function properly. Added a compile-time check to ensure this is the case and trigger an error if they're placed elsewhere (#1721)
- Fixed FastBufferReader being created with a length of 1 if provided an input of length 0 (#1724)
- Fixed The NetworkConfig's checksum hash includes the NetworkTick so that clients with a different tickrate than the server are identified and not allowed to connect (#1728)
- Fixed OwnedObjects not being properly modified when using ChangeOwnership (#1731)
- Improved performance in NetworkAnimator (#1735)
- Removed the "always sync" network animator (aka "autosend") parameters (#1746)
- Fixed in-scene placed NetworkObjects not respawning after shutting down the NetworkManager and then starting it back up again (#1769)

## [1.0.0-pre.5] - 2022-01-26

### Added

- Added `PreviousValue` in `NetworkListEvent`, when `Value` has changed (#1528)

### Changed

- NetworkManager's GameObject is no longer allowed to be nested under one or more GameObject(s).(#1484)
- NetworkManager DontDestroy property was removed and now NetworkManager always is migrated into the DontDestroyOnLoad scene. (#1484)'

### Fixed

- Fixed network tick value sometimes being duplicated or skipped. (#1614)
- Fixed The ClientNetworkTransform sample script to allow for owner changes at runtime. (#1606)
- Fixed When the LogLevel is set to developer NetworkBehaviour generates warning messages when it should not (#1631)
- Fixed NetworkTransport Initialize now can receive the associated NetworkManager instance to avoid using NetworkManager.Singleton in transport layer (#1677)
- Fixed a bug where NetworkList.Contains value was inverted (#1363)

## [1.0.0-pre.4] - 2021-01-04

### Added

- Added `com.unity.modules.physics` and `com.unity.modules.physics2d` package dependencies (#1565)

### Removed

- Removed `com.unity.modules.ai` package dependency (#1565)
- Removed `FixedQueue`, `StreamExtensions`, `TypeExtensions` (#1398)

### Fixed
- Fixed in-scene NetworkObjects that are moved into the DDOL scene not getting restored to their original active state (enabled/disabled) after a full scene transition (#1354)
- Fixed invalid IL code being generated when using `this` instead of `this ref` for the FastBufferReader/FastBufferWriter parameter of an extension method. (#1393)
- Fixed an issue where if you are running as a server (not host) the LoadEventCompleted and UnloadEventCompleted events would fire early by the NetworkSceneManager (#1379)
- Fixed a runtime error when sending an array of an INetworkSerializable type that's implemented as a struct (#1402)
- NetworkConfig will no longer throw an OverflowException in GetConfig() when ForceSamePrefabs is enabled and the number of prefabs causes the config blob size to exceed 1300 bytes. (#1385)
- Fixed NetworkVariable not calling NetworkSerialize on INetworkSerializable types (#1383)
- Fixed NullReferenceException on ImportReferences call in NetworkBehaviourILPP (#1434)
- Fixed NetworkObjects not being despawned before they are destroyed during shutdown for client, host, and server instances. (#1390)
- Fixed KeyNotFound exception when removing ownership of a newly spawned NetworkObject that is already owned by the server. (#1500)
- Fixed NetworkManager.LocalClient not being set when starting as a host. (#1511)
- Fixed a few memory leak cases when shutting down NetworkManager during Incoming Message Queue processing. (#1323)
- Fixed network tick value sometimes being duplicated or skipped. (#1614)

### Changed
- The SDK no longer limits message size to 64k. (The transport may still impose its own limits, but the SDK no longer does.) (#1384)
- Updated com.unity.collections to 1.1.0 (#1451)
- NetworkManager's GameObject is no longer allowed to be nested under one or more GameObject(s).(#1484)
- NetworkManager DontDestroy property was removed and now NetworkManager always is migrated into the DontDestroyOnLoad scene. (#1484)

## [1.0.0-pre.3] - 2021-10-22

### Added

- ResetTrigger function to NetworkAnimator (#1327)

### Fixed 

- Overflow exception when syncing Animator state. (#1327)
- Added `try`/`catch` around RPC calls, preventing exception from causing further RPC calls to fail (#1329)
- Fixed an issue where ServerClientId and LocalClientId could have the same value, causing potential confusion, and also fixed an issue with the UNet where the server could be identified with two different values, one of which might be the same as LocalClientId, and the other of which would not.(#1368)
- IL2CPP would not properly compile (#1359)

## [1.0.0-pre.2] - 2021-10-19


### Added

- Associated Known Issues for the 1.0.0-pre.1 release in the changelog

### Changed

- Updated label for `1.0.0-pre.1` changelog section

## [1.0.0-pre.1] - 2021-10-19

### Added

- Added `ClientNetworkTransform` sample to the SDK package (#1168)
- Added `Bootstrap` sample to the SDK package (#1140)
- Enhanced `NetworkSceneManager` implementation with additive scene loading capabilities (#1080, #955, #913)
  - `NetworkSceneManager.OnSceneEvent` provides improved scene event notificaitons  
- Enhanced `NetworkTransform` implementation with per axis/component based and threshold based state replication (#1042, #1055, #1061, #1084, #1101)
- Added a jitter-resistent `BufferedLinearInterpolator<T>` for `NetworkTransform` (#1060)
- Implemented `NetworkPrefabHandler` that provides support for object pooling and `NetworkPrefab` overrides (#1073, #1004, #977, #905,#749, #727)
- Implemented auto `NetworkObject` transform parent synchronization at runtime over the network (#855)
- Adopted Unity C# Coding Standards in the codebase with `.editorconfig` ruleset (#666, #670)
- When a client tries to spawn a `NetworkObject` an exception is thrown to indicate unsupported behavior. (#981)
- Added a `NetworkTime` and `NetworkTickSystem` which allows for improved control over time and ticks. (#845)
- Added a `OnNetworkDespawn` function to `NetworkObject` which gets called when a `NetworkObject` gets despawned and can be overriden. (#865)
- Added `SnapshotSystem` that would allow variables and spawn/despawn messages to be sent in blocks (#805, #852, #862, #963, #1012, #1013, #1021, #1040, #1062, #1064, #1083, #1091, #1111, #1129, #1166, #1192)
  - Disabled by default for now, except spawn/despawn messages
  - Will leverage unreliable messages with eventual consistency
- `NetworkBehaviour` and `NetworkObject`'s `NetworkManager` instances can now be overriden (#762)
- Added metrics reporting for the new network profiler if the Multiplayer Tools package is present (#1104, #1089, #1096, #1086, #1072, #1058, #960, #897, #891, #878)
- `NetworkBehaviour.IsSpawned` a quick (and stable) way to determine if the associated NetworkObject is spawned (#1190)
- Added `NetworkRigidbody` and `NetworkRigidbody2D` components to support networking `Rigidbody` and `Rigidbody2D` components (#1202, #1175)
- Added `NetworkObjectReference` and `NetworkBehaviourReference` structs which allow to sending `NetworkObject/Behaviours` over RPCs/`NetworkVariable`s (#1173)
- Added `NetworkAnimator` component to support networking `Animator` component (#1281, #872)

### Changed

- Bumped minimum Unity version, renamed package as "Unity Netcode for GameObjects", replaced `MLAPI` namespace and its variants with `Unity.Netcode` namespace and per asm-def variants (#1007, #1009, #1015, #1017, #1019, #1025, #1026, #1065)
  - Minimum Unity version:
    - 2019.4 → 2020.3+
  - Package rename:
    - Display name: `MLAPI Networking Library` → `Netcode for GameObjects`
    - Name: `com.unity.multiplayer.mlapi` → `com.unity.netcode.gameobjects`
    - Updated package description
  - All `MLAPI.x` namespaces are replaced with `Unity.Netcode`
    - `MLAPI.Messaging` → `Unity.Netcode`
    - `MLAPI.Connection` → `Unity.Netcode`
    - `MLAPI.Logging` → `Unity.Netcode`
    - `MLAPI.SceneManagement` → `Unity.Netcode`
    - and other `MLAPI.x` variants to `Unity.Netcode`
  - All assembly definitions are renamed with `Unity.Netcode.x` variants
    - `Unity.Multiplayer.MLAPI.Runtime` → `Unity.Netcode.Runtime`
    - `Unity.Multiplayer.MLAPI.Editor` → `Unity.Netcode.Editor`
    - and other `Unity.Multiplayer.MLAPI.x` variants to `Unity.Netcode.x` variants
- Renamed `Prototyping` namespace and assembly definition to `Components` (#1145)
- Changed `NetworkObject.Despawn(bool destroy)` API to default to `destroy = true` for better usability (#1217)
- Scene registration in `NetworkManager` is now replaced by Build Setttings → Scenes in Build List (#1080)
- `NetworkSceneManager.SwitchScene` has been replaced by `NetworkSceneManager.LoadScene` (#955)
- `NetworkManager, NetworkConfig, and NetworkSceneManager` scene registration replaced with scenes in build list (#1080)
- `GlobalObjectIdHash` replaced `PrefabHash` and `PrefabHashGenerator` for stability and consistency (#698)
- `NetworkStart` has been renamed to `OnNetworkSpawn`. (#865)
- Network variable cleanup - eliminated shared mode, variables are server-authoritative (#1059, #1074)
- `NetworkManager` and other systems are no longer singletons/statics (#696, #705, #706, #737, #738, #739, #746, #747, #763, #765, #766, #783, #784, #785, #786, #787, #788)
- Changed `INetworkSerializable.NetworkSerialize` method signature to use `BufferSerializer<T>` instead of `NetworkSerializer` (#1187)
- Changed `CustomMessagingManager`'s methods to use `FastBufferWriter` and `FastBufferReader` instead of `Stream` (#1187)
- Reduced internal runtime allocations by removing LINQ calls and replacing managed lists/arrays with native collections (#1196)

### Removed

- Removed `NetworkNavMeshAgent` (#1150)
- Removed `NetworkDictionary`, `NetworkSet` (#1149)
- Removed `NetworkVariableSettings` (#1097)
- Removed predefined `NetworkVariable<T>` types (#1093)
    - Removed `NetworkVariableBool`, `NetworkVariableByte`, `NetworkVariableSByte`, `NetworkVariableUShort`, `NetworkVariableShort`, `NetworkVariableUInt`, `NetworkVariableInt`, `NetworkVariableULong`, `NetworkVariableLong`, `NetworkVariableFloat`, `NetworkVariableDouble`, `NetworkVariableVector2`, `NetworkVariableVector3`, `NetworkVariableVector4`, `NetworkVariableColor`, `NetworkVariableColor32`, `NetworkVariableRay`, `NetworkVariableQuaternion`
- Removed `NetworkChannel` and `MultiplexTransportAdapter` (#1133)
- Removed ILPP backend for 2019.4, minimum required version is 2020.3+ (#895)
- `NetworkManager.NetworkConfig` had the following properties removed: (#1080)
  - Scene Registrations no longer exists
  - Allow Runtime Scene Changes was no longer needed and was removed
- Removed the NetworkObject.Spawn payload parameter (#1005)
- Removed `ProfilerCounter`, the original MLAPI network profiler, and the built-in network profiler module (2020.3). A replacement can now be found in the Multiplayer Tools package. (#1048)
- Removed UNet RelayTransport and related relay functionality in UNetTransport (#1081)
- Removed `UpdateStage` parameter from `ServerRpcSendParams` and `ClientRpcSendParams` (#1187)
- Removed `NetworkBuffer`, `NetworkWriter`, `NetworkReader`, `NetworkSerializer`, `PooledNetworkBuffer`, `PooledNetworkWriter`, and `PooledNetworkReader` (#1187)
- Removed `EnableNetworkVariable` in `NetworkConfig`, it is always enabled now (#1179)
- Removed `NetworkTransform`'s FixedSendsPerSecond, AssumeSyncedSends, InterpolateServer, ExtrapolatePosition, MaxSendsToExtrapolate, Channel, EnableNonProvokedResendChecks, DistanceSendrate (#1060) (#826) (#1042, #1055, #1061, #1084, #1101)
- Removed `NetworkManager`'s `StopServer()`, `StopClient()` and `StopHost()` methods and replaced with single `NetworkManager.Shutdown()` method for all (#1108)

### Fixed

- Fixed ServerRpc ownership check to `Debug.LogError` instead of `Debug.LogWarning` (#1126)
- Fixed `NetworkObject.OwnerClientId` property changing before `NetworkBehaviour.OnGainedOwnership()` callback (#1092)
- Fixed `NetworkBehaviourILPP` to iterate over all types in an assembly (#803)
- Fixed cross-asmdef RPC ILPP by importing types into external assemblies (#678)
- Fixed `NetworkManager` shutdown when quitting the application or switching scenes (#1011)
  - Now `NetworkManager` shutdowns correctly and despawns existing `NetworkObject`s
- Fixed Only one `PlayerPrefab` can be selected on `NetworkManager` inspector UI in the editor (#676)
- Fixed connection approval not being triggered for host (#675)
- Fixed various situations where messages could be processed in an invalid order, resulting in errors (#948, #1187, #1218)
- Fixed `NetworkVariable`s being default-initialized on the client instead of being initialized with the desired value (#1266)
- Improved runtime performance and reduced GC pressure (#1187)
- Fixed #915 - clients are receiving data from objects not visible to them (#1099)
- Fixed `NetworkTransform`'s "late join" issues, `NetworkTransform` now uses `NetworkVariable`s instead of RPCs (#826)
- Throw an exception for silent failure when a client tries to get another player's `PlayerObject`, it is now only allowed on the server-side (#844)

### Known Issues

- `NetworkVariable` does not serialize `INetworkSerializable` types through their `NetworkSerialize` implementation
- `NetworkObjects` marked as `DontDestroyOnLoad` are disabled during some network scene transitions
- `NetworkTransform` interpolates from the origin when switching Local Space synchronization
- Exceptions thrown in `OnNetworkSpawn` user code for an object will prevent the callback in other objects
- Cannot send an array of `INetworkSerializable` in RPCs
- ILPP generation fails with special characters in project path

## [0.2.0] - 2021-06-03

WIP version increment to pass package validation checks. Changelog & final version number TBD.

## [0.1.1] - 2021-06-01

This is hotfix v0.1.1 for the initial experimental Unity MLAPI Package.

### Changed

- Fixed issue with the Unity Registry package version missing some fixes from the v0.1.0 release.

## [0.1.0] - 2021-03-23

This is the initial experimental Unity MLAPI Package, v0.1.0.

### Added

- Refactored a new standard for Remote Procedure Call (RPC) in MLAPI which provides increased performance, significantly reduced boilerplate code, and extensibility for future-proofed code. MLAPI RPC includes `ServerRpc` and `ClientRpc` to execute logic on the server and client-side. This provides a single performant unified RPC solution, replacing MLAPI Convenience and Performance RPC (see [here](#removed-features)).
- Added standarized serialization types, including built-in and custom serialization flows. See [RFC #2](https://github.com/Unity-Technologies/com.unity.multiplayer.rfcs/blob/master/text/0002-serializable-types.md) for details.
- `INetworkSerializable` interface replaces `IBitWritable`.
- Added `NetworkSerializer`..., which is the main aggregator that implements serialization code for built-in supported types and holds `NetworkReader` and `NetworkWriter` instances internally.
- Added a Network Update Loop infrastructure that aids Netcode systems to update (such as RPC queue and transport) outside of the standard `MonoBehaviour` event cycle. See [RFC #8](https://github.com/Unity-Technologies/com.unity.multiplayer.rfcs/blob/master/text/0008-network-update-loop.md) and the following details:
  - It uses Unity's [low-level Player Loop API](https://docs.unity3d.com/ScriptReference/LowLevel.PlayerLoop.html) and allows for registering `INetworkUpdateSystem`s with `NetworkUpdate` methods to be executed at specific `NetworkUpdateStage`s, which may also be before or after `MonoBehaviour`-driven game logic execution.
  - You will typically interact with `NetworkUpdateLoop` for registration and `INetworkUpdateSystem` for implementation.
  - `NetworkVariable`s are now tick-based using the `NetworkTickSystem`, tracking time through network interactions and syncs.
- Added message batching to handle consecutive RPC requests sent to the same client. `RpcBatcher` sends batches based on requests from the `RpcQueueProcessing`, by batch size threshold or immediately.
- [GitHub 494](https://github.com/Unity-Technologies/com.unity.multiplayer.mlapi/pull/494): Added a constraint to allow one `NetworkObject` per `GameObject`, set through the `DisallowMultipleComponent` attribute.
- Integrated MLAPI with the Unity Profiler for versions 2020.2 and later:
  - Added new profiler modules for MLAPI that report important network data.
  - Attached the profiler to a remote player to view network data over the wire.
- A test project is available for building and experimenting with MLAPI features. This project is available in the MLAPI GitHub [testproject folder](https://github.com/Unity-Technologies/com.unity.multiplayer.mlapi/tree/release/0.1.0/testproject). 
- Added a [MLAPI Community Contributions](https://github.com/Unity-Technologies/mlapi-community-contributions/tree/master/com.mlapi.contrib.extensions) new GitHub repository to accept extensions from the MLAPI community. Current extensions include moved MLAPI features for lag compensation (useful for Server Authoritative actions) and `TrackedObject`.

### Changed

- [GitHub 520](https://github.com/Unity-Technologies/com.unity.multiplayer.mlapi/pull/520): MLAPI now uses the Unity Package Manager for installation management.
- Added functionality and usability to `NetworkVariable`, previously called `NetworkVar`. Updates enhance options and fully replace the need for `SyncedVar`s. 
- [GitHub 507](https://github.com/Unity-Technologies/com.unity.multiplayer.mlapi/pull/507): Reimplemented `NetworkAnimator`, which synchronizes animation states for networked objects. 
- GitHub [444](https://github.com/Unity-Technologies/com.unity.multiplayer.mlapi/pull/444) and [455](https://github.com/Unity-Technologies/com.unity.multiplayer.mlapi/pull/455): Channels are now represented as bytes instead of strings.

For users of previous versions of MLAPI, this release renames APIs due to refactoring. All obsolete marked APIs have been removed as per [GitHub 513](https://github.com/Unity-Technologies/com.unity.multiplayer.mlapi/pull/513) and [GitHub 514](https://github.com/Unity-Technologies/com.unity.multiplayer.mlapi/pull/514).

| Previous MLAPI Versions | V 0.1.0 Name |
| -- | -- |
| `NetworkingManager` | `NetworkManager` |
| `NetworkedObject` | `NetworkObject` |
| `NetworkedBehaviour` | `NetworkBehaviour` |
| `NetworkedClient` | `NetworkClient` |
| `NetworkedPrefab` | `NetworkPrefab` |
| `NetworkedVar` | `NetworkVariable` |
| `NetworkedTransform` | `NetworkTransform` |
| `NetworkedAnimator` | `NetworkAnimator` |
| `NetworkedAnimatorEditor` | `NetworkAnimatorEditor` |
| `NetworkedNavMeshAgent` | `NetworkNavMeshAgent` |
| `SpawnManager` | `NetworkSpawnManager` |
| `BitStream` | `NetworkBuffer` |
| `BitReader` | `NetworkReader` |
| `BitWriter` | `NetworkWriter` |
| `NetEventType` | `NetworkEventType` |
| `ChannelType` | `NetworkDelivery` |
| `Channel` | `NetworkChannel` |
| `Transport` | `NetworkTransport` |
| `NetworkedDictionary` | `NetworkDictionary` |
| `NetworkedList` | `NetworkList` |
| `NetworkedSet` | `NetworkSet` |
| `MLAPIConstants` | `NetworkConstants` |
| `UnetTransport` | `UNetTransport` |

### Fixed

- [GitHub 460](https://github.com/Unity-Technologies/com.unity.multiplayer.mlapi/pull/460): Fixed an issue for RPC where the host-server was not receiving RPCs from the host-client and vice versa without the loopback flag set in `NetworkingManager`. 
- Fixed an issue where data in the Profiler was incorrectly aggregated and drawn, which caused the profiler data to increment indefinitely instead of resetting each frame.
- Fixed an issue the client soft-synced causing PlayMode client-only scene transition issues, caused when running the client in the editor and the host as a release build. Users may have encountered a soft sync of `NetworkedInstanceId` issues in the `SpawnManager.ClientCollectSoftSyncSceneObjectSweep` method.
- [GitHub 458](https://github.com/Unity-Technologies/com.unity.multiplayer.mlapi/pull/458): Fixed serialization issues in `NetworkList` and `NetworkDictionary` when running in Server mode.
- [GitHub 498](https://github.com/Unity-Technologies/com.unity.multiplayer.mlapi/pull/498): Fixed numerical precision issues to prevent not a number (NaN) quaternions.
- [GitHub 438](https://github.com/Unity-Technologies/com.unity.multiplayer.mlapi/pull/438): Fixed booleans by reaching or writing bytes instead of bits.
- [GitHub 519](https://github.com/Unity-Technologies/com.unity.multiplayer.mlapi/pull/519): Fixed an issue where calling `Shutdown()` before making `NetworkManager.Singleton = null` is null on `NetworkManager.OnDestroy()`.

### Removed

With a new release of MLAPI in Unity, some features have been removed:

- SyncVars have been removed from MLAPI. Use `NetworkVariable`s in place of this functionality. <!-- MTT54 -->
- [GitHub 527](https://github.com/Unity-Technologies/com.unity.multiplayer.mlapi/pull/527): Lag compensation systems and `TrackedObject` have moved to the new [MLAPI Community Contributions](https://github.com/Unity-Technologies/mlapi-community-contributions/tree/master/com.mlapi.contrib.extensions) repo.
- [GitHub 509](https://github.com/Unity-Technologies/com.unity.multiplayer.mlapi/pull/509): Encryption has been removed from MLAPI. The `Encryption` option in `NetworkConfig` on the `NetworkingManager` is not available in this release. This change will not block game creation or running. A current replacement for this functionality is not available, and may be developed in future releases. See the following changes:
    - Removed `SecuritySendFlags` from all APIs.
    - Removed encryption, cryptography, and certificate configurations from APIs including `NetworkManager` and `NetworkConfig`.
    - Removed "hail handshake", including `NetworkManager` implementation and `NetworkConstants` entries.
    - Modified `RpcQueue` and `RpcBatcher` internals to remove encryption and authentication from reading and writing.
- Removed the previous MLAPI Profiler editor window from Unity versions 2020.2 and later.
- Removed previous MLAPI Convenience and Performance RPC APIs with the new standard RPC API. See [RFC #1](https://github.com/Unity-Technologies/com.unity.multiplayer.rfcs/blob/master/text/0001-std-rpc-api.md) for details.
- [GitHub 520](https://github.com/Unity-Technologies/com.unity.multiplayer.mlapi/pull/520): Removed the MLAPI Installer.

### Known Issues

- `NetworkNavMeshAgent` does not synchronize mesh data, Agent Size, Steering, Obstacle Avoidance, or Path Finding settings. It only synchronizes the destination and velocity, not the path to the destination.
- For `RPC`, methods with a `ClientRpc` or `ServerRpc` suffix which are not marked with [ServerRpc] or [ClientRpc] will cause a compiler error.
- For `NetworkAnimator`, Animator Overrides are not supported. Triggers do not work.
- For `NetworkVariable`, the `NetworkDictionary` `List` and `Set` must use the `reliableSequenced` channel.
- `NetworkObjects`s are supported but when spawning a prefab with nested child network objects you have to manually call spawn on them
- `NetworkTransform` have the following issues:
  - Replicated objects may have jitter. 
  - The owner is always authoritative about the object's position.
  - Scale is not synchronized.
- Connection Approval is not called on the host client.
- For `NamedMessages`, always use `NetworkBuffer` as the underlying stream for sending named and unnamed messages.
- For `NetworkManager`, connection management is limited. Use `IsServer`, `IsClient`, `IsConnectedClient`, or other code to check if MLAPI connected correctly.

## [0.0.1-preview.1] - 2020-12-20

This was an internally-only-used version of the Unity MLAPI Package<|MERGE_RESOLUTION|>--- conflicted
+++ resolved
@@ -20,12 +20,9 @@
 ### Removed
 
 ### Fixed
-<<<<<<< HEAD
+
 - Fixed `NetworkAnimator` could not run in the server authoritative mode. (#2003)
-=======
-
 - Fixed issue where late joining clients would get a soft synchronization error if any in-scene placed NetworkObjects were parented under another `NetworkObject`. (#1985)
->>>>>>> a0b6aa19
 - Fixed issue where `NetworkBehaviourReference` would throw a type cast exception if using `NetworkBehaviourReference.TryGet` and the component type was not found. (#1984)
 - Fixed `NetworkSceneManager` was not sending scene event notifications for the currently active scene and any additively loaded scenes when loading a new scene in `LoadSceneMode.Single` mode. (#1975)
 - Fixed issue where one or more clients disconnecting during a scene event would cause `LoadEventCompleted` or `UnloadEventCompleted` to wait until the `NetworkConfig.LoadSceneTimeOut` period before being triggered. (#1973)
