# Changelog

All notable changes to this project will be documented in this file.

The format is based on [Keep a Changelog](https://keepachangelog.com/en/1.0.0/) and this project adheres to [Semantic Versioning](https://semver.org/spec/v2.0.0.html).

Additional documentation and release notes are available at [Multiplayer Documentation](https://docs-multiplayer.unity3d.com).

## [Unreleased]

### Added


### Fixed

- Fixed issue where `NetworkObject.SpawnWithObservers` was not being honored for late joining clients. (#2623)
<<<<<<< HEAD
- Fixed ILPP issues when using CoreCLR and for certain dedicated server builds. (#2614)
=======
- Fixed issue where invoking `NetworkManager.Shutdown` multiple times, depending upon the timing, could cause an exception. (#2622)
>>>>>>> 9ca4efb0

## Changed


## [1.5.1] - 2023-06-07

### Added

- Added support for serializing `NativeArray<>` and `NativeList<>` in `FastBufferReader`/`FastBufferWriter`, `BufferSerializer`, `NetworkVariable`, and RPCs. (To use `NativeList<>`, add `UNITY_NETCODE_NATIVE_COLLECTION_SUPPORT` to your Scripting Define Symbols in `Project Settings > Player`) (#2375)
- The location of the automatically-created default network prefab list can now be configured (#2544)
- Added: Message size limits (max single message and max fragmented message) can now be set using NetworkManager.MaximumTransmissionUnitSize and NetworkManager.MaximumFragmentedMessageSize for transports that don't work with the default values (#2530)
- Added `NetworkObject.SpawnWithObservers` property (default is true) that when set to false will spawn a `NetworkObject` with no observers and will not be spawned on any client until `NetworkObject.NetworkShow` is invoked. (#2568)

### Fixed

- Fixed: Fixed a null reference in codegen in some projects (#2581)
- Fixed issue where the `OnClientDisconnected` client identifier was incorrect after a pending client connection was denied. (#2569)
- Fixed warning "Runtime Network Prefabs was not empty at initialization time." being erroneously logged when no runtime network prefabs had been added (#2565)
- Fixed issue where some temporary debug console logging was left in a merged PR. (#2562)
- Fixed the "Generate Default Network Prefabs List" setting not loading correctly and always reverting to being checked. (#2545)
- Fixed issue where users could not use NetworkSceneManager.VerifySceneBeforeLoading to exclude runtime generated scenes from client synchronization. (#2550)
- Fixed missing value on `NetworkListEvent` for `EventType.RemoveAt` events.  (#2542,#2543)
- Fixed issue where parenting a NetworkTransform under a transform with a scale other than Vector3.one would result in incorrect values on non-authoritative instances. (#2538)
- Fixed issue where a server would include scene migrated and then despawned NetworkObjects to a client that was being synchronized. (#2532)
- Fixed the inspector throwing exceptions when attempting to render `NetworkVariable`s of enum types. (#2529)
- Making a `NetworkVariable` with an `INetworkSerializable` type that doesn't meet the `new()` constraint will now create a compile-time error instead of an editor crash (#2528)
- Fixed Multiplayer Tools package installation docs page link on the NetworkManager popup. (#2526)
- Fixed an exception and error logging when two different objects are shown and hidden on the same frame (#2524)
- Fixed a memory leak in `UnityTransport` that occurred if `StartClient` failed. (#2518)
- Fixed issue where a client could throw an exception if abruptly disconnected from a network session with one or more spawned `NetworkObject`(s). (#2510)
- Fixed issue where invalid endpoint addresses were not being detected and returning false from NGO UnityTransport. (#2496)
- Fixed some errors that could occur if a connection is lost and the loss is detected when attempting to write to the socket. (#2495)

## Changed

- Adding network prefabs before NetworkManager initialization is now supported. (#2565)
- Connecting clients being synchronized now switch to the server's active scene before spawning and synchronizing NetworkObjects. (#2532)
- Updated `UnityTransport` dependency on `com.unity.transport` to 1.3.4. (#2533)
- Improved performance of NetworkBehaviour initialization by replacing reflection when initializing NetworkVariables with compile-time code generation, which should help reduce hitching during additive scene loads. (#2522)

## [1.4.0] - 2023-04-10

### Added

- Added a way to access the GlobalObjectIdHash via PrefabIdHash for use in the Connection Approval Callback. (#2437)
- Added `OnServerStarted` and `OnServerStopped` events that will trigger only on the server (or host player) to notify that the server just started or is no longer active (#2420)
- Added `OnClientStarted` and `OnClientStopped` events that will trigger only on the client (or host player) to notify that the client just started or is no longer active (#2420)
- Added `NetworkTransform.UseHalfFloatPrecision` property that, when enabled, will use half float values for position, rotation, and scale. This yields a 50% bandwidth savings a the cost of precision. (#2388)
- Added `NetworkTransform.UseQuaternionSynchronization` property that, when enabled, will synchronize the entire quaternion. (#2388)
- Added `NetworkTransform.UseQuaternionCompression` property that, when enabled, will use a smallest three implementation reducing a full quaternion synchronization update to the size of an unsigned integer. (#2388)
- Added `NetworkTransform.SlerpPosition` property that, when enabled along with interpolation being enabled, will interpolate using `Vector3.Slerp`. (#2388)
- Added `BufferedLinearInterpolatorVector3` that replaces the float version, is now used by `NetworkTransform`, and provides the ability to enable or disable `Slerp`. (#2388)
- Added `HalfVector3` used for scale when half float precision is enabled. (#2388)
- Added `HalfVector4` used for rotation when half float precision and quaternion synchronization is enabled. (#2388)
- Added `HalfVector3DeltaPosition` used for position when half float precision is enabled. This handles loss in position precision by updating only the delta position as opposed to the full position. (#2388)
- Added `NetworkTransform.GetSpaceRelativePosition` and `NetworkTransform.GetSpaceRelativeRotation` helper methods to return the proper values depending upon whether local or world space. (#2388)
- Added `NetworkTransform.OnAuthorityPushTransformState` virtual method that is invoked just prior to sending the `NetworkTransformState` to non-authoritative instances. This provides users with the ability to obtain more precise delta values for prediction related calculations. (#2388)
- Added `NetworkTransform.OnNetworkTransformStateUpdated` virtual method that is invoked just after the authoritative `NetworkTransformState` is applied. This provides users with the ability to obtain more precise delta values for prediction related calculations. (#2388)
- Added `NetworkTransform.OnInitialize`virtual method that is invoked after the `NetworkTransform` has been initialized or re-initialized when ownership changes. This provides for a way to make adjustments when `NetworkTransform` is initialized (i.e. resetting client prediction etc) (#2388)
- Added `NetworkObject.SynchronizeTransform` property (default is true) that provides users with another way to help with bandwidth optimizations where, when set to false, the `NetworkObject`'s associated transform will not be included when spawning and/or synchronizing late joining players. (#2388)
- Added `NetworkSceneManager.ActiveSceneSynchronizationEnabled` property, disabled by default, that enables client synchronization of server-side active scene changes. (#2383)
- Added `NetworkObject.ActiveSceneSynchronization`, disabled by default, that will automatically migrate a `NetworkObject` to a newly assigned active scene. (#2383)
- Added `NetworkObject.SceneMigrationSynchronization`, enabled by default, that will synchronize client(s) when a `NetworkObject` is migrated into a new scene on the server side via `SceneManager.MoveGameObjectToScene`. (#2383)

### Changed

- Made sure the `CheckObjectVisibility` delegate is checked and applied, upon `NetworkShow` attempt. Found while supporting (#2454), although this is not a fix for this (already fixed) issue. (#2463)
- Changed `NetworkTransform` authority handles delta checks on each new network tick and no longer consumes processing cycles checking for deltas for all frames in-between ticks. (#2388)
- Changed the `NetworkTransformState` structure is now public and now has public methods that provide access to key properties of the `NetworkTransformState` structure. (#2388)
- Changed `NetworkTransform` interpolation adjusts its interpolation "ticks ago" to be 2 ticks latent if it is owner authoritative and the instance is not the server or 1 tick latent if the instance is the server and/or is server authoritative. (#2388)
- Updated `NetworkSceneManager` to migrate dynamically spawned `NetworkObject`s with `DestroyWithScene` set to false into the active scene if their current scene is unloaded. (#2383)
- Updated the server to synchronize its local `NetworkSceneManager.ClientSynchronizationMode` during the initial client synchronization. (#2383)

### Fixed

- Fixed issue where during client synchronization the synchronizing client could receive a ObjectSceneChanged message before the client-side NetworkObject instance had been instantiated and spawned. (#2502)
- Fixed issue where `NetworkAnimator` was building client RPC parameters to exclude the host from sending itself messages but was not including it in the ClientRpc parameters. (#2492)
- Fixed issue where `NetworkAnimator` was not properly detecting and synchronizing cross fade initiated transitions. (#2481)
- Fixed issue where `NetworkAnimator` was not properly synchronizing animation state updates. (#2481)
- Fixed float NetworkVariables not being rendered properly in the inspector of NetworkObjects. (#2441)
- Fixed an issue where Named Message Handlers could remove themselves causing an exception when the metrics tried to access the name of the message.(#2426)
- Fixed registry of public `NetworkVariable`s in derived `NetworkBehaviour`s (#2423)
- Fixed issue where runtime association of `Animator` properties to `AnimationCurve`s would cause `NetworkAnimator` to attempt to update those changes. (#2416)
- Fixed issue where `NetworkAnimator` would not check if its associated `Animator` was valid during serialization and would spam exceptions in the editor console. (#2416)
- Fixed issue with a child's rotation rolling over when interpolation is enabled on a `NetworkTransform`. Now using half precision or full quaternion synchronization will always update all axis. (#2388)
- Fixed issue where `NetworkTransform` was not setting the teleport flag when the `NetworkTransform.InLocalSpace` value changed. This issue only impacted `NetworkTransform` when interpolation was enabled. (#2388)
- Fixed issue when the `NetworkSceneManager.ClientSynchronizationMode` is `LoadSceneMode.Additive` and the server changes the currently active scene prior to a client connecting then upon a client connecting and being synchronized the NetworkSceneManager would clear its internal ScenePlacedObjects list that could already be populated. (#2383)
- Fixed issue where a client would load duplicate scenes of already preloaded scenes during the initial client synchronization and `NetworkSceneManager.ClientSynchronizationMode` was set to `LoadSceneMode.Additive`. (#2383)

## [1.3.1] - 2023-03-27

### Added

- Added detection and graceful handling of corrupt packets for additional safety. (#2419)

### Changed

- The UTP component UI has been updated to be more user-friendly for new users by adding a simple toggle to switch between local-only (127.0.0.1) and remote (0.0.0.0) binding modes, using the toggle "Allow Remote Connections" (#2408)
- Updated `UnityTransport` dependency on `com.unity.transport` to 1.3.3. (#2450)
- `NetworkShow()` of `NetworkObject`s are delayed until the end of the frame to ensure consistency of delta-driven variables like `NetworkList`.
- Dirty `NetworkObject` are reset at end-of-frame and not at serialization time.
- `NetworkHide()` of an object that was just `NetworkShow()`n produces a warning, as remote clients will _not_ get a spawn/despawn pair.
- Renamed the NetworkTransform.SetState parameter `shouldGhostsInterpolate` to `teleportDisabled` for better clarity of what that parameter does. (#2228)
- Network prefabs are now stored in a ScriptableObject that can be shared between NetworkManagers, and have been exposed for public access. By default, a Default Prefabs List is created that contains all NetworkObject prefabs in the project, and new NetworkManagers will default to using that unless that option is turned off in the Netcode for GameObjects settings. Existing NetworkManagers will maintain their existing lists, which can be migrated to the new format via a button in their inspector. (#2322)

### Fixed

- Fixed issue where changes to a layer's weight would not synchronize unless a state transition was occurring.(#2399)
- Fixed issue where `NetworkManager.LocalClientId` was returning the `NetworkTransport.ServerClientId` as opposed to the `NetworkManager.m_LocalClientId`. (#2398)
- Fixed issue where a dynamically spawned `NetworkObject` parented under an in-scene placed `NetworkObject` would have its `InScenePlaced` value changed to `true`. This would result in a soft synchronization error for late joining clients. (#2396)
- Fixed a UTP test that was failing when you install Unity Transport package 2.0.0 or newer. (#2347)
- Fixed issue where `NetcodeSettingsProvider` would throw an exception in Unity 2020.3.x versions. (#2345)
- Fixed server side issue where, depending upon component ordering, some NetworkBehaviour components might not have their OnNetworkDespawn method invoked if the client side disconnected. (#2323)
- Fixed a case where data corruption could occur when using UnityTransport when reaching a certain level of send throughput. (#2332)
- Fixed an issue in `UnityTransport` where an exception would be thrown if starting a Relay host/server on WebGL. This exception should only be thrown if using direct connections (where WebGL can't act as a host/server). (#2321)
- Fixed `NetworkAnimator` issue where it was not checking for `AnimatorStateTtansition.destinationStateMachine` and any possible sub-states defined within it. (#2309)
- Fixed `NetworkAnimator` issue where the host client was receiving the ClientRpc animation updates when the host was the owner.(#2309)
- Fixed `NetworkAnimator` issue with using pooled objects and when specific properties are cleaned during despawn and destroy.(#2309)
- Fixed issue where `NetworkAnimator` was checking for animation changes when the associated `NetworkObject` was not spawned.(#2309)
- Corrected an issue with the documentation for BufferSerializer (#2401)

## [1.2.0] - 2022-11-21

### Added

- Added protected method `NetworkBehaviour.OnSynchronize` which is invoked during the initial `NetworkObject` synchronization process. This provides users the ability to include custom serialization information that will be applied to the `NetworkBehaviour` prior to the `NetworkObject` being spawned. (#2298)
- Added support for different versions of the SDK to talk to each other in circumstances where changes permit it. Starting with this version and into future versions, patch versions should be compatible as long as the minor version is the same. (#2290)
- Added `NetworkObject` auto-add helper and Multiplayer Tools install reminder settings to Project Settings. (#2285)
- Added `public string DisconnectReason` getter to `NetworkManager` and `string Reason` to `ConnectionApprovalResponse`. Allows connection approval to communicate back a reason. Also added `public void DisconnectClient(ulong clientId, string reason)` allowing setting a disconnection reason, when explicitly disconnecting a client. (#2280)

### Changed

- Changed 3rd-party `XXHash` (32 & 64) implementation with an in-house reimplementation (#2310)
- When `NetworkConfig.EnsureNetworkVariableLengthSafety` is disabled `NetworkVariable` fields do not write the additional `ushort` size value (_which helps to reduce the total synchronization message size_), but when enabled it still writes the additional `ushort` value. (#2298)
- Optimized bandwidth usage by encoding most integer fields using variable-length encoding. (#2276)

### Fixed
- Fixed `IsSpawnedObjectsPendingInDontDestroyOnLoad` is only set to true when loading a scene using `LoadSceneMode.Singleonly`. (#2330)
- Fixed issue where `NetworkTransform` components nested under a parent with a `NetworkObject` component  (i.e. network prefab) would not have their associated `GameObject`'s transform synchronized. (#2298)
- Fixed issue where `NetworkObject`s that failed to instantiate could cause the entire synchronization pipeline to be disrupted/halted for a connecting client. (#2298)
- Fixed issue where in-scene placed `NetworkObject`s nested under a `GameObject` would be added to the orphaned children list causing continual console warning log messages. (#2298)
- Custom messages are now properly received by the local client when they're sent while running in host mode. (#2296)
- Fixed issue where the host would receive more than one event completed notification when loading or unloading a scene only when no clients were connected. (#2292)
- Fixed an issue in `UnityTransport` where an error would be logged if the 'Use Encryption' flag was enabled with a Relay configuration that used a secure protocol. (#2289)
- Fixed issue where in-scene placed `NetworkObjects` were not honoring the `AutoObjectParentSync` property. (#2281)
- Fixed the issue where `NetworkManager.OnClientConnectedCallback` was being invoked before in-scene placed `NetworkObject`s had been spawned when starting `NetworkManager` as a host. (#2277)
- Creating a `FastBufferReader` with `Allocator.None` will not result in extra memory being allocated for the buffer (since it's owned externally in that scenario). (#2265)

### Removed

- Removed the `NetworkObject` auto-add and Multiplayer Tools install reminder settings from the Menu interface. (#2285)

## [1.1.0] - 2022-10-21

### Added

- Added `NetworkManager.IsApproved` flag that is set to `true` a client has been approved.(#2261)
- `UnityTransport` now provides a way to set the Relay server data directly from the `RelayServerData` structure (provided by the Unity Transport package) throuh its `SetRelayServerData` method. This allows making use of the new APIs in UTP 1.3 that simplify integration of the Relay SDK. (#2235)
- IPv6 is now supported for direct connections when using `UnityTransport`. (#2232)
- Added WebSocket support when using UTP 2.0 with `UseWebSockets` property in the `UnityTransport` component of the `NetworkManager` allowing to pick WebSockets for communication. When building for WebGL, this selection happens automatically. (#2201)
- Added position, rotation, and scale to the `ParentSyncMessage` which provides users the ability to specify the final values on the server-side when `OnNetworkObjectParentChanged` is invoked just before the message is created (when the `Transform` values are applied to the message). (#2146)
- Added `NetworkObject.TryRemoveParent` method for convenience purposes opposed to having to cast null to either `GameObject` or `NetworkObject`. (#2146)

### Changed

- Updated `UnityTransport` dependency on `com.unity.transport` to 1.3.0. (#2231)
- The send queues of `UnityTransport` are now dynamically-sized. This means that there shouldn't be any need anymore to tweak the 'Max Send Queue Size' value. In fact, this field is now removed from the inspector and will not be serialized anymore. It is still possible to set it manually using the `MaxSendQueueSize` property, but it is not recommended to do so aside from some specific needs (e.g. limiting the amount of memory used by the send queues in very constrained environments). (#2212)
- As a consequence of the above change, the `UnityTransport.InitialMaxSendQueueSize` field is now deprecated. There is no default value anymore since send queues are dynamically-sized. (#2212)
- The debug simulator in `UnityTransport` is now non-deterministic. Its random number generator used to be seeded with a constant value, leading to the same pattern of packet drops, delays, and jitter in every run. (#2196)
- `NetworkVariable<>` now supports managed `INetworkSerializable` types, as well as other managed types with serialization/deserialization delegates registered to `UserNetworkVariableSerialization<T>.WriteValue` and `UserNetworkVariableSerialization<T>.ReadValue` (#2219)
- `NetworkVariable<>` and `BufferSerializer<BufferSerializerReader>` now deserialize `INetworkSerializable` types in-place, rather than constructing new ones. (#2219)

### Fixed

- Fixed `NetworkManager.ApprovalTimeout` will not timeout due to slower client synchronization times as it now uses the added `NetworkManager.IsApproved` flag to determined if the client has been approved or not.(#2261)
- Fixed issue caused when changing ownership of objects hidden to some clients (#2242)
- Fixed issue where an in-scene placed NetworkObject would not invoke NetworkBehaviour.OnNetworkSpawn if the GameObject was disabled when it was despawned. (#2239)
- Fixed issue where clients were not rebuilding the `NetworkConfig` hash value for each unique connection request. (#2226)
- Fixed the issue where player objects were not taking the `DontDestroyWithOwner` property into consideration when a client disconnected. (#2225)
- Fixed issue where `SceneEventProgress` would not complete if a client late joins while it is still in progress. (#2222)
- Fixed issue where `SceneEventProgress` would not complete if a client disconnects. (#2222)
- Fixed issues with detecting if a `SceneEventProgress` has timed out. (#2222)
- Fixed issue #1924 where `UnityTransport` would fail to restart after a first failure (even if what caused the initial failure was addressed). (#2220)
- Fixed issue where `NetworkTransform.SetStateServerRpc` and `NetworkTransform.SetStateClientRpc` were not honoring local vs world space settings when applying the position and rotation. (#2203)
- Fixed ILPP `TypeLoadException` on WebGL on MacOS Editor and potentially other platforms. (#2199)
- Implicit conversion of NetworkObjectReference to GameObject will now return null instead of throwing an exception if the referenced object could not be found (i.e., was already despawned) (#2158)
- Fixed warning resulting from a stray NetworkAnimator.meta file (#2153)
- Fixed Connection Approval Timeout not working client side. (#2164)
- Fixed issue where the `WorldPositionStays` parenting parameter was not being synchronized with clients. (#2146)
- Fixed issue where parented in-scene placed `NetworkObject`s would fail for late joining clients. (#2146)
- Fixed issue where scale was not being synchronized which caused issues with nested parenting and scale when `WorldPositionStays` was true. (#2146)
- Fixed issue with `NetworkTransform.ApplyTransformToNetworkStateWithInfo` where it was not honoring axis sync settings when `NetworkTransformState.IsTeleportingNextFrame` was true. (#2146)
- Fixed issue with `NetworkTransform.TryCommitTransformToServer` where it was not honoring the `InLocalSpace` setting. (#2146)
- Fixed ClientRpcs always reporting in the profiler view as going to all clients, even when limited to a subset of clients by `ClientRpcParams`. (#2144)
- Fixed RPC codegen failing to choose the correct extension methods for `FastBufferReader` and `FastBufferWriter` when the parameters were a generic type (i.e., List<int>) and extensions for multiple instantiations of that type have been defined (i.e., List<int> and List<string>) (#2142)
- Fixed the issue where running a server (i.e. not host) the second player would not receive updates (unless a third player joined). (#2127)
- Fixed issue where late-joining client transition synchronization could fail when more than one transition was occurring.(#2127)
- Fixed throwing an exception in `OnNetworkUpdate` causing other `OnNetworkUpdate` calls to not be executed. (#1739)
- Fixed synchronization when Time.timeScale is set to 0. This changes timing update to use unscaled deltatime. Now network updates rate are independent from the local time scale. (#2171)
- Fixed not sending all NetworkVariables to all clients when a client connects to a server. (#1987)
- Fixed IsOwner/IsOwnedByServer being wrong on the server after calling RemoveOwnership (#2211)

## [1.0.2] - 2022-09-12

### Fixed

- Fixed issue where `NetworkTransform` was not honoring the InLocalSpace property on the authority side during OnNetworkSpawn. (#2170)
- Fixed issue where `NetworkTransform` was not ending extrapolation for the previous state causing non-authoritative instances to become out of synch. (#2170)
- Fixed issue where `NetworkTransform` was not continuing to interpolate for the remainder of the associated tick period. (#2170)
- Fixed issue during `NetworkTransform.OnNetworkSpawn` for non-authoritative instances where it was initializing interpolators with the replicated network state which now only contains the transform deltas that occurred during a network tick and not the entire transform state. (#2170)

## [1.0.1] - 2022-08-23

### Changed

- Changed version to 1.0.1. (#2131)
- Updated dependency on `com.unity.transport` to 1.2.0. (#2129)
- When using `UnityTransport`, _reliable_ payloads are now allowed to exceed the configured 'Max Payload Size'. Unreliable payloads remain bounded by this setting. (#2081)
- Performance improvements for cases with large number of NetworkObjects, by not iterating over all unchanged NetworkObjects

### Fixed

- Fixed an issue where reading/writing more than 8 bits at a time with BitReader/BitWriter would write/read from the wrong place, returning and incorrect result. (#2130)
- Fixed issue with the internal `NetworkTransformState.m_Bitset` flag not getting cleared upon the next tick advancement. (#2110)
- Fixed interpolation issue with `NetworkTransform.Teleport`. (#2110)
- Fixed issue where the authoritative side was interpolating its transform. (#2110)
- Fixed Owner-written NetworkVariable infinitely write themselves (#2109)
- Fixed NetworkList issue that showed when inserting at the very end of a NetworkList (#2099)
- Fixed issue where a client owner of a `NetworkVariable` with both owner read and write permissions would not update the server side when changed. (#2097)
- Fixed issue when attempting to spawn a parent `GameObject`, with `NetworkObject` component attached, that has one or more child `GameObject`s, that are inactive in the hierarchy, with `NetworkBehaviour` components it will no longer attempt to spawn the associated `NetworkBehaviour`(s) or invoke ownership changed notifications but will log a warning message. (#2096)
- Fixed an issue where destroying a NetworkBehaviour would not deregister it from the parent NetworkObject, leading to exceptions when the parent was later destroyed. (#2091)
- Fixed issue where `NetworkObject.NetworkHide` was despawning and destroying, as opposed to only despawning, in-scene placed `NetworkObject`s. (#2086)
- Fixed `NetworkAnimator` synchronizing transitions twice due to it detecting the change in animation state once a transition is started by a trigger. (#2084)
- Fixed issue where `NetworkAnimator` would not synchronize a looping animation for late joining clients if it was at the very end of its loop. (#2076)
- Fixed issue where `NetworkAnimator` was not removing its subscription from `OnClientConnectedCallback` when despawned during the shutdown sequence. (#2074)
- Fixed IsServer and IsClient being set to false before object despawn during the shutdown sequence. (#2074)
- Fixed NetworkList Value event on the server. PreviousValue is now set correctly when a new value is set through property setter. (#2067)
- Fixed NetworkLists not populating on client. NetworkList now uses the most recent list as opposed to the list at the end of previous frame, when sending full updates to dynamically spawned NetworkObject. The difference in behaviour is required as scene management spawns those objects at a different time in the frame, relative to updates. (#2062)

## [1.0.0] - 2022-06-27

### Changed

- Changed version to 1.0.0. (#2046)

## [1.0.0-pre.10] - 2022-06-21

### Added

- Added a new `OnTransportFailure` callback to `NetworkManager`. This callback is invoked when the manager's `NetworkTransport` encounters an unrecoverable error. Transport failures also cause the `NetworkManager` to shut down. Currently, this is only used by `UnityTransport` to signal a timeout of its connection to the Unity Relay servers. (#1994)
- Added `NetworkEvent.TransportFailure`, which can be used by implementations of `NetworkTransport` to signal to `NetworkManager` that an unrecoverable error was encountered. (#1994)
- Added test to ensure a warning occurs when nesting NetworkObjects in a NetworkPrefab (#1969)
- Added `NetworkManager.RemoveNetworkPrefab(...)` to remove a prefab from the prefabs list (#1950)

### Changed

- Updated `UnityTransport` dependency on `com.unity.transport` to 1.1.0. (#2025)
- (API Breaking) `ConnectionApprovalCallback` is no longer an `event` and will not allow more than 1 handler registered at a time. Also, `ConnectionApprovalCallback` is now an `Action<>` taking a `ConnectionApprovalRequest` and a `ConnectionApprovalResponse` that the client code must fill (#1972) (#2002)

### Removed

### Fixed
- Fixed issue where dynamically spawned `NetworkObject`s could throw an exception if the scene of origin handle was zero (0) and the `NetworkObject` was already spawned. (#2017)
- Fixed issue where `NetworkObject.Observers` was not being cleared when despawned. (#2009)
- Fixed `NetworkAnimator` could not run in the server authoritative mode. (#2003)
- Fixed issue where late joining clients would get a soft synchronization error if any in-scene placed NetworkObjects were parented under another `NetworkObject`. (#1985)
- Fixed issue where `NetworkBehaviourReference` would throw a type cast exception if using `NetworkBehaviourReference.TryGet` and the component type was not found. (#1984)
- Fixed `NetworkSceneManager` was not sending scene event notifications for the currently active scene and any additively loaded scenes when loading a new scene in `LoadSceneMode.Single` mode. (#1975)
- Fixed issue where one or more clients disconnecting during a scene event would cause `LoadEventCompleted` or `UnloadEventCompleted` to wait until the `NetworkConfig.LoadSceneTimeOut` period before being triggered. (#1973)
- Fixed issues when multiple `ConnectionApprovalCallback`s were registered (#1972)
- Fixed a regression in serialization support: `FixedString`, `Vector2Int`, and `Vector3Int` types can now be used in NetworkVariables and RPCs again without requiring a `ForceNetworkSerializeByMemcpy<>` wrapper. (#1961)
- Fixed generic types that inherit from NetworkBehaviour causing crashes at compile time. (#1976)
- Fixed endless dialog boxes when adding a `NetworkBehaviour` to a `NetworkManager` or vice-versa. (#1947)
- Fixed `NetworkAnimator` issue where it was only synchronizing parameters if the layer or state changed or was transitioning between states. (#1946)
- Fixed `NetworkAnimator` issue where when it did detect a parameter had changed it would send all parameters as opposed to only the parameters that changed. (#1946)
- Fixed `NetworkAnimator` issue where it was not always disposing the `NativeArray` that is allocated when spawned. (#1946)
- Fixed `NetworkAnimator` issue where it was not taking the animation speed or state speed multiplier into consideration. (#1946)
- Fixed `NetworkAnimator` issue where it was not properly synchronizing late joining clients if they joined while `Animator` was transitioning between states. (#1946)
- Fixed `NetworkAnimator` issue where the server was not relaying changes to non-owner clients when a client was the owner. (#1946)
- Fixed issue where the `PacketLoss` metric for tools would return the packet loss over a connection lifetime instead of a single frame. (#2004)

## [1.0.0-pre.9] - 2022-05-10

### Fixed

- Fixed Hosting again after failing to host now works correctly (#1938)
- Fixed NetworkManager to cleanup connected client lists after stopping (#1945)
- Fixed NetworkHide followed by NetworkShow on the same frame works correctly (#1940)

## [1.0.0-pre.8] - 2022-04-27

### Changed

- `unmanaged` structs are no longer universally accepted as RPC parameters because some structs (i.e., structs with pointers in them, such as `NativeList<T>`) can't be supported by the default memcpy struct serializer. Structs that are intended to be serialized across the network must add `INetworkSerializeByMemcpy` to the interface list (i.e., `struct Foo : INetworkSerializeByMemcpy`). This interface is empty and just serves to mark the struct as compatible with memcpy serialization. For external structs you can't edit, you can pass them to RPCs by wrapping them in `ForceNetworkSerializeByMemcpy<T>`. (#1901)
- Changed requirement to register in-scene placed NetworkObjects with `NetworkManager` in order to respawn them.  In-scene placed NetworkObjects are now automatically tracked during runtime and no longer need to be registered as a NetworkPrefab.  (#1898)

### Removed

- Removed `SIPTransport` (#1870)
- Removed `ClientNetworkTransform` from the package samples and moved to Boss Room's Utilities package which can be found [here](https://github.com/Unity-Technologies/com.unity.multiplayer.samples.coop/blob/main/Packages/com.unity.multiplayer.samples.coop/Utilities/Net/ClientAuthority/ClientNetworkTransform.cs) (#1912)

### Fixed

- Fixed issue where `NetworkSceneManager` did not synchronize despawned in-scene placed NetworkObjects. (#1898)
- Fixed `NetworkTransform` generating false positive rotation delta checks when rolling over between 0 and 360 degrees. (#1890)
- Fixed client throwing an exception if it has messages in the outbound queue when processing the `NetworkEvent.Disconnect` event and is using UTP. (#1884)
- Fixed issue during client synchronization if 'ValidateSceneBeforeLoading' returned false it would halt the client synchronization process resulting in a client that was approved but not synchronized or fully connected with the server. (#1883)
- Fixed an issue where UNetTransport.StartServer would return success even if the underlying transport failed to start (#854)
- Passing generic types to RPCs no longer causes a native crash (#1901)
- Fixed a compile failure when compiling against com.unity.nuget.mono-cecil >= 1.11.4 (#1920)
- Fixed an issue where calling `Shutdown` on a `NetworkManager` that was already shut down would cause an immediate shutdown the next time it was started (basically the fix makes `Shutdown` idempotent). (#1877)

## [1.0.0-pre.7] - 2022-04-06

### Added

- Added editor only check prior to entering into play mode if the currently open and active scene is in the build list and if not displays a dialog box asking the user if they would like to automatically add it prior to entering into play mode. (#1828)
- Added `UnityTransport` implementation and `com.unity.transport` package dependency (#1823)
- Added `NetworkVariableWritePermission` to `NetworkVariableBase` and implemented `Owner` client writable netvars. (#1762)
- `UnityTransport` settings can now be set programmatically. (#1845)
- `FastBufferWriter` and Reader IsInitialized property. (#1859)
- Prefabs can now be added to the network at **runtime** (i.e., from an addressable asset). If `ForceSamePrefabs` is false, this can happen after a connection has been formed. (#1882)
- When `ForceSamePrefabs` is false, a configurable delay (default 1 second, configurable via `NetworkConfig.SpawnTimeout`) has been introduced to gracefully handle race conditions where a spawn call has been received for an object whose prefab is still being loaded. (#1882)

### Changed

- Changed `NetcodeIntegrationTestHelpers` to use `UnityTransport` (#1870)
- Updated `UnityTransport` dependency on `com.unity.transport` to 1.0.0 (#1849)

### Removed

- Removed `SnapshotSystem` (#1852)
- Removed `com.unity.modules.animation`, `com.unity.modules.physics` and `com.unity.modules.physics2d` dependencies from the package (#1812)
- Removed `com.unity.collections` dependency from the package (#1849)

### Fixed

- Fixed in-scene placed NetworkObjects not being found/ignored after a client disconnects and then reconnects. (#1850)
- Fixed issue where `UnityTransport` send queues were not flushed when calling `DisconnectLocalClient` or `DisconnectRemoteClient`. (#1847)
- Fixed NetworkBehaviour dependency verification check for an existing NetworkObject not searching from root parent transform relative GameObject. (#1841)
- Fixed issue where entries were not being removed from the NetworkSpawnManager.OwnershipToObjectsTable. (#1838)
- Fixed ClientRpcs would always send to all connected clients by default as opposed to only sending to the NetworkObject's Observers list by default. (#1836)
- Fixed clarity for NetworkSceneManager client side notification when it receives a scene hash value that does not exist in its local hash table. (#1828)
- Fixed client throws a key not found exception when it times out using UNet or UTP. (#1821)
- Fixed network variable updates are no longer limited to 32,768 bytes when NetworkConfig.EnsureNetworkVariableLengthSafety is enabled. The limits are now determined by what the transport can send in a message. (#1811)
- Fixed in-scene NetworkObjects get destroyed if a client fails to connect and shuts down the NetworkManager. (#1809)
- Fixed user never being notified in the editor that a NetworkBehaviour requires a NetworkObject to function properly. (#1808)
- Fixed PlayerObjects and dynamically spawned NetworkObjects not being added to the NetworkClient's OwnedObjects (#1801)
- Fixed issue where NetworkManager would continue starting even if the NetworkTransport selected failed. (#1780)
- Fixed issue when spawning new player if an already existing player exists it does not remove IsPlayer from the previous player (#1779)
- Fixed lack of notification that NetworkManager and NetworkObject cannot be added to the same GameObject with in-editor notifications (#1777)
- Fixed parenting warning printing for false positives (#1855)

## [1.0.0-pre.6] - 2022-03-02

### Added

- NetworkAnimator now properly synchrhonizes all animation layers as well as runtime-adjusted weighting between them (#1765)
- Added first set of tests for NetworkAnimator - parameter syncing, trigger set / reset, override network animator (#1735)

### Fixed

- Fixed an issue where sometimes the first client to connect to the server could see messages from the server as coming from itself. (#1683)
- Fixed an issue where clients seemed to be able to send messages to ClientId 1, but these messages would actually still go to the server (id 0) instead of that client. (#1683)
- Improved clarity of error messaging when a client attempts to send a message to a destination other than the server, which isn't allowed. (#1683)
- Disallowed async keyword in RPCs (#1681)
- Fixed an issue where Alpha release versions of Unity (version 2022.2.0a5 and later) will not compile due to the UNet Transport no longer existing (#1678)
- Fixed messages larger than 64k being written with incorrectly truncated message size in header (#1686) (credit: @kaen)
- Fixed overloading RPC methods causing collisions and failing on IL2CPP targets. (#1694)
- Fixed spawn flow to propagate `IsSceneObject` down to children NetworkObjects, decouple implicit relationship between object spawning & `IsSceneObject` flag (#1685)
- Fixed error when serializing ConnectionApprovalMessage with scene management disabled when one or more objects is hidden via the CheckObjectVisibility delegate (#1720)
- Fixed CheckObjectVisibility delegate not being properly invoked for connecting clients when Scene Management is enabled. (#1680)
- Fixed NetworkList to properly call INetworkSerializable's NetworkSerialize() method (#1682)
- Fixed NetworkVariables containing more than 1300 bytes of data (such as large NetworkLists) no longer cause an OverflowException (the limit on data size is now whatever limit the chosen transport imposes on fragmented NetworkDelivery mechanisms) (#1725)
- Fixed ServerRpcParams and ClientRpcParams must be the last parameter of an RPC in order to function properly. Added a compile-time check to ensure this is the case and trigger an error if they're placed elsewhere (#1721)
- Fixed FastBufferReader being created with a length of 1 if provided an input of length 0 (#1724)
- Fixed The NetworkConfig's checksum hash includes the NetworkTick so that clients with a different tickrate than the server are identified and not allowed to connect (#1728)
- Fixed OwnedObjects not being properly modified when using ChangeOwnership (#1731)
- Improved performance in NetworkAnimator (#1735)
- Removed the "always sync" network animator (aka "autosend") parameters (#1746)
- Fixed in-scene placed NetworkObjects not respawning after shutting down the NetworkManager and then starting it back up again (#1769)

## [1.0.0-pre.5] - 2022-01-26

### Added

- Added `PreviousValue` in `NetworkListEvent`, when `Value` has changed (#1528)

### Changed

- NetworkManager's GameObject is no longer allowed to be nested under one or more GameObject(s).(#1484)
- NetworkManager DontDestroy property was removed and now NetworkManager always is migrated into the DontDestroyOnLoad scene. (#1484)'

### Fixed

- Fixed network tick value sometimes being duplicated or skipped. (#1614)
- Fixed The ClientNetworkTransform sample script to allow for owner changes at runtime. (#1606)
- Fixed When the LogLevel is set to developer NetworkBehaviour generates warning messages when it should not (#1631)
- Fixed NetworkTransport Initialize now can receive the associated NetworkManager instance to avoid using NetworkManager.Singleton in transport layer (#1677)
- Fixed a bug where NetworkList.Contains value was inverted (#1363)

## [1.0.0-pre.4] - 2021-01-04

### Added

- Added `com.unity.modules.physics` and `com.unity.modules.physics2d` package dependencies (#1565)

### Removed

- Removed `com.unity.modules.ai` package dependency (#1565)
- Removed `FixedQueue`, `StreamExtensions`, `TypeExtensions` (#1398)

### Fixed

- Fixed in-scene NetworkObjects that are moved into the DDOL scene not getting restored to their original active state (enabled/disabled) after a full scene transition (#1354)
- Fixed invalid IL code being generated when using `this` instead of `this ref` for the FastBufferReader/FastBufferWriter parameter of an extension method. (#1393)
- Fixed an issue where if you are running as a server (not host) the LoadEventCompleted and UnloadEventCompleted events would fire early by the NetworkSceneManager (#1379)
- Fixed a runtime error when sending an array of an INetworkSerializable type that's implemented as a struct (#1402)
- NetworkConfig will no longer throw an OverflowException in GetConfig() when ForceSamePrefabs is enabled and the number of prefabs causes the config blob size to exceed 1300 bytes. (#1385)
- Fixed NetworkVariable not calling NetworkSerialize on INetworkSerializable types (#1383)
- Fixed NullReferenceException on ImportReferences call in NetworkBehaviourILPP (#1434)
- Fixed NetworkObjects not being despawned before they are destroyed during shutdown for client, host, and server instances. (#1390)
- Fixed KeyNotFound exception when removing ownership of a newly spawned NetworkObject that is already owned by the server. (#1500)
- Fixed NetworkManager.LocalClient not being set when starting as a host. (#1511)
- Fixed a few memory leak cases when shutting down NetworkManager during Incoming Message Queue processing. (#1323)
- Fixed network tick value sometimes being duplicated or skipped. (#1614)

### Changed

- The SDK no longer limits message size to 64k. (The transport may still impose its own limits, but the SDK no longer does.) (#1384)
- Updated com.unity.collections to 1.1.0 (#1451)
- NetworkManager's GameObject is no longer allowed to be nested under one or more GameObject(s).(#1484)
- NetworkManager DontDestroy property was removed and now NetworkManager always is migrated into the DontDestroyOnLoad scene. (#1484)

## [1.0.0-pre.3] - 2021-10-22

### Added

- ResetTrigger function to NetworkAnimator (#1327)

### Fixed

- Overflow exception when syncing Animator state. (#1327)
- Added `try`/`catch` around RPC calls, preventing exception from causing further RPC calls to fail (#1329)
- Fixed an issue where ServerClientId and LocalClientId could have the same value, causing potential confusion, and also fixed an issue with the UNet where the server could be identified with two different values, one of which might be the same as LocalClientId, and the other of which would not.(#1368)
- IL2CPP would not properly compile (#1359)

## [1.0.0-pre.2] - 2021-10-19


### Added

- Associated Known Issues for the 1.0.0-pre.1 release in the changelog

### Changed

- Updated label for `1.0.0-pre.1` changelog section

## [1.0.0-pre.1] - 2021-10-19

### Added

- Added `ClientNetworkTransform` sample to the SDK package (#1168)
- Added `Bootstrap` sample to the SDK package (#1140)
- Enhanced `NetworkSceneManager` implementation with additive scene loading capabilities (#1080, #955, #913)
  - `NetworkSceneManager.OnSceneEvent` provides improved scene event notificaitons
- Enhanced `NetworkTransform` implementation with per axis/component based and threshold based state replication (#1042, #1055, #1061, #1084, #1101)
- Added a jitter-resistent `BufferedLinearInterpolator<T>` for `NetworkTransform` (#1060)
- Implemented `NetworkPrefabHandler` that provides support for object pooling and `NetworkPrefab` overrides (#1073, #1004, #977, #905,#749, #727)
- Implemented auto `NetworkObject` transform parent synchronization at runtime over the network (#855)
- Adopted Unity C# Coding Standards in the codebase with `.editorconfig` ruleset (#666, #670)
- When a client tries to spawn a `NetworkObject` an exception is thrown to indicate unsupported behavior. (#981)
- Added a `NetworkTime` and `NetworkTickSystem` which allows for improved control over time and ticks. (#845)
- Added a `OnNetworkDespawn` function to `NetworkObject` which gets called when a `NetworkObject` gets despawned and can be overriden. (#865)
- Added `SnapshotSystem` that would allow variables and spawn/despawn messages to be sent in blocks (#805, #852, #862, #963, #1012, #1013, #1021, #1040, #1062, #1064, #1083, #1091, #1111, #1129, #1166, #1192)
  - Disabled by default for now, except spawn/despawn messages
  - Will leverage unreliable messages with eventual consistency
- `NetworkBehaviour` and `NetworkObject`'s `NetworkManager` instances can now be overriden (#762)
- Added metrics reporting for the new network profiler if the Multiplayer Tools package is present (#1104, #1089, #1096, #1086, #1072, #1058, #960, #897, #891, #878)
- `NetworkBehaviour.IsSpawned` a quick (and stable) way to determine if the associated NetworkObject is spawned (#1190)
- Added `NetworkRigidbody` and `NetworkRigidbody2D` components to support networking `Rigidbody` and `Rigidbody2D` components (#1202, #1175)
- Added `NetworkObjectReference` and `NetworkBehaviourReference` structs which allow to sending `NetworkObject/Behaviours` over RPCs/`NetworkVariable`s (#1173)
- Added `NetworkAnimator` component to support networking `Animator` component (#1281, #872)

### Changed

- Bumped minimum Unity version, renamed package as "Unity Netcode for GameObjects", replaced `MLAPI` namespace and its variants with `Unity.Netcode` namespace and per asm-def variants (#1007, #1009, #1015, #1017, #1019, #1025, #1026, #1065)
  - Minimum Unity version:
    - 2019.4 → 2020.3+
  - Package rename:
    - Display name: `MLAPI Networking Library` → `Netcode for GameObjects`
    - Name: `com.unity.multiplayer.mlapi` → `com.unity.netcode.gameobjects`
    - Updated package description
  - All `MLAPI.x` namespaces are replaced with `Unity.Netcode`
    - `MLAPI.Messaging` → `Unity.Netcode`
    - `MLAPI.Connection` → `Unity.Netcode`
    - `MLAPI.Logging` → `Unity.Netcode`
    - `MLAPI.SceneManagement` → `Unity.Netcode`
    - and other `MLAPI.x` variants to `Unity.Netcode`
  - All assembly definitions are renamed with `Unity.Netcode.x` variants
    - `Unity.Multiplayer.MLAPI.Runtime` → `Unity.Netcode.Runtime`
    - `Unity.Multiplayer.MLAPI.Editor` → `Unity.Netcode.Editor`
    - and other `Unity.Multiplayer.MLAPI.x` variants to `Unity.Netcode.x` variants
- Renamed `Prototyping` namespace and assembly definition to `Components` (#1145)
- Changed `NetworkObject.Despawn(bool destroy)` API to default to `destroy = true` for better usability (#1217)
- Scene registration in `NetworkManager` is now replaced by Build Setttings → Scenes in Build List (#1080)
- `NetworkSceneManager.SwitchScene` has been replaced by `NetworkSceneManager.LoadScene` (#955)
- `NetworkManager, NetworkConfig, and NetworkSceneManager` scene registration replaced with scenes in build list (#1080)
- `GlobalObjectIdHash` replaced `PrefabHash` and `PrefabHashGenerator` for stability and consistency (#698)
- `NetworkStart` has been renamed to `OnNetworkSpawn`. (#865)
- Network variable cleanup - eliminated shared mode, variables are server-authoritative (#1059, #1074)
- `NetworkManager` and other systems are no longer singletons/statics (#696, #705, #706, #737, #738, #739, #746, #747, #763, #765, #766, #783, #784, #785, #786, #787, #788)
- Changed `INetworkSerializable.NetworkSerialize` method signature to use `BufferSerializer<T>` instead of `NetworkSerializer` (#1187)
- Changed `CustomMessagingManager`'s methods to use `FastBufferWriter` and `FastBufferReader` instead of `Stream` (#1187)
- Reduced internal runtime allocations by removing LINQ calls and replacing managed lists/arrays with native collections (#1196)

### Removed

- Removed `NetworkNavMeshAgent` (#1150)
- Removed `NetworkDictionary`, `NetworkSet` (#1149)
- Removed `NetworkVariableSettings` (#1097)
- Removed predefined `NetworkVariable<T>` types (#1093)
  - Removed `NetworkVariableBool`, `NetworkVariableByte`, `NetworkVariableSByte`, `NetworkVariableUShort`, `NetworkVariableShort`, `NetworkVariableUInt`, `NetworkVariableInt`, `NetworkVariableULong`, `NetworkVariableLong`, `NetworkVariableFloat`, `NetworkVariableDouble`, `NetworkVariableVector2`, `NetworkVariableVector3`, `NetworkVariableVector4`, `NetworkVariableColor`, `NetworkVariableColor32`, `NetworkVariableRay`, `NetworkVariableQuaternion`
- Removed `NetworkChannel` and `MultiplexTransportAdapter` (#1133)
- Removed ILPP backend for 2019.4, minimum required version is 2020.3+ (#895)
- `NetworkManager.NetworkConfig` had the following properties removed: (#1080)
  - Scene Registrations no longer exists
  - Allow Runtime Scene Changes was no longer needed and was removed
- Removed the NetworkObject.Spawn payload parameter (#1005)
- Removed `ProfilerCounter`, the original MLAPI network profiler, and the built-in network profiler module (2020.3). A replacement can now be found in the Multiplayer Tools package. (#1048)
- Removed UNet RelayTransport and related relay functionality in UNetTransport (#1081)
- Removed `UpdateStage` parameter from `ServerRpcSendParams` and `ClientRpcSendParams` (#1187)
- Removed `NetworkBuffer`, `NetworkWriter`, `NetworkReader`, `NetworkSerializer`, `PooledNetworkBuffer`, `PooledNetworkWriter`, and `PooledNetworkReader` (#1187)
- Removed `EnableNetworkVariable` in `NetworkConfig`, it is always enabled now (#1179)
- Removed `NetworkTransform`'s FixedSendsPerSecond, AssumeSyncedSends, InterpolateServer, ExtrapolatePosition, MaxSendsToExtrapolate, Channel, EnableNonProvokedResendChecks, DistanceSendrate (#1060) (#826) (#1042, #1055, #1061, #1084, #1101)
- Removed `NetworkManager`'s `StopServer()`, `StopClient()` and `StopHost()` methods and replaced with single `NetworkManager.Shutdown()` method for all (#1108)

### Fixed

- Fixed ServerRpc ownership check to `Debug.LogError` instead of `Debug.LogWarning` (#1126)
- Fixed `NetworkObject.OwnerClientId` property changing before `NetworkBehaviour.OnGainedOwnership()` callback (#1092)
- Fixed `NetworkBehaviourILPP` to iterate over all types in an assembly (#803)
- Fixed cross-asmdef RPC ILPP by importing types into external assemblies (#678)
- Fixed `NetworkManager` shutdown when quitting the application or switching scenes (#1011)
  - Now `NetworkManager` shutdowns correctly and despawns existing `NetworkObject`s
- Fixed Only one `PlayerPrefab` can be selected on `NetworkManager` inspector UI in the editor (#676)
- Fixed connection approval not being triggered for host (#675)
- Fixed various situations where messages could be processed in an invalid order, resulting in errors (#948, #1187, #1218)
- Fixed `NetworkVariable`s being default-initialized on the client instead of being initialized with the desired value (#1266)
- Improved runtime performance and reduced GC pressure (#1187)
- Fixed #915 - clients are receiving data from objects not visible to them (#1099)
- Fixed `NetworkTransform`'s "late join" issues, `NetworkTransform` now uses `NetworkVariable`s instead of RPCs (#826)
- Throw an exception for silent failure when a client tries to get another player's `PlayerObject`, it is now only allowed on the server-side (#844)

### Known Issues

- `NetworkVariable` does not serialize `INetworkSerializable` types through their `NetworkSerialize` implementation
- `NetworkObjects` marked as `DontDestroyOnLoad` are disabled during some network scene transitions
- `NetworkTransform` interpolates from the origin when switching Local Space synchronization
- Exceptions thrown in `OnNetworkSpawn` user code for an object will prevent the callback in other objects
- Cannot send an array of `INetworkSerializable` in RPCs
- ILPP generation fails with special characters in project path

## [0.2.0] - 2021-06-03

WIP version increment to pass package validation checks. Changelog & final version number TBD.

## [0.1.1] - 2021-06-01

This is hotfix v0.1.1 for the initial experimental Unity MLAPI Package.

### Changed

- Fixed issue with the Unity Registry package version missing some fixes from the v0.1.0 release.

## [0.1.0] - 2021-03-23

This is the initial experimental Unity MLAPI Package, v0.1.0.

### Added

- Refactored a new standard for Remote Procedure Call (RPC) in MLAPI which provides increased performance, significantly reduced boilerplate code, and extensibility for future-proofed code. MLAPI RPC includes `ServerRpc` and `ClientRpc` to execute logic on the server and client-side. This provides a single performant unified RPC solution, replacing MLAPI Convenience and Performance RPC (see [here](#removed-features)).
- Added standarized serialization types, including built-in and custom serialization flows. See [RFC #2](https://github.com/Unity-Technologies/com.unity.multiplayer.rfcs/blob/master/text/0002-serializable-types.md) for details.
- `INetworkSerializable` interface replaces `IBitWritable`.
- Added `NetworkSerializer`..., which is the main aggregator that implements serialization code for built-in supported types and holds `NetworkReader` and `NetworkWriter` instances internally.
- Added a Network Update Loop infrastructure that aids Netcode systems to update (such as RPC queue and transport) outside of the standard `MonoBehaviour` event cycle. See [RFC #8](https://github.com/Unity-Technologies/com.unity.multiplayer.rfcs/blob/master/text/0008-network-update-loop.md) and the following details:
  - It uses Unity's [low-level Player Loop API](https://docs.unity3d.com/ScriptReference/LowLevel.PlayerLoop.html) and allows for registering `INetworkUpdateSystem`s with `NetworkUpdate` methods to be executed at specific `NetworkUpdateStage`s, which may also be before or after `MonoBehaviour`-driven game logic execution.
  - You will typically interact with `NetworkUpdateLoop` for registration and `INetworkUpdateSystem` for implementation.
  - `NetworkVariable`s are now tick-based using the `NetworkTickSystem`, tracking time through network interactions and syncs.
- Added message batching to handle consecutive RPC requests sent to the same client. `RpcBatcher` sends batches based on requests from the `RpcQueueProcessing`, by batch size threshold or immediately.
- [GitHub 494](https://github.com/Unity-Technologies/com.unity.multiplayer.mlapi/pull/494): Added a constraint to allow one `NetworkObject` per `GameObject`, set through the `DisallowMultipleComponent` attribute.
- Integrated MLAPI with the Unity Profiler for versions 2020.2 and later:
  - Added new profiler modules for MLAPI that report important network data.
  - Attached the profiler to a remote player to view network data over the wire.
- A test project is available for building and experimenting with MLAPI features. This project is available in the MLAPI GitHub [testproject folder](https://github.com/Unity-Technologies/com.unity.multiplayer.mlapi/tree/release/0.1.0/testproject).
- Added a [MLAPI Community Contributions](https://github.com/Unity-Technologies/mlapi-community-contributions/tree/master/com.mlapi.contrib.extensions) new GitHub repository to accept extensions from the MLAPI community. Current extensions include moved MLAPI features for lag compensation (useful for Server Authoritative actions) and `TrackedObject`.

### Changed

- [GitHub 520](https://github.com/Unity-Technologies/com.unity.multiplayer.mlapi/pull/520): MLAPI now uses the Unity Package Manager for installation management.
- Added functionality and usability to `NetworkVariable`, previously called `NetworkVar`. Updates enhance options and fully replace the need for `SyncedVar`s.
- [GitHub 507](https://github.com/Unity-Technologies/com.unity.multiplayer.mlapi/pull/507): Reimplemented `NetworkAnimator`, which synchronizes animation states for networked objects.
- GitHub [444](https://github.com/Unity-Technologies/com.unity.multiplayer.mlapi/pull/444) and [455](https://github.com/Unity-Technologies/com.unity.multiplayer.mlapi/pull/455): Channels are now represented as bytes instead of strings.

For users of previous versions of MLAPI, this release renames APIs due to refactoring. All obsolete marked APIs have been removed as per [GitHub 513](https://github.com/Unity-Technologies/com.unity.multiplayer.mlapi/pull/513) and [GitHub 514](https://github.com/Unity-Technologies/com.unity.multiplayer.mlapi/pull/514).

| Previous MLAPI Versions | V 0.1.0 Name |
| -- | -- |
| `NetworkingManager` | `NetworkManager` |
| `NetworkedObject` | `NetworkObject` |
| `NetworkedBehaviour` | `NetworkBehaviour` |
| `NetworkedClient` | `NetworkClient` |
| `NetworkedPrefab` | `NetworkPrefab` |
| `NetworkedVar` | `NetworkVariable` |
| `NetworkedTransform` | `NetworkTransform` |
| `NetworkedAnimator` | `NetworkAnimator` |
| `NetworkedAnimatorEditor` | `NetworkAnimatorEditor` |
| `NetworkedNavMeshAgent` | `NetworkNavMeshAgent` |
| `SpawnManager` | `NetworkSpawnManager` |
| `BitStream` | `NetworkBuffer` |
| `BitReader` | `NetworkReader` |
| `BitWriter` | `NetworkWriter` |
| `NetEventType` | `NetworkEventType` |
| `ChannelType` | `NetworkDelivery` |
| `Channel` | `NetworkChannel` |
| `Transport` | `NetworkTransport` |
| `NetworkedDictionary` | `NetworkDictionary` |
| `NetworkedList` | `NetworkList` |
| `NetworkedSet` | `NetworkSet` |
| `MLAPIConstants` | `NetworkConstants` |
| `UnetTransport` | `UNetTransport` |

### Fixed

- [GitHub 460](https://github.com/Unity-Technologies/com.unity.multiplayer.mlapi/pull/460): Fixed an issue for RPC where the host-server was not receiving RPCs from the host-client and vice versa without the loopback flag set in `NetworkingManager`.
- Fixed an issue where data in the Profiler was incorrectly aggregated and drawn, which caused the profiler data to increment indefinitely instead of resetting each frame.
- Fixed an issue the client soft-synced causing PlayMode client-only scene transition issues, caused when running the client in the editor and the host as a release build. Users may have encountered a soft sync of `NetworkedInstanceId` issues in the `SpawnManager.ClientCollectSoftSyncSceneObjectSweep` method.
- [GitHub 458](https://github.com/Unity-Technologies/com.unity.multiplayer.mlapi/pull/458): Fixed serialization issues in `NetworkList` and `NetworkDictionary` when running in Server mode.
- [GitHub 498](https://github.com/Unity-Technologies/com.unity.multiplayer.mlapi/pull/498): Fixed numerical precision issues to prevent not a number (NaN) quaternions.
- [GitHub 438](https://github.com/Unity-Technologies/com.unity.multiplayer.mlapi/pull/438): Fixed booleans by reaching or writing bytes instead of bits.
- [GitHub 519](https://github.com/Unity-Technologies/com.unity.multiplayer.mlapi/pull/519): Fixed an issue where calling `Shutdown()` before making `NetworkManager.Singleton = null` is null on `NetworkManager.OnDestroy()`.

### Removed

With a new release of MLAPI in Unity, some features have been removed:

- SyncVars have been removed from MLAPI. Use `NetworkVariable`s in place of this functionality. <!-- MTT54 -->
- [GitHub 527](https://github.com/Unity-Technologies/com.unity.multiplayer.mlapi/pull/527): Lag compensation systems and `TrackedObject` have moved to the new [MLAPI Community Contributions](https://github.com/Unity-Technologies/mlapi-community-contributions/tree/master/com.mlapi.contrib.extensions) repo.
- [GitHub 509](https://github.com/Unity-Technologies/com.unity.multiplayer.mlapi/pull/509): Encryption has been removed from MLAPI. The `Encryption` option in `NetworkConfig` on the `NetworkingManager` is not available in this release. This change will not block game creation or running. A current replacement for this functionality is not available, and may be developed in future releases. See the following changes:
  - Removed `SecuritySendFlags` from all APIs.
  - Removed encryption, cryptography, and certificate configurations from APIs including `NetworkManager` and `NetworkConfig`.
  - Removed "hail handshake", including `NetworkManager` implementation and `NetworkConstants` entries.
  - Modified `RpcQueue` and `RpcBatcher` internals to remove encryption and authentication from reading and writing.
- Removed the previous MLAPI Profiler editor window from Unity versions 2020.2 and later.
- Removed previous MLAPI Convenience and Performance RPC APIs with the new standard RPC API. See [RFC #1](https://github.com/Unity-Technologies/com.unity.multiplayer.rfcs/blob/master/text/0001-std-rpc-api.md) for details.
- [GitHub 520](https://github.com/Unity-Technologies/com.unity.multiplayer.mlapi/pull/520): Removed the MLAPI Installer.

### Known Issues

- `NetworkNavMeshAgent` does not synchronize mesh data, Agent Size, Steering, Obstacle Avoidance, or Path Finding settings. It only synchronizes the destination and velocity, not the path to the destination.
- For `RPC`, methods with a `ClientRpc` or `ServerRpc` suffix which are not marked with [ServerRpc] or [ClientRpc] will cause a compiler error.
- For `NetworkAnimator`, Animator Overrides are not supported. Triggers do not work.
- For `NetworkVariable`, the `NetworkDictionary` `List` and `Set` must use the `reliableSequenced` channel.
- `NetworkObjects`s are supported but when spawning a prefab with nested child network objects you have to manually call spawn on them
- `NetworkTransform` have the following issues:
  - Replicated objects may have jitter.
  - The owner is always authoritative about the object's position.
  - Scale is not synchronized.
- Connection Approval is not called on the host client.
- For `NamedMessages`, always use `NetworkBuffer` as the underlying stream for sending named and unnamed messages.
- For `NetworkManager`, connection management is limited. Use `IsServer`, `IsClient`, `IsConnectedClient`, or other code to check if MLAPI connected correctly.

## [0.0.1-preview.1] - 2020-12-20

This was an internally-only-used version of the Unity MLAPI Package<|MERGE_RESOLUTION|>--- conflicted
+++ resolved
@@ -14,11 +14,8 @@
 ### Fixed
 
 - Fixed issue where `NetworkObject.SpawnWithObservers` was not being honored for late joining clients. (#2623)
-<<<<<<< HEAD
+- Fixed issue where invoking `NetworkManager.Shutdown` multiple times, depending upon the timing, could cause an exception. (#2622)
 - Fixed ILPP issues when using CoreCLR and for certain dedicated server builds. (#2614)
-=======
-- Fixed issue where invoking `NetworkManager.Shutdown` multiple times, depending upon the timing, could cause an exception. (#2622)
->>>>>>> 9ca4efb0
 
 ## Changed
 
