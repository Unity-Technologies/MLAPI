# Changelog

All notable changes to this project will be documented in this file.

The format is based on [Keep a Changelog](https://keepachangelog.com/en/1.0.0/) and this project adheres to [Semantic Versioning](https://semver.org/spec/v2.0.0.html).

Additional documentation and release notes are available at [Multiplayer Documentation](https://docs-multiplayer.unity3d.com).

## [Unreleased]

### Added

### Fixed

- Fixed a bug where having a class with Rpcs that inherits from a class without Rpcs that inherits from NetworkVariable would cause a compile error. (#2751)
<<<<<<< HEAD
- Fixed issue where during client synchronization and scene loading, when client synchronization or the scene loading mode are set to `LoadSceneMode.Single`, a `CreateObjectMessage` could be received, processed, and the resultant spawned `NetworkObject` could be instantiated in the client's currently active scene that could, towards the end of the client synchronization or loading process, be unloaded and cause the newly created `NetworkObject` to be destroyed (and throw and exception). (#2735)
=======
- Fixed issue where `NetworkBehaviour.Synchronize` was not truncating the write buffer if nothing was serialized during `NetworkBehaviour.OnSynchronize` causing an additional 6 bytes to be written per `NetworkBehaviour` component instance. (#2749)
>>>>>>> b309cc37

### Changed

## [1.7.0] - 2023-10-11

### Added

- exposed NetworkObject.GetNetworkBehaviourAtOrderIndex as a public API (#2724)
- Added context menu tool that provides users with the ability to quickly update the GlobalObjectIdHash value for all in-scene placed prefab instances that were created prior to adding a NetworkObject component to it. (#2707)
- Added methods NetworkManager.SetPeerMTU and NetworkManager.GetPeerMTU to be able to set MTU sizes per-peer (#2676)
- Added `GenerateSerializationForGenericParameterAttribute`, which can be applied to user-created Network Variable types to ensure the codegen generates serialization for the generic types they wrap. (#2694)
- Added `GenerateSerializationForTypeAttribute`, which can be applied to any class or method to ensure the codegen generates serialization for the specific provided type. (#2694)
- Exposed `NetworkVariableSerialization<T>.Read`, `NetworkVariableSerialization<T>.Write`, `NetworkVariableSerialization<T>.AreEqual`, and `NetworkVariableSerialization<T>.Duplicate` to further support the creation of user-created network variables by allowing users to access the generated serialization methods and serialize generic types efficiently without boxing. (#2694)
- Added `NetworkVariableBase.MarkNetworkBehaviourDirty` so that user-created network variable types can mark their containing `NetworkBehaviour` to be processed by the update loop. (#2694)

### Fixed

- Fixed issue where the server side `NetworkSceneManager` instance was not adding the currently active scene to its list of scenes loaded. (#2723)
- Generic NetworkBehaviour types no longer result in compile errors or runtime errors (#2720)
- Rpcs within Generic NetworkBehaviour types can now serialize parameters of the class's generic types (but may not have generic types of their own) (#2720)
- Errors are no longer thrown when entering play mode with domain reload disabled (#2720)
- NetworkSpawn is now correctly called each time when entering play mode with scene reload disabled (#2720)
- NetworkVariables of non-integer types will no longer break the inspector (#2714)
- NetworkVariables with NonSerializedAttribute will not appear in the inspector (#2714)
- Fixed issue where `UnityTransport` would attempt to establish WebSocket connections even if using UDP/DTLS Relay allocations when the build target was WebGL. This only applied to working in the editor since UDP/DTLS can't work in the browser. (#2695)
- Fixed issue where a `NetworkBehaviour` component's `OnNetworkDespawn` was not being invoked on the host-server side for an in-scene placed `NetworkObject` when a scene was unloaded (during a scene transition) and the `NetworkBehaviour` component was positioned/ordered before the `NetworkObject` component. (#2685)
- Fixed issue where `SpawnWithObservers` was not being honored when `NetworkConfig.EnableSceneManagement` was disabled. (#2682)
- Fixed issue where `NetworkAnimator` was not internally tracking changes to layer weights which prevented proper layer weight synchronization back to the original layer weight value. (#2674)
- Fixed "writing past the end of the buffer" error when calling ResetDirty() on managed network variables that are larger than 256 bytes when serialized. (#2670)
- Fixed issue where generation of the `DefaultNetworkPrefabs` asset was not enabled by default. (#2662)
- Fixed issue where the `GlobalObjectIdHash` value could be updated but the asset not marked as dirty. (#2662)
- Fixed issue where the `GlobalObjectIdHash` value of a (network) prefab asset could be assigned an incorrect value when editing the prefab in a temporary scene. (#2662)
- Fixed issue where the `GlobalObjectIdHash` value generated after creating a (network) prefab from an object constructed within the scene would not be the correct final value in a stand alone build. (#2662)

### Changed

- Updated dependency on `com.unity.transport` to version 1.4.0. (#2716)

## [1.6.0] - 2023-08-09

### Added

- Added a protected virtual method `NetworkTransform.OnInitialize(ref NetworkTransformState replicatedState)` that just returns the replicated state reference.
  
### Fixed

- Fixed issue where invoking `NetworkManager.Shutdown` within `NetworkManager.OnClientStopped` or `NetworkManager.OnServerStopped` would force `NetworkManager.ShutdownInProgress` to remain true after completing the shutdown process. (#2661)
- Fixed issue where ARMv7 Android builds would crash when trying to validate the batch header. (#2654)
- Fixed issue with client synchronization of position when using half precision and the delta position reaches the maximum value and is collapsed on the host prior to being forwarded to the non-owner clients. (#2636)
- Fixed issue with scale not synchronizing properly depending upon the spawn order of NetworkObjects. (#2636)
- Fixed issue position was not properly transitioning between ownership changes with an owner authoritative NetworkTransform. (#2636)
- Fixed issue where a late joining non-owner client could update an owner authoritative NetworkTransform if ownership changed without any updates to position prior to the non-owner client joining. (#2636)

### Changed

## [1.5.2] - 2023-07-24

### Added

### Fixed

- Fixed issue where `NetworkClient.OwnedObjects` was not returning any owned objects due to the `NetworkClient.IsConnected` not being properly set. (#2631)
- Fixed a crash when calling TrySetParent with a null Transform (#2625)
- Fixed issue where a `NetworkTransform` using full precision state updates was losing transform state updates when interpolation was enabled. (#2624)
- Fixed issue where `NetworkObject.SpawnWithObservers` was not being honored for late joining clients. (#2623)
- Fixed issue where invoking `NetworkManager.Shutdown` multiple times, depending upon the timing, could cause an exception. (#2622)
- Fixed issue where removing ownership would not notify the server that it gained ownership. This also resolves the issue where an owner authoritative NetworkTransform would not properly initialize upon removing ownership from a remote client. (#2618)
- Fixed ILPP issues when using CoreCLR and for certain dedicated server builds. (#2614)
- Fixed an ILPP compile error when creating a generic NetworkBehaviour singleton with a static T instance. (#2603)

### Changed

## [1.5.1] - 2023-06-07

### Added

- Added support for serializing `NativeArray<>` and `NativeList<>` in `FastBufferReader`/`FastBufferWriter`, `BufferSerializer`, `NetworkVariable`, and RPCs. (To use `NativeList<>`, add `UNITY_NETCODE_NATIVE_COLLECTION_SUPPORT` to your Scripting Define Symbols in `Project Settings > Player`) (#2375)
- The location of the automatically-created default network prefab list can now be configured (#2544)
- Added: Message size limits (max single message and max fragmented message) can now be set using NetworkManager.MaximumTransmissionUnitSize and NetworkManager.MaximumFragmentedMessageSize for transports that don't work with the default values (#2530)
- Added `NetworkObject.SpawnWithObservers` property (default is true) that when set to false will spawn a `NetworkObject` with no observers and will not be spawned on any client until `NetworkObject.NetworkShow` is invoked. (#2568)

### Fixed

- Fixed: Fixed a null reference in codegen in some projects (#2581)
- Fixed issue where the `OnClientDisconnected` client identifier was incorrect after a pending client connection was denied. (#2569)
- Fixed warning "Runtime Network Prefabs was not empty at initialization time." being erroneously logged when no runtime network prefabs had been added (#2565)
- Fixed issue where some temporary debug console logging was left in a merged PR. (#2562)
- Fixed the "Generate Default Network Prefabs List" setting not loading correctly and always reverting to being checked. (#2545)
- Fixed issue where users could not use NetworkSceneManager.VerifySceneBeforeLoading to exclude runtime generated scenes from client synchronization. (#2550)
- Fixed missing value on `NetworkListEvent` for `EventType.RemoveAt` events.  (#2542,#2543)
- Fixed issue where parenting a NetworkTransform under a transform with a scale other than Vector3.one would result in incorrect values on non-authoritative instances. (#2538)
- Fixed issue where a server would include scene migrated and then despawned NetworkObjects to a client that was being synchronized. (#2532)
- Fixed the inspector throwing exceptions when attempting to render `NetworkVariable`s of enum types. (#2529)
- Making a `NetworkVariable` with an `INetworkSerializable` type that doesn't meet the `new()` constraint will now create a compile-time error instead of an editor crash (#2528)
- Fixed Multiplayer Tools package installation docs page link on the NetworkManager popup. (#2526)
- Fixed an exception and error logging when two different objects are shown and hidden on the same frame (#2524)
- Fixed a memory leak in `UnityTransport` that occurred if `StartClient` failed. (#2518)
- Fixed issue where a client could throw an exception if abruptly disconnected from a network session with one or more spawned `NetworkObject`(s). (#2510)
- Fixed issue where invalid endpoint addresses were not being detected and returning false from NGO UnityTransport. (#2496)
- Fixed some errors that could occur if a connection is lost and the loss is detected when attempting to write to the socket. (#2495)

## Changed

- Adding network prefabs before NetworkManager initialization is now supported. (#2565)
- Connecting clients being synchronized now switch to the server's active scene before spawning and synchronizing NetworkObjects. (#2532)
- Updated `UnityTransport` dependency on `com.unity.transport` to 1.3.4. (#2533)
- Improved performance of NetworkBehaviour initialization by replacing reflection when initializing NetworkVariables with compile-time code generation, which should help reduce hitching during additive scene loads. (#2522)

## [1.4.0] - 2023-04-10

### Added

- Added a way to access the GlobalObjectIdHash via PrefabIdHash for use in the Connection Approval Callback. (#2437)
- Added `OnServerStarted` and `OnServerStopped` events that will trigger only on the server (or host player) to notify that the server just started or is no longer active (#2420)
- Added `OnClientStarted` and `OnClientStopped` events that will trigger only on the client (or host player) to notify that the client just started or is no longer active (#2420)
- Added `NetworkTransform.UseHalfFloatPrecision` property that, when enabled, will use half float values for position, rotation, and scale. This yields a 50% bandwidth savings a the cost of precision. (#2388)
- Added `NetworkTransform.UseQuaternionSynchronization` property that, when enabled, will synchronize the entire quaternion. (#2388)
- Added `NetworkTransform.UseQuaternionCompression` property that, when enabled, will use a smallest three implementation reducing a full quaternion synchronization update to the size of an unsigned integer. (#2388)
- Added `NetworkTransform.SlerpPosition` property that, when enabled along with interpolation being enabled, will interpolate using `Vector3.Slerp`. (#2388)
- Added `BufferedLinearInterpolatorVector3` that replaces the float version, is now used by `NetworkTransform`, and provides the ability to enable or disable `Slerp`. (#2388)
- Added `HalfVector3` used for scale when half float precision is enabled. (#2388)
- Added `HalfVector4` used for rotation when half float precision and quaternion synchronization is enabled. (#2388)
- Added `HalfVector3DeltaPosition` used for position when half float precision is enabled. This handles loss in position precision by updating only the delta position as opposed to the full position. (#2388)
- Added `NetworkTransform.GetSpaceRelativePosition` and `NetworkTransform.GetSpaceRelativeRotation` helper methods to return the proper values depending upon whether local or world space. (#2388)
- Added `NetworkTransform.OnAuthorityPushTransformState` virtual method that is invoked just prior to sending the `NetworkTransformState` to non-authoritative instances. This provides users with the ability to obtain more precise delta values for prediction related calculations. (#2388)
- Added `NetworkTransform.OnNetworkTransformStateUpdated` virtual method that is invoked just after the authoritative `NetworkTransformState` is applied. This provides users with the ability to obtain more precise delta values for prediction related calculations. (#2388)
- Added `NetworkTransform.OnInitialize`virtual method that is invoked after the `NetworkTransform` has been initialized or re-initialized when ownership changes. This provides for a way to make adjustments when `NetworkTransform` is initialized (i.e. resetting client prediction etc) (#2388)
- Added `NetworkObject.SynchronizeTransform` property (default is true) that provides users with another way to help with bandwidth optimizations where, when set to false, the `NetworkObject`'s associated transform will not be included when spawning and/or synchronizing late joining players. (#2388)
- Added `NetworkSceneManager.ActiveSceneSynchronizationEnabled` property, disabled by default, that enables client synchronization of server-side active scene changes. (#2383)
- Added `NetworkObject.ActiveSceneSynchronization`, disabled by default, that will automatically migrate a `NetworkObject` to a newly assigned active scene. (#2383)
- Added `NetworkObject.SceneMigrationSynchronization`, enabled by default, that will synchronize client(s) when a `NetworkObject` is migrated into a new scene on the server side via `SceneManager.MoveGameObjectToScene`. (#2383)

### Changed

- Made sure the `CheckObjectVisibility` delegate is checked and applied, upon `NetworkShow` attempt. Found while supporting (#2454), although this is not a fix for this (already fixed) issue. (#2463)
- Changed `NetworkTransform` authority handles delta checks on each new network tick and no longer consumes processing cycles checking for deltas for all frames in-between ticks. (#2388)
- Changed the `NetworkTransformState` structure is now public and now has public methods that provide access to key properties of the `NetworkTransformState` structure. (#2388)
- Changed `NetworkTransform` interpolation adjusts its interpolation "ticks ago" to be 2 ticks latent if it is owner authoritative and the instance is not the server or 1 tick latent if the instance is the server and/or is server authoritative. (#2388)
- Updated `NetworkSceneManager` to migrate dynamically spawned `NetworkObject`s with `DestroyWithScene` set to false into the active scene if their current scene is unloaded. (#2383)
- Updated the server to synchronize its local `NetworkSceneManager.ClientSynchronizationMode` during the initial client synchronization. (#2383)

### Fixed

- Fixed issue where during client synchronization the synchronizing client could receive a ObjectSceneChanged message before the client-side NetworkObject instance had been instantiated and spawned. (#2502)
- Fixed issue where `NetworkAnimator` was building client RPC parameters to exclude the host from sending itself messages but was not including it in the ClientRpc parameters. (#2492)
- Fixed issue where `NetworkAnimator` was not properly detecting and synchronizing cross fade initiated transitions. (#2481)
- Fixed issue where `NetworkAnimator` was not properly synchronizing animation state updates. (#2481)
- Fixed float NetworkVariables not being rendered properly in the inspector of NetworkObjects. (#2441)
- Fixed an issue where Named Message Handlers could remove themselves causing an exception when the metrics tried to access the name of the message.(#2426)
- Fixed registry of public `NetworkVariable`s in derived `NetworkBehaviour`s (#2423)
- Fixed issue where runtime association of `Animator` properties to `AnimationCurve`s would cause `NetworkAnimator` to attempt to update those changes. (#2416)
- Fixed issue where `NetworkAnimator` would not check if its associated `Animator` was valid during serialization and would spam exceptions in the editor console. (#2416)
- Fixed issue with a child's rotation rolling over when interpolation is enabled on a `NetworkTransform`. Now using half precision or full quaternion synchronization will always update all axis. (#2388)
- Fixed issue where `NetworkTransform` was not setting the teleport flag when the `NetworkTransform.InLocalSpace` value changed. This issue only impacted `NetworkTransform` when interpolation was enabled. (#2388)
- Fixed issue when the `NetworkSceneManager.ClientSynchronizationMode` is `LoadSceneMode.Additive` and the server changes the currently active scene prior to a client connecting then upon a client connecting and being synchronized the NetworkSceneManager would clear its internal ScenePlacedObjects list that could already be populated. (#2383)
- Fixed issue where a client would load duplicate scenes of already preloaded scenes during the initial client synchronization and `NetworkSceneManager.ClientSynchronizationMode` was set to `LoadSceneMode.Additive`. (#2383)

## [1.3.1] - 2023-03-27

### Added

- Added detection and graceful handling of corrupt packets for additional safety. (#2419)

### Changed

- The UTP component UI has been updated to be more user-friendly for new users by adding a simple toggle to switch between local-only (127.0.0.1) and remote (0.0.0.0) binding modes, using the toggle "Allow Remote Connections" (#2408)
- Updated `UnityTransport` dependency on `com.unity.transport` to 1.3.3. (#2450)
- `NetworkShow()` of `NetworkObject`s are delayed until the end of the frame to ensure consistency of delta-driven variables like `NetworkList`.
- Dirty `NetworkObject` are reset at end-of-frame and not at serialization time.
- `NetworkHide()` of an object that was just `NetworkShow()`n produces a warning, as remote clients will _not_ get a spawn/despawn pair.
- Renamed the NetworkTransform.SetState parameter `shouldGhostsInterpolate` to `teleportDisabled` for better clarity of what that parameter does. (#2228)
- Network prefabs are now stored in a ScriptableObject that can be shared between NetworkManagers, and have been exposed for public access. By default, a Default Prefabs List is created that contains all NetworkObject prefabs in the project, and new NetworkManagers will default to using that unless that option is turned off in the Netcode for GameObjects settings. Existing NetworkManagers will maintain their existing lists, which can be migrated to the new format via a button in their inspector. (#2322)

### Fixed

- Fixed issue where changes to a layer's weight would not synchronize unless a state transition was occurring.(#2399)
- Fixed issue where `NetworkManager.LocalClientId` was returning the `NetworkTransport.ServerClientId` as opposed to the `NetworkManager.m_LocalClientId`. (#2398)
- Fixed issue where a dynamically spawned `NetworkObject` parented under an in-scene placed `NetworkObject` would have its `InScenePlaced` value changed to `true`. This would result in a soft synchronization error for late joining clients. (#2396)
- Fixed a UTP test that was failing when you install Unity Transport package 2.0.0 or newer. (#2347)
- Fixed issue where `NetcodeSettingsProvider` would throw an exception in Unity 2020.3.x versions. (#2345)
- Fixed server side issue where, depending upon component ordering, some NetworkBehaviour components might not have their OnNetworkDespawn method invoked if the client side disconnected. (#2323)
- Fixed a case where data corruption could occur when using UnityTransport when reaching a certain level of send throughput. (#2332)
- Fixed an issue in `UnityTransport` where an exception would be thrown if starting a Relay host/server on WebGL. This exception should only be thrown if using direct connections (where WebGL can't act as a host/server). (#2321)
- Fixed `NetworkAnimator` issue where it was not checking for `AnimatorStateTtansition.destinationStateMachine` and any possible sub-states defined within it. (#2309)
- Fixed `NetworkAnimator` issue where the host client was receiving the ClientRpc animation updates when the host was the owner.(#2309)
- Fixed `NetworkAnimator` issue with using pooled objects and when specific properties are cleaned during despawn and destroy.(#2309)
- Fixed issue where `NetworkAnimator` was checking for animation changes when the associated `NetworkObject` was not spawned.(#2309)
- Corrected an issue with the documentation for BufferSerializer (#2401)

## [1.2.0] - 2022-11-21

### Added

- Added protected method `NetworkBehaviour.OnSynchronize` which is invoked during the initial `NetworkObject` synchronization process. This provides users the ability to include custom serialization information that will be applied to the `NetworkBehaviour` prior to the `NetworkObject` being spawned. (#2298)
- Added support for different versions of the SDK to talk to each other in circumstances where changes permit it. Starting with this version and into future versions, patch versions should be compatible as long as the minor version is the same. (#2290)
- Added `NetworkObject` auto-add helper and Multiplayer Tools install reminder settings to Project Settings. (#2285)
- Added `public string DisconnectReason` getter to `NetworkManager` and `string Reason` to `ConnectionApprovalResponse`. Allows connection approval to communicate back a reason. Also added `public void DisconnectClient(ulong clientId, string reason)` allowing setting a disconnection reason, when explicitly disconnecting a client. (#2280)

### Changed

- Changed 3rd-party `XXHash` (32 & 64) implementation with an in-house reimplementation (#2310)
- When `NetworkConfig.EnsureNetworkVariableLengthSafety` is disabled `NetworkVariable` fields do not write the additional `ushort` size value (_which helps to reduce the total synchronization message size_), but when enabled it still writes the additional `ushort` value. (#2298)
- Optimized bandwidth usage by encoding most integer fields using variable-length encoding. (#2276)

### Fixed
- Fixed `IsSpawnedObjectsPendingInDontDestroyOnLoad` is only set to true when loading a scene using `LoadSceneMode.Singleonly`. (#2330)
- Fixed issue where `NetworkTransform` components nested under a parent with a `NetworkObject` component  (i.e. network prefab) would not have their associated `GameObject`'s transform synchronized. (#2298)
- Fixed issue where `NetworkObject`s that failed to instantiate could cause the entire synchronization pipeline to be disrupted/halted for a connecting client. (#2298)
- Fixed issue where in-scene placed `NetworkObject`s nested under a `GameObject` would be added to the orphaned children list causing continual console warning log messages. (#2298)
- Custom messages are now properly received by the local client when they're sent while running in host mode. (#2296)
- Fixed issue where the host would receive more than one event completed notification when loading or unloading a scene only when no clients were connected. (#2292)
- Fixed an issue in `UnityTransport` where an error would be logged if the 'Use Encryption' flag was enabled with a Relay configuration that used a secure protocol. (#2289)
- Fixed issue where in-scene placed `NetworkObjects` were not honoring the `AutoObjectParentSync` property. (#2281)
- Fixed the issue where `NetworkManager.OnClientConnectedCallback` was being invoked before in-scene placed `NetworkObject`s had been spawned when starting `NetworkManager` as a host. (#2277)
- Creating a `FastBufferReader` with `Allocator.None` will not result in extra memory being allocated for the buffer (since it's owned externally in that scenario). (#2265)

### Removed

- Removed the `NetworkObject` auto-add and Multiplayer Tools install reminder settings from the Menu interface. (#2285)

## [1.1.0] - 2022-10-21

### Added

- Added `NetworkManager.IsApproved` flag that is set to `true` a client has been approved.(#2261)
- `UnityTransport` now provides a way to set the Relay server data directly from the `RelayServerData` structure (provided by the Unity Transport package) throuh its `SetRelayServerData` method. This allows making use of the new APIs in UTP 1.3 that simplify integration of the Relay SDK. (#2235)
- IPv6 is now supported for direct connections when using `UnityTransport`. (#2232)
- Added WebSocket support when using UTP 2.0 with `UseWebSockets` property in the `UnityTransport` component of the `NetworkManager` allowing to pick WebSockets for communication. When building for WebGL, this selection happens automatically. (#2201)
- Added position, rotation, and scale to the `ParentSyncMessage` which provides users the ability to specify the final values on the server-side when `OnNetworkObjectParentChanged` is invoked just before the message is created (when the `Transform` values are applied to the message). (#2146)
- Added `NetworkObject.TryRemoveParent` method for convenience purposes opposed to having to cast null to either `GameObject` or `NetworkObject`. (#2146)

### Changed

- Updated `UnityTransport` dependency on `com.unity.transport` to 1.3.0. (#2231)
- The send queues of `UnityTransport` are now dynamically-sized. This means that there shouldn't be any need anymore to tweak the 'Max Send Queue Size' value. In fact, this field is now removed from the inspector and will not be serialized anymore. It is still possible to set it manually using the `MaxSendQueueSize` property, but it is not recommended to do so aside from some specific needs (e.g. limiting the amount of memory used by the send queues in very constrained environments). (#2212)
- As a consequence of the above change, the `UnityTransport.InitialMaxSendQueueSize` field is now deprecated. There is no default value anymore since send queues are dynamically-sized. (#2212)
- The debug simulator in `UnityTransport` is now non-deterministic. Its random number generator used to be seeded with a constant value, leading to the same pattern of packet drops, delays, and jitter in every run. (#2196)
- `NetworkVariable<>` now supports managed `INetworkSerializable` types, as well as other managed types with serialization/deserialization delegates registered to `UserNetworkVariableSerialization<T>.WriteValue` and `UserNetworkVariableSerialization<T>.ReadValue` (#2219)
- `NetworkVariable<>` and `BufferSerializer<BufferSerializerReader>` now deserialize `INetworkSerializable` types in-place, rather than constructing new ones. (#2219)

### Fixed

- Fixed `NetworkManager.ApprovalTimeout` will not timeout due to slower client synchronization times as it now uses the added `NetworkManager.IsApproved` flag to determined if the client has been approved or not.(#2261)
- Fixed issue caused when changing ownership of objects hidden to some clients (#2242)
- Fixed issue where an in-scene placed NetworkObject would not invoke NetworkBehaviour.OnNetworkSpawn if the GameObject was disabled when it was despawned. (#2239)
- Fixed issue where clients were not rebuilding the `NetworkConfig` hash value for each unique connection request. (#2226)
- Fixed the issue where player objects were not taking the `DontDestroyWithOwner` property into consideration when a client disconnected. (#2225)
- Fixed issue where `SceneEventProgress` would not complete if a client late joins while it is still in progress. (#2222)
- Fixed issue where `SceneEventProgress` would not complete if a client disconnects. (#2222)
- Fixed issues with detecting if a `SceneEventProgress` has timed out. (#2222)
- Fixed issue #1924 where `UnityTransport` would fail to restart after a first failure (even if what caused the initial failure was addressed). (#2220)
- Fixed issue where `NetworkTransform.SetStateServerRpc` and `NetworkTransform.SetStateClientRpc` were not honoring local vs world space settings when applying the position and rotation. (#2203)
- Fixed ILPP `TypeLoadException` on WebGL on MacOS Editor and potentially other platforms. (#2199)
- Implicit conversion of NetworkObjectReference to GameObject will now return null instead of throwing an exception if the referenced object could not be found (i.e., was already despawned) (#2158)
- Fixed warning resulting from a stray NetworkAnimator.meta file (#2153)
- Fixed Connection Approval Timeout not working client side. (#2164)
- Fixed issue where the `WorldPositionStays` parenting parameter was not being synchronized with clients. (#2146)
- Fixed issue where parented in-scene placed `NetworkObject`s would fail for late joining clients. (#2146)
- Fixed issue where scale was not being synchronized which caused issues with nested parenting and scale when `WorldPositionStays` was true. (#2146)
- Fixed issue with `NetworkTransform.ApplyTransformToNetworkStateWithInfo` where it was not honoring axis sync settings when `NetworkTransformState.IsTeleportingNextFrame` was true. (#2146)
- Fixed issue with `NetworkTransform.TryCommitTransformToServer` where it was not honoring the `InLocalSpace` setting. (#2146)
- Fixed ClientRpcs always reporting in the profiler view as going to all clients, even when limited to a subset of clients by `ClientRpcParams`. (#2144)
- Fixed RPC codegen failing to choose the correct extension methods for `FastBufferReader` and `FastBufferWriter` when the parameters were a generic type (i.e., List<int>) and extensions for multiple instantiations of that type have been defined (i.e., List<int> and List<string>) (#2142)
- Fixed the issue where running a server (i.e. not host) the second player would not receive updates (unless a third player joined). (#2127)
- Fixed issue where late-joining client transition synchronization could fail when more than one transition was occurring.(#2127)
- Fixed throwing an exception in `OnNetworkUpdate` causing other `OnNetworkUpdate` calls to not be executed. (#1739)
- Fixed synchronization when Time.timeScale is set to 0. This changes timing update to use unscaled deltatime. Now network updates rate are independent from the local time scale. (#2171)
- Fixed not sending all NetworkVariables to all clients when a client connects to a server. (#1987)
- Fixed IsOwner/IsOwnedByServer being wrong on the server after calling RemoveOwnership (#2211)

## [1.0.2] - 2022-09-12

### Fixed

- Fixed issue where `NetworkTransform` was not honoring the InLocalSpace property on the authority side during OnNetworkSpawn. (#2170)
- Fixed issue where `NetworkTransform` was not ending extrapolation for the previous state causing non-authoritative instances to become out of synch. (#2170)
- Fixed issue where `NetworkTransform` was not continuing to interpolate for the remainder of the associated tick period. (#2170)
- Fixed issue during `NetworkTransform.OnNetworkSpawn` for non-authoritative instances where it was initializing interpolators with the replicated network state which now only contains the transform deltas that occurred during a network tick and not the entire transform state. (#2170)

## [1.0.1] - 2022-08-23

### Changed

- Changed version to 1.0.1. (#2131)
- Updated dependency on `com.unity.transport` to 1.2.0. (#2129)
- When using `UnityTransport`, _reliable_ payloads are now allowed to exceed the configured 'Max Payload Size'. Unreliable payloads remain bounded by this setting. (#2081)
- Performance improvements for cases with large number of NetworkObjects, by not iterating over all unchanged NetworkObjects

### Fixed

- Fixed an issue where reading/writing more than 8 bits at a time with BitReader/BitWriter would write/read from the wrong place, returning and incorrect result. (#2130)
- Fixed issue with the internal `NetworkTransformState.m_Bitset` flag not getting cleared upon the next tick advancement. (#2110)
- Fixed interpolation issue with `NetworkTransform.Teleport`. (#2110)
- Fixed issue where the authoritative side was interpolating its transform. (#2110)
- Fixed Owner-written NetworkVariable infinitely write themselves (#2109)
- Fixed NetworkList issue that showed when inserting at the very end of a NetworkList (#2099)
- Fixed issue where a client owner of a `NetworkVariable` with both owner read and write permissions would not update the server side when changed. (#2097)
- Fixed issue when attempting to spawn a parent `GameObject`, with `NetworkObject` component attached, that has one or more child `GameObject`s, that are inactive in the hierarchy, with `NetworkBehaviour` components it will no longer attempt to spawn the associated `NetworkBehaviour`(s) or invoke ownership changed notifications but will log a warning message. (#2096)
- Fixed an issue where destroying a NetworkBehaviour would not deregister it from the parent NetworkObject, leading to exceptions when the parent was later destroyed. (#2091)
- Fixed issue where `NetworkObject.NetworkHide` was despawning and destroying, as opposed to only despawning, in-scene placed `NetworkObject`s. (#2086)
- Fixed `NetworkAnimator` synchronizing transitions twice due to it detecting the change in animation state once a transition is started by a trigger. (#2084)
- Fixed issue where `NetworkAnimator` would not synchronize a looping animation for late joining clients if it was at the very end of its loop. (#2076)
- Fixed issue where `NetworkAnimator` was not removing its subscription from `OnClientConnectedCallback` when despawned during the shutdown sequence. (#2074)
- Fixed IsServer and IsClient being set to false before object despawn during the shutdown sequence. (#2074)
- Fixed NetworkList Value event on the server. PreviousValue is now set correctly when a new value is set through property setter. (#2067)
- Fixed NetworkLists not populating on client. NetworkList now uses the most recent list as opposed to the list at the end of previous frame, when sending full updates to dynamically spawned NetworkObject. The difference in behaviour is required as scene management spawns those objects at a different time in the frame, relative to updates. (#2062)

## [1.0.0] - 2022-06-27

### Changed

- Changed version to 1.0.0. (#2046)

## [1.0.0-pre.10] - 2022-06-21

### Added

- Added a new `OnTransportFailure` callback to `NetworkManager`. This callback is invoked when the manager's `NetworkTransport` encounters an unrecoverable error. Transport failures also cause the `NetworkManager` to shut down. Currently, this is only used by `UnityTransport` to signal a timeout of its connection to the Unity Relay servers. (#1994)
- Added `NetworkEvent.TransportFailure`, which can be used by implementations of `NetworkTransport` to signal to `NetworkManager` that an unrecoverable error was encountered. (#1994)
- Added test to ensure a warning occurs when nesting NetworkObjects in a NetworkPrefab (#1969)
- Added `NetworkManager.RemoveNetworkPrefab(...)` to remove a prefab from the prefabs list (#1950)

### Changed

- Updated `UnityTransport` dependency on `com.unity.transport` to 1.1.0. (#2025)
- (API Breaking) `ConnectionApprovalCallback` is no longer an `event` and will not allow more than 1 handler registered at a time. Also, `ConnectionApprovalCallback` is now an `Action<>` taking a `ConnectionApprovalRequest` and a `ConnectionApprovalResponse` that the client code must fill (#1972) (#2002)

### Removed

### Fixed
- Fixed issue where dynamically spawned `NetworkObject`s could throw an exception if the scene of origin handle was zero (0) and the `NetworkObject` was already spawned. (#2017)
- Fixed issue where `NetworkObject.Observers` was not being cleared when despawned. (#2009)
- Fixed `NetworkAnimator` could not run in the server authoritative mode. (#2003)
- Fixed issue where late joining clients would get a soft synchronization error if any in-scene placed NetworkObjects were parented under another `NetworkObject`. (#1985)
- Fixed issue where `NetworkBehaviourReference` would throw a type cast exception if using `NetworkBehaviourReference.TryGet` and the component type was not found. (#1984)
- Fixed `NetworkSceneManager` was not sending scene event notifications for the currently active scene and any additively loaded scenes when loading a new scene in `LoadSceneMode.Single` mode. (#1975)
- Fixed issue where one or more clients disconnecting during a scene event would cause `LoadEventCompleted` or `UnloadEventCompleted` to wait until the `NetworkConfig.LoadSceneTimeOut` period before being triggered. (#1973)
- Fixed issues when multiple `ConnectionApprovalCallback`s were registered (#1972)
- Fixed a regression in serialization support: `FixedString`, `Vector2Int`, and `Vector3Int` types can now be used in NetworkVariables and RPCs again without requiring a `ForceNetworkSerializeByMemcpy<>` wrapper. (#1961)
- Fixed generic types that inherit from NetworkBehaviour causing crashes at compile time. (#1976)
- Fixed endless dialog boxes when adding a `NetworkBehaviour` to a `NetworkManager` or vice-versa. (#1947)
- Fixed `NetworkAnimator` issue where it was only synchronizing parameters if the layer or state changed or was transitioning between states. (#1946)
- Fixed `NetworkAnimator` issue where when it did detect a parameter had changed it would send all parameters as opposed to only the parameters that changed. (#1946)
- Fixed `NetworkAnimator` issue where it was not always disposing the `NativeArray` that is allocated when spawned. (#1946)
- Fixed `NetworkAnimator` issue where it was not taking the animation speed or state speed multiplier into consideration. (#1946)
- Fixed `NetworkAnimator` issue where it was not properly synchronizing late joining clients if they joined while `Animator` was transitioning between states. (#1946)
- Fixed `NetworkAnimator` issue where the server was not relaying changes to non-owner clients when a client was the owner. (#1946)
- Fixed issue where the `PacketLoss` metric for tools would return the packet loss over a connection lifetime instead of a single frame. (#2004)

## [1.0.0-pre.9] - 2022-05-10

### Fixed

- Fixed Hosting again after failing to host now works correctly (#1938)
- Fixed NetworkManager to cleanup connected client lists after stopping (#1945)
- Fixed NetworkHide followed by NetworkShow on the same frame works correctly (#1940)

## [1.0.0-pre.8] - 2022-04-27

### Changed

- `unmanaged` structs are no longer universally accepted as RPC parameters because some structs (i.e., structs with pointers in them, such as `NativeList<T>`) can't be supported by the default memcpy struct serializer. Structs that are intended to be serialized across the network must add `INetworkSerializeByMemcpy` to the interface list (i.e., `struct Foo : INetworkSerializeByMemcpy`). This interface is empty and just serves to mark the struct as compatible with memcpy serialization. For external structs you can't edit, you can pass them to RPCs by wrapping them in `ForceNetworkSerializeByMemcpy<T>`. (#1901)
- Changed requirement to register in-scene placed NetworkObjects with `NetworkManager` in order to respawn them.  In-scene placed NetworkObjects are now automatically tracked during runtime and no longer need to be registered as a NetworkPrefab.  (#1898)

### Removed

- Removed `SIPTransport` (#1870)
- Removed `ClientNetworkTransform` from the package samples and moved to Boss Room's Utilities package which can be found [here](https://github.com/Unity-Technologies/com.unity.multiplayer.samples.coop/blob/main/Packages/com.unity.multiplayer.samples.coop/Utilities/Net/ClientAuthority/ClientNetworkTransform.cs) (#1912)

### Fixed

- Fixed issue where `NetworkSceneManager` did not synchronize despawned in-scene placed NetworkObjects. (#1898)
- Fixed `NetworkTransform` generating false positive rotation delta checks when rolling over between 0 and 360 degrees. (#1890)
- Fixed client throwing an exception if it has messages in the outbound queue when processing the `NetworkEvent.Disconnect` event and is using UTP. (#1884)
- Fixed issue during client synchronization if 'ValidateSceneBeforeLoading' returned false it would halt the client synchronization process resulting in a client that was approved but not synchronized or fully connected with the server. (#1883)
- Fixed an issue where UNetTransport.StartServer would return success even if the underlying transport failed to start (#854)
- Passing generic types to RPCs no longer causes a native crash (#1901)
- Fixed a compile failure when compiling against com.unity.nuget.mono-cecil >= 1.11.4 (#1920)
- Fixed an issue where calling `Shutdown` on a `NetworkManager` that was already shut down would cause an immediate shutdown the next time it was started (basically the fix makes `Shutdown` idempotent). (#1877)

## [1.0.0-pre.7] - 2022-04-06

### Added

- Added editor only check prior to entering into play mode if the currently open and active scene is in the build list and if not displays a dialog box asking the user if they would like to automatically add it prior to entering into play mode. (#1828)
- Added `UnityTransport` implementation and `com.unity.transport` package dependency (#1823)
- Added `NetworkVariableWritePermission` to `NetworkVariableBase` and implemented `Owner` client writable netvars. (#1762)
- `UnityTransport` settings can now be set programmatically. (#1845)
- `FastBufferWriter` and Reader IsInitialized property. (#1859)
- Prefabs can now be added to the network at **runtime** (i.e., from an addressable asset). If `ForceSamePrefabs` is false, this can happen after a connection has been formed. (#1882)
- When `ForceSamePrefabs` is false, a configurable delay (default 1 second, configurable via `NetworkConfig.SpawnTimeout`) has been introduced to gracefully handle race conditions where a spawn call has been received for an object whose prefab is still being loaded. (#1882)

### Changed

- Changed `NetcodeIntegrationTestHelpers` to use `UnityTransport` (#1870)
- Updated `UnityTransport` dependency on `com.unity.transport` to 1.0.0 (#1849)

### Removed

- Removed `SnapshotSystem` (#1852)
- Removed `com.unity.modules.animation`, `com.unity.modules.physics` and `com.unity.modules.physics2d` dependencies from the package (#1812)
- Removed `com.unity.collections` dependency from the package (#1849)

### Fixed

- Fixed in-scene placed NetworkObjects not being found/ignored after a client disconnects and then reconnects. (#1850)
- Fixed issue where `UnityTransport` send queues were not flushed when calling `DisconnectLocalClient` or `DisconnectRemoteClient`. (#1847)
- Fixed NetworkBehaviour dependency verification check for an existing NetworkObject not searching from root parent transform relative GameObject. (#1841)
- Fixed issue where entries were not being removed from the NetworkSpawnManager.OwnershipToObjectsTable. (#1838)
- Fixed ClientRpcs would always send to all connected clients by default as opposed to only sending to the NetworkObject's Observers list by default. (#1836)
- Fixed clarity for NetworkSceneManager client side notification when it receives a scene hash value that does not exist in its local hash table. (#1828)
- Fixed client throws a key not found exception when it times out using UNet or UTP. (#1821)
- Fixed network variable updates are no longer limited to 32,768 bytes when NetworkConfig.EnsureNetworkVariableLengthSafety is enabled. The limits are now determined by what the transport can send in a message. (#1811)
- Fixed in-scene NetworkObjects get destroyed if a client fails to connect and shuts down the NetworkManager. (#1809)
- Fixed user never being notified in the editor that a NetworkBehaviour requires a NetworkObject to function properly. (#1808)
- Fixed PlayerObjects and dynamically spawned NetworkObjects not being added to the NetworkClient's OwnedObjects (#1801)
- Fixed issue where NetworkManager would continue starting even if the NetworkTransport selected failed. (#1780)
- Fixed issue when spawning new player if an already existing player exists it does not remove IsPlayer from the previous player (#1779)
- Fixed lack of notification that NetworkManager and NetworkObject cannot be added to the same GameObject with in-editor notifications (#1777)
- Fixed parenting warning printing for false positives (#1855)

## [1.0.0-pre.6] - 2022-03-02

### Added

- NetworkAnimator now properly synchrhonizes all animation layers as well as runtime-adjusted weighting between them (#1765)
- Added first set of tests for NetworkAnimator - parameter syncing, trigger set / reset, override network animator (#1735)

### Fixed

- Fixed an issue where sometimes the first client to connect to the server could see messages from the server as coming from itself. (#1683)
- Fixed an issue where clients seemed to be able to send messages to ClientId 1, but these messages would actually still go to the server (id 0) instead of that client. (#1683)
- Improved clarity of error messaging when a client attempts to send a message to a destination other than the server, which isn't allowed. (#1683)
- Disallowed async keyword in RPCs (#1681)
- Fixed an issue where Alpha release versions of Unity (version 2022.2.0a5 and later) will not compile due to the UNet Transport no longer existing (#1678)
- Fixed messages larger than 64k being written with incorrectly truncated message size in header (#1686) (credit: @kaen)
- Fixed overloading RPC methods causing collisions and failing on IL2CPP targets. (#1694)
- Fixed spawn flow to propagate `IsSceneObject` down to children NetworkObjects, decouple implicit relationship between object spawning & `IsSceneObject` flag (#1685)
- Fixed error when serializing ConnectionApprovalMessage with scene management disabled when one or more objects is hidden via the CheckObjectVisibility delegate (#1720)
- Fixed CheckObjectVisibility delegate not being properly invoked for connecting clients when Scene Management is enabled. (#1680)
- Fixed NetworkList to properly call INetworkSerializable's NetworkSerialize() method (#1682)
- Fixed NetworkVariables containing more than 1300 bytes of data (such as large NetworkLists) no longer cause an OverflowException (the limit on data size is now whatever limit the chosen transport imposes on fragmented NetworkDelivery mechanisms) (#1725)
- Fixed ServerRpcParams and ClientRpcParams must be the last parameter of an RPC in order to function properly. Added a compile-time check to ensure this is the case and trigger an error if they're placed elsewhere (#1721)
- Fixed FastBufferReader being created with a length of 1 if provided an input of length 0 (#1724)
- Fixed The NetworkConfig's checksum hash includes the NetworkTick so that clients with a different tickrate than the server are identified and not allowed to connect (#1728)
- Fixed OwnedObjects not being properly modified when using ChangeOwnership (#1731)
- Improved performance in NetworkAnimator (#1735)
- Removed the "always sync" network animator (aka "autosend") parameters (#1746)
- Fixed in-scene placed NetworkObjects not respawning after shutting down the NetworkManager and then starting it back up again (#1769)

## [1.0.0-pre.5] - 2022-01-26

### Added

- Added `PreviousValue` in `NetworkListEvent`, when `Value` has changed (#1528)

### Changed

- NetworkManager's GameObject is no longer allowed to be nested under one or more GameObject(s).(#1484)
- NetworkManager DontDestroy property was removed and now NetworkManager always is migrated into the DontDestroyOnLoad scene. (#1484)'

### Fixed

- Fixed network tick value sometimes being duplicated or skipped. (#1614)
- Fixed The ClientNetworkTransform sample script to allow for owner changes at runtime. (#1606)
- Fixed When the LogLevel is set to developer NetworkBehaviour generates warning messages when it should not (#1631)
- Fixed NetworkTransport Initialize now can receive the associated NetworkManager instance to avoid using NetworkManager.Singleton in transport layer (#1677)
- Fixed a bug where NetworkList.Contains value was inverted (#1363)

## [1.0.0-pre.4] - 2021-01-04

### Added

- Added `com.unity.modules.physics` and `com.unity.modules.physics2d` package dependencies (#1565)

### Removed

- Removed `com.unity.modules.ai` package dependency (#1565)
- Removed `FixedQueue`, `StreamExtensions`, `TypeExtensions` (#1398)

### Fixed

- Fixed in-scene NetworkObjects that are moved into the DDOL scene not getting restored to their original active state (enabled/disabled) after a full scene transition (#1354)
- Fixed invalid IL code being generated when using `this` instead of `this ref` for the FastBufferReader/FastBufferWriter parameter of an extension method. (#1393)
- Fixed an issue where if you are running as a server (not host) the LoadEventCompleted and UnloadEventCompleted events would fire early by the NetworkSceneManager (#1379)
- Fixed a runtime error when sending an array of an INetworkSerializable type that's implemented as a struct (#1402)
- NetworkConfig will no longer throw an OverflowException in GetConfig() when ForceSamePrefabs is enabled and the number of prefabs causes the config blob size to exceed 1300 bytes. (#1385)
- Fixed NetworkVariable not calling NetworkSerialize on INetworkSerializable types (#1383)
- Fixed NullReferenceException on ImportReferences call in NetworkBehaviourILPP (#1434)
- Fixed NetworkObjects not being despawned before they are destroyed during shutdown for client, host, and server instances. (#1390)
- Fixed KeyNotFound exception when removing ownership of a newly spawned NetworkObject that is already owned by the server. (#1500)
- Fixed NetworkManager.LocalClient not being set when starting as a host. (#1511)
- Fixed a few memory leak cases when shutting down NetworkManager during Incoming Message Queue processing. (#1323)
- Fixed network tick value sometimes being duplicated or skipped. (#1614)

### Changed

- The SDK no longer limits message size to 64k. (The transport may still impose its own limits, but the SDK no longer does.) (#1384)
- Updated com.unity.collections to 1.1.0 (#1451)
- NetworkManager's GameObject is no longer allowed to be nested under one or more GameObject(s).(#1484)
- NetworkManager DontDestroy property was removed and now NetworkManager always is migrated into the DontDestroyOnLoad scene. (#1484)

## [1.0.0-pre.3] - 2021-10-22

### Added

- ResetTrigger function to NetworkAnimator (#1327)

### Fixed

- Overflow exception when syncing Animator state. (#1327)
- Added `try`/`catch` around RPC calls, preventing exception from causing further RPC calls to fail (#1329)
- Fixed an issue where ServerClientId and LocalClientId could have the same value, causing potential confusion, and also fixed an issue with the UNet where the server could be identified with two different values, one of which might be the same as LocalClientId, and the other of which would not.(#1368)
- IL2CPP would not properly compile (#1359)

## [1.0.0-pre.2] - 2021-10-19


### Added

- Associated Known Issues for the 1.0.0-pre.1 release in the changelog

### Changed

- Updated label for `1.0.0-pre.1` changelog section

## [1.0.0-pre.1] - 2021-10-19

### Added

- Added `ClientNetworkTransform` sample to the SDK package (#1168)
- Added `Bootstrap` sample to the SDK package (#1140)
- Enhanced `NetworkSceneManager` implementation with additive scene loading capabilities (#1080, #955, #913)
  - `NetworkSceneManager.OnSceneEvent` provides improved scene event notificaitons
- Enhanced `NetworkTransform` implementation with per axis/component based and threshold based state replication (#1042, #1055, #1061, #1084, #1101)
- Added a jitter-resistent `BufferedLinearInterpolator<T>` for `NetworkTransform` (#1060)
- Implemented `NetworkPrefabHandler` that provides support for object pooling and `NetworkPrefab` overrides (#1073, #1004, #977, #905,#749, #727)
- Implemented auto `NetworkObject` transform parent synchronization at runtime over the network (#855)
- Adopted Unity C# Coding Standards in the codebase with `.editorconfig` ruleset (#666, #670)
- When a client tries to spawn a `NetworkObject` an exception is thrown to indicate unsupported behavior. (#981)
- Added a `NetworkTime` and `NetworkTickSystem` which allows for improved control over time and ticks. (#845)
- Added a `OnNetworkDespawn` function to `NetworkObject` which gets called when a `NetworkObject` gets despawned and can be overriden. (#865)
- Added `SnapshotSystem` that would allow variables and spawn/despawn messages to be sent in blocks (#805, #852, #862, #963, #1012, #1013, #1021, #1040, #1062, #1064, #1083, #1091, #1111, #1129, #1166, #1192)
  - Disabled by default for now, except spawn/despawn messages
  - Will leverage unreliable messages with eventual consistency
- `NetworkBehaviour` and `NetworkObject`'s `NetworkManager` instances can now be overriden (#762)
- Added metrics reporting for the new network profiler if the Multiplayer Tools package is present (#1104, #1089, #1096, #1086, #1072, #1058, #960, #897, #891, #878)
- `NetworkBehaviour.IsSpawned` a quick (and stable) way to determine if the associated NetworkObject is spawned (#1190)
- Added `NetworkRigidbody` and `NetworkRigidbody2D` components to support networking `Rigidbody` and `Rigidbody2D` components (#1202, #1175)
- Added `NetworkObjectReference` and `NetworkBehaviourReference` structs which allow to sending `NetworkObject/Behaviours` over RPCs/`NetworkVariable`s (#1173)
- Added `NetworkAnimator` component to support networking `Animator` component (#1281, #872)

### Changed

- Bumped minimum Unity version, renamed package as "Unity Netcode for GameObjects", replaced `MLAPI` namespace and its variants with `Unity.Netcode` namespace and per asm-def variants (#1007, #1009, #1015, #1017, #1019, #1025, #1026, #1065)
  - Minimum Unity version:
    - 2019.4 → 2020.3+
  - Package rename:
    - Display name: `MLAPI Networking Library` → `Netcode for GameObjects`
    - Name: `com.unity.multiplayer.mlapi` → `com.unity.netcode.gameobjects`
    - Updated package description
  - All `MLAPI.x` namespaces are replaced with `Unity.Netcode`
    - `MLAPI.Messaging` → `Unity.Netcode`
    - `MLAPI.Connection` → `Unity.Netcode`
    - `MLAPI.Logging` → `Unity.Netcode`
    - `MLAPI.SceneManagement` → `Unity.Netcode`
    - and other `MLAPI.x` variants to `Unity.Netcode`
  - All assembly definitions are renamed with `Unity.Netcode.x` variants
    - `Unity.Multiplayer.MLAPI.Runtime` → `Unity.Netcode.Runtime`
    - `Unity.Multiplayer.MLAPI.Editor` → `Unity.Netcode.Editor`
    - and other `Unity.Multiplayer.MLAPI.x` variants to `Unity.Netcode.x` variants
- Renamed `Prototyping` namespace and assembly definition to `Components` (#1145)
- Changed `NetworkObject.Despawn(bool destroy)` API to default to `destroy = true` for better usability (#1217)
- Scene registration in `NetworkManager` is now replaced by Build Setttings → Scenes in Build List (#1080)
- `NetworkSceneManager.SwitchScene` has been replaced by `NetworkSceneManager.LoadScene` (#955)
- `NetworkManager, NetworkConfig, and NetworkSceneManager` scene registration replaced with scenes in build list (#1080)
- `GlobalObjectIdHash` replaced `PrefabHash` and `PrefabHashGenerator` for stability and consistency (#698)
- `NetworkStart` has been renamed to `OnNetworkSpawn`. (#865)
- Network variable cleanup - eliminated shared mode, variables are server-authoritative (#1059, #1074)
- `NetworkManager` and other systems are no longer singletons/statics (#696, #705, #706, #737, #738, #739, #746, #747, #763, #765, #766, #783, #784, #785, #786, #787, #788)
- Changed `INetworkSerializable.NetworkSerialize` method signature to use `BufferSerializer<T>` instead of `NetworkSerializer` (#1187)
- Changed `CustomMessagingManager`'s methods to use `FastBufferWriter` and `FastBufferReader` instead of `Stream` (#1187)
- Reduced internal runtime allocations by removing LINQ calls and replacing managed lists/arrays with native collections (#1196)

### Removed

- Removed `NetworkNavMeshAgent` (#1150)
- Removed `NetworkDictionary`, `NetworkSet` (#1149)
- Removed `NetworkVariableSettings` (#1097)
- Removed predefined `NetworkVariable<T>` types (#1093)
  - Removed `NetworkVariableBool`, `NetworkVariableByte`, `NetworkVariableSByte`, `NetworkVariableUShort`, `NetworkVariableShort`, `NetworkVariableUInt`, `NetworkVariableInt`, `NetworkVariableULong`, `NetworkVariableLong`, `NetworkVariableFloat`, `NetworkVariableDouble`, `NetworkVariableVector2`, `NetworkVariableVector3`, `NetworkVariableVector4`, `NetworkVariableColor`, `NetworkVariableColor32`, `NetworkVariableRay`, `NetworkVariableQuaternion`
- Removed `NetworkChannel` and `MultiplexTransportAdapter` (#1133)
- Removed ILPP backend for 2019.4, minimum required version is 2020.3+ (#895)
- `NetworkManager.NetworkConfig` had the following properties removed: (#1080)
  - Scene Registrations no longer exists
  - Allow Runtime Scene Changes was no longer needed and was removed
- Removed the NetworkObject.Spawn payload parameter (#1005)
- Removed `ProfilerCounter`, the original MLAPI network profiler, and the built-in network profiler module (2020.3). A replacement can now be found in the Multiplayer Tools package. (#1048)
- Removed UNet RelayTransport and related relay functionality in UNetTransport (#1081)
- Removed `UpdateStage` parameter from `ServerRpcSendParams` and `ClientRpcSendParams` (#1187)
- Removed `NetworkBuffer`, `NetworkWriter`, `NetworkReader`, `NetworkSerializer`, `PooledNetworkBuffer`, `PooledNetworkWriter`, and `PooledNetworkReader` (#1187)
- Removed `EnableNetworkVariable` in `NetworkConfig`, it is always enabled now (#1179)
- Removed `NetworkTransform`'s FixedSendsPerSecond, AssumeSyncedSends, InterpolateServer, ExtrapolatePosition, MaxSendsToExtrapolate, Channel, EnableNonProvokedResendChecks, DistanceSendrate (#1060) (#826) (#1042, #1055, #1061, #1084, #1101)
- Removed `NetworkManager`'s `StopServer()`, `StopClient()` and `StopHost()` methods and replaced with single `NetworkManager.Shutdown()` method for all (#1108)

### Fixed

- Fixed ServerRpc ownership check to `Debug.LogError` instead of `Debug.LogWarning` (#1126)
- Fixed `NetworkObject.OwnerClientId` property changing before `NetworkBehaviour.OnGainedOwnership()` callback (#1092)
- Fixed `NetworkBehaviourILPP` to iterate over all types in an assembly (#803)
- Fixed cross-asmdef RPC ILPP by importing types into external assemblies (#678)
- Fixed `NetworkManager` shutdown when quitting the application or switching scenes (#1011)
  - Now `NetworkManager` shutdowns correctly and despawns existing `NetworkObject`s
- Fixed Only one `PlayerPrefab` can be selected on `NetworkManager` inspector UI in the editor (#676)
- Fixed connection approval not being triggered for host (#675)
- Fixed various situations where messages could be processed in an invalid order, resulting in errors (#948, #1187, #1218)
- Fixed `NetworkVariable`s being default-initialized on the client instead of being initialized with the desired value (#1266)
- Improved runtime performance and reduced GC pressure (#1187)
- Fixed #915 - clients are receiving data from objects not visible to them (#1099)
- Fixed `NetworkTransform`'s "late join" issues, `NetworkTransform` now uses `NetworkVariable`s instead of RPCs (#826)
- Throw an exception for silent failure when a client tries to get another player's `PlayerObject`, it is now only allowed on the server-side (#844)

### Known Issues

- `NetworkVariable` does not serialize `INetworkSerializable` types through their `NetworkSerialize` implementation
- `NetworkObjects` marked as `DontDestroyOnLoad` are disabled during some network scene transitions
- `NetworkTransform` interpolates from the origin when switching Local Space synchronization
- Exceptions thrown in `OnNetworkSpawn` user code for an object will prevent the callback in other objects
- Cannot send an array of `INetworkSerializable` in RPCs
- ILPP generation fails with special characters in project path

## [0.2.0] - 2021-06-03

WIP version increment to pass package validation checks. Changelog & final version number TBD.

## [0.1.1] - 2021-06-01

This is hotfix v0.1.1 for the initial experimental Unity MLAPI Package.

### Changed

- Fixed issue with the Unity Registry package version missing some fixes from the v0.1.0 release.

## [0.1.0] - 2021-03-23

This is the initial experimental Unity MLAPI Package, v0.1.0.

### Added

- Refactored a new standard for Remote Procedure Call (RPC) in MLAPI which provides increased performance, significantly reduced boilerplate code, and extensibility for future-proofed code. MLAPI RPC includes `ServerRpc` and `ClientRpc` to execute logic on the server and client-side. This provides a single performant unified RPC solution, replacing MLAPI Convenience and Performance RPC (see [here](#removed-features)).
- Added standarized serialization types, including built-in and custom serialization flows. See [RFC #2](https://github.com/Unity-Technologies/com.unity.multiplayer.rfcs/blob/master/text/0002-serializable-types.md) for details.
- `INetworkSerializable` interface replaces `IBitWritable`.
- Added `NetworkSerializer`..., which is the main aggregator that implements serialization code for built-in supported types and holds `NetworkReader` and `NetworkWriter` instances internally.
- Added a Network Update Loop infrastructure that aids Netcode systems to update (such as RPC queue and transport) outside of the standard `MonoBehaviour` event cycle. See [RFC #8](https://github.com/Unity-Technologies/com.unity.multiplayer.rfcs/blob/master/text/0008-network-update-loop.md) and the following details:
  - It uses Unity's [low-level Player Loop API](https://docs.unity3d.com/ScriptReference/LowLevel.PlayerLoop.html) and allows for registering `INetworkUpdateSystem`s with `NetworkUpdate` methods to be executed at specific `NetworkUpdateStage`s, which may also be before or after `MonoBehaviour`-driven game logic execution.
  - You will typically interact with `NetworkUpdateLoop` for registration and `INetworkUpdateSystem` for implementation.
  - `NetworkVariable`s are now tick-based using the `NetworkTickSystem`, tracking time through network interactions and syncs.
- Added message batching to handle consecutive RPC requests sent to the same client. `RpcBatcher` sends batches based on requests from the `RpcQueueProcessing`, by batch size threshold or immediately.
- [GitHub 494](https://github.com/Unity-Technologies/com.unity.multiplayer.mlapi/pull/494): Added a constraint to allow one `NetworkObject` per `GameObject`, set through the `DisallowMultipleComponent` attribute.
- Integrated MLAPI with the Unity Profiler for versions 2020.2 and later:
  - Added new profiler modules for MLAPI that report important network data.
  - Attached the profiler to a remote player to view network data over the wire.
- A test project is available for building and experimenting with MLAPI features. This project is available in the MLAPI GitHub [testproject folder](https://github.com/Unity-Technologies/com.unity.multiplayer.mlapi/tree/release/0.1.0/testproject).
- Added a [MLAPI Community Contributions](https://github.com/Unity-Technologies/mlapi-community-contributions/tree/master/com.mlapi.contrib.extensions) new GitHub repository to accept extensions from the MLAPI community. Current extensions include moved MLAPI features for lag compensation (useful for Server Authoritative actions) and `TrackedObject`.

### Changed

- [GitHub 520](https://github.com/Unity-Technologies/com.unity.multiplayer.mlapi/pull/520): MLAPI now uses the Unity Package Manager for installation management.
- Added functionality and usability to `NetworkVariable`, previously called `NetworkVar`. Updates enhance options and fully replace the need for `SyncedVar`s.
- [GitHub 507](https://github.com/Unity-Technologies/com.unity.multiplayer.mlapi/pull/507): Reimplemented `NetworkAnimator`, which synchronizes animation states for networked objects.
- GitHub [444](https://github.com/Unity-Technologies/com.unity.multiplayer.mlapi/pull/444) and [455](https://github.com/Unity-Technologies/com.unity.multiplayer.mlapi/pull/455): Channels are now represented as bytes instead of strings.

For users of previous versions of MLAPI, this release renames APIs due to refactoring. All obsolete marked APIs have been removed as per [GitHub 513](https://github.com/Unity-Technologies/com.unity.multiplayer.mlapi/pull/513) and [GitHub 514](https://github.com/Unity-Technologies/com.unity.multiplayer.mlapi/pull/514).

| Previous MLAPI Versions | V 0.1.0 Name |
| -- | -- |
| `NetworkingManager` | `NetworkManager` |
| `NetworkedObject` | `NetworkObject` |
| `NetworkedBehaviour` | `NetworkBehaviour` |
| `NetworkedClient` | `NetworkClient` |
| `NetworkedPrefab` | `NetworkPrefab` |
| `NetworkedVar` | `NetworkVariable` |
| `NetworkedTransform` | `NetworkTransform` |
| `NetworkedAnimator` | `NetworkAnimator` |
| `NetworkedAnimatorEditor` | `NetworkAnimatorEditor` |
| `NetworkedNavMeshAgent` | `NetworkNavMeshAgent` |
| `SpawnManager` | `NetworkSpawnManager` |
| `BitStream` | `NetworkBuffer` |
| `BitReader` | `NetworkReader` |
| `BitWriter` | `NetworkWriter` |
| `NetEventType` | `NetworkEventType` |
| `ChannelType` | `NetworkDelivery` |
| `Channel` | `NetworkChannel` |
| `Transport` | `NetworkTransport` |
| `NetworkedDictionary` | `NetworkDictionary` |
| `NetworkedList` | `NetworkList` |
| `NetworkedSet` | `NetworkSet` |
| `MLAPIConstants` | `NetworkConstants` |
| `UnetTransport` | `UNetTransport` |

### Fixed

- [GitHub 460](https://github.com/Unity-Technologies/com.unity.multiplayer.mlapi/pull/460): Fixed an issue for RPC where the host-server was not receiving RPCs from the host-client and vice versa without the loopback flag set in `NetworkingManager`.
- Fixed an issue where data in the Profiler was incorrectly aggregated and drawn, which caused the profiler data to increment indefinitely instead of resetting each frame.
- Fixed an issue the client soft-synced causing PlayMode client-only scene transition issues, caused when running the client in the editor and the host as a release build. Users may have encountered a soft sync of `NetworkedInstanceId` issues in the `SpawnManager.ClientCollectSoftSyncSceneObjectSweep` method.
- [GitHub 458](https://github.com/Unity-Technologies/com.unity.multiplayer.mlapi/pull/458): Fixed serialization issues in `NetworkList` and `NetworkDictionary` when running in Server mode.
- [GitHub 498](https://github.com/Unity-Technologies/com.unity.multiplayer.mlapi/pull/498): Fixed numerical precision issues to prevent not a number (NaN) quaternions.
- [GitHub 438](https://github.com/Unity-Technologies/com.unity.multiplayer.mlapi/pull/438): Fixed booleans by reaching or writing bytes instead of bits.
- [GitHub 519](https://github.com/Unity-Technologies/com.unity.multiplayer.mlapi/pull/519): Fixed an issue where calling `Shutdown()` before making `NetworkManager.Singleton = null` is null on `NetworkManager.OnDestroy()`.

### Removed

With a new release of MLAPI in Unity, some features have been removed:

- SyncVars have been removed from MLAPI. Use `NetworkVariable`s in place of this functionality. <!-- MTT54 -->
- [GitHub 527](https://github.com/Unity-Technologies/com.unity.multiplayer.mlapi/pull/527): Lag compensation systems and `TrackedObject` have moved to the new [MLAPI Community Contributions](https://github.com/Unity-Technologies/mlapi-community-contributions/tree/master/com.mlapi.contrib.extensions) repo.
- [GitHub 509](https://github.com/Unity-Technologies/com.unity.multiplayer.mlapi/pull/509): Encryption has been removed from MLAPI. The `Encryption` option in `NetworkConfig` on the `NetworkingManager` is not available in this release. This change will not block game creation or running. A current replacement for this functionality is not available, and may be developed in future releases. See the following changes:
  - Removed `SecuritySendFlags` from all APIs.
  - Removed encryption, cryptography, and certificate configurations from APIs including `NetworkManager` and `NetworkConfig`.
  - Removed "hail handshake", including `NetworkManager` implementation and `NetworkConstants` entries.
  - Modified `RpcQueue` and `RpcBatcher` internals to remove encryption and authentication from reading and writing.
- Removed the previous MLAPI Profiler editor window from Unity versions 2020.2 and later.
- Removed previous MLAPI Convenience and Performance RPC APIs with the new standard RPC API. See [RFC #1](https://github.com/Unity-Technologies/com.unity.multiplayer.rfcs/blob/master/text/0001-std-rpc-api.md) for details.
- [GitHub 520](https://github.com/Unity-Technologies/com.unity.multiplayer.mlapi/pull/520): Removed the MLAPI Installer.

### Known Issues

- `NetworkNavMeshAgent` does not synchronize mesh data, Agent Size, Steering, Obstacle Avoidance, or Path Finding settings. It only synchronizes the destination and velocity, not the path to the destination.
- For `RPC`, methods with a `ClientRpc` or `ServerRpc` suffix which are not marked with [ServerRpc] or [ClientRpc] will cause a compiler error.
- For `NetworkAnimator`, Animator Overrides are not supported. Triggers do not work.
- For `NetworkVariable`, the `NetworkDictionary` `List` and `Set` must use the `reliableSequenced` channel.
- `NetworkObjects`s are supported but when spawning a prefab with nested child network objects you have to manually call spawn on them
- `NetworkTransform` have the following issues:
  - Replicated objects may have jitter.
  - The owner is always authoritative about the object's position.
  - Scale is not synchronized.
- Connection Approval is not called on the host client.
- For `NamedMessages`, always use `NetworkBuffer` as the underlying stream for sending named and unnamed messages.
- For `NetworkManager`, connection management is limited. Use `IsServer`, `IsClient`, `IsConnectedClient`, or other code to check if MLAPI connected correctly.

## [0.0.1-preview.1] - 2020-12-20

This was an internally-only-used version of the Unity MLAPI Package<|MERGE_RESOLUTION|>--- conflicted
+++ resolved
@@ -13,11 +13,8 @@
 ### Fixed
 
 - Fixed a bug where having a class with Rpcs that inherits from a class without Rpcs that inherits from NetworkVariable would cause a compile error. (#2751)
-<<<<<<< HEAD
 - Fixed issue where during client synchronization and scene loading, when client synchronization or the scene loading mode are set to `LoadSceneMode.Single`, a `CreateObjectMessage` could be received, processed, and the resultant spawned `NetworkObject` could be instantiated in the client's currently active scene that could, towards the end of the client synchronization or loading process, be unloaded and cause the newly created `NetworkObject` to be destroyed (and throw and exception). (#2735)
-=======
 - Fixed issue where `NetworkBehaviour.Synchronize` was not truncating the write buffer if nothing was serialized during `NetworkBehaviour.OnSynchronize` causing an additional 6 bytes to be written per `NetworkBehaviour` component instance. (#2749)
->>>>>>> b309cc37
 
 ### Changed
 
