# Changelog

All notable changes to this project will be documented in this file.

The format is based on [Keep a Changelog](https://keepachangelog.com/en/1.0.0/) and this project adheres to [Semantic Versioning](https://semver.org/spec/v2.0.0.html).

Additional documentation and release notes are available at [Multiplayer Documentation](https://docs-multiplayer.unity3d.com).

## [Unreleased]

### Added

### Changed

### Fixed

- Fixed registry of public `NetworkVariable`s in derived `NetworkBehaviour`s (#2423)
<<<<<<< HEAD
- Fixed issue where runtime association of `Animator` properties to `AnimationCurve`s would cause `NetworkAnimator` to attempt to update those changes. (#2416)
- Fixed issue where `NetworkAnimator` would not check if its associated `Animator` was valid during serialization and would spam exceptions in the editor console. (#2416)
=======

### Removed
>>>>>>> fda40c33

## [1.3.0]

### Added

### Changed

- The UTP component UI has been updated to be more user-friendly for new users by adding a simple toggle to switch between local-only (127.0.0.1) and remote (0.0.0.0) binding modes, using the toggle "Allow Remote Connections" (#2408)
- Updated `UnityTransport` dependency on `com.unity.transport` to 1.3.1.
- `NetworkShow()` of `NetworkObject`s are delayed until the end of the frame to ensure consistency of delta-driven variables like `NetworkList`.
- Dirty `NetworkObject` are reset at end-of-frame and not at serialization time.
- `NetworkHide()` of an object that was just `NetworkShow()`n produces a warning, as remote clients will _not_ get a spawn/despawn pair.
- Renamed the NetworkTransform.SetState parameter `shouldGhostsInterpolate` to `teleportDisabled` for better clarity of what that parameter does. (#2228)
- Network prefabs are now stored in a ScriptableObject that can be shared between NetworkManagers, and have been exposed for public access. By default, a Default Prefabs List is created that contains all NetworkObject prefabs in the project, and new NetworkManagers will default to using that unless that option is turned off in the Netcode for GameObjects settings. Existing NetworkManagers will maintain their existing lists, which can be migrated to the new format via a button in their inspector. (#2322)

### Fixed

- Fixed issue where changes to a layer's weight would not synchronize unless a state transition was occurring.(#2399)
- Fixed issue where `NetworkManager.LocalClientId` was returning the `NetworkTransport.ServerClientId` as opposed to the `NetworkManager.m_LocalClientId`. (#2398)
- Fixed issue where a dynamically spawned `NetworkObject` parented under an in-scene placed `NetworkObject` would have its `InScenePlaced` value changed to `true`. This would result in a soft synchronization error for late joining clients. (#2396)
- Fixed a UTP test that was failing when you install Unity Transport package 2.0.0 or newer. (#2347)
- Fixed issue where `NetcodeSettingsProvider` would throw an exception in Unity 2020.3.x versions. (#2345)
- Fixed server side issue where, depending upon component ordering, some NetworkBehaviour components might not have their OnNetworkDespawn method invoked if the client side disconnected. (#2323)
- Fixed a case where data corruption could occur when using UnityTransport when reaching a certain level of send throughput. (#2332)
- Fixed an issue in `UnityTransport` where an exception would be thrown if starting a Relay host/server on WebGL. This exception should only be thrown if using direct connections (where WebGL can't act as a host/server). (#2321)
- Fixed `NetworkAnimator` issue where it was not checking for `AnimatorStateTtansition.destinationStateMachine` and any possible sub-states defined within it. (#2309)
- Fixed `NetworkAnimator` issue where the host client was receiving the ClientRpc animation updates when the host was the owner.(#2309)
- Fixed `NetworkAnimator` issue with using pooled objects and when specific properties are cleaned during despawn and destroy.(#2309)
- Fixed issue where `NetworkAnimator` was checking for animation changes when the associated `NetworkObject` was not spawned.(#2309)
- Corrected an issue with the documentation for BufferSerializer (#2401)

## [1.2.0] - 2022-11-21

### Added

- Added protected method `NetworkBehaviour.OnSynchronize` which is invoked during the initial `NetworkObject` synchronization process. This provides users the ability to include custom serialization information that will be applied to the `NetworkBehaviour` prior to the `NetworkObject` being spawned. (#2298)
- Added support for different versions of the SDK to talk to each other in circumstances where changes permit it. Starting with this version and into future versions, patch versions should be compatible as long as the minor version is the same. (#2290)
- Added `NetworkObject` auto-add helper and Multiplayer Tools install reminder settings to Project Settings. (#2285)
- Added `public string DisconnectReason` getter to `NetworkManager` and `string Reason` to `ConnectionApprovalResponse`. Allows connection approval to communicate back a reason. Also added `public void DisconnectClient(ulong clientId, string reason)` allowing setting a disconnection reason, when explicitly disconnecting a client. (#2280)

### Changed

- Changed 3rd-party `XXHash` (32 & 64) implementation with an in-house reimplementation (#2310)
- When `NetworkConfig.EnsureNetworkVariableLengthSafety` is disabled `NetworkVariable` fields do not write the additional `ushort` size value (_which helps to reduce the total synchronization message size_), but when enabled it still writes the additional `ushort` value. (#2298)
- Optimized bandwidth usage by encoding most integer fields using variable-length encoding. (#2276)

### Fixed
- Fixed `IsSpawnedObjectsPendingInDontDestroyOnLoad` is only set to true when loading a scene using `LoadSceneMode.Singleonly`. (#2330)
- Fixed issue where `NetworkTransform` components nested under a parent with a `NetworkObject` component  (i.e. network prefab) would not have their associated `GameObject`'s transform synchronized. (#2298)
- Fixed issue where `NetworkObject`s that failed to instantiate could cause the entire synchronization pipeline to be disrupted/halted for a connecting client. (#2298)
- Fixed issue where in-scene placed `NetworkObject`s nested under a `GameObject` would be added to the orphaned children list causing continual console warning log messages. (#2298)
- Custom messages are now properly received by the local client when they're sent while running in host mode. (#2296)
- Fixed issue where the host would receive more than one event completed notification when loading or unloading a scene only when no clients were connected. (#2292)
- Fixed an issue in `UnityTransport` where an error would be logged if the 'Use Encryption' flag was enabled with a Relay configuration that used a secure protocol. (#2289)
- Fixed issue where in-scene placed `NetworkObjects` were not honoring the `AutoObjectParentSync` property. (#2281)
- Fixed the issue where `NetworkManager.OnClientConnectedCallback` was being invoked before in-scene placed `NetworkObject`s had been spawned when starting `NetworkManager` as a host. (#2277)
- Creating a `FastBufferReader` with `Allocator.None` will not result in extra memory being allocated for the buffer (since it's owned externally in that scenario). (#2265)

### Removed

- Removed the `NetworkObject` auto-add and Multiplayer Tools install reminder settings from the Menu interface. (#2285)

## [1.1.0] - 2022-10-21

### Added

- Added `NetworkManager.IsApproved` flag that is set to `true` a client has been approved.(#2261)
- `UnityTransport` now provides a way to set the Relay server data directly from the `RelayServerData` structure (provided by the Unity Transport package) throuh its `SetRelayServerData` method. This allows making use of the new APIs in UTP 1.3 that simplify integration of the Relay SDK. (#2235)
- IPv6 is now supported for direct connections when using `UnityTransport`. (#2232)
- Added WebSocket support when using UTP 2.0 with `UseWebSockets` property in the `UnityTransport` component of the `NetworkManager` allowing to pick WebSockets for communication. When building for WebGL, this selection happens automatically. (#2201)
- Added position, rotation, and scale to the `ParentSyncMessage` which provides users the ability to specify the final values on the server-side when `OnNetworkObjectParentChanged` is invoked just before the message is created (when the `Transform` values are applied to the message). (#2146)
- Added `NetworkObject.TryRemoveParent` method for convenience purposes opposed to having to cast null to either `GameObject` or `NetworkObject`. (#2146)

### Changed

- Updated `UnityTransport` dependency on `com.unity.transport` to 1.3.0. (#2231)
- The send queues of `UnityTransport` are now dynamically-sized. This means that there shouldn't be any need anymore to tweak the 'Max Send Queue Size' value. In fact, this field is now removed from the inspector and will not be serialized anymore. It is still possible to set it manually using the `MaxSendQueueSize` property, but it is not recommended to do so aside from some specific needs (e.g. limiting the amount of memory used by the send queues in very constrained environments). (#2212)
- As a consequence of the above change, the `UnityTransport.InitialMaxSendQueueSize` field is now deprecated. There is no default value anymore since send queues are dynamically-sized. (#2212)
- The debug simulator in `UnityTransport` is now non-deterministic. Its random number generator used to be seeded with a constant value, leading to the same pattern of packet drops, delays, and jitter in every run. (#2196)
- `NetworkVariable<>` now supports managed `INetworkSerializable` types, as well as other managed types with serialization/deserialization delegates registered to `UserNetworkVariableSerialization<T>.WriteValue` and `UserNetworkVariableSerialization<T>.ReadValue` (#2219)
- `NetworkVariable<>` and `BufferSerializer<BufferSerializerReader>` now deserialize `INetworkSerializable` types in-place, rather than constructing new ones. (#2219)

### Fixed

- Fixed `NetworkManager.ApprovalTimeout` will not timeout due to slower client synchronization times as it now uses the added `NetworkManager.IsApproved` flag to determined if the client has been approved or not.(#2261)
- Fixed issue caused when changing ownership of objects hidden to some clients (#2242)
- Fixed issue where an in-scene placed NetworkObject would not invoke NetworkBehaviour.OnNetworkSpawn if the GameObject was disabled when it was despawned. (#2239)
- Fixed issue where clients were not rebuilding the `NetworkConfig` hash value for each unique connection request. (#2226)
- Fixed the issue where player objects were not taking the `DontDestroyWithOwner` property into consideration when a client disconnected. (#2225)
- Fixed issue where `SceneEventProgress` would not complete if a client late joins while it is still in progress. (#2222)
- Fixed issue where `SceneEventProgress` would not complete if a client disconnects. (#2222)
- Fixed issues with detecting if a `SceneEventProgress` has timed out. (#2222)
- Fixed issue #1924 where `UnityTransport` would fail to restart after a first failure (even if what caused the initial failure was addressed). (#2220)
- Fixed issue where `NetworkTransform.SetStateServerRpc` and `NetworkTransform.SetStateClientRpc` were not honoring local vs world space settings when applying the position and rotation. (#2203)
- Fixed ILPP `TypeLoadException` on WebGL on MacOS Editor and potentially other platforms. (#2199)
- Implicit conversion of NetworkObjectReference to GameObject will now return null instead of throwing an exception if the referenced object could not be found (i.e., was already despawned) (#2158)
- Fixed warning resulting from a stray NetworkAnimator.meta file (#2153)
- Fixed Connection Approval Timeout not working client side. (#2164)
- Fixed issue where the `WorldPositionStays` parenting parameter was not being synchronized with clients. (#2146)
- Fixed issue where parented in-scene placed `NetworkObject`s would fail for late joining clients. (#2146)
- Fixed issue where scale was not being synchronized which caused issues with nested parenting and scale when `WorldPositionStays` was true. (#2146)
- Fixed issue with `NetworkTransform.ApplyTransformToNetworkStateWithInfo` where it was not honoring axis sync settings when `NetworkTransformState.IsTeleportingNextFrame` was true. (#2146)
- Fixed issue with `NetworkTransform.TryCommitTransformToServer` where it was not honoring the `InLocalSpace` setting. (#2146)
- Fixed ClientRpcs always reporting in the profiler view as going to all clients, even when limited to a subset of clients by `ClientRpcParams`. (#2144)
- Fixed RPC codegen failing to choose the correct extension methods for `FastBufferReader` and `FastBufferWriter` when the parameters were a generic type (i.e., List<int>) and extensions for multiple instantiations of that type have been defined (i.e., List<int> and List<string>) (#2142)
- Fixed the issue where running a server (i.e. not host) the second player would not receive updates (unless a third player joined). (#2127)
- Fixed issue where late-joining client transition synchronization could fail when more than one transition was occurring.(#2127)
- Fixed throwing an exception in `OnNetworkUpdate` causing other `OnNetworkUpdate` calls to not be executed. (#1739)
- Fixed synchronization when Time.timeScale is set to 0. This changes timing update to use unscaled deltatime. Now network updates rate are independent from the local time scale. (#2171)
- Fixed not sending all NetworkVariables to all clients when a client connects to a server. (#1987)
- Fixed IsOwner/IsOwnedByServer being wrong on the server after calling RemoveOwnership (#2211)

## [1.0.2] - 2022-09-12

### Fixed

- Fixed issue where `NetworkTransform` was not honoring the InLocalSpace property on the authority side during OnNetworkSpawn. (#2170)
- Fixed issue where `NetworkTransform` was not ending extrapolation for the previous state causing non-authoritative instances to become out of synch. (#2170)
- Fixed issue where `NetworkTransform` was not continuing to interpolate for the remainder of the associated tick period. (#2170)
- Fixed issue during `NetworkTransform.OnNetworkSpawn` for non-authoritative instances where it was initializing interpolators with the replicated network state which now only contains the transform deltas that occurred during a network tick and not the entire transform state. (#2170)

## [1.0.1] - 2022-08-23

### Changed

- Changed version to 1.0.1. (#2131)
- Updated dependency on `com.unity.transport` to 1.2.0. (#2129)
- When using `UnityTransport`, _reliable_ payloads are now allowed to exceed the configured 'Max Payload Size'. Unreliable payloads remain bounded by this setting. (#2081)
- Performance improvements for cases with large number of NetworkObjects, by not iterating over all unchanged NetworkObjects

### Fixed

- Fixed an issue where reading/writing more than 8 bits at a time with BitReader/BitWriter would write/read from the wrong place, returning and incorrect result. (#2130)
- Fixed issue with the internal `NetworkTransformState.m_Bitset` flag not getting cleared upon the next tick advancement. (#2110)
- Fixed interpolation issue with `NetworkTransform.Teleport`. (#2110)
- Fixed issue where the authoritative side was interpolating its transform. (#2110)
- Fixed Owner-written NetworkVariable infinitely write themselves (#2109)
- Fixed NetworkList issue that showed when inserting at the very end of a NetworkList (#2099)
- Fixed issue where a client owner of a `NetworkVariable` with both owner read and write permissions would not update the server side when changed. (#2097)
- Fixed issue when attempting to spawn a parent `GameObject`, with `NetworkObject` component attached, that has one or more child `GameObject`s, that are inactive in the hierarchy, with `NetworkBehaviour` components it will no longer attempt to spawn the associated `NetworkBehaviour`(s) or invoke ownership changed notifications but will log a warning message. (#2096)
- Fixed an issue where destroying a NetworkBehaviour would not deregister it from the parent NetworkObject, leading to exceptions when the parent was later destroyed. (#2091)
- Fixed issue where `NetworkObject.NetworkHide` was despawning and destroying, as opposed to only despawning, in-scene placed `NetworkObject`s. (#2086)
- Fixed `NetworkAnimator` synchronizing transitions twice due to it detecting the change in animation state once a transition is started by a trigger. (#2084)
- Fixed issue where `NetworkAnimator` would not synchronize a looping animation for late joining clients if it was at the very end of its loop. (#2076)
- Fixed issue where `NetworkAnimator` was not removing its subscription from `OnClientConnectedCallback` when despawned during the shutdown sequence. (#2074)
- Fixed IsServer and IsClient being set to false before object despawn during the shutdown sequence. (#2074)
- Fixed NetworkList Value event on the server. PreviousValue is now set correctly when a new value is set through property setter. (#2067)
- Fixed NetworkLists not populating on client. NetworkList now uses the most recent list as opposed to the list at the end of previous frame, when sending full updates to dynamically spawned NetworkObject. The difference in behaviour is required as scene management spawns those objects at a different time in the frame, relative to updates. (#2062)

## [1.0.0] - 2022-06-27

### Changed

- Changed version to 1.0.0. (#2046)

## [1.0.0-pre.10] - 2022-06-21

### Added

- Added a new `OnTransportFailure` callback to `NetworkManager`. This callback is invoked when the manager's `NetworkTransport` encounters an unrecoverable error. Transport failures also cause the `NetworkManager` to shut down. Currently, this is only used by `UnityTransport` to signal a timeout of its connection to the Unity Relay servers. (#1994)
- Added `NetworkEvent.TransportFailure`, which can be used by implementations of `NetworkTransport` to signal to `NetworkManager` that an unrecoverable error was encountered. (#1994)
- Added test to ensure a warning occurs when nesting NetworkObjects in a NetworkPrefab (#1969)
- Added `NetworkManager.RemoveNetworkPrefab(...)` to remove a prefab from the prefabs list (#1950)

### Changed

- Updated `UnityTransport` dependency on `com.unity.transport` to 1.1.0. (#2025)
- (API Breaking) `ConnectionApprovalCallback` is no longer an `event` and will not allow more than 1 handler registered at a time. Also, `ConnectionApprovalCallback` is now an `Action<>` taking a `ConnectionApprovalRequest` and a `ConnectionApprovalResponse` that the client code must fill (#1972) (#2002)

### Removed

### Fixed
- Fixed issue where dynamically spawned `NetworkObject`s could throw an exception if the scene of origin handle was zero (0) and the `NetworkObject` was already spawned. (#2017)
- Fixed issue where `NetworkObject.Observers` was not being cleared when despawned. (#2009)
- Fixed `NetworkAnimator` could not run in the server authoritative mode. (#2003)
- Fixed issue where late joining clients would get a soft synchronization error if any in-scene placed NetworkObjects were parented under another `NetworkObject`. (#1985)
- Fixed issue where `NetworkBehaviourReference` would throw a type cast exception if using `NetworkBehaviourReference.TryGet` and the component type was not found. (#1984)
- Fixed `NetworkSceneManager` was not sending scene event notifications for the currently active scene and any additively loaded scenes when loading a new scene in `LoadSceneMode.Single` mode. (#1975)
- Fixed issue where one or more clients disconnecting during a scene event would cause `LoadEventCompleted` or `UnloadEventCompleted` to wait until the `NetworkConfig.LoadSceneTimeOut` period before being triggered. (#1973)
- Fixed issues when multiple `ConnectionApprovalCallback`s were registered (#1972)
- Fixed a regression in serialization support: `FixedString`, `Vector2Int`, and `Vector3Int` types can now be used in NetworkVariables and RPCs again without requiring a `ForceNetworkSerializeByMemcpy<>` wrapper. (#1961)
- Fixed generic types that inherit from NetworkBehaviour causing crashes at compile time. (#1976)
- Fixed endless dialog boxes when adding a `NetworkBehaviour` to a `NetworkManager` or vice-versa. (#1947)
- Fixed `NetworkAnimator` issue where it was only synchronizing parameters if the layer or state changed or was transitioning between states. (#1946)
- Fixed `NetworkAnimator` issue where when it did detect a parameter had changed it would send all parameters as opposed to only the parameters that changed. (#1946)
- Fixed `NetworkAnimator` issue where it was not always disposing the `NativeArray` that is allocated when spawned. (#1946)
- Fixed `NetworkAnimator` issue where it was not taking the animation speed or state speed multiplier into consideration. (#1946)
- Fixed `NetworkAnimator` issue where it was not properly synchronizing late joining clients if they joined while `Animator` was transitioning between states. (#1946)
- Fixed `NetworkAnimator` issue where the server was not relaying changes to non-owner clients when a client was the owner. (#1946)
- Fixed issue where the `PacketLoss` metric for tools would return the packet loss over a connection lifetime instead of a single frame. (#2004)

## [1.0.0-pre.9] - 2022-05-10

### Fixed

- Fixed Hosting again after failing to host now works correctly (#1938)
- Fixed NetworkManager to cleanup connected client lists after stopping (#1945)
- Fixed NetworkHide followed by NetworkShow on the same frame works correctly (#1940)

## [1.0.0-pre.8] - 2022-04-27

### Changed

- `unmanaged` structs are no longer universally accepted as RPC parameters because some structs (i.e., structs with pointers in them, such as `NativeList<T>`) can't be supported by the default memcpy struct serializer. Structs that are intended to be serialized across the network must add `INetworkSerializeByMemcpy` to the interface list (i.e., `struct Foo : INetworkSerializeByMemcpy`). This interface is empty and just serves to mark the struct as compatible with memcpy serialization. For external structs you can't edit, you can pass them to RPCs by wrapping them in `ForceNetworkSerializeByMemcpy<T>`. (#1901)
- Changed requirement to register in-scene placed NetworkObjects with `NetworkManager` in order to respawn them.  In-scene placed NetworkObjects are now automatically tracked during runtime and no longer need to be registered as a NetworkPrefab.  (#1898)

### Removed

- Removed `SIPTransport` (#1870)
- Removed `ClientNetworkTransform` from the package samples and moved to Boss Room's Utilities package which can be found [here](https://github.com/Unity-Technologies/com.unity.multiplayer.samples.coop/blob/main/Packages/com.unity.multiplayer.samples.coop/Utilities/Net/ClientAuthority/ClientNetworkTransform.cs) (#1912)

### Fixed

- Fixed issue where `NetworkSceneManager` did not synchronize despawned in-scene placed NetworkObjects. (#1898)
- Fixed `NetworkTransform` generating false positive rotation delta checks when rolling over between 0 and 360 degrees. (#1890)
- Fixed client throwing an exception if it has messages in the outbound queue when processing the `NetworkEvent.Disconnect` event and is using UTP. (#1884)
- Fixed issue during client synchronization if 'ValidateSceneBeforeLoading' returned false it would halt the client synchronization process resulting in a client that was approved but not synchronized or fully connected with the server. (#1883)
- Fixed an issue where UNetTransport.StartServer would return success even if the underlying transport failed to start (#854)
- Passing generic types to RPCs no longer causes a native crash (#1901)
- Fixed a compile failure when compiling against com.unity.nuget.mono-cecil >= 1.11.4 (#1920)
- Fixed an issue where calling `Shutdown` on a `NetworkManager` that was already shut down would cause an immediate shutdown the next time it was started (basically the fix makes `Shutdown` idempotent). (#1877)

## [1.0.0-pre.7] - 2022-04-06

### Added

- Added editor only check prior to entering into play mode if the currently open and active scene is in the build list and if not displays a dialog box asking the user if they would like to automatically add it prior to entering into play mode. (#1828)
- Added `UnityTransport` implementation and `com.unity.transport` package dependency (#1823)
- Added `NetworkVariableWritePermission` to `NetworkVariableBase` and implemented `Owner` client writable netvars. (#1762)
- `UnityTransport` settings can now be set programmatically. (#1845)
- `FastBufferWriter` and Reader IsInitialized property. (#1859)
- Prefabs can now be added to the network at **runtime** (i.e., from an addressable asset). If `ForceSamePrefabs` is false, this can happen after a connection has been formed. (#1882)
- When `ForceSamePrefabs` is false, a configurable delay (default 1 second, configurable via `NetworkConfig.SpawnTimeout`) has been introduced to gracefully handle race conditions where a spawn call has been received for an object whose prefab is still being loaded. (#1882)

### Changed

- Changed `NetcodeIntegrationTestHelpers` to use `UnityTransport` (#1870)
- Updated `UnityTransport` dependency on `com.unity.transport` to 1.0.0 (#1849)

### Removed

- Removed `SnapshotSystem` (#1852)
- Removed `com.unity.modules.animation`, `com.unity.modules.physics` and `com.unity.modules.physics2d` dependencies from the package (#1812)
- Removed `com.unity.collections` dependency from the package (#1849)

### Fixed

- Fixed in-scene placed NetworkObjects not being found/ignored after a client disconnects and then reconnects. (#1850)
- Fixed issue where `UnityTransport` send queues were not flushed when calling `DisconnectLocalClient` or `DisconnectRemoteClient`. (#1847)
- Fixed NetworkBehaviour dependency verification check for an existing NetworkObject not searching from root parent transform relative GameObject. (#1841)
- Fixed issue where entries were not being removed from the NetworkSpawnManager.OwnershipToObjectsTable. (#1838)
- Fixed ClientRpcs would always send to all connected clients by default as opposed to only sending to the NetworkObject's Observers list by default. (#1836)
- Fixed clarity for NetworkSceneManager client side notification when it receives a scene hash value that does not exist in its local hash table. (#1828)
- Fixed client throws a key not found exception when it times out using UNet or UTP. (#1821)
- Fixed network variable updates are no longer limited to 32,768 bytes when NetworkConfig.EnsureNetworkVariableLengthSafety is enabled. The limits are now determined by what the transport can send in a message. (#1811)
- Fixed in-scene NetworkObjects get destroyed if a client fails to connect and shuts down the NetworkManager. (#1809)
- Fixed user never being notified in the editor that a NetworkBehaviour requires a NetworkObject to function properly. (#1808)
- Fixed PlayerObjects and dynamically spawned NetworkObjects not being added to the NetworkClient's OwnedObjects (#1801)
- Fixed issue where NetworkManager would continue starting even if the NetworkTransport selected failed. (#1780)
- Fixed issue when spawning new player if an already existing player exists it does not remove IsPlayer from the previous player (#1779)
- Fixed lack of notification that NetworkManager and NetworkObject cannot be added to the same GameObject with in-editor notifications (#1777)
- Fixed parenting warning printing for false positives (#1855)

## [1.0.0-pre.6] - 2022-03-02

### Added

- NetworkAnimator now properly synchrhonizes all animation layers as well as runtime-adjusted weighting between them (#1765)
- Added first set of tests for NetworkAnimator - parameter syncing, trigger set / reset, override network animator (#1735)

### Fixed

- Fixed an issue where sometimes the first client to connect to the server could see messages from the server as coming from itself. (#1683)
- Fixed an issue where clients seemed to be able to send messages to ClientId 1, but these messages would actually still go to the server (id 0) instead of that client. (#1683)
- Improved clarity of error messaging when a client attempts to send a message to a destination other than the server, which isn't allowed. (#1683)
- Disallowed async keyword in RPCs (#1681)
- Fixed an issue where Alpha release versions of Unity (version 2022.2.0a5 and later) will not compile due to the UNet Transport no longer existing (#1678)
- Fixed messages larger than 64k being written with incorrectly truncated message size in header (#1686) (credit: @kaen)
- Fixed overloading RPC methods causing collisions and failing on IL2CPP targets. (#1694)
- Fixed spawn flow to propagate `IsSceneObject` down to children NetworkObjects, decouple implicit relationship between object spawning & `IsSceneObject` flag (#1685)
- Fixed error when serializing ConnectionApprovalMessage with scene management disabled when one or more objects is hidden via the CheckObjectVisibility delegate (#1720)
- Fixed CheckObjectVisibility delegate not being properly invoked for connecting clients when Scene Management is enabled. (#1680)
- Fixed NetworkList to properly call INetworkSerializable's NetworkSerialize() method (#1682)
- Fixed NetworkVariables containing more than 1300 bytes of data (such as large NetworkLists) no longer cause an OverflowException (the limit on data size is now whatever limit the chosen transport imposes on fragmented NetworkDelivery mechanisms) (#1725)
- Fixed ServerRpcParams and ClientRpcParams must be the last parameter of an RPC in order to function properly. Added a compile-time check to ensure this is the case and trigger an error if they're placed elsewhere (#1721)
- Fixed FastBufferReader being created with a length of 1 if provided an input of length 0 (#1724)
- Fixed The NetworkConfig's checksum hash includes the NetworkTick so that clients with a different tickrate than the server are identified and not allowed to connect (#1728)
- Fixed OwnedObjects not being properly modified when using ChangeOwnership (#1731)
- Improved performance in NetworkAnimator (#1735)
- Removed the "always sync" network animator (aka "autosend") parameters (#1746)
- Fixed in-scene placed NetworkObjects not respawning after shutting down the NetworkManager and then starting it back up again (#1769)

## [1.0.0-pre.5] - 2022-01-26

### Added

- Added `PreviousValue` in `NetworkListEvent`, when `Value` has changed (#1528)

### Changed

- NetworkManager's GameObject is no longer allowed to be nested under one or more GameObject(s).(#1484)
- NetworkManager DontDestroy property was removed and now NetworkManager always is migrated into the DontDestroyOnLoad scene. (#1484)'

### Fixed

- Fixed network tick value sometimes being duplicated or skipped. (#1614)
- Fixed The ClientNetworkTransform sample script to allow for owner changes at runtime. (#1606)
- Fixed When the LogLevel is set to developer NetworkBehaviour generates warning messages when it should not (#1631)
- Fixed NetworkTransport Initialize now can receive the associated NetworkManager instance to avoid using NetworkManager.Singleton in transport layer (#1677)
- Fixed a bug where NetworkList.Contains value was inverted (#1363)

## [1.0.0-pre.4] - 2021-01-04

### Added

- Added `com.unity.modules.physics` and `com.unity.modules.physics2d` package dependencies (#1565)

### Removed

- Removed `com.unity.modules.ai` package dependency (#1565)
- Removed `FixedQueue`, `StreamExtensions`, `TypeExtensions` (#1398)

### Fixed

- Fixed in-scene NetworkObjects that are moved into the DDOL scene not getting restored to their original active state (enabled/disabled) after a full scene transition (#1354)
- Fixed invalid IL code being generated when using `this` instead of `this ref` for the FastBufferReader/FastBufferWriter parameter of an extension method. (#1393)
- Fixed an issue where if you are running as a server (not host) the LoadEventCompleted and UnloadEventCompleted events would fire early by the NetworkSceneManager (#1379)
- Fixed a runtime error when sending an array of an INetworkSerializable type that's implemented as a struct (#1402)
- NetworkConfig will no longer throw an OverflowException in GetConfig() when ForceSamePrefabs is enabled and the number of prefabs causes the config blob size to exceed 1300 bytes. (#1385)
- Fixed NetworkVariable not calling NetworkSerialize on INetworkSerializable types (#1383)
- Fixed NullReferenceException on ImportReferences call in NetworkBehaviourILPP (#1434)
- Fixed NetworkObjects not being despawned before they are destroyed during shutdown for client, host, and server instances. (#1390)
- Fixed KeyNotFound exception when removing ownership of a newly spawned NetworkObject that is already owned by the server. (#1500)
- Fixed NetworkManager.LocalClient not being set when starting as a host. (#1511)
- Fixed a few memory leak cases when shutting down NetworkManager during Incoming Message Queue processing. (#1323)
- Fixed network tick value sometimes being duplicated or skipped. (#1614)

### Changed

- The SDK no longer limits message size to 64k. (The transport may still impose its own limits, but the SDK no longer does.) (#1384)
- Updated com.unity.collections to 1.1.0 (#1451)
- NetworkManager's GameObject is no longer allowed to be nested under one or more GameObject(s).(#1484)
- NetworkManager DontDestroy property was removed and now NetworkManager always is migrated into the DontDestroyOnLoad scene. (#1484)

## [1.0.0-pre.3] - 2021-10-22

### Added

- ResetTrigger function to NetworkAnimator (#1327)

### Fixed

- Overflow exception when syncing Animator state. (#1327)
- Added `try`/`catch` around RPC calls, preventing exception from causing further RPC calls to fail (#1329)
- Fixed an issue where ServerClientId and LocalClientId could have the same value, causing potential confusion, and also fixed an issue with the UNet where the server could be identified with two different values, one of which might be the same as LocalClientId, and the other of which would not.(#1368)
- IL2CPP would not properly compile (#1359)

## [1.0.0-pre.2] - 2021-10-19


### Added

- Associated Known Issues for the 1.0.0-pre.1 release in the changelog

### Changed

- Updated label for `1.0.0-pre.1` changelog section

## [1.0.0-pre.1] - 2021-10-19

### Added

- Added `ClientNetworkTransform` sample to the SDK package (#1168)
- Added `Bootstrap` sample to the SDK package (#1140)
- Enhanced `NetworkSceneManager` implementation with additive scene loading capabilities (#1080, #955, #913)
  - `NetworkSceneManager.OnSceneEvent` provides improved scene event notificaitons
- Enhanced `NetworkTransform` implementation with per axis/component based and threshold based state replication (#1042, #1055, #1061, #1084, #1101)
- Added a jitter-resistent `BufferedLinearInterpolator<T>` for `NetworkTransform` (#1060)
- Implemented `NetworkPrefabHandler` that provides support for object pooling and `NetworkPrefab` overrides (#1073, #1004, #977, #905,#749, #727)
- Implemented auto `NetworkObject` transform parent synchronization at runtime over the network (#855)
- Adopted Unity C# Coding Standards in the codebase with `.editorconfig` ruleset (#666, #670)
- When a client tries to spawn a `NetworkObject` an exception is thrown to indicate unsupported behavior. (#981)
- Added a `NetworkTime` and `NetworkTickSystem` which allows for improved control over time and ticks. (#845)
- Added a `OnNetworkDespawn` function to `NetworkObject` which gets called when a `NetworkObject` gets despawned and can be overriden. (#865)
- Added `SnapshotSystem` that would allow variables and spawn/despawn messages to be sent in blocks (#805, #852, #862, #963, #1012, #1013, #1021, #1040, #1062, #1064, #1083, #1091, #1111, #1129, #1166, #1192)
  - Disabled by default for now, except spawn/despawn messages
  - Will leverage unreliable messages with eventual consistency
- `NetworkBehaviour` and `NetworkObject`'s `NetworkManager` instances can now be overriden (#762)
- Added metrics reporting for the new network profiler if the Multiplayer Tools package is present (#1104, #1089, #1096, #1086, #1072, #1058, #960, #897, #891, #878)
- `NetworkBehaviour.IsSpawned` a quick (and stable) way to determine if the associated NetworkObject is spawned (#1190)
- Added `NetworkRigidbody` and `NetworkRigidbody2D` components to support networking `Rigidbody` and `Rigidbody2D` components (#1202, #1175)
- Added `NetworkObjectReference` and `NetworkBehaviourReference` structs which allow to sending `NetworkObject/Behaviours` over RPCs/`NetworkVariable`s (#1173)
- Added `NetworkAnimator` component to support networking `Animator` component (#1281, #872)

### Changed

- Bumped minimum Unity version, renamed package as "Unity Netcode for GameObjects", replaced `MLAPI` namespace and its variants with `Unity.Netcode` namespace and per asm-def variants (#1007, #1009, #1015, #1017, #1019, #1025, #1026, #1065)
  - Minimum Unity version:
    - 2019.4 → 2020.3+
  - Package rename:
    - Display name: `MLAPI Networking Library` → `Netcode for GameObjects`
    - Name: `com.unity.multiplayer.mlapi` → `com.unity.netcode.gameobjects`
    - Updated package description
  - All `MLAPI.x` namespaces are replaced with `Unity.Netcode`
    - `MLAPI.Messaging` → `Unity.Netcode`
    - `MLAPI.Connection` → `Unity.Netcode`
    - `MLAPI.Logging` → `Unity.Netcode`
    - `MLAPI.SceneManagement` → `Unity.Netcode`
    - and other `MLAPI.x` variants to `Unity.Netcode`
  - All assembly definitions are renamed with `Unity.Netcode.x` variants
    - `Unity.Multiplayer.MLAPI.Runtime` → `Unity.Netcode.Runtime`
    - `Unity.Multiplayer.MLAPI.Editor` → `Unity.Netcode.Editor`
    - and other `Unity.Multiplayer.MLAPI.x` variants to `Unity.Netcode.x` variants
- Renamed `Prototyping` namespace and assembly definition to `Components` (#1145)
- Changed `NetworkObject.Despawn(bool destroy)` API to default to `destroy = true` for better usability (#1217)
- Scene registration in `NetworkManager` is now replaced by Build Setttings → Scenes in Build List (#1080)
- `NetworkSceneManager.SwitchScene` has been replaced by `NetworkSceneManager.LoadScene` (#955)
- `NetworkManager, NetworkConfig, and NetworkSceneManager` scene registration replaced with scenes in build list (#1080)
- `GlobalObjectIdHash` replaced `PrefabHash` and `PrefabHashGenerator` for stability and consistency (#698)
- `NetworkStart` has been renamed to `OnNetworkSpawn`. (#865)
- Network variable cleanup - eliminated shared mode, variables are server-authoritative (#1059, #1074)
- `NetworkManager` and other systems are no longer singletons/statics (#696, #705, #706, #737, #738, #739, #746, #747, #763, #765, #766, #783, #784, #785, #786, #787, #788)
- Changed `INetworkSerializable.NetworkSerialize` method signature to use `BufferSerializer<T>` instead of `NetworkSerializer` (#1187)
- Changed `CustomMessagingManager`'s methods to use `FastBufferWriter` and `FastBufferReader` instead of `Stream` (#1187)
- Reduced internal runtime allocations by removing LINQ calls and replacing managed lists/arrays with native collections (#1196)

### Removed

- Removed `NetworkNavMeshAgent` (#1150)
- Removed `NetworkDictionary`, `NetworkSet` (#1149)
- Removed `NetworkVariableSettings` (#1097)
- Removed predefined `NetworkVariable<T>` types (#1093)
  - Removed `NetworkVariableBool`, `NetworkVariableByte`, `NetworkVariableSByte`, `NetworkVariableUShort`, `NetworkVariableShort`, `NetworkVariableUInt`, `NetworkVariableInt`, `NetworkVariableULong`, `NetworkVariableLong`, `NetworkVariableFloat`, `NetworkVariableDouble`, `NetworkVariableVector2`, `NetworkVariableVector3`, `NetworkVariableVector4`, `NetworkVariableColor`, `NetworkVariableColor32`, `NetworkVariableRay`, `NetworkVariableQuaternion`
- Removed `NetworkChannel` and `MultiplexTransportAdapter` (#1133)
- Removed ILPP backend for 2019.4, minimum required version is 2020.3+ (#895)
- `NetworkManager.NetworkConfig` had the following properties removed: (#1080)
  - Scene Registrations no longer exists
  - Allow Runtime Scene Changes was no longer needed and was removed
- Removed the NetworkObject.Spawn payload parameter (#1005)
- Removed `ProfilerCounter`, the original MLAPI network profiler, and the built-in network profiler module (2020.3). A replacement can now be found in the Multiplayer Tools package. (#1048)
- Removed UNet RelayTransport and related relay functionality in UNetTransport (#1081)
- Removed `UpdateStage` parameter from `ServerRpcSendParams` and `ClientRpcSendParams` (#1187)
- Removed `NetworkBuffer`, `NetworkWriter`, `NetworkReader`, `NetworkSerializer`, `PooledNetworkBuffer`, `PooledNetworkWriter`, and `PooledNetworkReader` (#1187)
- Removed `EnableNetworkVariable` in `NetworkConfig`, it is always enabled now (#1179)
- Removed `NetworkTransform`'s FixedSendsPerSecond, AssumeSyncedSends, InterpolateServer, ExtrapolatePosition, MaxSendsToExtrapolate, Channel, EnableNonProvokedResendChecks, DistanceSendrate (#1060) (#826) (#1042, #1055, #1061, #1084, #1101)
- Removed `NetworkManager`'s `StopServer()`, `StopClient()` and `StopHost()` methods and replaced with single `NetworkManager.Shutdown()` method for all (#1108)

### Fixed

- Fixed ServerRpc ownership check to `Debug.LogError` instead of `Debug.LogWarning` (#1126)
- Fixed `NetworkObject.OwnerClientId` property changing before `NetworkBehaviour.OnGainedOwnership()` callback (#1092)
- Fixed `NetworkBehaviourILPP` to iterate over all types in an assembly (#803)
- Fixed cross-asmdef RPC ILPP by importing types into external assemblies (#678)
- Fixed `NetworkManager` shutdown when quitting the application or switching scenes (#1011)
  - Now `NetworkManager` shutdowns correctly and despawns existing `NetworkObject`s
- Fixed Only one `PlayerPrefab` can be selected on `NetworkManager` inspector UI in the editor (#676)
- Fixed connection approval not being triggered for host (#675)
- Fixed various situations where messages could be processed in an invalid order, resulting in errors (#948, #1187, #1218)
- Fixed `NetworkVariable`s being default-initialized on the client instead of being initialized with the desired value (#1266)
- Improved runtime performance and reduced GC pressure (#1187)
- Fixed #915 - clients are receiving data from objects not visible to them (#1099)
- Fixed `NetworkTransform`'s "late join" issues, `NetworkTransform` now uses `NetworkVariable`s instead of RPCs (#826)
- Throw an exception for silent failure when a client tries to get another player's `PlayerObject`, it is now only allowed on the server-side (#844)

### Known Issues

- `NetworkVariable` does not serialize `INetworkSerializable` types through their `NetworkSerialize` implementation
- `NetworkObjects` marked as `DontDestroyOnLoad` are disabled during some network scene transitions
- `NetworkTransform` interpolates from the origin when switching Local Space synchronization
- Exceptions thrown in `OnNetworkSpawn` user code for an object will prevent the callback in other objects
- Cannot send an array of `INetworkSerializable` in RPCs
- ILPP generation fails with special characters in project path

## [0.2.0] - 2021-06-03

WIP version increment to pass package validation checks. Changelog & final version number TBD.

## [0.1.1] - 2021-06-01

This is hotfix v0.1.1 for the initial experimental Unity MLAPI Package.

### Changed

- Fixed issue with the Unity Registry package version missing some fixes from the v0.1.0 release.

## [0.1.0] - 2021-03-23

This is the initial experimental Unity MLAPI Package, v0.1.0.

### Added

- Refactored a new standard for Remote Procedure Call (RPC) in MLAPI which provides increased performance, significantly reduced boilerplate code, and extensibility for future-proofed code. MLAPI RPC includes `ServerRpc` and `ClientRpc` to execute logic on the server and client-side. This provides a single performant unified RPC solution, replacing MLAPI Convenience and Performance RPC (see [here](#removed-features)).
- Added standarized serialization types, including built-in and custom serialization flows. See [RFC #2](https://github.com/Unity-Technologies/com.unity.multiplayer.rfcs/blob/master/text/0002-serializable-types.md) for details.
- `INetworkSerializable` interface replaces `IBitWritable`.
- Added `NetworkSerializer`..., which is the main aggregator that implements serialization code for built-in supported types and holds `NetworkReader` and `NetworkWriter` instances internally.
- Added a Network Update Loop infrastructure that aids Netcode systems to update (such as RPC queue and transport) outside of the standard `MonoBehaviour` event cycle. See [RFC #8](https://github.com/Unity-Technologies/com.unity.multiplayer.rfcs/blob/master/text/0008-network-update-loop.md) and the following details:
  - It uses Unity's [low-level Player Loop API](https://docs.unity3d.com/ScriptReference/LowLevel.PlayerLoop.html) and allows for registering `INetworkUpdateSystem`s with `NetworkUpdate` methods to be executed at specific `NetworkUpdateStage`s, which may also be before or after `MonoBehaviour`-driven game logic execution.
  - You will typically interact with `NetworkUpdateLoop` for registration and `INetworkUpdateSystem` for implementation.
  - `NetworkVariable`s are now tick-based using the `NetworkTickSystem`, tracking time through network interactions and syncs.
- Added message batching to handle consecutive RPC requests sent to the same client. `RpcBatcher` sends batches based on requests from the `RpcQueueProcessing`, by batch size threshold or immediately.
- [GitHub 494](https://github.com/Unity-Technologies/com.unity.multiplayer.mlapi/pull/494): Added a constraint to allow one `NetworkObject` per `GameObject`, set through the `DisallowMultipleComponent` attribute.
- Integrated MLAPI with the Unity Profiler for versions 2020.2 and later:
  - Added new profiler modules for MLAPI that report important network data.
  - Attached the profiler to a remote player to view network data over the wire.
- A test project is available for building and experimenting with MLAPI features. This project is available in the MLAPI GitHub [testproject folder](https://github.com/Unity-Technologies/com.unity.multiplayer.mlapi/tree/release/0.1.0/testproject).
- Added a [MLAPI Community Contributions](https://github.com/Unity-Technologies/mlapi-community-contributions/tree/master/com.mlapi.contrib.extensions) new GitHub repository to accept extensions from the MLAPI community. Current extensions include moved MLAPI features for lag compensation (useful for Server Authoritative actions) and `TrackedObject`.

### Changed

- [GitHub 520](https://github.com/Unity-Technologies/com.unity.multiplayer.mlapi/pull/520): MLAPI now uses the Unity Package Manager for installation management.
- Added functionality and usability to `NetworkVariable`, previously called `NetworkVar`. Updates enhance options and fully replace the need for `SyncedVar`s.
- [GitHub 507](https://github.com/Unity-Technologies/com.unity.multiplayer.mlapi/pull/507): Reimplemented `NetworkAnimator`, which synchronizes animation states for networked objects.
- GitHub [444](https://github.com/Unity-Technologies/com.unity.multiplayer.mlapi/pull/444) and [455](https://github.com/Unity-Technologies/com.unity.multiplayer.mlapi/pull/455): Channels are now represented as bytes instead of strings.

For users of previous versions of MLAPI, this release renames APIs due to refactoring. All obsolete marked APIs have been removed as per [GitHub 513](https://github.com/Unity-Technologies/com.unity.multiplayer.mlapi/pull/513) and [GitHub 514](https://github.com/Unity-Technologies/com.unity.multiplayer.mlapi/pull/514).

| Previous MLAPI Versions | V 0.1.0 Name |
| -- | -- |
| `NetworkingManager` | `NetworkManager` |
| `NetworkedObject` | `NetworkObject` |
| `NetworkedBehaviour` | `NetworkBehaviour` |
| `NetworkedClient` | `NetworkClient` |
| `NetworkedPrefab` | `NetworkPrefab` |
| `NetworkedVar` | `NetworkVariable` |
| `NetworkedTransform` | `NetworkTransform` |
| `NetworkedAnimator` | `NetworkAnimator` |
| `NetworkedAnimatorEditor` | `NetworkAnimatorEditor` |
| `NetworkedNavMeshAgent` | `NetworkNavMeshAgent` |
| `SpawnManager` | `NetworkSpawnManager` |
| `BitStream` | `NetworkBuffer` |
| `BitReader` | `NetworkReader` |
| `BitWriter` | `NetworkWriter` |
| `NetEventType` | `NetworkEventType` |
| `ChannelType` | `NetworkDelivery` |
| `Channel` | `NetworkChannel` |
| `Transport` | `NetworkTransport` |
| `NetworkedDictionary` | `NetworkDictionary` |
| `NetworkedList` | `NetworkList` |
| `NetworkedSet` | `NetworkSet` |
| `MLAPIConstants` | `NetworkConstants` |
| `UnetTransport` | `UNetTransport` |

### Fixed

- [GitHub 460](https://github.com/Unity-Technologies/com.unity.multiplayer.mlapi/pull/460): Fixed an issue for RPC where the host-server was not receiving RPCs from the host-client and vice versa without the loopback flag set in `NetworkingManager`.
- Fixed an issue where data in the Profiler was incorrectly aggregated and drawn, which caused the profiler data to increment indefinitely instead of resetting each frame.
- Fixed an issue the client soft-synced causing PlayMode client-only scene transition issues, caused when running the client in the editor and the host as a release build. Users may have encountered a soft sync of `NetworkedInstanceId` issues in the `SpawnManager.ClientCollectSoftSyncSceneObjectSweep` method.
- [GitHub 458](https://github.com/Unity-Technologies/com.unity.multiplayer.mlapi/pull/458): Fixed serialization issues in `NetworkList` and `NetworkDictionary` when running in Server mode.
- [GitHub 498](https://github.com/Unity-Technologies/com.unity.multiplayer.mlapi/pull/498): Fixed numerical precision issues to prevent not a number (NaN) quaternions.
- [GitHub 438](https://github.com/Unity-Technologies/com.unity.multiplayer.mlapi/pull/438): Fixed booleans by reaching or writing bytes instead of bits.
- [GitHub 519](https://github.com/Unity-Technologies/com.unity.multiplayer.mlapi/pull/519): Fixed an issue where calling `Shutdown()` before making `NetworkManager.Singleton = null` is null on `NetworkManager.OnDestroy()`.

### Removed

With a new release of MLAPI in Unity, some features have been removed:

- SyncVars have been removed from MLAPI. Use `NetworkVariable`s in place of this functionality. <!-- MTT54 -->
- [GitHub 527](https://github.com/Unity-Technologies/com.unity.multiplayer.mlapi/pull/527): Lag compensation systems and `TrackedObject` have moved to the new [MLAPI Community Contributions](https://github.com/Unity-Technologies/mlapi-community-contributions/tree/master/com.mlapi.contrib.extensions) repo.
- [GitHub 509](https://github.com/Unity-Technologies/com.unity.multiplayer.mlapi/pull/509): Encryption has been removed from MLAPI. The `Encryption` option in `NetworkConfig` on the `NetworkingManager` is not available in this release. This change will not block game creation or running. A current replacement for this functionality is not available, and may be developed in future releases. See the following changes:
  - Removed `SecuritySendFlags` from all APIs.
  - Removed encryption, cryptography, and certificate configurations from APIs including `NetworkManager` and `NetworkConfig`.
  - Removed "hail handshake", including `NetworkManager` implementation and `NetworkConstants` entries.
  - Modified `RpcQueue` and `RpcBatcher` internals to remove encryption and authentication from reading and writing.
- Removed the previous MLAPI Profiler editor window from Unity versions 2020.2 and later.
- Removed previous MLAPI Convenience and Performance RPC APIs with the new standard RPC API. See [RFC #1](https://github.com/Unity-Technologies/com.unity.multiplayer.rfcs/blob/master/text/0001-std-rpc-api.md) for details.
- [GitHub 520](https://github.com/Unity-Technologies/com.unity.multiplayer.mlapi/pull/520): Removed the MLAPI Installer.

### Known Issues

- `NetworkNavMeshAgent` does not synchronize mesh data, Agent Size, Steering, Obstacle Avoidance, or Path Finding settings. It only synchronizes the destination and velocity, not the path to the destination.
- For `RPC`, methods with a `ClientRpc` or `ServerRpc` suffix which are not marked with [ServerRpc] or [ClientRpc] will cause a compiler error.
- For `NetworkAnimator`, Animator Overrides are not supported. Triggers do not work.
- For `NetworkVariable`, the `NetworkDictionary` `List` and `Set` must use the `reliableSequenced` channel.
- `NetworkObjects`s are supported but when spawning a prefab with nested child network objects you have to manually call spawn on them
- `NetworkTransform` have the following issues:
  - Replicated objects may have jitter.
  - The owner is always authoritative about the object's position.
  - Scale is not synchronized.
- Connection Approval is not called on the host client.
- For `NamedMessages`, always use `NetworkBuffer` as the underlying stream for sending named and unnamed messages.
- For `NetworkManager`, connection management is limited. Use `IsServer`, `IsClient`, `IsConnectedClient`, or other code to check if MLAPI connected correctly.

## [0.0.1-preview.1] - 2020-12-20

This was an internally-only-used version of the Unity MLAPI Package<|MERGE_RESOLUTION|>--- conflicted
+++ resolved
@@ -15,13 +15,10 @@
 ### Fixed
 
 - Fixed registry of public `NetworkVariable`s in derived `NetworkBehaviour`s (#2423)
-<<<<<<< HEAD
 - Fixed issue where runtime association of `Animator` properties to `AnimationCurve`s would cause `NetworkAnimator` to attempt to update those changes. (#2416)
 - Fixed issue where `NetworkAnimator` would not check if its associated `Animator` was valid during serialization and would spam exceptions in the editor console. (#2416)
-=======
-
-### Removed
->>>>>>> fda40c33
+
+### Removed
 
 ## [1.3.0]
 
