# Changelog

All notable changes to this project will be documented in this file.

The format is based on [Keep a Changelog](https://keepachangelog.com/en/1.0.0/) and this project adheres to [Semantic Versioning](https://semver.org/spec/v2.0.0.html).

Additional documentation and release notes are available at [Multiplayer Documentation](https://docs-multiplayer.unity3d.com).

## [Unreleased]

### Added

### Fixed

- Fixed Multiplayer Tools package installation docs page link on the NetworkManager popup. (#2526)
- Fixed a memory leak in `UnityTransport` that occurred if `StartClient` failed. (#2518)
- Fixed issue where a client could throw an exception if abruptly disconnected from a network session with one or more spawned `NetworkObject`(s). (#2510)
- Fixed issue where invalid endpoint addresses were not being detected and returning false from NGO UnityTransport. (#2496)
- Fixed some errors that could occur if a connection is lost and the loss is detected when attempting to write to the socket. (#2495)
<<<<<<< HEAD
- Fixed the inspector throwing exceptions when attempting to render `NetworkVariable`s of enum types. (#2529)
=======
- Fixed an exception and error logging when two different objects are shown and hidden on the same frame (#2524)
>>>>>>> c0d9087d

## Changed

- Updated `UnityTransport` dependency on `com.unity.transport` to 1.3.4. (#2533)
- Improved performance of NetworkBehaviour initialization by replacing reflection when initializing NetworkVariables with compile-time code generation, which should help reduce hitching during additive scene loads. (#2522)


## [1.4.0] - 2023-04-10

### Added

- Added a way to access the GlobalObjectIdHash via PrefabIdHash for use in the Connection Approval Callback. (#2437)
- Added `OnServerStarted` and `OnServerStopped` events that will trigger only on the server (or host player) to notify that the server just started or is no longer active (#2420)
- Added `OnClientStarted` and `OnClientStopped` events that will trigger only on the client (or host player) to notify that the client just started or is no longer active (#2420)
- Added `NetworkTransform.UseHalfFloatPrecision` property that, when enabled, will use half float values for position, rotation, and scale. This yields a 50% bandwidth savings a the cost of precision. (#2388)
- Added `NetworkTransform.UseQuaternionSynchronization` property that, when enabled, will synchronize the entire quaternion. (#2388)
- Added `NetworkTransform.UseQuaternionCompression` property that, when enabled, will use a smallest three implementation reducing a full quaternion synchronization update to the size of an unsigned integer. (#2388)
- Added `NetworkTransform.SlerpPosition` property that, when enabled along with interpolation being enabled, will interpolate using `Vector3.Slerp`. (#2388)
- Added `BufferedLinearInterpolatorVector3` that replaces the float version, is now used by `NetworkTransform`, and provides the ability to enable or disable `Slerp`. (#2388)
- Added `HalfVector3` used for scale when half float precision is enabled. (#2388)
- Added `HalfVector4` used for rotation when half float precision and quaternion synchronization is enabled. (#2388)
- Added `HalfVector3DeltaPosition` used for position when half float precision is enabled. This handles loss in position precision by updating only the delta position as opposed to the full position. (#2388)
- Added `NetworkTransform.GetSpaceRelativePosition` and `NetworkTransform.GetSpaceRelativeRotation` helper methods to return the proper values depending upon whether local or world space. (#2388)
- Added `NetworkTransform.OnAuthorityPushTransformState` virtual method that is invoked just prior to sending the `NetworkTransformState` to non-authoritative instances. This provides users with the ability to obtain more precise delta values for prediction related calculations. (#2388)
- Added `NetworkTransform.OnNetworkTransformStateUpdated` virtual method that is invoked just after the authoritative `NetworkTransformState` is applied. This provides users with the ability to obtain more precise delta values for prediction related calculations. (#2388)
- Added `NetworkTransform.OnInitialize`virtual method that is invoked after the `NetworkTransform` has been initialized or re-initialized when ownership changes. This provides for a way to make adjustments when `NetworkTransform` is initialized (i.e. resetting client prediction etc) (#2388)
- Added `NetworkObject.SynchronizeTransform` property (default is true) that provides users with another way to help with bandwidth optimizations where, when set to false, the `NetworkObject`'s associated transform will not be included when spawning and/or synchronizing late joining players. (#2388)
- Added `NetworkSceneManager.ActiveSceneSynchronizationEnabled` property, disabled by default, that enables client synchronization of server-side active scene changes. (#2383)
- Added `NetworkObject.ActiveSceneSynchronization`, disabled by default, that will automatically migrate a `NetworkObject` to a newly assigned active scene. (#2383)
- Added `NetworkObject.SceneMigrationSynchronization`, enabled by default, that will synchronize client(s) when a `NetworkObject` is migrated into a new scene on the server side via `SceneManager.MoveGameObjectToScene`. (#2383)

### Changed

- Made sure the `CheckObjectVisibility` delegate is checked and applied, upon `NetworkShow` attempt. Found while supporting (#2454), although this is not a fix for this (already fixed) issue. (#2463)
- Changed `NetworkTransform` authority handles delta checks on each new network tick and no longer consumes processing cycles checking for deltas for all frames in-between ticks. (#2388)
- Changed the `NetworkTransformState` structure is now public and now has public methods that provide access to key properties of the `NetworkTransformState` structure. (#2388)
- Changed `NetworkTransform` interpolation adjusts its interpolation "ticks ago" to be 2 ticks latent if it is owner authoritative and the instance is not the server or 1 tick latent if the instance is the server and/or is server authoritative. (#2388)
- Updated `NetworkSceneManager` to migrate dynamically spawned `NetworkObject`s with `DestroyWithScene` set to false into the active scene if their current scene is unloaded. (#2383)
- Updated the server to synchronize its local `NetworkSceneManager.ClientSynchronizationMode` during the initial client synchronization. (#2383)

### Fixed

- Fixed issue where during client synchronization the synchronizing client could receive a ObjectSceneChanged message before the client-side NetworkObject instance had been instantiated and spawned. (#2502)
- Fixed issue where `NetworkAnimator` was building client RPC parameters to exclude the host from sending itself messages but was not including it in the ClientRpc parameters. (#2492)
- Fixed issue where `NetworkAnimator` was not properly detecting and synchronizing cross fade initiated transitions. (#2481)
- Fixed issue where `NetworkAnimator` was not properly synchronizing animation state updates. (#2481)
- Fixed float NetworkVariables not being rendered properly in the inspector of NetworkObjects. (#2441)
- Fixed an issue where Named Message Handlers could remove themselves causing an exception when the metrics tried to access the name of the message.(#2426)
- Fixed registry of public `NetworkVariable`s in derived `NetworkBehaviour`s (#2423)
- Fixed issue where runtime association of `Animator` properties to `AnimationCurve`s would cause `NetworkAnimator` to attempt to update those changes. (#2416)
- Fixed issue where `NetworkAnimator` would not check if its associated `Animator` was valid during serialization and would spam exceptions in the editor console. (#2416)
- Fixed issue with a child's rotation rolling over when interpolation is enabled on a `NetworkTransform`. Now using half precision or full quaternion synchronization will always update all axis. (#2388)
- Fixed issue where `NetworkTransform` was not setting the teleport flag when the `NetworkTransform.InLocalSpace` value changed. This issue only impacted `NetworkTransform` when interpolation was enabled. (#2388)
- Fixed issue when the `NetworkSceneManager.ClientSynchronizationMode` is `LoadSceneMode.Additive` and the server changes the currently active scene prior to a client connecting then upon a client connecting and being synchronized the NetworkSceneManager would clear its internal ScenePlacedObjects list that could already be populated. (#2383)
- Fixed issue where a client would load duplicate scenes of already preloaded scenes during the initial client synchronization and `NetworkSceneManager.ClientSynchronizationMode` was set to `LoadSceneMode.Additive`. (#2383)

## [1.3.1] - 2023-03-27

### Added

- Added detection and graceful handling of corrupt packets for additional safety. (#2419)

### Changed

- The UTP component UI has been updated to be more user-friendly for new users by adding a simple toggle to switch between local-only (127.0.0.1) and remote (0.0.0.0) binding modes, using the toggle "Allow Remote Connections" (#2408)
- Updated `UnityTransport` dependency on `com.unity.transport` to 1.3.3. (#2450)
- `NetworkShow()` of `NetworkObject`s are delayed until the end of the frame to ensure consistency of delta-driven variables like `NetworkList`.
- Dirty `NetworkObject` are reset at end-of-frame and not at serialization time.
- `NetworkHide()` of an object that was just `NetworkShow()`n produces a warning, as remote clients will _not_ get a spawn/despawn pair.
- Renamed the NetworkTransform.SetState parameter `shouldGhostsInterpolate` to `teleportDisabled` for better clarity of what that parameter does. (#2228)
- Network prefabs are now stored in a ScriptableObject that can be shared between NetworkManagers, and have been exposed for public access. By default, a Default Prefabs List is created that contains all NetworkObject prefabs in the project, and new NetworkManagers will default to using that unless that option is turned off in the Netcode for GameObjects settings. Existing NetworkManagers will maintain their existing lists, which can be migrated to the new format via a button in their inspector. (#2322)

### Fixed

- Fixed issue where changes to a layer's weight would not synchronize unless a state transition was occurring.(#2399)
- Fixed issue where `NetworkManager.LocalClientId` was returning the `NetworkTransport.ServerClientId` as opposed to the `NetworkManager.m_LocalClientId`. (#2398)
- Fixed issue where a dynamically spawned `NetworkObject` parented under an in-scene placed `NetworkObject` would have its `InScenePlaced` value changed to `true`. This would result in a soft synchronization error for late joining clients. (#2396)
- Fixed a UTP test that was failing when you install Unity Transport package 2.0.0 or newer. (#2347)
- Fixed issue where `NetcodeSettingsProvider` would throw an exception in Unity 2020.3.x versions. (#2345)
- Fixed server side issue where, depending upon component ordering, some NetworkBehaviour components might not have their OnNetworkDespawn method invoked if the client side disconnected. (#2323)
- Fixed a case where data corruption could occur when using UnityTransport when reaching a certain level of send throughput. (#2332)
- Fixed an issue in `UnityTransport` where an exception would be thrown if starting a Relay host/server on WebGL. This exception should only be thrown if using direct connections (where WebGL can't act as a host/server). (#2321)
- Fixed `NetworkAnimator` issue where it was not checking for `AnimatorStateTtansition.destinationStateMachine` and any possible sub-states defined within it. (#2309)
- Fixed `NetworkAnimator` issue where the host client was receiving the ClientRpc animation updates when the host was the owner.(#2309)
- Fixed `NetworkAnimator` issue with using pooled objects and when specific properties are cleaned during despawn and destroy.(#2309)
- Fixed issue where `NetworkAnimator` was checking for animation changes when the associated `NetworkObject` was not spawned.(#2309)
- Corrected an issue with the documentation for BufferSerializer (#2401)

## [1.2.0] - 2022-11-21

### Added

- Added protected method `NetworkBehaviour.OnSynchronize` which is invoked during the initial `NetworkObject` synchronization process. This provides users the ability to include custom serialization information that will be applied to the `NetworkBehaviour` prior to the `NetworkObject` being spawned. (#2298)
- Added support for different versions of the SDK to talk to each other in circumstances where changes permit it. Starting with this version and into future versions, patch versions should be compatible as long as the minor version is the same. (#2290)
- Added `NetworkObject` auto-add helper and Multiplayer Tools install reminder settings to Project Settings. (#2285)
- Added `public string DisconnectReason` getter to `NetworkManager` and `string Reason` to `ConnectionApprovalResponse`. Allows connection approval to communicate back a reason. Also added `public void DisconnectClient(ulong clientId, string reason)` allowing setting a disconnection reason, when explicitly disconnecting a client. (#2280)

### Changed

- Changed 3rd-party `XXHash` (32 & 64) implementation with an in-house reimplementation (#2310)
- When `NetworkConfig.EnsureNetworkVariableLengthSafety` is disabled `NetworkVariable` fields do not write the additional `ushort` size value (_which helps to reduce the total synchronization message size_), but when enabled it still writes the additional `ushort` value. (#2298)
- Optimized bandwidth usage by encoding most integer fields using variable-length encoding. (#2276)

### Fixed
- Fixed `IsSpawnedObjectsPendingInDontDestroyOnLoad` is only set to true when loading a scene using `LoadSceneMode.Singleonly`. (#2330)
- Fixed issue where `NetworkTransform` components nested under a parent with a `NetworkObject` component  (i.e. network prefab) would not have their associated `GameObject`'s transform synchronized. (#2298)
- Fixed issue where `NetworkObject`s that failed to instantiate could cause the entire synchronization pipeline to be disrupted/halted for a connecting client. (#2298)
- Fixed issue where in-scene placed `NetworkObject`s nested under a `GameObject` would be added to the orphaned children list causing continual console warning log messages. (#2298)
- Custom messages are now properly received by the local client when they're sent while running in host mode. (#2296)
- Fixed issue where the host would receive more than one event completed notification when loading or unloading a scene only when no clients were connected. (#2292)
- Fixed an issue in `UnityTransport` where an error would be logged if the 'Use Encryption' flag was enabled with a Relay configuration that used a secure protocol. (#2289)
- Fixed issue where in-scene placed `NetworkObjects` were not honoring the `AutoObjectParentSync` property. (#2281)
- Fixed the issue where `NetworkManager.OnClientConnectedCallback` was being invoked before in-scene placed `NetworkObject`s had been spawned when starting `NetworkManager` as a host. (#2277)
- Creating a `FastBufferReader` with `Allocator.None` will not result in extra memory being allocated for the buffer (since it's owned externally in that scenario). (#2265)

### Removed

- Removed the `NetworkObject` auto-add and Multiplayer Tools install reminder settings from the Menu interface. (#2285)

## [1.1.0] - 2022-10-21

### Added

- Added `NetworkManager.IsApproved` flag that is set to `true` a client has been approved.(#2261)
- `UnityTransport` now provides a way to set the Relay server data directly from the `RelayServerData` structure (provided by the Unity Transport package) throuh its `SetRelayServerData` method. This allows making use of the new APIs in UTP 1.3 that simplify integration of the Relay SDK. (#2235)
- IPv6 is now supported for direct connections when using `UnityTransport`. (#2232)
- Added WebSocket support when using UTP 2.0 with `UseWebSockets` property in the `UnityTransport` component of the `NetworkManager` allowing to pick WebSockets for communication. When building for WebGL, this selection happens automatically. (#2201)
- Added position, rotation, and scale to the `ParentSyncMessage` which provides users the ability to specify the final values on the server-side when `OnNetworkObjectParentChanged` is invoked just before the message is created (when the `Transform` values are applied to the message). (#2146)
- Added `NetworkObject.TryRemoveParent` method for convenience purposes opposed to having to cast null to either `GameObject` or `NetworkObject`. (#2146)

### Changed

- Updated `UnityTransport` dependency on `com.unity.transport` to 1.3.0. (#2231)
- The send queues of `UnityTransport` are now dynamically-sized. This means that there shouldn't be any need anymore to tweak the 'Max Send Queue Size' value. In fact, this field is now removed from the inspector and will not be serialized anymore. It is still possible to set it manually using the `MaxSendQueueSize` property, but it is not recommended to do so aside from some specific needs (e.g. limiting the amount of memory used by the send queues in very constrained environments). (#2212)
- As a consequence of the above change, the `UnityTransport.InitialMaxSendQueueSize` field is now deprecated. There is no default value anymore since send queues are dynamically-sized. (#2212)
- The debug simulator in `UnityTransport` is now non-deterministic. Its random number generator used to be seeded with a constant value, leading to the same pattern of packet drops, delays, and jitter in every run. (#2196)
- `NetworkVariable<>` now supports managed `INetworkSerializable` types, as well as other managed types with serialization/deserialization delegates registered to `UserNetworkVariableSerialization<T>.WriteValue` and `UserNetworkVariableSerialization<T>.ReadValue` (#2219)
- `NetworkVariable<>` and `BufferSerializer<BufferSerializerReader>` now deserialize `INetworkSerializable` types in-place, rather than constructing new ones. (#2219)

### Fixed

- Fixed `NetworkManager.ApprovalTimeout` will not timeout due to slower client synchronization times as it now uses the added `NetworkManager.IsApproved` flag to determined if the client has been approved or not.(#2261)
- Fixed issue caused when changing ownership of objects hidden to some clients (#2242)
- Fixed issue where an in-scene placed NetworkObject would not invoke NetworkBehaviour.OnNetworkSpawn if the GameObject was disabled when it was despawned. (#2239)
- Fixed issue where clients were not rebuilding the `NetworkConfig` hash value for each unique connection request. (#2226)
- Fixed the issue where player objects were not taking the `DontDestroyWithOwner` property into consideration when a client disconnected. (#2225)
- Fixed issue where `SceneEventProgress` would not complete if a client late joins while it is still in progress. (#2222)
- Fixed issue where `SceneEventProgress` would not complete if a client disconnects. (#2222)
- Fixed issues with detecting if a `SceneEventProgress` has timed out. (#2222)
- Fixed issue #1924 where `UnityTransport` would fail to restart after a first failure (even if what caused the initial failure was addressed). (#2220)
- Fixed issue where `NetworkTransform.SetStateServerRpc` and `NetworkTransform.SetStateClientRpc` were not honoring local vs world space settings when applying the position and rotation. (#2203)
- Fixed ILPP `TypeLoadException` on WebGL on MacOS Editor and potentially other platforms. (#2199)
- Implicit conversion of NetworkObjectReference to GameObject will now return null instead of throwing an exception if the referenced object could not be found (i.e., was already despawned) (#2158)
- Fixed warning resulting from a stray NetworkAnimator.meta file (#2153)
- Fixed Connection Approval Timeout not working client side. (#2164)
- Fixed issue where the `WorldPositionStays` parenting parameter was not being synchronized with clients. (#2146)
- Fixed issue where parented in-scene placed `NetworkObject`s would fail for late joining clients. (#2146)
- Fixed issue where scale was not being synchronized which caused issues with nested parenting and scale when `WorldPositionStays` was true. (#2146)
- Fixed issue with `NetworkTransform.ApplyTransformToNetworkStateWithInfo` where it was not honoring axis sync settings when `NetworkTransformState.IsTeleportingNextFrame` was true. (#2146)
- Fixed issue with `NetworkTransform.TryCommitTransformToServer` where it was not honoring the `InLocalSpace` setting. (#2146)
- Fixed ClientRpcs always reporting in the profiler view as going to all clients, even when limited to a subset of clients by `ClientRpcParams`. (#2144)
- Fixed RPC codegen failing to choose the correct extension methods for `FastBufferReader` and `FastBufferWriter` when the parameters were a generic type (i.e., List<int>) and extensions for multiple instantiations of that type have been defined (i.e., List<int> and List<string>) (#2142)
- Fixed the issue where running a server (i.e. not host) the second player would not receive updates (unless a third player joined). (#2127)
- Fixed issue where late-joining client transition synchronization could fail when more than one transition was occurring.(#2127)
- Fixed throwing an exception in `OnNetworkUpdate` causing other `OnNetworkUpdate` calls to not be executed. (#1739)
- Fixed synchronization when Time.timeScale is set to 0. This changes timing update to use unscaled deltatime. Now network updates rate are independent from the local time scale. (#2171)
- Fixed not sending all NetworkVariables to all clients when a client connects to a server. (#1987)
- Fixed IsOwner/IsOwnedByServer being wrong on the server after calling RemoveOwnership (#2211)

## [1.0.2] - 2022-09-12

### Fixed

- Fixed issue where `NetworkTransform` was not honoring the InLocalSpace property on the authority side during OnNetworkSpawn. (#2170)
- Fixed issue where `NetworkTransform` was not ending extrapolation for the previous state causing non-authoritative instances to become out of synch. (#2170)
- Fixed issue where `NetworkTransform` was not continuing to interpolate for the remainder of the associated tick period. (#2170)
- Fixed issue during `NetworkTransform.OnNetworkSpawn` for non-authoritative instances where it was initializing interpolators with the replicated network state which now only contains the transform deltas that occurred during a network tick and not the entire transform state. (#2170)

## [1.0.1] - 2022-08-23

### Changed

- Changed version to 1.0.1. (#2131)
- Updated dependency on `com.unity.transport` to 1.2.0. (#2129)
- When using `UnityTransport`, _reliable_ payloads are now allowed to exceed the configured 'Max Payload Size'. Unreliable payloads remain bounded by this setting. (#2081)
- Performance improvements for cases with large number of NetworkObjects, by not iterating over all unchanged NetworkObjects

### Fixed

- Fixed an issue where reading/writing more than 8 bits at a time with BitReader/BitWriter would write/read from the wrong place, returning and incorrect result. (#2130)
- Fixed issue with the internal `NetworkTransformState.m_Bitset` flag not getting cleared upon the next tick advancement. (#2110)
- Fixed interpolation issue with `NetworkTransform.Teleport`. (#2110)
- Fixed issue where the authoritative side was interpolating its transform. (#2110)
- Fixed Owner-written NetworkVariable infinitely write themselves (#2109)
- Fixed NetworkList issue that showed when inserting at the very end of a NetworkList (#2099)
- Fixed issue where a client owner of a `NetworkVariable` with both owner read and write permissions would not update the server side when changed. (#2097)
- Fixed issue when attempting to spawn a parent `GameObject`, with `NetworkObject` component attached, that has one or more child `GameObject`s, that are inactive in the hierarchy, with `NetworkBehaviour` components it will no longer attempt to spawn the associated `NetworkBehaviour`(s) or invoke ownership changed notifications but will log a warning message. (#2096)
- Fixed an issue where destroying a NetworkBehaviour would not deregister it from the parent NetworkObject, leading to exceptions when the parent was later destroyed. (#2091)
- Fixed issue where `NetworkObject.NetworkHide` was despawning and destroying, as opposed to only despawning, in-scene placed `NetworkObject`s. (#2086)
- Fixed `NetworkAnimator` synchronizing transitions twice due to it detecting the change in animation state once a transition is started by a trigger. (#2084)
- Fixed issue where `NetworkAnimator` would not synchronize a looping animation for late joining clients if it was at the very end of its loop. (#2076)
- Fixed issue where `NetworkAnimator` was not removing its subscription from `OnClientConnectedCallback` when despawned during the shutdown sequence. (#2074)
- Fixed IsServer and IsClient being set to false before object despawn during the shutdown sequence. (#2074)
- Fixed NetworkList Value event on the server. PreviousValue is now set correctly when a new value is set through property setter. (#2067)
- Fixed NetworkLists not populating on client. NetworkList now uses the most recent list as opposed to the list at the end of previous frame, when sending full updates to dynamically spawned NetworkObject. The difference in behaviour is required as scene management spawns those objects at a different time in the frame, relative to updates. (#2062)

## [1.0.0] - 2022-06-27

### Changed

- Changed version to 1.0.0. (#2046)

## [1.0.0-pre.10] - 2022-06-21

### Added

- Added a new `OnTransportFailure` callback to `NetworkManager`. This callback is invoked when the manager's `NetworkTransport` encounters an unrecoverable error. Transport failures also cause the `NetworkManager` to shut down. Currently, this is only used by `UnityTransport` to signal a timeout of its connection to the Unity Relay servers. (#1994)
- Added `NetworkEvent.TransportFailure`, which can be used by implementations of `NetworkTransport` to signal to `NetworkManager` that an unrecoverable error was encountered. (#1994)
- Added test to ensure a warning occurs when nesting NetworkObjects in a NetworkPrefab (#1969)
- Added `NetworkManager.RemoveNetworkPrefab(...)` to remove a prefab from the prefabs list (#1950)

### Changed

- Updated `UnityTransport` dependency on `com.unity.transport` to 1.1.0. (#2025)
- (API Breaking) `ConnectionApprovalCallback` is no longer an `event` and will not allow more than 1 handler registered at a time. Also, `ConnectionApprovalCallback` is now an `Action<>` taking a `ConnectionApprovalRequest` and a `ConnectionApprovalResponse` that the client code must fill (#1972) (#2002)

### Removed

### Fixed
- Fixed issue where dynamically spawned `NetworkObject`s could throw an exception if the scene of origin handle was zero (0) and the `NetworkObject` was already spawned. (#2017)
- Fixed issue where `NetworkObject.Observers` was not being cleared when despawned. (#2009)
- Fixed `NetworkAnimator` could not run in the server authoritative mode. (#2003)
- Fixed issue where late joining clients would get a soft synchronization error if any in-scene placed NetworkObjects were parented under another `NetworkObject`. (#1985)
- Fixed issue where `NetworkBehaviourReference` would throw a type cast exception if using `NetworkBehaviourReference.TryGet` and the component type was not found. (#1984)
- Fixed `NetworkSceneManager` was not sending scene event notifications for the currently active scene and any additively loaded scenes when loading a new scene in `LoadSceneMode.Single` mode. (#1975)
- Fixed issue where one or more clients disconnecting during a scene event would cause `LoadEventCompleted` or `UnloadEventCompleted` to wait until the `NetworkConfig.LoadSceneTimeOut` period before being triggered. (#1973)
- Fixed issues when multiple `ConnectionApprovalCallback`s were registered (#1972)
- Fixed a regression in serialization support: `FixedString`, `Vector2Int`, and `Vector3Int` types can now be used in NetworkVariables and RPCs again without requiring a `ForceNetworkSerializeByMemcpy<>` wrapper. (#1961)
- Fixed generic types that inherit from NetworkBehaviour causing crashes at compile time. (#1976)
- Fixed endless dialog boxes when adding a `NetworkBehaviour` to a `NetworkManager` or vice-versa. (#1947)
- Fixed `NetworkAnimator` issue where it was only synchronizing parameters if the layer or state changed or was transitioning between states. (#1946)
- Fixed `NetworkAnimator` issue where when it did detect a parameter had changed it would send all parameters as opposed to only the parameters that changed. (#1946)
- Fixed `NetworkAnimator` issue where it was not always disposing the `NativeArray` that is allocated when spawned. (#1946)
- Fixed `NetworkAnimator` issue where it was not taking the animation speed or state speed multiplier into consideration. (#1946)
- Fixed `NetworkAnimator` issue where it was not properly synchronizing late joining clients if they joined while `Animator` was transitioning between states. (#1946)
- Fixed `NetworkAnimator` issue where the server was not relaying changes to non-owner clients when a client was the owner. (#1946)
- Fixed issue where the `PacketLoss` metric for tools would return the packet loss over a connection lifetime instead of a single frame. (#2004)

## [1.0.0-pre.9] - 2022-05-10

### Fixed

- Fixed Hosting again after failing to host now works correctly (#1938)
- Fixed NetworkManager to cleanup connected client lists after stopping (#1945)
- Fixed NetworkHide followed by NetworkShow on the same frame works correctly (#1940)

## [1.0.0-pre.8] - 2022-04-27

### Changed

- `unmanaged` structs are no longer universally accepted as RPC parameters because some structs (i.e., structs with pointers in them, such as `NativeList<T>`) can't be supported by the default memcpy struct serializer. Structs that are intended to be serialized across the network must add `INetworkSerializeByMemcpy` to the interface list (i.e., `struct Foo : INetworkSerializeByMemcpy`). This interface is empty and just serves to mark the struct as compatible with memcpy serialization. For external structs you can't edit, you can pass them to RPCs by wrapping them in `ForceNetworkSerializeByMemcpy<T>`. (#1901)
- Changed requirement to register in-scene placed NetworkObjects with `NetworkManager` in order to respawn them.  In-scene placed NetworkObjects are now automatically tracked during runtime and no longer need to be registered as a NetworkPrefab.  (#1898)

### Removed

- Removed `SIPTransport` (#1870)
- Removed `ClientNetworkTransform` from the package samples and moved to Boss Room's Utilities package which can be found [here](https://github.com/Unity-Technologies/com.unity.multiplayer.samples.coop/blob/main/Packages/com.unity.multiplayer.samples.coop/Utilities/Net/ClientAuthority/ClientNetworkTransform.cs) (#1912)

### Fixed

- Fixed issue where `NetworkSceneManager` did not synchronize despawned in-scene placed NetworkObjects. (#1898)
- Fixed `NetworkTransform` generating false positive rotation delta checks when rolling over between 0 and 360 degrees. (#1890)
- Fixed client throwing an exception if it has messages in the outbound queue when processing the `NetworkEvent.Disconnect` event and is using UTP. (#1884)
- Fixed issue during client synchronization if 'ValidateSceneBeforeLoading' returned false it would halt the client synchronization process resulting in a client that was approved but not synchronized or fully connected with the server. (#1883)
- Fixed an issue where UNetTransport.StartServer would return success even if the underlying transport failed to start (#854)
- Passing generic types to RPCs no longer causes a native crash (#1901)
- Fixed a compile failure when compiling against com.unity.nuget.mono-cecil >= 1.11.4 (#1920)
- Fixed an issue where calling `Shutdown` on a `NetworkManager` that was already shut down would cause an immediate shutdown the next time it was started (basically the fix makes `Shutdown` idempotent). (#1877)

## [1.0.0-pre.7] - 2022-04-06

### Added

- Added editor only check prior to entering into play mode if the currently open and active scene is in the build list and if not displays a dialog box asking the user if they would like to automatically add it prior to entering into play mode. (#1828)
- Added `UnityTransport` implementation and `com.unity.transport` package dependency (#1823)
- Added `NetworkVariableWritePermission` to `NetworkVariableBase` and implemented `Owner` client writable netvars. (#1762)
- `UnityTransport` settings can now be set programmatically. (#1845)
- `FastBufferWriter` and Reader IsInitialized property. (#1859)
- Prefabs can now be added to the network at **runtime** (i.e., from an addressable asset). If `ForceSamePrefabs` is false, this can happen after a connection has been formed. (#1882)
- When `ForceSamePrefabs` is false, a configurable delay (default 1 second, configurable via `NetworkConfig.SpawnTimeout`) has been introduced to gracefully handle race conditions where a spawn call has been received for an object whose prefab is still being loaded. (#1882)

### Changed

- Changed `NetcodeIntegrationTestHelpers` to use `UnityTransport` (#1870)
- Updated `UnityTransport` dependency on `com.unity.transport` to 1.0.0 (#1849)

### Removed

- Removed `SnapshotSystem` (#1852)
- Removed `com.unity.modules.animation`, `com.unity.modules.physics` and `com.unity.modules.physics2d` dependencies from the package (#1812)
- Removed `com.unity.collections` dependency from the package (#1849)

### Fixed

- Fixed in-scene placed NetworkObjects not being found/ignored after a client disconnects and then reconnects. (#1850)
- Fixed issue where `UnityTransport` send queues were not flushed when calling `DisconnectLocalClient` or `DisconnectRemoteClient`. (#1847)
- Fixed NetworkBehaviour dependency verification check for an existing NetworkObject not searching from root parent transform relative GameObject. (#1841)
- Fixed issue where entries were not being removed from the NetworkSpawnManager.OwnershipToObjectsTable. (#1838)
- Fixed ClientRpcs would always send to all connected clients by default as opposed to only sending to the NetworkObject's Observers list by default. (#1836)
- Fixed clarity for NetworkSceneManager client side notification when it receives a scene hash value that does not exist in its local hash table. (#1828)
- Fixed client throws a key not found exception when it times out using UNet or UTP. (#1821)
- Fixed network variable updates are no longer limited to 32,768 bytes when NetworkConfig.EnsureNetworkVariableLengthSafety is enabled. The limits are now determined by what the transport can send in a message. (#1811)
- Fixed in-scene NetworkObjects get destroyed if a client fails to connect and shuts down the NetworkManager. (#1809)
- Fixed user never being notified in the editor that a NetworkBehaviour requires a NetworkObject to function properly. (#1808)
- Fixed PlayerObjects and dynamically spawned NetworkObjects not being added to the NetworkClient's OwnedObjects (#1801)
- Fixed issue where NetworkManager would continue starting even if the NetworkTransport selected failed. (#1780)
- Fixed issue when spawning new player if an already existing player exists it does not remove IsPlayer from the previous player (#1779)
- Fixed lack of notification that NetworkManager and NetworkObject cannot be added to the same GameObject with in-editor notifications (#1777)
- Fixed parenting warning printing for false positives (#1855)

## [1.0.0-pre.6] - 2022-03-02

### Added

- NetworkAnimator now properly synchrhonizes all animation layers as well as runtime-adjusted weighting between them (#1765)
- Added first set of tests for NetworkAnimator - parameter syncing, trigger set / reset, override network animator (#1735)

### Fixed

- Fixed an issue where sometimes the first client to connect to the server could see messages from the server as coming from itself. (#1683)
- Fixed an issue where clients seemed to be able to send messages to ClientId 1, but these messages would actually still go to the server (id 0) instead of that client. (#1683)
- Improved clarity of error messaging when a client attempts to send a message to a destination other than the server, which isn't allowed. (#1683)
- Disallowed async keyword in RPCs (#1681)
- Fixed an issue where Alpha release versions of Unity (version 2022.2.0a5 and later) will not compile due to the UNet Transport no longer existing (#1678)
- Fixed messages larger than 64k being written with incorrectly truncated message size in header (#1686) (credit: @kaen)
- Fixed overloading RPC methods causing collisions and failing on IL2CPP targets. (#1694)
- Fixed spawn flow to propagate `IsSceneObject` down to children NetworkObjects, decouple implicit relationship between object spawning & `IsSceneObject` flag (#1685)
- Fixed error when serializing ConnectionApprovalMessage with scene management disabled when one or more objects is hidden via the CheckObjectVisibility delegate (#1720)
- Fixed CheckObjectVisibility delegate not being properly invoked for connecting clients when Scene Management is enabled. (#1680)
- Fixed NetworkList to properly call INetworkSerializable's NetworkSerialize() method (#1682)
- Fixed NetworkVariables containing more than 1300 bytes of data (such as large NetworkLists) no longer cause an OverflowException (the limit on data size is now whatever limit the chosen transport imposes on fragmented NetworkDelivery mechanisms) (#1725)
- Fixed ServerRpcParams and ClientRpcParams must be the last parameter of an RPC in order to function properly. Added a compile-time check to ensure this is the case and trigger an error if they're placed elsewhere (#1721)
- Fixed FastBufferReader being created with a length of 1 if provided an input of length 0 (#1724)
- Fixed The NetworkConfig's checksum hash includes the NetworkTick so that clients with a different tickrate than the server are identified and not allowed to connect (#1728)
- Fixed OwnedObjects not being properly modified when using ChangeOwnership (#1731)
- Improved performance in NetworkAnimator (#1735)
- Removed the "always sync" network animator (aka "autosend") parameters (#1746)
- Fixed in-scene placed NetworkObjects not respawning after shutting down the NetworkManager and then starting it back up again (#1769)

## [1.0.0-pre.5] - 2022-01-26

### Added

- Added `PreviousValue` in `NetworkListEvent`, when `Value` has changed (#1528)

### Changed

- NetworkManager's GameObject is no longer allowed to be nested under one or more GameObject(s).(#1484)
- NetworkManager DontDestroy property was removed and now NetworkManager always is migrated into the DontDestroyOnLoad scene. (#1484)'

### Fixed

- Fixed network tick value sometimes being duplicated or skipped. (#1614)
- Fixed The ClientNetworkTransform sample script to allow for owner changes at runtime. (#1606)
- Fixed When the LogLevel is set to developer NetworkBehaviour generates warning messages when it should not (#1631)
- Fixed NetworkTransport Initialize now can receive the associated NetworkManager instance to avoid using NetworkManager.Singleton in transport layer (#1677)
- Fixed a bug where NetworkList.Contains value was inverted (#1363)

## [1.0.0-pre.4] - 2021-01-04

### Added

- Added `com.unity.modules.physics` and `com.unity.modules.physics2d` package dependencies (#1565)

### Removed

- Removed `com.unity.modules.ai` package dependency (#1565)
- Removed `FixedQueue`, `StreamExtensions`, `TypeExtensions` (#1398)

### Fixed

- Fixed in-scene NetworkObjects that are moved into the DDOL scene not getting restored to their original active state (enabled/disabled) after a full scene transition (#1354)
- Fixed invalid IL code being generated when using `this` instead of `this ref` for the FastBufferReader/FastBufferWriter parameter of an extension method. (#1393)
- Fixed an issue where if you are running as a server (not host) the LoadEventCompleted and UnloadEventCompleted events would fire early by the NetworkSceneManager (#1379)
- Fixed a runtime error when sending an array of an INetworkSerializable type that's implemented as a struct (#1402)
- NetworkConfig will no longer throw an OverflowException in GetConfig() when ForceSamePrefabs is enabled and the number of prefabs causes the config blob size to exceed 1300 bytes. (#1385)
- Fixed NetworkVariable not calling NetworkSerialize on INetworkSerializable types (#1383)
- Fixed NullReferenceException on ImportReferences call in NetworkBehaviourILPP (#1434)
- Fixed NetworkObjects not being despawned before they are destroyed during shutdown for client, host, and server instances. (#1390)
- Fixed KeyNotFound exception when removing ownership of a newly spawned NetworkObject that is already owned by the server. (#1500)
- Fixed NetworkManager.LocalClient not being set when starting as a host. (#1511)
- Fixed a few memory leak cases when shutting down NetworkManager during Incoming Message Queue processing. (#1323)
- Fixed network tick value sometimes being duplicated or skipped. (#1614)

### Changed

- The SDK no longer limits message size to 64k. (The transport may still impose its own limits, but the SDK no longer does.) (#1384)
- Updated com.unity.collections to 1.1.0 (#1451)
- NetworkManager's GameObject is no longer allowed to be nested under one or more GameObject(s).(#1484)
- NetworkManager DontDestroy property was removed and now NetworkManager always is migrated into the DontDestroyOnLoad scene. (#1484)

## [1.0.0-pre.3] - 2021-10-22

### Added

- ResetTrigger function to NetworkAnimator (#1327)

### Fixed

- Overflow exception when syncing Animator state. (#1327)
- Added `try`/`catch` around RPC calls, preventing exception from causing further RPC calls to fail (#1329)
- Fixed an issue where ServerClientId and LocalClientId could have the same value, causing potential confusion, and also fixed an issue with the UNet where the server could be identified with two different values, one of which might be the same as LocalClientId, and the other of which would not.(#1368)
- IL2CPP would not properly compile (#1359)

## [1.0.0-pre.2] - 2021-10-19


### Added

- Associated Known Issues for the 1.0.0-pre.1 release in the changelog

### Changed

- Updated label for `1.0.0-pre.1` changelog section

## [1.0.0-pre.1] - 2021-10-19

### Added

- Added `ClientNetworkTransform` sample to the SDK package (#1168)
- Added `Bootstrap` sample to the SDK package (#1140)
- Enhanced `NetworkSceneManager` implementation with additive scene loading capabilities (#1080, #955, #913)
  - `NetworkSceneManager.OnSceneEvent` provides improved scene event notificaitons
- Enhanced `NetworkTransform` implementation with per axis/component based and threshold based state replication (#1042, #1055, #1061, #1084, #1101)
- Added a jitter-resistent `BufferedLinearInterpolator<T>` for `NetworkTransform` (#1060)
- Implemented `NetworkPrefabHandler` that provides support for object pooling and `NetworkPrefab` overrides (#1073, #1004, #977, #905,#749, #727)
- Implemented auto `NetworkObject` transform parent synchronization at runtime over the network (#855)
- Adopted Unity C# Coding Standards in the codebase with `.editorconfig` ruleset (#666, #670)
- When a client tries to spawn a `NetworkObject` an exception is thrown to indicate unsupported behavior. (#981)
- Added a `NetworkTime` and `NetworkTickSystem` which allows for improved control over time and ticks. (#845)
- Added a `OnNetworkDespawn` function to `NetworkObject` which gets called when a `NetworkObject` gets despawned and can be overriden. (#865)
- Added `SnapshotSystem` that would allow variables and spawn/despawn messages to be sent in blocks (#805, #852, #862, #963, #1012, #1013, #1021, #1040, #1062, #1064, #1083, #1091, #1111, #1129, #1166, #1192)
  - Disabled by default for now, except spawn/despawn messages
  - Will leverage unreliable messages with eventual consistency
- `NetworkBehaviour` and `NetworkObject`'s `NetworkManager` instances can now be overriden (#762)
- Added metrics reporting for the new network profiler if the Multiplayer Tools package is present (#1104, #1089, #1096, #1086, #1072, #1058, #960, #897, #891, #878)
- `NetworkBehaviour.IsSpawned` a quick (and stable) way to determine if the associated NetworkObject is spawned (#1190)
- Added `NetworkRigidbody` and `NetworkRigidbody2D` components to support networking `Rigidbody` and `Rigidbody2D` components (#1202, #1175)
- Added `NetworkObjectReference` and `NetworkBehaviourReference` structs which allow to sending `NetworkObject/Behaviours` over RPCs/`NetworkVariable`s (#1173)
- Added `NetworkAnimator` component to support networking `Animator` component (#1281, #872)

### Changed

- Bumped minimum Unity version, renamed package as "Unity Netcode for GameObjects", replaced `MLAPI` namespace and its variants with `Unity.Netcode` namespace and per asm-def variants (#1007, #1009, #1015, #1017, #1019, #1025, #1026, #1065)
  - Minimum Unity version:
    - 2019.4 → 2020.3+
  - Package rename:
    - Display name: `MLAPI Networking Library` → `Netcode for GameObjects`
    - Name: `com.unity.multiplayer.mlapi` → `com.unity.netcode.gameobjects`
    - Updated package description
  - All `MLAPI.x` namespaces are replaced with `Unity.Netcode`
    - `MLAPI.Messaging` → `Unity.Netcode`
    - `MLAPI.Connection` → `Unity.Netcode`
    - `MLAPI.Logging` → `Unity.Netcode`
    - `MLAPI.SceneManagement` → `Unity.Netcode`
    - and other `MLAPI.x` variants to `Unity.Netcode`
  - All assembly definitions are renamed with `Unity.Netcode.x` variants
    - `Unity.Multiplayer.MLAPI.Runtime` → `Unity.Netcode.Runtime`
    - `Unity.Multiplayer.MLAPI.Editor` → `Unity.Netcode.Editor`
    - and other `Unity.Multiplayer.MLAPI.x` variants to `Unity.Netcode.x` variants
- Renamed `Prototyping` namespace and assembly definition to `Components` (#1145)
- Changed `NetworkObject.Despawn(bool destroy)` API to default to `destroy = true` for better usability (#1217)
- Scene registration in `NetworkManager` is now replaced by Build Setttings → Scenes in Build List (#1080)
- `NetworkSceneManager.SwitchScene` has been replaced by `NetworkSceneManager.LoadScene` (#955)
- `NetworkManager, NetworkConfig, and NetworkSceneManager` scene registration replaced with scenes in build list (#1080)
- `GlobalObjectIdHash` replaced `PrefabHash` and `PrefabHashGenerator` for stability and consistency (#698)
- `NetworkStart` has been renamed to `OnNetworkSpawn`. (#865)
- Network variable cleanup - eliminated shared mode, variables are server-authoritative (#1059, #1074)
- `NetworkManager` and other systems are no longer singletons/statics (#696, #705, #706, #737, #738, #739, #746, #747, #763, #765, #766, #783, #784, #785, #786, #787, #788)
- Changed `INetworkSerializable.NetworkSerialize` method signature to use `BufferSerializer<T>` instead of `NetworkSerializer` (#1187)
- Changed `CustomMessagingManager`'s methods to use `FastBufferWriter` and `FastBufferReader` instead of `Stream` (#1187)
- Reduced internal runtime allocations by removing LINQ calls and replacing managed lists/arrays with native collections (#1196)

### Removed

- Removed `NetworkNavMeshAgent` (#1150)
- Removed `NetworkDictionary`, `NetworkSet` (#1149)
- Removed `NetworkVariableSettings` (#1097)
- Removed predefined `NetworkVariable<T>` types (#1093)
  - Removed `NetworkVariableBool`, `NetworkVariableByte`, `NetworkVariableSByte`, `NetworkVariableUShort`, `NetworkVariableShort`, `NetworkVariableUInt`, `NetworkVariableInt`, `NetworkVariableULong`, `NetworkVariableLong`, `NetworkVariableFloat`, `NetworkVariableDouble`, `NetworkVariableVector2`, `NetworkVariableVector3`, `NetworkVariableVector4`, `NetworkVariableColor`, `NetworkVariableColor32`, `NetworkVariableRay`, `NetworkVariableQuaternion`
- Removed `NetworkChannel` and `MultiplexTransportAdapter` (#1133)
- Removed ILPP backend for 2019.4, minimum required version is 2020.3+ (#895)
- `NetworkManager.NetworkConfig` had the following properties removed: (#1080)
  - Scene Registrations no longer exists
  - Allow Runtime Scene Changes was no longer needed and was removed
- Removed the NetworkObject.Spawn payload parameter (#1005)
- Removed `ProfilerCounter`, the original MLAPI network profiler, and the built-in network profiler module (2020.3). A replacement can now be found in the Multiplayer Tools package. (#1048)
- Removed UNet RelayTransport and related relay functionality in UNetTransport (#1081)
- Removed `UpdateStage` parameter from `ServerRpcSendParams` and `ClientRpcSendParams` (#1187)
- Removed `NetworkBuffer`, `NetworkWriter`, `NetworkReader`, `NetworkSerializer`, `PooledNetworkBuffer`, `PooledNetworkWriter`, and `PooledNetworkReader` (#1187)
- Removed `EnableNetworkVariable` in `NetworkConfig`, it is always enabled now (#1179)
- Removed `NetworkTransform`'s FixedSendsPerSecond, AssumeSyncedSends, InterpolateServer, ExtrapolatePosition, MaxSendsToExtrapolate, Channel, EnableNonProvokedResendChecks, DistanceSendrate (#1060) (#826) (#1042, #1055, #1061, #1084, #1101)
- Removed `NetworkManager`'s `StopServer()`, `StopClient()` and `StopHost()` methods and replaced with single `NetworkManager.Shutdown()` method for all (#1108)

### Fixed

- Fixed ServerRpc ownership check to `Debug.LogError` instead of `Debug.LogWarning` (#1126)
- Fixed `NetworkObject.OwnerClientId` property changing before `NetworkBehaviour.OnGainedOwnership()` callback (#1092)
- Fixed `NetworkBehaviourILPP` to iterate over all types in an assembly (#803)
- Fixed cross-asmdef RPC ILPP by importing types into external assemblies (#678)
- Fixed `NetworkManager` shutdown when quitting the application or switching scenes (#1011)
  - Now `NetworkManager` shutdowns correctly and despawns existing `NetworkObject`s
- Fixed Only one `PlayerPrefab` can be selected on `NetworkManager` inspector UI in the editor (#676)
- Fixed connection approval not being triggered for host (#675)
- Fixed various situations where messages could be processed in an invalid order, resulting in errors (#948, #1187, #1218)
- Fixed `NetworkVariable`s being default-initialized on the client instead of being initialized with the desired value (#1266)
- Improved runtime performance and reduced GC pressure (#1187)
- Fixed #915 - clients are receiving data from objects not visible to them (#1099)
- Fixed `NetworkTransform`'s "late join" issues, `NetworkTransform` now uses `NetworkVariable`s instead of RPCs (#826)
- Throw an exception for silent failure when a client tries to get another player's `PlayerObject`, it is now only allowed on the server-side (#844)

### Known Issues

- `NetworkVariable` does not serialize `INetworkSerializable` types through their `NetworkSerialize` implementation
- `NetworkObjects` marked as `DontDestroyOnLoad` are disabled during some network scene transitions
- `NetworkTransform` interpolates from the origin when switching Local Space synchronization
- Exceptions thrown in `OnNetworkSpawn` user code for an object will prevent the callback in other objects
- Cannot send an array of `INetworkSerializable` in RPCs
- ILPP generation fails with special characters in project path

## [0.2.0] - 2021-06-03

WIP version increment to pass package validation checks. Changelog & final version number TBD.

## [0.1.1] - 2021-06-01

This is hotfix v0.1.1 for the initial experimental Unity MLAPI Package.

### Changed

- Fixed issue with the Unity Registry package version missing some fixes from the v0.1.0 release.

## [0.1.0] - 2021-03-23

This is the initial experimental Unity MLAPI Package, v0.1.0.

### Added

- Refactored a new standard for Remote Procedure Call (RPC) in MLAPI which provides increased performance, significantly reduced boilerplate code, and extensibility for future-proofed code. MLAPI RPC includes `ServerRpc` and `ClientRpc` to execute logic on the server and client-side. This provides a single performant unified RPC solution, replacing MLAPI Convenience and Performance RPC (see [here](#removed-features)).
- Added standarized serialization types, including built-in and custom serialization flows. See [RFC #2](https://github.com/Unity-Technologies/com.unity.multiplayer.rfcs/blob/master/text/0002-serializable-types.md) for details.
- `INetworkSerializable` interface replaces `IBitWritable`.
- Added `NetworkSerializer`..., which is the main aggregator that implements serialization code for built-in supported types and holds `NetworkReader` and `NetworkWriter` instances internally.
- Added a Network Update Loop infrastructure that aids Netcode systems to update (such as RPC queue and transport) outside of the standard `MonoBehaviour` event cycle. See [RFC #8](https://github.com/Unity-Technologies/com.unity.multiplayer.rfcs/blob/master/text/0008-network-update-loop.md) and the following details:
  - It uses Unity's [low-level Player Loop API](https://docs.unity3d.com/ScriptReference/LowLevel.PlayerLoop.html) and allows for registering `INetworkUpdateSystem`s with `NetworkUpdate` methods to be executed at specific `NetworkUpdateStage`s, which may also be before or after `MonoBehaviour`-driven game logic execution.
  - You will typically interact with `NetworkUpdateLoop` for registration and `INetworkUpdateSystem` for implementation.
  - `NetworkVariable`s are now tick-based using the `NetworkTickSystem`, tracking time through network interactions and syncs.
- Added message batching to handle consecutive RPC requests sent to the same client. `RpcBatcher` sends batches based on requests from the `RpcQueueProcessing`, by batch size threshold or immediately.
- [GitHub 494](https://github.com/Unity-Technologies/com.unity.multiplayer.mlapi/pull/494): Added a constraint to allow one `NetworkObject` per `GameObject`, set through the `DisallowMultipleComponent` attribute.
- Integrated MLAPI with the Unity Profiler for versions 2020.2 and later:
  - Added new profiler modules for MLAPI that report important network data.
  - Attached the profiler to a remote player to view network data over the wire.
- A test project is available for building and experimenting with MLAPI features. This project is available in the MLAPI GitHub [testproject folder](https://github.com/Unity-Technologies/com.unity.multiplayer.mlapi/tree/release/0.1.0/testproject).
- Added a [MLAPI Community Contributions](https://github.com/Unity-Technologies/mlapi-community-contributions/tree/master/com.mlapi.contrib.extensions) new GitHub repository to accept extensions from the MLAPI community. Current extensions include moved MLAPI features for lag compensation (useful for Server Authoritative actions) and `TrackedObject`.

### Changed

- [GitHub 520](https://github.com/Unity-Technologies/com.unity.multiplayer.mlapi/pull/520): MLAPI now uses the Unity Package Manager for installation management.
- Added functionality and usability to `NetworkVariable`, previously called `NetworkVar`. Updates enhance options and fully replace the need for `SyncedVar`s.
- [GitHub 507](https://github.com/Unity-Technologies/com.unity.multiplayer.mlapi/pull/507): Reimplemented `NetworkAnimator`, which synchronizes animation states for networked objects.
- GitHub [444](https://github.com/Unity-Technologies/com.unity.multiplayer.mlapi/pull/444) and [455](https://github.com/Unity-Technologies/com.unity.multiplayer.mlapi/pull/455): Channels are now represented as bytes instead of strings.

For users of previous versions of MLAPI, this release renames APIs due to refactoring. All obsolete marked APIs have been removed as per [GitHub 513](https://github.com/Unity-Technologies/com.unity.multiplayer.mlapi/pull/513) and [GitHub 514](https://github.com/Unity-Technologies/com.unity.multiplayer.mlapi/pull/514).

| Previous MLAPI Versions | V 0.1.0 Name |
| -- | -- |
| `NetworkingManager` | `NetworkManager` |
| `NetworkedObject` | `NetworkObject` |
| `NetworkedBehaviour` | `NetworkBehaviour` |
| `NetworkedClient` | `NetworkClient` |
| `NetworkedPrefab` | `NetworkPrefab` |
| `NetworkedVar` | `NetworkVariable` |
| `NetworkedTransform` | `NetworkTransform` |
| `NetworkedAnimator` | `NetworkAnimator` |
| `NetworkedAnimatorEditor` | `NetworkAnimatorEditor` |
| `NetworkedNavMeshAgent` | `NetworkNavMeshAgent` |
| `SpawnManager` | `NetworkSpawnManager` |
| `BitStream` | `NetworkBuffer` |
| `BitReader` | `NetworkReader` |
| `BitWriter` | `NetworkWriter` |
| `NetEventType` | `NetworkEventType` |
| `ChannelType` | `NetworkDelivery` |
| `Channel` | `NetworkChannel` |
| `Transport` | `NetworkTransport` |
| `NetworkedDictionary` | `NetworkDictionary` |
| `NetworkedList` | `NetworkList` |
| `NetworkedSet` | `NetworkSet` |
| `MLAPIConstants` | `NetworkConstants` |
| `UnetTransport` | `UNetTransport` |

### Fixed

- [GitHub 460](https://github.com/Unity-Technologies/com.unity.multiplayer.mlapi/pull/460): Fixed an issue for RPC where the host-server was not receiving RPCs from the host-client and vice versa without the loopback flag set in `NetworkingManager`.
- Fixed an issue where data in the Profiler was incorrectly aggregated and drawn, which caused the profiler data to increment indefinitely instead of resetting each frame.
- Fixed an issue the client soft-synced causing PlayMode client-only scene transition issues, caused when running the client in the editor and the host as a release build. Users may have encountered a soft sync of `NetworkedInstanceId` issues in the `SpawnManager.ClientCollectSoftSyncSceneObjectSweep` method.
- [GitHub 458](https://github.com/Unity-Technologies/com.unity.multiplayer.mlapi/pull/458): Fixed serialization issues in `NetworkList` and `NetworkDictionary` when running in Server mode.
- [GitHub 498](https://github.com/Unity-Technologies/com.unity.multiplayer.mlapi/pull/498): Fixed numerical precision issues to prevent not a number (NaN) quaternions.
- [GitHub 438](https://github.com/Unity-Technologies/com.unity.multiplayer.mlapi/pull/438): Fixed booleans by reaching or writing bytes instead of bits.
- [GitHub 519](https://github.com/Unity-Technologies/com.unity.multiplayer.mlapi/pull/519): Fixed an issue where calling `Shutdown()` before making `NetworkManager.Singleton = null` is null on `NetworkManager.OnDestroy()`.

### Removed

With a new release of MLAPI in Unity, some features have been removed:

- SyncVars have been removed from MLAPI. Use `NetworkVariable`s in place of this functionality. <!-- MTT54 -->
- [GitHub 527](https://github.com/Unity-Technologies/com.unity.multiplayer.mlapi/pull/527): Lag compensation systems and `TrackedObject` have moved to the new [MLAPI Community Contributions](https://github.com/Unity-Technologies/mlapi-community-contributions/tree/master/com.mlapi.contrib.extensions) repo.
- [GitHub 509](https://github.com/Unity-Technologies/com.unity.multiplayer.mlapi/pull/509): Encryption has been removed from MLAPI. The `Encryption` option in `NetworkConfig` on the `NetworkingManager` is not available in this release. This change will not block game creation or running. A current replacement for this functionality is not available, and may be developed in future releases. See the following changes:
  - Removed `SecuritySendFlags` from all APIs.
  - Removed encryption, cryptography, and certificate configurations from APIs including `NetworkManager` and `NetworkConfig`.
  - Removed "hail handshake", including `NetworkManager` implementation and `NetworkConstants` entries.
  - Modified `RpcQueue` and `RpcBatcher` internals to remove encryption and authentication from reading and writing.
- Removed the previous MLAPI Profiler editor window from Unity versions 2020.2 and later.
- Removed previous MLAPI Convenience and Performance RPC APIs with the new standard RPC API. See [RFC #1](https://github.com/Unity-Technologies/com.unity.multiplayer.rfcs/blob/master/text/0001-std-rpc-api.md) for details.
- [GitHub 520](https://github.com/Unity-Technologies/com.unity.multiplayer.mlapi/pull/520): Removed the MLAPI Installer.

### Known Issues

- `NetworkNavMeshAgent` does not synchronize mesh data, Agent Size, Steering, Obstacle Avoidance, or Path Finding settings. It only synchronizes the destination and velocity, not the path to the destination.
- For `RPC`, methods with a `ClientRpc` or `ServerRpc` suffix which are not marked with [ServerRpc] or [ClientRpc] will cause a compiler error.
- For `NetworkAnimator`, Animator Overrides are not supported. Triggers do not work.
- For `NetworkVariable`, the `NetworkDictionary` `List` and `Set` must use the `reliableSequenced` channel.
- `NetworkObjects`s are supported but when spawning a prefab with nested child network objects you have to manually call spawn on them
- `NetworkTransform` have the following issues:
  - Replicated objects may have jitter.
  - The owner is always authoritative about the object's position.
  - Scale is not synchronized.
- Connection Approval is not called on the host client.
- For `NamedMessages`, always use `NetworkBuffer` as the underlying stream for sending named and unnamed messages.
- For `NetworkManager`, connection management is limited. Use `IsServer`, `IsClient`, `IsConnectedClient`, or other code to check if MLAPI connected correctly.

## [0.0.1-preview.1] - 2020-12-20

This was an internally-only-used version of the Unity MLAPI Package<|MERGE_RESOLUTION|>--- conflicted
+++ resolved
@@ -17,11 +17,8 @@
 - Fixed issue where a client could throw an exception if abruptly disconnected from a network session with one or more spawned `NetworkObject`(s). (#2510)
 - Fixed issue where invalid endpoint addresses were not being detected and returning false from NGO UnityTransport. (#2496)
 - Fixed some errors that could occur if a connection is lost and the loss is detected when attempting to write to the socket. (#2495)
-<<<<<<< HEAD
 - Fixed the inspector throwing exceptions when attempting to render `NetworkVariable`s of enum types. (#2529)
-=======
 - Fixed an exception and error logging when two different objects are shown and hidden on the same frame (#2524)
->>>>>>> c0d9087d
 
 ## Changed
 
