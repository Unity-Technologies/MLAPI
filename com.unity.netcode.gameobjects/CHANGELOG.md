--- conflicted
+++ resolved
@@ -10,11 +10,9 @@
 
 - Fixed: Hosting again after failing to host now works correctly
 
-<<<<<<< HEAD
 - Fixed: NetworkManager properly cleaning up its clientlists upon shutdown (#1945)
-=======
+
 - Fixed: NetworkHide followed by NetworkShow on the same frame works correctly (#1940)
->>>>>>> ad689971
 
 ## [1.0.0-pre.8] - 2022-04-27
 
