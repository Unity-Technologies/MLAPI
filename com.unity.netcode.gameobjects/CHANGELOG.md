
# Changelog

All notable changes to this project will be documented in this file.

The format is based on [Keep a Changelog](https://keepachangelog.com/en/1.0.0/) and this project adheres to [Semantic Versioning](https://semver.org/spec/v2.0.0.html).

Additional documentation and release notes are available at [Multiplayer Documentation](https://docs-multiplayer.unity3d.com).

## [Unreleased]

### Added

- Added WebSocket support when using UTP 2.0 with `UseWebSockets` property in the `UnityTransport` component of the `NetworkManager` allowing to pick WebSockets for communication. When building for WebGL, this selection happens automatically. (#2201)

### Changed

- The send queues of `UnityTransport` are now dynamically-sized. This means that there shouldn't be any need anymore to tweak the 'Max Send Queue Size' value. In fact, this field is now removed from the inspector and will not be serialized anymore. It is still possible to set it manually using the `MaxSendQueueSize` property, but it is not recommended to do so aside from some specific needs (e.g. limiting the amount of memory used by the send queues in very constrained environments). (#2212)
- As a consequence of the above change, the `UnityTransport.InitialMaxSendQueueSize` field is now deprecated. There is no default value anymore since send queues are dynamically-sized. (#2212)
- The debug simulator in `UnityTransport` is now non-deterministic. Its random number generator used to be seeded with a constant value, leading to the same pattern of packet drops, delays, and jitter in every run. (#2196)

### Fixed

<<<<<<< HEAD
- Fixed issue where `NetworkBehaviour` children of a `NetworkObject` would not update their NetworkBehaviourId when one is deleted and the associated `NetworkObject` remains spawned. (#2218)
=======
- Fixed issue #1924 where `UnityTransport` would fail to restart after a first failure (even if what caused the initial failure was addressed). (#2220)
>>>>>>> adc6432c
- Fixed issue where `NetworkTransform.SetStateServerRpc` and `NetworkTransform.SetStateClientRpc` were not honoring local vs world space settings when applying the position and rotation. (#2203)
- Fixed ILPP `TypeLoadException` on WebGL on MacOS Editor and potentially other platforms. (#2199)
- Implicit conversion of NetworkObjectReference to GameObject will now return null instead of throwing an exception if the referenced object could not be found (i.e., was already despawned) (#2158)
- Fixed warning resulting from a stray NetworkAnimator.meta file (#2153)
- Fixed Connection Approval Timeout not working client side. (#2164)
- Fixed ClientRpcs always reporting in the profiler view as going to all clients, even when limited to a subset of clients by `ClientRpcParams`. (#2144)
- Fixed RPC codegen failing to choose the correct extension methods for `FastBufferReader` and `FastBufferWriter` when the parameters were a generic type (i.e., List<int>) and extensions for multiple instantiations of that type have been defined (i.e., List<int> and List<string>) (#2142)
- Fixed throwing an exception in `OnNetworkUpdate` causing other `OnNetworkUpdate` calls to not be executed. (#1739)
- Fixed synchronisation when Time.timeScale is set to 0. This changes timing update to use unscaled deltatime. Now network updates rate are independant from the local time scale. (#2171)
- Fixed not sending all NetworkVariables to all clients when a client connects to a server. (#1987)

## [1.0.2] - 2022-09-12

### Fixed

- Fixed issue where `NetworkTransform` was not honoring the InLocalSpace property on the authority side during OnNetworkSpawn. (#2170)
- Fixed issue where `NetworkTransform` was not ending extrapolation for the previous state causing non-authoritative instances to become out of synch. (#2170)
- Fixed issue where `NetworkTransform` was not continuing to interpolate for the remainder of the associated tick period. (#2170)
- Fixed issue during `NetworkTransform.OnNetworkSpawn` for non-authoritative instances where it was initializing interpolators with the replicated network state which now only contains the transform deltas that occurred during a network tick and not the entire transform state. (#2170)

## [1.0.1] - 2022-08-23

### Changed

- Changed version to 1.0.1. (#2131)
- Updated dependency on `com.unity.transport` to 1.2.0. (#2129)
- When using `UnityTransport`, _reliable_ payloads are now allowed to exceed the configured 'Max Payload Size'. Unreliable payloads remain bounded by this setting. (#2081)
- Performance improvements for cases with large number of NetworkObjects, by not iterating over all unchanged NetworkObjects

### Fixed

- Fixed an issue where reading/writing more than 8 bits at a time with BitReader/BitWriter would write/read from the wrong place, returning and incorrect result. (#2130)
- Fixed issue with the internal `NetworkTransformState.m_Bitset` flag not getting cleared upon the next tick advancement. (#2110)
- Fixed interpolation issue with `NetworkTransform.Teleport`. (#2110)
- Fixed issue where the authoritative side was interpolating its transform. (#2110)
- Fixed Owner-written NetworkVariable infinitely write themselves (#2109)
- Fixed NetworkList issue that showed when inserting at the very end of a NetworkList (#2099)
- Fixed issue where a client owner of a `NetworkVariable` with both owner read and write permissions would not update the server side when changed. (#2097)
- Fixed issue when attempting to spawn a parent `GameObject`, with `NetworkObject` component attached, that has one or more child `GameObject`s, that are inactive in the hierarchy, with `NetworkBehaviour` components it will no longer attempt to spawn the associated `NetworkBehaviour`(s) or invoke ownership changed notifications but will log a warning message. (#2096)
- Fixed an issue where destroying a NetworkBehaviour would not deregister it from the parent NetworkObject, leading to exceptions when the parent was later destroyed. (#2091)
- Fixed issue where `NetworkObject.NetworkHide` was despawning and destroying, as opposed to only despawning, in-scene placed `NetworkObject`s. (#2086)
- Fixed `NetworkAnimator` synchronizing transitions twice due to it detecting the change in animation state once a transition is started by a trigger. (#2084)
- Fixed issue where `NetworkAnimator` would not synchronize a looping animation for late joining clients if it was at the very end of its loop. (#2076)
- Fixed issue where `NetworkAnimator` was not removing its subscription from `OnClientConnectedCallback` when despawned during the shutdown sequence. (#2074)
- Fixed IsServer and IsClient being set to false before object despawn during the shutdown sequence. (#2074)
- Fixed NetworkList Value event on the server. PreviousValue is now set correctly when a new value is set through property setter. (#2067)
- Fixed NetworkLists not populating on client. NetworkList now uses the most recent list as opposed to the list at the end of previous frame, when sending full updates to dynamically spawned NetworkObject. The difference in behaviour is required as scene management spawns those objects at a different time in the frame, relative to updates. (#2062)

## [1.0.0] - 2022-06-27

### Changed

- Changed version to 1.0.0. (#2046)

## [1.0.0-pre.10] - 2022-06-21

### Added

- Added a new `OnTransportFailure` callback to `NetworkManager`. This callback is invoked when the manager's `NetworkTransport` encounters an unrecoverable error. Transport failures also cause the `NetworkManager` to shut down. Currently, this is only used by `UnityTransport` to signal a timeout of its connection to the Unity Relay servers. (#1994)
- Added `NetworkEvent.TransportFailure`, which can be used by implementations of `NetworkTransport` to signal to `NetworkManager` that an unrecoverable error was encountered. (#1994)
- Added test to ensure a warning occurs when nesting NetworkObjects in a NetworkPrefab (#1969)
- Added `NetworkManager.RemoveNetworkPrefab(...)` to remove a prefab from the prefabs list (#1950)

### Changed

- Updated `UnityTransport` dependency on `com.unity.transport` to 1.1.0. (#2025)
- (API Breaking) `ConnectionApprovalCallback` is no longer an `event` and will not allow more than 1 handler registered at a time. Also, `ConnectionApprovalCallback` is now an `Action<>` taking a `ConnectionApprovalRequest` and a `ConnectionApprovalResponse` that the client code must fill (#1972) (#2002)

### Removed

### Fixed
- Fixed issue where dynamically spawned `NetworkObject`s could throw an exception if the scene of origin handle was zero (0) and the `NetworkObject` was already spawned. (#2017)
- Fixed issue where `NetworkObject.Observers` was not being cleared when despawned. (#2009)
- Fixed `NetworkAnimator` could not run in the server authoritative mode. (#2003)
- Fixed issue where late joining clients would get a soft synchronization error if any in-scene placed NetworkObjects were parented under another `NetworkObject`. (#1985)
- Fixed issue where `NetworkBehaviourReference` would throw a type cast exception if using `NetworkBehaviourReference.TryGet` and the component type was not found. (#1984)
- Fixed `NetworkSceneManager` was not sending scene event notifications for the currently active scene and any additively loaded scenes when loading a new scene in `LoadSceneMode.Single` mode. (#1975)
- Fixed issue where one or more clients disconnecting during a scene event would cause `LoadEventCompleted` or `UnloadEventCompleted` to wait until the `NetworkConfig.LoadSceneTimeOut` period before being triggered. (#1973)
- Fixed issues when multiple `ConnectionApprovalCallback`s were registered (#1972)
- Fixed a regression in serialization support: `FixedString`, `Vector2Int`, and `Vector3Int` types can now be used in NetworkVariables and RPCs again without requiring a `ForceNetworkSerializeByMemcpy<>` wrapper. (#1961)
- Fixed generic types that inherit from NetworkBehaviour causing crashes at compile time. (#1976)
- Fixed endless dialog boxes when adding a `NetworkBehaviour` to a `NetworkManager` or vice-versa. (#1947)
- Fixed `NetworkAnimator` issue where it was only synchronizing parameters if the layer or state changed or was transitioning between states. (#1946)
- Fixed `NetworkAnimator` issue where when it did detect a parameter had changed it would send all parameters as opposed to only the parameters that changed. (#1946)
- Fixed `NetworkAnimator` issue where it was not always disposing the `NativeArray` that is allocated when spawned. (#1946)
- Fixed `NetworkAnimator` issue where it was not taking the animation speed or state speed multiplier into consideration. (#1946)
- Fixed `NetworkAnimator` issue where it was not properly synchronizing late joining clients if they joined while `Animator` was transitioning between states. (#1946)
- Fixed `NetworkAnimator` issue where the server was not relaying changes to non-owner clients when a client was the owner. (#1946)
- Fixed issue where the `PacketLoss` metric for tools would return the packet loss over a connection lifetime instead of a single frame. (#2004)

## [1.0.0-pre.9] - 2022-05-10

### Fixed

- Fixed Hosting again after failing to host now works correctly (#1938)
- Fixed NetworkManager to cleanup connected client lists after stopping (#1945)
- Fixed NetworkHide followed by NetworkShow on the same frame works correctly (#1940)

## [1.0.0-pre.8] - 2022-04-27

### Changed

- `unmanaged` structs are no longer universally accepted as RPC parameters because some structs (i.e., structs with pointers in them, such as `NativeList<T>`) can't be supported by the default memcpy struct serializer. Structs that are intended to be serialized across the network must add `INetworkSerializeByMemcpy` to the interface list (i.e., `struct Foo : INetworkSerializeByMemcpy`). This interface is empty and just serves to mark the struct as compatible with memcpy serialization. For external structs you can't edit, you can pass them to RPCs by wrapping them in `ForceNetworkSerializeByMemcpy<T>`. (#1901)
- Changed requirement to register in-scene placed NetworkObjects with `NetworkManager` in order to respawn them.  In-scene placed NetworkObjects are now automatically tracked during runtime and no longer need to be registered as a NetworkPrefab.  (#1898)

### Removed

- Removed `SIPTransport` (#1870)
- Removed `ClientNetworkTransform` from the package samples and moved to Boss Room's Utilities package which can be found [here](https://github.com/Unity-Technologies/com.unity.multiplayer.samples.coop/blob/main/Packages/com.unity.multiplayer.samples.coop/Utilities/Net/ClientAuthority/ClientNetworkTransform.cs) (#1912)

### Fixed
- Fixed issue where `NetworkSceneManager` did not synchronize despawned in-scene placed NetworkObjects. (#1898)
- Fixed `NetworkTransform` generating false positive rotation delta checks when rolling over between 0 and 360 degrees. (#1890)
- Fixed client throwing an exception if it has messages in the outbound queue when processing the `NetworkEvent.Disconnect` event and is using UTP. (#1884)
- Fixed issue during client synchronization if 'ValidateSceneBeforeLoading' returned false it would halt the client synchronization process resulting in a client that was approved but not synchronized or fully connected with the server. (#1883)
- Fixed an issue where UNetTransport.StartServer would return success even if the underlying transport failed to start (#854)
- Passing generic types to RPCs no longer causes a native crash (#1901)
- Fixed a compile failure when compiling against com.unity.nuget.mono-cecil >= 1.11.4 (#1920)
- Fixed an issue where calling `Shutdown` on a `NetworkManager` that was already shut down would cause an immediate shutdown the next time it was started (basically the fix makes `Shutdown` idempotent). (#1877)

## [1.0.0-pre.7] - 2022-04-06

### Added

- Added editor only check prior to entering into play mode if the currently open and active scene is in the build list and if not displays a dialog box asking the user if they would like to automatically add it prior to entering into play mode. (#1828)
- Added `UnityTransport` implementation and `com.unity.transport` package dependency (#1823)
- Added `NetworkVariableWritePermission` to `NetworkVariableBase` and implemented `Owner` client writable netvars. (#1762)
- `UnityTransport` settings can now be set programmatically. (#1845)
- `FastBufferWriter` and Reader IsInitialized property. (#1859)
- Prefabs can now be added to the network at **runtime** (i.e., from an addressable asset). If `ForceSamePrefabs` is false, this can happen after a connection has been formed. (#1882)
- When `ForceSamePrefabs` is false, a configurable delay (default 1 second, configurable via `NetworkConfig.SpawnTimeout`) has been introduced to gracefully handle race conditions where a spawn call has been received for an object whose prefab is still being loaded. (#1882)

### Changed

- Changed `NetcodeIntegrationTestHelpers` to use `UnityTransport` (#1870)
- Updated `UnityTransport` dependency on `com.unity.transport` to 1.0.0 (#1849)

### Removed

- Removed `SnapshotSystem` (#1852)
- Removed `com.unity.modules.animation`, `com.unity.modules.physics` and `com.unity.modules.physics2d` dependencies from the package (#1812)
- Removed `com.unity.collections` dependency from the package (#1849)

### Fixed

- Fixed in-scene placed NetworkObjects not being found/ignored after a client disconnects and then reconnects. (#1850)
- Fixed issue where `UnityTransport` send queues were not flushed when calling `DisconnectLocalClient` or `DisconnectRemoteClient`. (#1847)
- Fixed NetworkBehaviour dependency verification check for an existing NetworkObject not searching from root parent transform relative GameObject. (#1841)
- Fixed issue where entries were not being removed from the NetworkSpawnManager.OwnershipToObjectsTable. (#1838)
- Fixed ClientRpcs would always send to all connected clients by default as opposed to only sending to the NetworkObject's Observers list by default. (#1836)
- Fixed clarity for NetworkSceneManager client side notification when it receives a scene hash value that does not exist in its local hash table. (#1828)
- Fixed client throws a key not found exception when it times out using UNet or UTP. (#1821)
- Fixed network variable updates are no longer limited to 32,768 bytes when NetworkConfig.EnsureNetworkVariableLengthSafety is enabled. The limits are now determined by what the transport can send in a message. (#1811)
- Fixed in-scene NetworkObjects get destroyed if a client fails to connect and shuts down the NetworkManager. (#1809)
- Fixed user never being notified in the editor that a NetworkBehaviour requires a NetworkObject to function properly. (#1808)
- Fixed PlayerObjects and dynamically spawned NetworkObjects not being added to the NetworkClient's OwnedObjects (#1801)
- Fixed issue where NetworkManager would continue starting even if the NetworkTransport selected failed. (#1780)
- Fixed issue when spawning new player if an already existing player exists it does not remove IsPlayer from the previous player (#1779)
- Fixed lack of notification that NetworkManager and NetworkObject cannot be added to the same GameObject with in-editor notifications (#1777)
- Fixed parenting warning printing for false positives (#1855)

## [1.0.0-pre.6] - 2022-03-02

### Added
- NetworkAnimator now properly synchrhonizes all animation layers as well as runtime-adjusted weighting between them (#1765)
- Added first set of tests for NetworkAnimator - parameter syncing, trigger set / reset, override network animator (#1735)

### Fixed
- Fixed an issue where sometimes the first client to connect to the server could see messages from the server as coming from itself. (#1683)
- Fixed an issue where clients seemed to be able to send messages to ClientId 1, but these messages would actually still go to the server (id 0) instead of that client. (#1683)
- Improved clarity of error messaging when a client attempts to send a message to a destination other than the server, which isn't allowed. (#1683)
- Disallowed async keyword in RPCs (#1681)
- Fixed an issue where Alpha release versions of Unity (version 2022.2.0a5 and later) will not compile due to the UNet Transport no longer existing (#1678)
- Fixed messages larger than 64k being written with incorrectly truncated message size in header (#1686) (credit: @kaen)
- Fixed overloading RPC methods causing collisions and failing on IL2CPP targets. (#1694)
- Fixed spawn flow to propagate `IsSceneObject` down to children NetworkObjects, decouple implicit relationship between object spawning & `IsSceneObject` flag (#1685)
- Fixed error when serializing ConnectionApprovalMessage with scene management disabled when one or more objects is hidden via the CheckObjectVisibility delegate (#1720)
- Fixed CheckObjectVisibility delegate not being properly invoked for connecting clients when Scene Management is enabled. (#1680)
- Fixed NetworkList to properly call INetworkSerializable's NetworkSerialize() method (#1682)
- Fixed NetworkVariables containing more than 1300 bytes of data (such as large NetworkLists) no longer cause an OverflowException (the limit on data size is now whatever limit the chosen transport imposes on fragmented NetworkDelivery mechanisms) (#1725)
- Fixed ServerRpcParams and ClientRpcParams must be the last parameter of an RPC in order to function properly. Added a compile-time check to ensure this is the case and trigger an error if they're placed elsewhere (#1721)
- Fixed FastBufferReader being created with a length of 1 if provided an input of length 0 (#1724)
- Fixed The NetworkConfig's checksum hash includes the NetworkTick so that clients with a different tickrate than the server are identified and not allowed to connect (#1728)
- Fixed OwnedObjects not being properly modified when using ChangeOwnership (#1731)
- Improved performance in NetworkAnimator (#1735)
- Removed the "always sync" network animator (aka "autosend") parameters (#1746)
- Fixed in-scene placed NetworkObjects not respawning after shutting down the NetworkManager and then starting it back up again (#1769)

## [1.0.0-pre.5] - 2022-01-26

### Added

- Added `PreviousValue` in `NetworkListEvent`, when `Value` has changed (#1528)

### Changed

- NetworkManager's GameObject is no longer allowed to be nested under one or more GameObject(s).(#1484)
- NetworkManager DontDestroy property was removed and now NetworkManager always is migrated into the DontDestroyOnLoad scene. (#1484)'

### Fixed

- Fixed network tick value sometimes being duplicated or skipped. (#1614)
- Fixed The ClientNetworkTransform sample script to allow for owner changes at runtime. (#1606)
- Fixed When the LogLevel is set to developer NetworkBehaviour generates warning messages when it should not (#1631)
- Fixed NetworkTransport Initialize now can receive the associated NetworkManager instance to avoid using NetworkManager.Singleton in transport layer (#1677)
- Fixed a bug where NetworkList.Contains value was inverted (#1363)

## [1.0.0-pre.4] - 2021-01-04

### Added

- Added `com.unity.modules.physics` and `com.unity.modules.physics2d` package dependencies (#1565)

### Removed

- Removed `com.unity.modules.ai` package dependency (#1565)
- Removed `FixedQueue`, `StreamExtensions`, `TypeExtensions` (#1398)

### Fixed
- Fixed in-scene NetworkObjects that are moved into the DDOL scene not getting restored to their original active state (enabled/disabled) after a full scene transition (#1354)
- Fixed invalid IL code being generated when using `this` instead of `this ref` for the FastBufferReader/FastBufferWriter parameter of an extension method. (#1393)
- Fixed an issue where if you are running as a server (not host) the LoadEventCompleted and UnloadEventCompleted events would fire early by the NetworkSceneManager (#1379)
- Fixed a runtime error when sending an array of an INetworkSerializable type that's implemented as a struct (#1402)
- NetworkConfig will no longer throw an OverflowException in GetConfig() when ForceSamePrefabs is enabled and the number of prefabs causes the config blob size to exceed 1300 bytes. (#1385)
- Fixed NetworkVariable not calling NetworkSerialize on INetworkSerializable types (#1383)
- Fixed NullReferenceException on ImportReferences call in NetworkBehaviourILPP (#1434)
- Fixed NetworkObjects not being despawned before they are destroyed during shutdown for client, host, and server instances. (#1390)
- Fixed KeyNotFound exception when removing ownership of a newly spawned NetworkObject that is already owned by the server. (#1500)
- Fixed NetworkManager.LocalClient not being set when starting as a host. (#1511)
- Fixed a few memory leak cases when shutting down NetworkManager during Incoming Message Queue processing. (#1323)
- Fixed network tick value sometimes being duplicated or skipped. (#1614)

### Changed
- The SDK no longer limits message size to 64k. (The transport may still impose its own limits, but the SDK no longer does.) (#1384)
- Updated com.unity.collections to 1.1.0 (#1451)
- NetworkManager's GameObject is no longer allowed to be nested under one or more GameObject(s).(#1484)
- NetworkManager DontDestroy property was removed and now NetworkManager always is migrated into the DontDestroyOnLoad scene. (#1484)

## [1.0.0-pre.3] - 2021-10-22

### Added

- ResetTrigger function to NetworkAnimator (#1327)

### Fixed

- Overflow exception when syncing Animator state. (#1327)
- Added `try`/`catch` around RPC calls, preventing exception from causing further RPC calls to fail (#1329)
- Fixed an issue where ServerClientId and LocalClientId could have the same value, causing potential confusion, and also fixed an issue with the UNet where the server could be identified with two different values, one of which might be the same as LocalClientId, and the other of which would not.(#1368)
- IL2CPP would not properly compile (#1359)

## [1.0.0-pre.2] - 2021-10-19


### Added

- Associated Known Issues for the 1.0.0-pre.1 release in the changelog

### Changed

- Updated label for `1.0.0-pre.1` changelog section

## [1.0.0-pre.1] - 2021-10-19

### Added

- Added `ClientNetworkTransform` sample to the SDK package (#1168)
- Added `Bootstrap` sample to the SDK package (#1140)
- Enhanced `NetworkSceneManager` implementation with additive scene loading capabilities (#1080, #955, #913)
  - `NetworkSceneManager.OnSceneEvent` provides improved scene event notificaitons
- Enhanced `NetworkTransform` implementation with per axis/component based and threshold based state replication (#1042, #1055, #1061, #1084, #1101)
- Added a jitter-resistent `BufferedLinearInterpolator<T>` for `NetworkTransform` (#1060)
- Implemented `NetworkPrefabHandler` that provides support for object pooling and `NetworkPrefab` overrides (#1073, #1004, #977, #905,#749, #727)
- Implemented auto `NetworkObject` transform parent synchronization at runtime over the network (#855)
- Adopted Unity C# Coding Standards in the codebase with `.editorconfig` ruleset (#666, #670)
- When a client tries to spawn a `NetworkObject` an exception is thrown to indicate unsupported behavior. (#981)
- Added a `NetworkTime` and `NetworkTickSystem` which allows for improved control over time and ticks. (#845)
- Added a `OnNetworkDespawn` function to `NetworkObject` which gets called when a `NetworkObject` gets despawned and can be overriden. (#865)
- Added `SnapshotSystem` that would allow variables and spawn/despawn messages to be sent in blocks (#805, #852, #862, #963, #1012, #1013, #1021, #1040, #1062, #1064, #1083, #1091, #1111, #1129, #1166, #1192)
  - Disabled by default for now, except spawn/despawn messages
  - Will leverage unreliable messages with eventual consistency
- `NetworkBehaviour` and `NetworkObject`'s `NetworkManager` instances can now be overriden (#762)
- Added metrics reporting for the new network profiler if the Multiplayer Tools package is present (#1104, #1089, #1096, #1086, #1072, #1058, #960, #897, #891, #878)
- `NetworkBehaviour.IsSpawned` a quick (and stable) way to determine if the associated NetworkObject is spawned (#1190)
- Added `NetworkRigidbody` and `NetworkRigidbody2D` components to support networking `Rigidbody` and `Rigidbody2D` components (#1202, #1175)
- Added `NetworkObjectReference` and `NetworkBehaviourReference` structs which allow to sending `NetworkObject/Behaviours` over RPCs/`NetworkVariable`s (#1173)
- Added `NetworkAnimator` component to support networking `Animator` component (#1281, #872)

### Changed

- Bumped minimum Unity version, renamed package as "Unity Netcode for GameObjects", replaced `MLAPI` namespace and its variants with `Unity.Netcode` namespace and per asm-def variants (#1007, #1009, #1015, #1017, #1019, #1025, #1026, #1065)
  - Minimum Unity version:
    - 2019.4 → 2020.3+
  - Package rename:
    - Display name: `MLAPI Networking Library` → `Netcode for GameObjects`
    - Name: `com.unity.multiplayer.mlapi` → `com.unity.netcode.gameobjects`
    - Updated package description
  - All `MLAPI.x` namespaces are replaced with `Unity.Netcode`
    - `MLAPI.Messaging` → `Unity.Netcode`
    - `MLAPI.Connection` → `Unity.Netcode`
    - `MLAPI.Logging` → `Unity.Netcode`
    - `MLAPI.SceneManagement` → `Unity.Netcode`
    - and other `MLAPI.x` variants to `Unity.Netcode`
  - All assembly definitions are renamed with `Unity.Netcode.x` variants
    - `Unity.Multiplayer.MLAPI.Runtime` → `Unity.Netcode.Runtime`
    - `Unity.Multiplayer.MLAPI.Editor` → `Unity.Netcode.Editor`
    - and other `Unity.Multiplayer.MLAPI.x` variants to `Unity.Netcode.x` variants
- Renamed `Prototyping` namespace and assembly definition to `Components` (#1145)
- Changed `NetworkObject.Despawn(bool destroy)` API to default to `destroy = true` for better usability (#1217)
- Scene registration in `NetworkManager` is now replaced by Build Setttings → Scenes in Build List (#1080)
- `NetworkSceneManager.SwitchScene` has been replaced by `NetworkSceneManager.LoadScene` (#955)
- `NetworkManager, NetworkConfig, and NetworkSceneManager` scene registration replaced with scenes in build list (#1080)
- `GlobalObjectIdHash` replaced `PrefabHash` and `PrefabHashGenerator` for stability and consistency (#698)
- `NetworkStart` has been renamed to `OnNetworkSpawn`. (#865)
- Network variable cleanup - eliminated shared mode, variables are server-authoritative (#1059, #1074)
- `NetworkManager` and other systems are no longer singletons/statics (#696, #705, #706, #737, #738, #739, #746, #747, #763, #765, #766, #783, #784, #785, #786, #787, #788)
- Changed `INetworkSerializable.NetworkSerialize` method signature to use `BufferSerializer<T>` instead of `NetworkSerializer` (#1187)
- Changed `CustomMessagingManager`'s methods to use `FastBufferWriter` and `FastBufferReader` instead of `Stream` (#1187)
- Reduced internal runtime allocations by removing LINQ calls and replacing managed lists/arrays with native collections (#1196)

### Removed

- Removed `NetworkNavMeshAgent` (#1150)
- Removed `NetworkDictionary`, `NetworkSet` (#1149)
- Removed `NetworkVariableSettings` (#1097)
- Removed predefined `NetworkVariable<T>` types (#1093)
  - Removed `NetworkVariableBool`, `NetworkVariableByte`, `NetworkVariableSByte`, `NetworkVariableUShort`, `NetworkVariableShort`, `NetworkVariableUInt`, `NetworkVariableInt`, `NetworkVariableULong`, `NetworkVariableLong`, `NetworkVariableFloat`, `NetworkVariableDouble`, `NetworkVariableVector2`, `NetworkVariableVector3`, `NetworkVariableVector4`, `NetworkVariableColor`, `NetworkVariableColor32`, `NetworkVariableRay`, `NetworkVariableQuaternion`
- Removed `NetworkChannel` and `MultiplexTransportAdapter` (#1133)
- Removed ILPP backend for 2019.4, minimum required version is 2020.3+ (#895)
- `NetworkManager.NetworkConfig` had the following properties removed: (#1080)
  - Scene Registrations no longer exists
  - Allow Runtime Scene Changes was no longer needed and was removed
- Removed the NetworkObject.Spawn payload parameter (#1005)
- Removed `ProfilerCounter`, the original MLAPI network profiler, and the built-in network profiler module (2020.3). A replacement can now be found in the Multiplayer Tools package. (#1048)
- Removed UNet RelayTransport and related relay functionality in UNetTransport (#1081)
- Removed `UpdateStage` parameter from `ServerRpcSendParams` and `ClientRpcSendParams` (#1187)
- Removed `NetworkBuffer`, `NetworkWriter`, `NetworkReader`, `NetworkSerializer`, `PooledNetworkBuffer`, `PooledNetworkWriter`, and `PooledNetworkReader` (#1187)
- Removed `EnableNetworkVariable` in `NetworkConfig`, it is always enabled now (#1179)
- Removed `NetworkTransform`'s FixedSendsPerSecond, AssumeSyncedSends, InterpolateServer, ExtrapolatePosition, MaxSendsToExtrapolate, Channel, EnableNonProvokedResendChecks, DistanceSendrate (#1060) (#826) (#1042, #1055, #1061, #1084, #1101)
- Removed `NetworkManager`'s `StopServer()`, `StopClient()` and `StopHost()` methods and replaced with single `NetworkManager.Shutdown()` method for all (#1108)

### Fixed

- Fixed ServerRpc ownership check to `Debug.LogError` instead of `Debug.LogWarning` (#1126)
- Fixed `NetworkObject.OwnerClientId` property changing before `NetworkBehaviour.OnGainedOwnership()` callback (#1092)
- Fixed `NetworkBehaviourILPP` to iterate over all types in an assembly (#803)
- Fixed cross-asmdef RPC ILPP by importing types into external assemblies (#678)
- Fixed `NetworkManager` shutdown when quitting the application or switching scenes (#1011)
  - Now `NetworkManager` shutdowns correctly and despawns existing `NetworkObject`s
- Fixed Only one `PlayerPrefab` can be selected on `NetworkManager` inspector UI in the editor (#676)
- Fixed connection approval not being triggered for host (#675)
- Fixed various situations where messages could be processed in an invalid order, resulting in errors (#948, #1187, #1218)
- Fixed `NetworkVariable`s being default-initialized on the client instead of being initialized with the desired value (#1266)
- Improved runtime performance and reduced GC pressure (#1187)
- Fixed #915 - clients are receiving data from objects not visible to them (#1099)
- Fixed `NetworkTransform`'s "late join" issues, `NetworkTransform` now uses `NetworkVariable`s instead of RPCs (#826)
- Throw an exception for silent failure when a client tries to get another player's `PlayerObject`, it is now only allowed on the server-side (#844)

### Known Issues

- `NetworkVariable` does not serialize `INetworkSerializable` types through their `NetworkSerialize` implementation
- `NetworkObjects` marked as `DontDestroyOnLoad` are disabled during some network scene transitions
- `NetworkTransform` interpolates from the origin when switching Local Space synchronization
- Exceptions thrown in `OnNetworkSpawn` user code for an object will prevent the callback in other objects
- Cannot send an array of `INetworkSerializable` in RPCs
- ILPP generation fails with special characters in project path

## [0.2.0] - 2021-06-03

WIP version increment to pass package validation checks. Changelog & final version number TBD.

## [0.1.1] - 2021-06-01

This is hotfix v0.1.1 for the initial experimental Unity MLAPI Package.

### Changed

- Fixed issue with the Unity Registry package version missing some fixes from the v0.1.0 release.

## [0.1.0] - 2021-03-23

This is the initial experimental Unity MLAPI Package, v0.1.0.

### Added

- Refactored a new standard for Remote Procedure Call (RPC) in MLAPI which provides increased performance, significantly reduced boilerplate code, and extensibility for future-proofed code. MLAPI RPC includes `ServerRpc` and `ClientRpc` to execute logic on the server and client-side. This provides a single performant unified RPC solution, replacing MLAPI Convenience and Performance RPC (see [here](#removed-features)).
- Added standarized serialization types, including built-in and custom serialization flows. See [RFC #2](https://github.com/Unity-Technologies/com.unity.multiplayer.rfcs/blob/master/text/0002-serializable-types.md) for details.
- `INetworkSerializable` interface replaces `IBitWritable`.
- Added `NetworkSerializer`..., which is the main aggregator that implements serialization code for built-in supported types and holds `NetworkReader` and `NetworkWriter` instances internally.
- Added a Network Update Loop infrastructure that aids Netcode systems to update (such as RPC queue and transport) outside of the standard `MonoBehaviour` event cycle. See [RFC #8](https://github.com/Unity-Technologies/com.unity.multiplayer.rfcs/blob/master/text/0008-network-update-loop.md) and the following details:
  - It uses Unity's [low-level Player Loop API](https://docs.unity3d.com/ScriptReference/LowLevel.PlayerLoop.html) and allows for registering `INetworkUpdateSystem`s with `NetworkUpdate` methods to be executed at specific `NetworkUpdateStage`s, which may also be before or after `MonoBehaviour`-driven game logic execution.
  - You will typically interact with `NetworkUpdateLoop` for registration and `INetworkUpdateSystem` for implementation.
  - `NetworkVariable`s are now tick-based using the `NetworkTickSystem`, tracking time through network interactions and syncs.
- Added message batching to handle consecutive RPC requests sent to the same client. `RpcBatcher` sends batches based on requests from the `RpcQueueProcessing`, by batch size threshold or immediately.
- [GitHub 494](https://github.com/Unity-Technologies/com.unity.multiplayer.mlapi/pull/494): Added a constraint to allow one `NetworkObject` per `GameObject`, set through the `DisallowMultipleComponent` attribute.
- Integrated MLAPI with the Unity Profiler for versions 2020.2 and later:
  - Added new profiler modules for MLAPI that report important network data.
  - Attached the profiler to a remote player to view network data over the wire.
- A test project is available for building and experimenting with MLAPI features. This project is available in the MLAPI GitHub [testproject folder](https://github.com/Unity-Technologies/com.unity.multiplayer.mlapi/tree/release/0.1.0/testproject).
- Added a [MLAPI Community Contributions](https://github.com/Unity-Technologies/mlapi-community-contributions/tree/master/com.mlapi.contrib.extensions) new GitHub repository to accept extensions from the MLAPI community. Current extensions include moved MLAPI features for lag compensation (useful for Server Authoritative actions) and `TrackedObject`.

### Changed

- [GitHub 520](https://github.com/Unity-Technologies/com.unity.multiplayer.mlapi/pull/520): MLAPI now uses the Unity Package Manager for installation management.
- Added functionality and usability to `NetworkVariable`, previously called `NetworkVar`. Updates enhance options and fully replace the need for `SyncedVar`s.
- [GitHub 507](https://github.com/Unity-Technologies/com.unity.multiplayer.mlapi/pull/507): Reimplemented `NetworkAnimator`, which synchronizes animation states for networked objects.
- GitHub [444](https://github.com/Unity-Technologies/com.unity.multiplayer.mlapi/pull/444) and [455](https://github.com/Unity-Technologies/com.unity.multiplayer.mlapi/pull/455): Channels are now represented as bytes instead of strings.

For users of previous versions of MLAPI, this release renames APIs due to refactoring. All obsolete marked APIs have been removed as per [GitHub 513](https://github.com/Unity-Technologies/com.unity.multiplayer.mlapi/pull/513) and [GitHub 514](https://github.com/Unity-Technologies/com.unity.multiplayer.mlapi/pull/514).

| Previous MLAPI Versions | V 0.1.0 Name |
| -- | -- |
| `NetworkingManager` | `NetworkManager` |
| `NetworkedObject` | `NetworkObject` |
| `NetworkedBehaviour` | `NetworkBehaviour` |
| `NetworkedClient` | `NetworkClient` |
| `NetworkedPrefab` | `NetworkPrefab` |
| `NetworkedVar` | `NetworkVariable` |
| `NetworkedTransform` | `NetworkTransform` |
| `NetworkedAnimator` | `NetworkAnimator` |
| `NetworkedAnimatorEditor` | `NetworkAnimatorEditor` |
| `NetworkedNavMeshAgent` | `NetworkNavMeshAgent` |
| `SpawnManager` | `NetworkSpawnManager` |
| `BitStream` | `NetworkBuffer` |
| `BitReader` | `NetworkReader` |
| `BitWriter` | `NetworkWriter` |
| `NetEventType` | `NetworkEventType` |
| `ChannelType` | `NetworkDelivery` |
| `Channel` | `NetworkChannel` |
| `Transport` | `NetworkTransport` |
| `NetworkedDictionary` | `NetworkDictionary` |
| `NetworkedList` | `NetworkList` |
| `NetworkedSet` | `NetworkSet` |
| `MLAPIConstants` | `NetworkConstants` |
| `UnetTransport` | `UNetTransport` |

### Fixed

- [GitHub 460](https://github.com/Unity-Technologies/com.unity.multiplayer.mlapi/pull/460): Fixed an issue for RPC where the host-server was not receiving RPCs from the host-client and vice versa without the loopback flag set in `NetworkingManager`.
- Fixed an issue where data in the Profiler was incorrectly aggregated and drawn, which caused the profiler data to increment indefinitely instead of resetting each frame.
- Fixed an issue the client soft-synced causing PlayMode client-only scene transition issues, caused when running the client in the editor and the host as a release build. Users may have encountered a soft sync of `NetworkedInstanceId` issues in the `SpawnManager.ClientCollectSoftSyncSceneObjectSweep` method.
- [GitHub 458](https://github.com/Unity-Technologies/com.unity.multiplayer.mlapi/pull/458): Fixed serialization issues in `NetworkList` and `NetworkDictionary` when running in Server mode.
- [GitHub 498](https://github.com/Unity-Technologies/com.unity.multiplayer.mlapi/pull/498): Fixed numerical precision issues to prevent not a number (NaN) quaternions.
- [GitHub 438](https://github.com/Unity-Technologies/com.unity.multiplayer.mlapi/pull/438): Fixed booleans by reaching or writing bytes instead of bits.
- [GitHub 519](https://github.com/Unity-Technologies/com.unity.multiplayer.mlapi/pull/519): Fixed an issue where calling `Shutdown()` before making `NetworkManager.Singleton = null` is null on `NetworkManager.OnDestroy()`.

### Removed

With a new release of MLAPI in Unity, some features have been removed:

- SyncVars have been removed from MLAPI. Use `NetworkVariable`s in place of this functionality. <!-- MTT54 -->
- [GitHub 527](https://github.com/Unity-Technologies/com.unity.multiplayer.mlapi/pull/527): Lag compensation systems and `TrackedObject` have moved to the new [MLAPI Community Contributions](https://github.com/Unity-Technologies/mlapi-community-contributions/tree/master/com.mlapi.contrib.extensions) repo.
- [GitHub 509](https://github.com/Unity-Technologies/com.unity.multiplayer.mlapi/pull/509): Encryption has been removed from MLAPI. The `Encryption` option in `NetworkConfig` on the `NetworkingManager` is not available in this release. This change will not block game creation or running. A current replacement for this functionality is not available, and may be developed in future releases. See the following changes:
  - Removed `SecuritySendFlags` from all APIs.
  - Removed encryption, cryptography, and certificate configurations from APIs including `NetworkManager` and `NetworkConfig`.
  - Removed "hail handshake", including `NetworkManager` implementation and `NetworkConstants` entries.
  - Modified `RpcQueue` and `RpcBatcher` internals to remove encryption and authentication from reading and writing.
- Removed the previous MLAPI Profiler editor window from Unity versions 2020.2 and later.
- Removed previous MLAPI Convenience and Performance RPC APIs with the new standard RPC API. See [RFC #1](https://github.com/Unity-Technologies/com.unity.multiplayer.rfcs/blob/master/text/0001-std-rpc-api.md) for details.
- [GitHub 520](https://github.com/Unity-Technologies/com.unity.multiplayer.mlapi/pull/520): Removed the MLAPI Installer.

### Known Issues

- `NetworkNavMeshAgent` does not synchronize mesh data, Agent Size, Steering, Obstacle Avoidance, or Path Finding settings. It only synchronizes the destination and velocity, not the path to the destination.
- For `RPC`, methods with a `ClientRpc` or `ServerRpc` suffix which are not marked with [ServerRpc] or [ClientRpc] will cause a compiler error.
- For `NetworkAnimator`, Animator Overrides are not supported. Triggers do not work.
- For `NetworkVariable`, the `NetworkDictionary` `List` and `Set` must use the `reliableSequenced` channel.
- `NetworkObjects`s are supported but when spawning a prefab with nested child network objects you have to manually call spawn on them
- `NetworkTransform` have the following issues:
  - Replicated objects may have jitter.
  - The owner is always authoritative about the object's position.
  - Scale is not synchronized.
- Connection Approval is not called on the host client.
- For `NamedMessages`, always use `NetworkBuffer` as the underlying stream for sending named and unnamed messages.
- For `NetworkManager`, connection management is limited. Use `IsServer`, `IsClient`, `IsConnectedClient`, or other code to check if MLAPI connected correctly.

## [0.0.1-preview.1] - 2020-12-20

This was an internally-only-used version of the Unity MLAPI Package<|MERGE_RESOLUTION|>--- conflicted
+++ resolved
@@ -21,11 +21,8 @@
 
 ### Fixed
 
-<<<<<<< HEAD
-- Fixed issue where `NetworkBehaviour` children of a `NetworkObject` would not update their NetworkBehaviourId when one is deleted and the associated `NetworkObject` remains spawned. (#2218)
-=======
 - Fixed issue #1924 where `UnityTransport` would fail to restart after a first failure (even if what caused the initial failure was addressed). (#2220)
->>>>>>> adc6432c
+- Fixed issue where `NetworkBehaviour` children of a `NetworkObject` would not update their `NetworkBehaviourId` when one is deleted and the associated `NetworkObject` remains spawned. (#2218)
 - Fixed issue where `NetworkTransform.SetStateServerRpc` and `NetworkTransform.SetStateClientRpc` were not honoring local vs world space settings when applying the position and rotation. (#2203)
 - Fixed ILPP `TypeLoadException` on WebGL on MacOS Editor and potentially other platforms. (#2199)
 - Implicit conversion of NetworkObjectReference to GameObject will now return null instead of throwing an exception if the referenced object could not be found (i.e., was already despawned) (#2158)
