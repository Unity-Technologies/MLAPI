# Changelog

All notable changes to this project will be documented in this file.

The format is based on [Keep a Changelog](https://keepachangelog.com/en/1.0.0/) and this project adheres to [Semantic Versioning](https://semver.org/spec/v2.0.0.html).

Additional documentation and release notes are available at [Multiplayer Documentation](https://docs-multiplayer.unity3d.com).

[Unreleased]

### Added

<<<<<<< HEAD
- Added `NetworkTransform.SwitchTransformSpaceWhenParented` property that, when enabled, will handle the world to local, local to world, and local to local transform space transitions when interpolation is enabled. (#3013)
- Added `NetworkTransform.TickSyncChildren` that, when enabled, will tick synchronize nested and/or child `NetworkTransform` components to eliminate any potential visual jittering that could occur if the `NetworkTransform` instances get into a state where their state updates are landing on different network ticks. (#3013)
- Added `NetworkObject.AllowOwnerToParent` property to provide the ability to allow clients to parent owned objects when running in a client-server network topology. (#3013)
- Added `NetworkObject.SyncOwnerTransformWhenParented` property to provide a way to disable applying the server's transform information in the parenting message on the client owner instance which can be useful for owner authoritative motion models. (#3013)
- Added `NetcodeEditorBase` editor helper class to provide easier modification and extension of the SDK's components. (#3013)
=======
- Added "Check for NetworkObject Component" property to the Multiplayer->Netcode for GameObjects project settings. When disabled, this will bypass the in-editor `NetworkObject` check on `NetworkBehaviour` components. (#3031)
>>>>>>> 21cf55ea

### Fixed

- Fixed issue where the `NetworkSpawnManager.HandleNetworkObjectShow` could throw an exception if one of the `NetworkObject` components to show was destroyed during the same frame. (#3030)
- Fixed issue where the `NetworkManagerHelper` was continuing to check for hierarchy changes when in play mode. (#3026)
- Fixed issue with newly/late joined clients and `NetworkTransform` synchronization of parented `NetworkObject` instances. (#3013)
- Fixed issue with smooth transitions between transform spaces when interpolation is enabled (requires `NetworkTransform.SwitchTransformSpaceWhenParented` to be enabled). (#3013)

### Changed

- Changed `NetworkTransformEditor` so it now derives from `NetcodeEditorBase`. (#3013)
- Changed `NetworkRigidbodyBaseEditor` so it now derives from `NetcodeEditorBase`. (#3013)
- Changed `NetworkManagerEditor` so it now derives from `NetcodeEditorBase`. (#3013)


## [2.0.0-pre.4] - 2024-08-21

### Added

- Added `NetworkVariable.CheckDirtyState` that is to be used in tandem with collections in order to detect whether the collection or an item within the collection has changed. (#3004)

### Fixed

- Fixed issue where nested `NetworkTransform` components were not getting updated. (#3016)
- Fixed issue by adding null checks in `NetworkVariableBase.CanClientRead` and `NetworkVariableBase.CanClientWrite` methods to ensure safe access to `NetworkBehaviour`. (#3012)
- Fixed issue where `FixedStringSerializer<T>` was using `NetworkVariableSerialization<byte>.AreEqual` to determine if two bytes were equal causes an exception to be thrown due to no byte serializer having been defined. (#3009)
- Fixed Issue where a state with dual triggers, inbound and outbound, could cause a false layer to layer state transition message to be sent to non-authority `NetworkAnimator` instances and cause a warning message to be logged. (#3008)
- Fixed issue using collections within `NetworkVariable` where the collection would not detect changes to items or nested items. (#3004)
- Fixed issue where `List`, `Dictionary`, and `HashSet` collections would not uniquely duplicate nested collections. (#3004)
- Fixed issue where `NotAuthorityTarget` would include the service observer in the list of targets to send the RPC to as opposed to excluding the service observer as it should. (#3000)
- Fixed issue where `ProxyRpcTargetGroup` could attempt to send a message if there were no targets to send to. (#3000)

### Changed

- Changed `NetworkAnimator` to automatically switch to owner authoritative mode when using a distributed authority network topology. (#3021)
- Changed permissions exception thrown in `NetworkList` to exiting early with a logged error that is now a unified permissions message within `NetworkVariableBase`. (#3004)
- Changed permissions exception thrown in `NetworkVariable.Value` to exiting early with a logged error that is now a unified permissions message within `NetworkVariableBase`. (#3004)


## [2.0.0-pre.3] - 2024-07-23

### Added
- Added: `UnityTransport.GetNetworkDriver` and `UnityTransport.GetLocalEndpoint` methods to expose the driver and local endpoint being used. (#2978)

### Fixed

- Fixed issue where deferred despawn was causing GC allocations when converting an `IEnumerable` to a list. (#2983)
- Fixed issue where the realtime network stats monitor was not able to display RPC traffic in release builds due to those stats being only available in development builds or the editor. (#2979)
- Fixed issue where `NetworkManager.ScenesLoaded` was not being updated if `PostSynchronizationSceneUnloading` was set and any loaded scenes not used during synchronization were unloaded. (#2971)
- Fixed issue where `Rigidbody2d` under Unity 6000.0.11f1 has breaking changes where `velocity` is now `linearVelocity` and `isKinematic` is replaced by `bodyType`. (#2971)
- Fixed issue where `NetworkSpawnManager.InstantiateAndSpawn` and `NetworkObject.InstantiateAndSpawn` were not honoring the ownerClientId parameter when using a client-server network topology. (#2968)
- Fixed issue where internal delta serialization could not have a byte serializer defined when serializing deltas for other types. Added `[GenerateSerializationForType(typeof(byte))]` to both the `NetworkVariable` and `AnticipatedNetworkVariable` classes to assure a byte serializer is defined.(#2962)
- Fixed issue when scene management was disabled and the session owner would still try to synchronize a late joining client. (#2962)
- Fixed issue when using a distributed authority network topology where it would allow a session owner to spawn a `NetworkObject` prior to being approved. Now, an error message is logged and the `NetworkObject` will not be spawned prior to the client being approved.  (#2962)
- Fixed issue where attempting to spawn during `NetworkBehaviour.OnInSceneObjectsSpawned` and `NetworkBehaviour.OnNetworkSessionSynchronized` notifications would throw a collection modified exception.  (#2962)

### Changed

- Changed logic where clients can now set the `NetworkSceneManager` client synchronization mode when using a distributed authority network topology. (#2985)


## [2.0.0-pre.2] - 2024-06-17

### Added

- Added `AnticipatedNetworkVariable<T>`, which adds support for client anticipation of `NetworkVariable` values, allowing for more responsive gameplay. (#2957)
- Added `AnticipatedNetworkTransform`, which adds support for client anticipation of NetworkTransforms. (#2957)
- Added `NetworkVariableBase.ExceedsDirtinessThreshold` to allow network variables to throttle updates by only sending updates when the difference between the current and previous values exceeds a threshold. (This is exposed in `NetworkVariable<T>` with the callback `NetworkVariable<T>.CheckExceedsDirtinessThreshold`). (#2957)
- Added `NetworkVariableUpdateTraits`, which add additional throttling support: `MinSecondsBetweenUpdates` will prevent the `NetworkVariable` from sending updates more often than the specified time period (even if it exceeds the dirtiness threshold), while `MaxSecondsBetweenUpdates` will force a dirty `NetworkVariable` to send an update after the specified time period even if it has not yet exceeded the dirtiness threshold. (#2957)
- Added virtual method `NetworkVariableBase.OnInitialize` which can be used by `NetworkVariable` subclasses to add initialization code. (#2957)
- Added `NetworkTime.TickWithPartial`, which represents the current tick as a double that includes the fractional/partial tick value. (#2957)
- Added `NetworkTickSystem.AnticipationTick`, which can be helpful with implementation of client anticipation. This value represents the tick the current local client was at at the beginning of the most recent network round trip, which enables it to correlate server update ticks with the client tick that may have triggered them. (#2957)
- Added event `NetworkManager.OnSessionOwnerPromoted` that is invoked when a new session owner promotion occurs. (#2948)
- Added `NetworkRigidBodyBase.GetLinearVelocity` and `NetworkRigidBodyBase.SetLinearVelocity` convenience/helper methods. (#2948)
- Added `NetworkRigidBodyBase.GetAngularVelocity` and `NetworkRigidBodyBase.SetAngularVelocity` convenience/helper methods. (#2948)

### Fixed

- Fixed issue when `NetworkTransform` half float precision is enabled and ownership changes the current base position was not being synchronized. (#2948)
- Fixed issue where `OnClientConnected` not being invoked on the session owner when connecting to a new distributed authority session. (#2948)
- Fixed issue where Rigidbody micro-motion (i.e. relatively small velocities) would result in non-authority instances slightly stuttering as the body would come to a rest (i.e. no motion). Now, the threshold value can increase at higher velocities and can decrease slightly below the provided threshold to account for this. (#2948)

### Changed

- Changed `NetworkAnimator` no longer requires the `Animator` component to exist on the same `GameObject`. (#2957)
- Changed `NetworkObjectReference` and `NetworkBehaviourReference` to allow null references when constructing and serializing. (#2957)
- Changed the client's owned objects is now returned (`NetworkClient` and `NetworkSpawnManager`) as an array as opposed to a list for performance purposes. (#2948)
- Changed `NetworkTransfrom.TryCommitTransformToServer` to be internal as it will be removed by the final 2.0.0 release. (#2948)
- Changed `NetworkTransformEditor.OnEnable` to a virtual method to be able to customize a `NetworkTransform` derived class by creating a derived editor control from `NetworkTransformEditor`. (#2948)


## [2.0.0-exp.5] - 2024-06-03

### Added


### Fixed

- Fixed issue where SessionOwner message was being treated as a new entry for the new message indexing when it should have been ordinally sorted with the legacy message indices. (#2942)

### Changed
- Changed `FastBufferReader` and `FastBufferWriter` so that they always ensure the length of items serialized is always serialized as an `uint` and added a check before casting for safe reading and writing.(#2946)


## [2.0.0-exp.4] - 2024-05-31

### Added

- Added `NetworkRigidbodyBase.AttachToFixedJoint` and `NetworkRigidbodyBase.DetachFromFixedJoint` to replace parenting for rigid bodies that have `NetworkRigidbodyBase.UseRigidBodyForMotion` enabled. (#2933)
- Added `NetworkBehaviour.OnNetworkPreSpawn` and `NetworkBehaviour.OnNetworkPostSpawn` methods that provide the ability to handle pre and post spawning actions during the `NetworkObject` spawn sequence. (#2912)
- Added a client-side only `NetworkBehaviour.OnNetworkSessionSynchronized` convenience method that is invoked on all `NetworkBehaviour`s after a newly joined client has finished synchronizing with the network session in progress. (#2912)
- Added `NetworkBehaviour.OnInSceneObjectsSpawned` convenience method that is invoked when all in-scene `NetworkObject`s have been spawned after a scene has been loaded or upon a host or server starting. (#2912)

### Fixed

- Fixed issue where non-authoritative rigid bodies with `NetworkRigidbodyBase.UseRigidBodyForMotion` enabled would constantly log errors about the renderTime being before `StartTimeConsumed`. (#2933)
- Fixed issue where in-scene placed NetworkObjects could be destroyed if a client disconnects early and/or before approval. (#2924)
- Fixed issue where a `NetworkObject` component's associated `NetworkBehaviour` components would not be detected if scene loading is disabled in the editor and the currently loaded scene has in-scene placed `NetworkObject`s. (#2912)
- Fixed issue where an in-scene placed `NetworkObject` with `NetworkTransform` that is also parented under a `GameObject` would not properly synchronize when the parent `GameObject` had a world space position other than 0,0,0. (#2898)

### Changed

- Change all the access modifiers of test class from Public to Internal (#2930)
- Changed messages are now sorted by enum values as opposed to ordinally sorting the messages by their type name. (#2929)
- Changed `NetworkClient.SessionModeTypes` to `NetworkClient.NetworkTopologyTypes`. (#2875)
- Changed `NetworkClient.SessionModeType` to `NetworkClient.NetworkTopologyType`. (#2875)
- Changed `NetworkConfig.SessionMode` to `NeworkConfig.NetworkTopology`. (#2875)

## [2.0.0-exp.2] - 2024-04-02

### Added
- Added updates to all internal messages to account for a distributed authority network session connection.  (#2863)
- Added `NetworkRigidbodyBase` that provides users with a more customizable network rigidbody, handles both `Rigidbody` and `Rigidbody2D`, and provides an option to make `NetworkTransform` use the rigid body for motion.  (#2863)
  - For a customized `NetworkRigidbodyBase` class:
    - `NetworkRigidbodyBase.AutoUpdateKinematicState` provides control on whether the kinematic setting will be automatically set or not when ownership changes.
    - `NetworkRigidbodyBase.AutoSetKinematicOnDespawn` provides control on whether isKinematic will automatically be set to true when the associated `NetworkObject` is despawned.
    - `NetworkRigidbodyBase.Initialize` is a protected method that, when invoked, will initialize the instance. This includes options to:
      - Set whether using a `RigidbodyTypes.Rigidbody` or `RigidbodyTypes.Rigidbody2D`.
      - Includes additional optional parameters to set the `NetworkTransform`, `Rigidbody`, and `Rigidbody2d` to use.
  - Provides additional public methods:
    - `NetworkRigidbodyBase.GetPosition` to return the position of the `Rigidbody` or `Rigidbody2d` (depending upon its initialized setting).
    - `NetworkRigidbodyBase.GetRotation` to return the rotation of the `Rigidbody` or `Rigidbody2d` (depending upon its initialized setting).
    - `NetworkRigidbodyBase.MovePosition` to move to the position of the `Rigidbody` or `Rigidbody2d` (depending upon its initialized setting).
    - `NetworkRigidbodyBase.MoveRotation` to move to the rotation of the `Rigidbody` or `Rigidbody2d` (depending upon its initialized setting).
    - `NetworkRigidbodyBase.Move` to move to the position and rotation of the `Rigidbody` or `Rigidbody2d` (depending upon its initialized setting).
    - `NetworkRigidbodyBase.Move` to move to the position and rotation of the `Rigidbody` or `Rigidbody2d` (depending upon its initialized setting).
    - `NetworkRigidbodyBase.SetPosition` to set the position of the `Rigidbody` or `Rigidbody2d` (depending upon its initialized setting).
    - `NetworkRigidbodyBase.SetRotation` to set the rotation of the `Rigidbody` or `Rigidbody2d` (depending upon its initialized setting).
    - `NetworkRigidbodyBase.ApplyCurrentTransform` to set the position and rotation of the `Rigidbody` or `Rigidbody2d` based on the associated `GameObject` transform (depending upon its initialized setting).
    - `NetworkRigidbodyBase.WakeIfSleeping` to wake up the rigid body if sleeping.
    - `NetworkRigidbodyBase.SleepRigidbody` to put the rigid body to sleep.
    - `NetworkRigidbodyBase.IsKinematic` to determine if the `Rigidbody` or `Rigidbody2d` (depending upon its initialized setting) is currently kinematic.
    - `NetworkRigidbodyBase.SetIsKinematic` to set the `Rigidbody` or `Rigidbody2d` (depending upon its initialized setting) current kinematic state.
    - `NetworkRigidbodyBase.ResetInterpolation` to reset the `Rigidbody` or `Rigidbody2d` (depending upon its initialized setting) back to its original interpolation value when initialized.
  - Now includes a `MonoBehaviour.FixedUpdate` implementation that will update the assigned `NetworkTransform` when `NetworkRigidbodyBase.UseRigidBodyForMotion` is true. (#2863)
- Added `RigidbodyContactEventManager` that provides a more optimized way to process collision enter and collision stay events as opposed to the `Monobehaviour` approach. (#2863)
  - Can be used in client-server and distributed authority modes, but is particularly useful in distributed authority.
- Added rigid body motion updates to `NetworkTransform` which allows users to set interolation on rigid bodies. (#2863)
  - Extrapolation is only allowed on authoritative instances, but custom class derived from `NetworkRigidbodyBase` or `NetworkRigidbody` or `NetworkRigidbody2D` automatically switches non-authoritative instances to interpolation if set to extrapolation.
- Added distributed authority mode support to `NetworkAnimator`. (#2863)
- Added session mode selection to `NetworkManager` inspector view. (#2863)
- Added distributed authority permissions feature. (#2863)
- Added distributed authority mode specific `NetworkObject` permissions flags (Distributable, Transferable, and RequestRequired). (#2863)
- Added distributed authority mode specific `NetworkObject.SetOwnershipStatus` method that applies one or more `NetworkObject` instance's ownership flags. If updated when spawned, the ownership permission changes are synchronized with the other connected clients. (#2863)
- Added distributed authority mode specific `NetworkObject.RemoveOwnershipStatus` method that removes one or more `NetworkObject` instance's ownership flags. If updated when spawned, the ownership permission changes are synchronized with the other connected clients. (#2863)
- Added distributed authority mode specific `NetworkObject.HasOwnershipStatus` method that will return (true or false) whether one or more ownership flags is set. (#2863)
- Added distributed authority mode specific `NetworkObject.SetOwnershipLock` method that locks ownership of a `NetworkObject` to prevent ownership from changing until the current owner releases the lock. (#2863)
- Added distributed authority mode specific `NetworkObject.RequestOwnership` method that sends an ownership request to the current owner of a spawned `NetworkObject` instance. (#2863)
- Added distributed authority mode specific `NetworkObject.OnOwnershipRequested` callback handler that is invoked on the owner/authoritative side when a non-owner requests ownership. Depending upon the boolean returned value depends upon whether the request is approved or denied. (#2863)
- Added distributed authority mode specific `NetworkObject.OnOwnershipRequestResponse` callback handler that is invoked when a non-owner's request has been processed. This callback includes a `NetworkObjet.OwnershipRequestResponseStatus` response parameter that describes whether the request was approved or the reason why it was not approved. (#2863)
- Added distributed authority mode specific `NetworkObject.DeferDespawn` method that defers the despawning of `NetworkObject` instances on non-authoritative clients based on the tick offset parameter. (#2863)
- Added distributed authority mode specific `NetworkObject.OnDeferredDespawnComplete` callback handler that can be used to further control when deferring the despawning of a `NetworkObject` on non-authoritative instances. (#2863)
- Added `NetworkClient.SessionModeType` as one way to determine the current session mode of the network session a client is connected to. (#2863)
- Added distributed authority mode specific `NetworkClient.IsSessionOwner` property to determine if the current local client is the current session owner of a distributed authority session. (#2863)
- Added distributed authority mode specific client side spawning capabilities. When running in distributed authority mode, clients can instantiate and spawn `NetworkObject` instances (the local client is automatically the owner of the spawned object). (#2863)
  - This is useful to better visually synchronize owner authoritative motion models and newly spawned `NetworkObject` instances (i.e. projectiles for example).
- Added distributed authority mode specific client side player spawning capabilities. Clients will automatically spawn their associated player object locally. (#2863)
- Added distributed authority mode specific `NetworkConfig.AutoSpawnPlayerPrefabClientSide` property (default is true) to provide control over the automatic spawning of player prefabs on the local client side. (#2863)
- Added distributed authority mode specific `NetworkManager.OnFetchLocalPlayerPrefabToSpawn` callback that, when assigned, will allow the local client to provide the player prefab to be spawned for the local client. (#2863)
  - This is only invoked if the `NetworkConfig.AutoSpawnPlayerPrefabClientSide` property is set to true.
- Added distributed authority mode specific `NetworkBehaviour.HasAuthority` property that determines if the local client has authority over the associated `NetworkObject` instance (typical use case is within a `NetworkBehaviour` script much like that of `IsServer` or `IsClient`). (#2863)
- Added distributed authority mode specific `NetworkBehaviour.IsSessionOwner` property that determines if the local client is the session owner (typical use case would be to determine if the local client can has scene management authority within a `NetworkBehaviour` script). (#2863)
- Added support for distributed authority mode scene management where the currently assigned session owner can start scene events (i.e. scene loading and scene unloading). (#2863)

### Fixed

- Fixed issue where the host was not invoking `OnClientDisconnectCallback` for its own local client when internally shutting down. (#2822)
- Fixed issue where NetworkTransform could potentially attempt to "unregister" a named message prior to it being registered. (#2807)
- Fixed issue where in-scene placed `NetworkObject`s with complex nested children `NetworkObject`s (more than one child in depth) would not synchronize properly if WorldPositionStays was set to true. (#2796)

### Changed
- Changed client side awareness of other clients is now the same as a server or host. (#2863)
- Changed `NetworkManager.ConnectedClients` can now be accessed by both server and clients. (#2863)
- Changed `NetworkManager.ConnectedClientsList` can now be accessed by both server and clients. (#2863)
- Changed `NetworkTransform` defaults to owner authoritative when connected to a distributed authority session. (#2863)
- Changed `NetworkVariable` defaults to owner write and everyone read permissions when connected to a distributed authority session (even if declared with server read or write permissions).  (#2863)
- Changed `NetworkObject` no longer implements the `MonoBehaviour.Update` method in order to determine whether a `NetworkObject` instance has been migrated to a different scene. Instead, only `NetworkObjects` with the `SceneMigrationSynchronization` property set will be updated internally during the `NetworkUpdateStage.PostLateUpdate` by `NetworkManager`. (#2863)
- Changed `NetworkManager` inspector view layout where properties are now organized by category. (#2863)
- Changed `NetworkTransform` to now use `NetworkTransformMessage` as opposed to named messages for NetworkTransformState updates. (#2810)
- Changed `CustomMessageManager` so it no longer attempts to register or "unregister" a null or empty string and will log an error if this condition occurs. (#2807)

## [1.9.1] - 2024-04-18

### Added
- Added `AnticipatedNetworkVariable<T>`, which adds support for client anticipation of NetworkVariable values, allowing for more responsive game play (#2820)
- Added `AnticipatedNetworkTransform`, which adds support for client anticipation of `NetworkTransform`s (#2820)
- Added `NetworkVariableBase.ExceedsDirtinessThreshold` to allow network variables to throttle updates by only sending updates when the difference between the current and previous values exceeds a threshold. (This is exposed in NetworkVariable<T> with the callback NetworkVariable<T>.CheckExceedsDirtinessThreshold) (#2820)
- Added `NetworkVariableUpdateTraits`, which add additional throttling support: `MinSecondsBetweenUpdates` will prevent the `NetworkVariable` from sending updates more often than the specified time period (even if it exceeds the dirtiness threshold), while `MaxSecondsBetweenUpdates` will force a dirty `NetworkVariable` to send an update after the specified time period even if it has not yet exceeded the dirtiness threshold. (#2820)
- Added virtual method `NetworkVariableBase.OnInitialize()` which can be used by `NetworkVariable` subclasses to add initialization code (#2820)
- Added virtual method `NetworkVariableBase.Update()`, which is called once per frame to support behaviors such as interpolation between an anticipated value and an authoritative one. (#2820)
- Added `NetworkTime.TickWithPartial`, which represents the current tick as a double that includes the fractional/partial tick value. (#2820)
- `NetworkVariable` now includes built-in support for `NativeHashSet`, `NativeHashMap`, `List`, `HashSet`, and `Dictionary` (#2813)
- `NetworkVariable` now includes delta compression for collection values (`NativeList`, `NativeArray`, `NativeHashSet`, `NativeHashMap`, `List`, `HashSet`, `Dictionary`, and `FixedString` types) to save bandwidth by only sending the values that changed. (Note: For `NativeList`, `NativeArray`, and `List`, this algorithm works differently than that used in `NetworkList`. This algorithm will use less bandwidth for "set" and "add" operations, but `NetworkList` is more bandwidth-efficient if you are performing frequent "insert" operations.) (#2813)
- `UserNetworkVariableSerialization` now has optional callbacks for `WriteDelta` and `ReadDelta`. If both are provided, they will be used for all serialization operations on NetworkVariables of that type except for the first one for each client. If either is missing, the existing `Write` and `Read` will always be used. (#2813)
- Network variables wrapping `INetworkSerializable` types can perform delta serialization by setting `UserNetworkVariableSerialization<T>.WriteDelta` and `UserNetworkVariableSerialization<T>.ReadDelta` for those types. The built-in `INetworkSerializable` serializer will continue to be used for all other serialization operations, but if those callbacks are set, it will call into them on all but the initial serialization to perform delta serialization. (This could be useful if you have a large struct where most values do not change regularly and you want to send only the fields that did change.) (#2813)

### Fixed

- Fixed issue where `NetworkTransformEditor` would throw and exception if you excluded the physics package. (#2871)
- Fixed issue where `NetworkTransform` could not properly synchronize its base position when using half float precision. (#2845)
- Fixed issue where the host was not invoking `OnClientDisconnectCallback` for its own local client when internally shutting down. (#2822)
- Fixed issue where NetworkTransform could potentially attempt to "unregister" a named message prior to it being registered. (#2807)
- Fixed issue where in-scene placed `NetworkObject`s with complex nested children `NetworkObject`s (more than one child in depth) would not synchronize properly if WorldPositionStays was set to true. (#2796)

### Changed

- Changed `NetworkObjectReference` and `NetworkBehaviourReference` to allow null references when constructing and serializing. (#2874)
- Changed `NetworkAnimator` no longer requires the `Animator` component to exist on the same `GameObject`. (#2872)
- Changed `NetworkTransform` to now use `NetworkTransformMessage` as opposed to named messages for NetworkTransformState updates. (#2810)
- Changed `CustomMessageManager` so it no longer attempts to register or "unregister" a null or empty string and will log an error if this condition occurs. (#2807)

## [1.8.1] - 2024-02-05

### Fixed

- Fixed a compile error when compiling for IL2CPP targets when using the new `[Rpc]` attribute. (#2824)

## [1.8.0] - 2023-12-12

### Added

- Added a new RPC attribute, which is simply `Rpc`. (#2762)
  - This is a generic attribute that can perform the functions of both Server and Client RPCs, as well as enabling client-to-client RPCs. Includes several default targets: `Server`, `NotServer`, `Owner`, `NotOwner`, `Me`, `NotMe`, `ClientsAndHost`, and `Everyone`. Runtime overrides are available for any of these targets, as well as for sending to a specific ID or groups of IDs.
  - This attribute also includes the ability to defer RPCs that are sent to the local process to the start of the next frame instead of executing them immediately, treating them as if they had gone across the network. The default behavior is to execute immediately.
  - This attribute effectively replaces `ServerRpc` and `ClientRpc`. `ServerRpc` and `ClientRpc` remain in their existing forms for backward compatibility, but `Rpc` will be the recommended and most supported option.
- Added `NetworkManager.OnConnectionEvent` as a unified connection event callback to notify clients and servers of all client connections and disconnections within the session (#2762)
- Added `NetworkManager.ServerIsHost` and `NetworkBehaviour.ServerIsHost` to allow a client to tell if it is connected to a host or to a dedicated server (#2762)
- Added `SceneEventProgress.SceneManagementNotEnabled` return status to be returned when a `NetworkSceneManager` method is invoked and scene management is not enabled. (#2735)
- Added `SceneEventProgress.ServerOnlyAction` return status to be returned when a `NetworkSceneManager` method is invoked by a client. (#2735)
- Added `NetworkObject.InstantiateAndSpawn` and `NetworkSpawnManager.InstantiateAndSpawn` methods to simplify prefab spawning by assuring that the prefab is valid and applies any override prior to instantiating the `GameObject` and spawning the `NetworkObject` instance. (#2710)

### Fixed

- Fixed issue where a client disconnected by a server-host would not receive a local notification. (#2789)
- Fixed issue where a server-host could shutdown during a relay connection but periodically the transport disconnect message sent to any connected clients could be dropped. (#2789)
- Fixed issue where a host could disconnect its local client but remain running as a server. (#2789)
- Fixed issue where `OnClientDisconnectedCallback` was not being invoked under certain conditions. (#2789)
- Fixed issue where `OnClientDisconnectedCallback` was always returning 0 as the client identifier. (#2789)
- Fixed issue where if a host or server shutdown while a client owned NetworkObjects (other than the player) it would throw an exception. (#2789)
- Fixed issue where setting values on a `NetworkVariable` or `NetworkList` within `OnNetworkDespawn` during a shutdown sequence would throw an exception. (#2789)
- Fixed issue where a teleport state could potentially be overridden by a previous unreliable delta state. (#2777)
- Fixed issue where `NetworkTransform` was using the `NetworkManager.ServerTime.Tick` as opposed to `NetworkManager.NetworkTickSystem.ServerTime.Tick` during the authoritative side's tick update where it performed a delta state check. (#2777)
- Fixed issue where a parented in-scene placed NetworkObject would be destroyed upon a client or server exiting a network session but not unloading the original scene in which the NetworkObject was placed. (#2737)
- Fixed issue where during client synchronization and scene loading, when client synchronization or the scene loading mode are set to `LoadSceneMode.Single`, a `CreateObjectMessage` could be received, processed, and the resultant spawned `NetworkObject` could be instantiated in the client's currently active scene that could, towards the end of the client synchronization or loading process, be unloaded and cause the newly created `NetworkObject` to be destroyed (and throw and exception). (#2735)
- Fixed issue where a `NetworkTransform` instance with interpolation enabled would result in wide visual motion gaps (stuttering) under above normal latency conditions and a 1-5% or higher packet are drop rate. (#2713)
- Fixed issue where  you could not have multiple source network prefab overrides targeting the same network prefab as their override. (#2710)

### Changed
- Changed the server or host shutdown so it will now perform a "soft shutdown" when `NetworkManager.Shutdown` is invoked. This will send a disconnect notification to all connected clients and the server-host will wait for all connected clients to disconnect or timeout after a 5 second period before completing the shutdown process. (#2789)
- Changed `OnClientDisconnectedCallback` will now return the assigned client identifier on the local client side if the client was approved and assigned one prior to being disconnected. (#2789)
- Changed `NetworkTransform.SetState` (and related methods) now are cumulative during a fractional tick period and sent on the next pending tick. (#2777)
- `NetworkManager.ConnectedClientsIds` is now accessible on the client side and will contain the list of all clients in the session, including the host client if the server is operating in host mode (#2762)
- Changed `NetworkSceneManager` to return a `SceneEventProgress` status and not throw exceptions for methods invoked when scene management is disabled and when a client attempts to access a `NetworkSceneManager` method by a client. (#2735)
- Changed `NetworkTransform` authoritative instance tick registration so a single `NetworkTransform` specific tick event update will update all authoritative instances to improve perofmance. (#2713)
- Changed `NetworkPrefabs.OverrideToNetworkPrefab` dictionary is no longer used/populated due to it ending up being related to a regression bug and not allowing more than one override to be assigned to a network prefab asset. (#2710)
- Changed in-scene placed `NetworkObject`s now store their source network prefab asset's `GlobalObjectIdHash` internally that is used, when scene management is disabled, by clients to spawn the correct prefab even if the `NetworkPrefab` entry has an override. This does not impact dynamically spawning the same prefab which will yield the override on both host and client. (#2710)
- Changed in-scene placed `NetworkObject`s no longer require a `NetworkPrefab` entry with `GlobalObjectIdHash` override in order for clients to properly synchronize. (#2710)
- Changed in-scene placed `NetworkObject`s now set their `IsSceneObject` value when generating their `GlobalObjectIdHash` value. (#2710)
- Changed the default `NetworkConfig.SpawnTimeout` value from 1.0s to 10.0s. (#2710)

## [1.7.1] - 2023-11-15

### Added

### Fixed

- Fixed a bug where having a class with Rpcs that inherits from a class without Rpcs that inherits from NetworkVariable would cause a compile error. (#2751)
- Fixed issue where `NetworkBehaviour.Synchronize` was not truncating the write buffer if nothing was serialized during `NetworkBehaviour.OnSynchronize` causing an additional 6 bytes to be written per `NetworkBehaviour` component instance. (#2749)

## [1.7.0] - 2023-10-11

### Added

- exposed NetworkObject.GetNetworkBehaviourAtOrderIndex as a public API (#2724)
- Added context menu tool that provides users with the ability to quickly update the GlobalObjectIdHash value for all in-scene placed prefab instances that were created prior to adding a NetworkObject component to it. (#2707)
- Added methods NetworkManager.SetPeerMTU and NetworkManager.GetPeerMTU to be able to set MTU sizes per-peer (#2676)
- Added `GenerateSerializationForGenericParameterAttribute`, which can be applied to user-created Network Variable types to ensure the codegen generates serialization for the generic types they wrap. (#2694)
- Added `GenerateSerializationForTypeAttribute`, which can be applied to any class or method to ensure the codegen generates serialization for the specific provided type. (#2694)
- Exposed `NetworkVariableSerialization<T>.Read`, `NetworkVariableSerialization<T>.Write`, `NetworkVariableSerialization<T>.AreEqual`, and `NetworkVariableSerialization<T>.Duplicate` to further support the creation of user-created network variables by allowing users to access the generated serialization methods and serialize generic types efficiently without boxing. (#2694)
- Added `NetworkVariableBase.MarkNetworkBehaviourDirty` so that user-created network variable types can mark their containing `NetworkBehaviour` to be processed by the update loop. (#2694)

### Fixed

- Fixed issue where the server side `NetworkSceneManager` instance was not adding the currently active scene to its list of scenes loaded. (#2723)
- Generic NetworkBehaviour types no longer result in compile errors or runtime errors (#2720)
- Rpcs within Generic NetworkBehaviour types can now serialize parameters of the class's generic types (but may not have generic types of their own) (#2720)
- Errors are no longer thrown when entering play mode with domain reload disabled (#2720)
- NetworkSpawn is now correctly called each time when entering play mode with scene reload disabled (#2720)
- NetworkVariables of non-integer types will no longer break the inspector (#2714)
- NetworkVariables with NonSerializedAttribute will not appear in the inspector (#2714)
- Fixed issue where `UnityTransport` would attempt to establish WebSocket connections even if using UDP/DTLS Relay allocations when the build target was WebGL. This only applied to working in the editor since UDP/DTLS can't work in the browser. (#2695)
- Fixed issue where a `NetworkBehaviour` component's `OnNetworkDespawn` was not being invoked on the host-server side for an in-scene placed `NetworkObject` when a scene was unloaded (during a scene transition) and the `NetworkBehaviour` component was positioned/ordered before the `NetworkObject` component. (#2685)
- Fixed issue where `SpawnWithObservers` was not being honored when `NetworkConfig.EnableSceneManagement` was disabled. (#2682)
- Fixed issue where `NetworkAnimator` was not internally tracking changes to layer weights which prevented proper layer weight synchronization back to the original layer weight value. (#2674)
- Fixed "writing past the end of the buffer" error when calling ResetDirty() on managed network variables that are larger than 256 bytes when serialized. (#2670)
- Fixed issue where generation of the `DefaultNetworkPrefabs` asset was not enabled by default. (#2662)
- Fixed issue where the `GlobalObjectIdHash` value could be updated but the asset not marked as dirty. (#2662)
- Fixed issue where the `GlobalObjectIdHash` value of a (network) prefab asset could be assigned an incorrect value when editing the prefab in a temporary scene. (#2662)
- Fixed issue where the `GlobalObjectIdHash` value generated after creating a (network) prefab from an object constructed within the scene would not be the correct final value in a stand alone build. (#2662)

### Changed

- Updated dependency on `com.unity.transport` to version 1.4.0. (#2716)

## [1.6.0] - 2023-08-09

### Added

- Added a protected virtual method `NetworkTransform.OnInitialize(ref NetworkTransformState replicatedState)` that just returns the replicated state reference.
  
### Fixed

- Fixed issue where invoking `NetworkManager.Shutdown` within `NetworkManager.OnClientStopped` or `NetworkManager.OnServerStopped` would force `NetworkManager.ShutdownInProgress` to remain true after completing the shutdown process. (#2661)
- Fixed issue where ARMv7 Android builds would crash when trying to validate the batch header. (#2654)
- Fixed issue with client synchronization of position when using half precision and the delta position reaches the maximum value and is collapsed on the host prior to being forwarded to the non-owner clients. (#2636)
- Fixed issue with scale not synchronizing properly depending upon the spawn order of NetworkObjects. (#2636)
- Fixed issue position was not properly transitioning between ownership changes with an owner authoritative NetworkTransform. (#2636)
- Fixed issue where a late joining non-owner client could update an owner authoritative NetworkTransform if ownership changed without any updates to position prior to the non-owner client joining. (#2636)

### Changed

## [1.5.2] - 2023-07-24

### Added

### Fixed
- Bumped minimum Unity version supported to 2021.3 LTS
- Fixed issue where `NetworkClient.OwnedObjects` was not returning any owned objects due to the `NetworkClient.IsConnected` not being properly set. (#2631)
- Fixed a crash when calling TrySetParent with a null Transform (#2625)
- Fixed issue where a `NetworkTransform` using full precision state updates was losing transform state updates when interpolation was enabled. (#2624)
- Fixed issue where `NetworkObject.SpawnWithObservers` was not being honored for late joining clients. (#2623)
- Fixed issue where invoking `NetworkManager.Shutdown` multiple times, depending upon the timing, could cause an exception. (#2622)
- Fixed issue where removing ownership would not notify the server that it gained ownership. This also resolves the issue where an owner authoritative NetworkTransform would not properly initialize upon removing ownership from a remote client. (#2618)
- Fixed ILPP issues when using CoreCLR and for certain dedicated server builds. (#2614)
- Fixed an ILPP compile error when creating a generic NetworkBehaviour singleton with a static T instance. (#2603)

### Changed

## [1.5.1] - 2023-06-07

### Added

- Added support for serializing `NativeArray<>` and `NativeList<>` in `FastBufferReader`/`FastBufferWriter`, `BufferSerializer`, `NetworkVariable`, and RPCs. (To use `NativeList<>`, add `UNITY_NETCODE_NATIVE_COLLECTION_SUPPORT` to your Scripting Define Symbols in `Project Settings > Player`) (#2375)
- The location of the automatically-created default network prefab list can now be configured (#2544)
- Added: Message size limits (max single message and max fragmented message) can now be set using NetworkManager.MaximumTransmissionUnitSize and NetworkManager.MaximumFragmentedMessageSize for transports that don't work with the default values (#2530)
- Added `NetworkObject.SpawnWithObservers` property (default is true) that when set to false will spawn a `NetworkObject` with no observers and will not be spawned on any client until `NetworkObject.NetworkShow` is invoked. (#2568)

### Fixed

- Fixed: Fixed a null reference in codegen in some projects (#2581)
- Fixed issue where the `OnClientDisconnected` client identifier was incorrect after a pending client connection was denied. (#2569)
- Fixed warning "Runtime Network Prefabs was not empty at initialization time." being erroneously logged when no runtime network prefabs had been added (#2565)
- Fixed issue where some temporary debug console logging was left in a merged PR. (#2562)
- Fixed the "Generate Default Network Prefabs List" setting not loading correctly and always reverting to being checked. (#2545)
- Fixed issue where users could not use NetworkSceneManager.VerifySceneBeforeLoading to exclude runtime generated scenes from client synchronization. (#2550)
- Fixed missing value on `NetworkListEvent` for `EventType.RemoveAt` events.  (#2542,#2543)
- Fixed issue where parenting a NetworkTransform under a transform with a scale other than Vector3.one would result in incorrect values on non-authoritative instances. (#2538)
- Fixed issue where a server would include scene migrated and then despawned NetworkObjects to a client that was being synchronized. (#2532)
- Fixed the inspector throwing exceptions when attempting to render `NetworkVariable`s of enum types. (#2529)
- Making a `NetworkVariable` with an `INetworkSerializable` type that doesn't meet the `new()` constraint will now create a compile-time error instead of an editor crash (#2528)
- Fixed Multiplayer Tools package installation docs page link on the NetworkManager popup. (#2526)
- Fixed an exception and error logging when two different objects are shown and hidden on the same frame (#2524)
- Fixed a memory leak in `UnityTransport` that occurred if `StartClient` failed. (#2518)
- Fixed issue where a client could throw an exception if abruptly disconnected from a network session with one or more spawned `NetworkObject`(s). (#2510)
- Fixed issue where invalid endpoint addresses were not being detected and returning false from NGO UnityTransport. (#2496)
- Fixed some errors that could occur if a connection is lost and the loss is detected when attempting to write to the socket. (#2495)

## Changed

- Adding network prefabs before NetworkManager initialization is now supported. (#2565)
- Connecting clients being synchronized now switch to the server's active scene before spawning and synchronizing NetworkObjects. (#2532)
- Updated `UnityTransport` dependency on `com.unity.transport` to 1.3.4. (#2533)
- Improved performance of NetworkBehaviour initialization by replacing reflection when initializing NetworkVariables with compile-time code generation, which should help reduce hitching during additive scene loads. (#2522)

## [1.4.0] - 2023-04-10

### Added

- Added a way to access the GlobalObjectIdHash via PrefabIdHash for use in the Connection Approval Callback. (#2437)
- Added `OnServerStarted` and `OnServerStopped` events that will trigger only on the server (or host player) to notify that the server just started or is no longer active (#2420)
- Added `OnClientStarted` and `OnClientStopped` events that will trigger only on the client (or host player) to notify that the client just started or is no longer active (#2420)
- Added `NetworkTransform.UseHalfFloatPrecision` property that, when enabled, will use half float values for position, rotation, and scale. This yields a 50% bandwidth savings a the cost of precision. (#2388)
- Added `NetworkTransform.UseQuaternionSynchronization` property that, when enabled, will synchronize the entire quaternion. (#2388)
- Added `NetworkTransform.UseQuaternionCompression` property that, when enabled, will use a smallest three implementation reducing a full quaternion synchronization update to the size of an unsigned integer. (#2388)
- Added `NetworkTransform.SlerpPosition` property that, when enabled along with interpolation being enabled, will interpolate using `Vector3.Slerp`. (#2388)
- Added `BufferedLinearInterpolatorVector3` that replaces the float version, is now used by `NetworkTransform`, and provides the ability to enable or disable `Slerp`. (#2388)
- Added `HalfVector3` used for scale when half float precision is enabled. (#2388)
- Added `HalfVector4` used for rotation when half float precision and quaternion synchronization is enabled. (#2388)
- Added `HalfVector3DeltaPosition` used for position when half float precision is enabled. This handles loss in position precision by updating only the delta position as opposed to the full position. (#2388)
- Added `NetworkTransform.GetSpaceRelativePosition` and `NetworkTransform.GetSpaceRelativeRotation` helper methods to return the proper values depending upon whether local or world space. (#2388)
- Added `NetworkTransform.OnAuthorityPushTransformState` virtual method that is invoked just prior to sending the `NetworkTransformState` to non-authoritative instances. This provides users with the ability to obtain more precise delta values for prediction related calculations. (#2388)
- Added `NetworkTransform.OnNetworkTransformStateUpdated` virtual method that is invoked just after the authoritative `NetworkTransformState` is applied. This provides users with the ability to obtain more precise delta values for prediction related calculations. (#2388)
- Added `NetworkTransform.OnInitialize`virtual method that is invoked after the `NetworkTransform` has been initialized or re-initialized when ownership changes. This provides for a way to make adjustments when `NetworkTransform` is initialized (i.e. resetting client prediction etc) (#2388)
- Added `NetworkObject.SynchronizeTransform` property (default is true) that provides users with another way to help with bandwidth optimizations where, when set to false, the `NetworkObject`'s associated transform will not be included when spawning and/or synchronizing late joining players. (#2388)
- Added `NetworkSceneManager.ActiveSceneSynchronizationEnabled` property, disabled by default, that enables client synchronization of server-side active scene changes. (#2383)
- Added `NetworkObject.ActiveSceneSynchronization`, disabled by default, that will automatically migrate a `NetworkObject` to a newly assigned active scene. (#2383)
- Added `NetworkObject.SceneMigrationSynchronization`, enabled by default, that will synchronize client(s) when a `NetworkObject` is migrated into a new scene on the server side via `SceneManager.MoveGameObjectToScene`. (#2383)

### Changed

- Made sure the `CheckObjectVisibility` delegate is checked and applied, upon `NetworkShow` attempt. Found while supporting (#2454), although this is not a fix for this (already fixed) issue. (#2463)
- Changed `NetworkTransform` authority handles delta checks on each new network tick and no longer consumes processing cycles checking for deltas for all frames in-between ticks. (#2388)
- Changed the `NetworkTransformState` structure is now public and now has public methods that provide access to key properties of the `NetworkTransformState` structure. (#2388)
- Changed `NetworkTransform` interpolation adjusts its interpolation "ticks ago" to be 2 ticks latent if it is owner authoritative and the instance is not the server or 1 tick latent if the instance is the server and/or is server authoritative. (#2388)
- Updated `NetworkSceneManager` to migrate dynamically spawned `NetworkObject`s with `DestroyWithScene` set to false into the active scene if their current scene is unloaded. (#2383)
- Updated the server to synchronize its local `NetworkSceneManager.ClientSynchronizationMode` during the initial client synchronization. (#2383)

### Fixed

- Fixed issue where during client synchronization the synchronizing client could receive a ObjectSceneChanged message before the client-side NetworkObject instance had been instantiated and spawned. (#2502)
- Fixed issue where `NetworkAnimator` was building client RPC parameters to exclude the host from sending itself messages but was not including it in the ClientRpc parameters. (#2492)
- Fixed issue where `NetworkAnimator` was not properly detecting and synchronizing cross fade initiated transitions. (#2481)
- Fixed issue where `NetworkAnimator` was not properly synchronizing animation state updates. (#2481)
- Fixed float NetworkVariables not being rendered properly in the inspector of NetworkObjects. (#2441)
- Fixed an issue where Named Message Handlers could remove themselves causing an exception when the metrics tried to access the name of the message.(#2426)
- Fixed registry of public `NetworkVariable`s in derived `NetworkBehaviour`s (#2423)
- Fixed issue where runtime association of `Animator` properties to `AnimationCurve`s would cause `NetworkAnimator` to attempt to update those changes. (#2416)
- Fixed issue where `NetworkAnimator` would not check if its associated `Animator` was valid during serialization and would spam exceptions in the editor console. (#2416)
- Fixed issue with a child's rotation rolling over when interpolation is enabled on a `NetworkTransform`. Now using half precision or full quaternion synchronization will always update all axis. (#2388)
- Fixed issue where `NetworkTransform` was not setting the teleport flag when the `NetworkTransform.InLocalSpace` value changed. This issue only impacted `NetworkTransform` when interpolation was enabled. (#2388)
- Fixed issue when the `NetworkSceneManager.ClientSynchronizationMode` is `LoadSceneMode.Additive` and the server changes the currently active scene prior to a client connecting then upon a client connecting and being synchronized the NetworkSceneManager would clear its internal ScenePlacedObjects list that could already be populated. (#2383)
- Fixed issue where a client would load duplicate scenes of already preloaded scenes during the initial client synchronization and `NetworkSceneManager.ClientSynchronizationMode` was set to `LoadSceneMode.Additive`. (#2383)

## [1.3.1] - 2023-03-27

### Added

- Added detection and graceful handling of corrupt packets for additional safety. (#2419)

### Changed

- The UTP component UI has been updated to be more user-friendly for new users by adding a simple toggle to switch between local-only (127.0.0.1) and remote (0.0.0.0) binding modes, using the toggle "Allow Remote Connections" (#2408)
- Updated `UnityTransport` dependency on `com.unity.transport` to 1.3.3. (#2450)
- `NetworkShow()` of `NetworkObject`s are delayed until the end of the frame to ensure consistency of delta-driven variables like `NetworkList`.
- Dirty `NetworkObject` are reset at end-of-frame and not at serialization time.
- `NetworkHide()` of an object that was just `NetworkShow()`n produces a warning, as remote clients will _not_ get a spawn/despawn pair.
- Renamed the NetworkTransform.SetState parameter `shouldGhostsInterpolate` to `teleportDisabled` for better clarity of what that parameter does. (#2228)
- Network prefabs are now stored in a ScriptableObject that can be shared between NetworkManagers, and have been exposed for public access. By default, a Default Prefabs List is created that contains all NetworkObject prefabs in the project, and new NetworkManagers will default to using that unless that option is turned off in the Netcode for GameObjects settings. Existing NetworkManagers will maintain their existing lists, which can be migrated to the new format via a button in their inspector. (#2322)

### Fixed

- Fixed issue where changes to a layer's weight would not synchronize unless a state transition was occurring.(#2399)
- Fixed issue where `NetworkManager.LocalClientId` was returning the `NetworkTransport.ServerClientId` as opposed to the `NetworkManager.m_LocalClientId`. (#2398)
- Fixed issue where a dynamically spawned `NetworkObject` parented under an in-scene placed `NetworkObject` would have its `InScenePlaced` value changed to `true`. This would result in a soft synchronization error for late joining clients. (#2396)
- Fixed a UTP test that was failing when you install Unity Transport package 2.0.0 or newer. (#2347)
- Fixed issue where `NetcodeSettingsProvider` would throw an exception in Unity 2020.3.x versions. (#2345)
- Fixed server side issue where, depending upon component ordering, some NetworkBehaviour components might not have their OnNetworkDespawn method invoked if the client side disconnected. (#2323)
- Fixed a case where data corruption could occur when using UnityTransport when reaching a certain level of send throughput. (#2332)
- Fixed an issue in `UnityTransport` where an exception would be thrown if starting a Relay host/server on WebGL. This exception should only be thrown if using direct connections (where WebGL can't act as a host/server). (#2321)
- Fixed `NetworkAnimator` issue where it was not checking for `AnimatorStateTtansition.destinationStateMachine` and any possible sub-states defined within it. (#2309)
- Fixed `NetworkAnimator` issue where the host client was receiving the ClientRpc animation updates when the host was the owner.(#2309)
- Fixed `NetworkAnimator` issue with using pooled objects and when specific properties are cleaned during despawn and destroy.(#2309)
- Fixed issue where `NetworkAnimator` was checking for animation changes when the associated `NetworkObject` was not spawned.(#2309)
- Corrected an issue with the documentation for BufferSerializer (#2401)

## [1.2.0] - 2022-11-21

### Added

- Added protected method `NetworkBehaviour.OnSynchronize` which is invoked during the initial `NetworkObject` synchronization process. This provides users the ability to include custom serialization information that will be applied to the `NetworkBehaviour` prior to the `NetworkObject` being spawned. (#2298)
- Added support for different versions of the SDK to talk to each other in circumstances where changes permit it. Starting with this version and into future versions, patch versions should be compatible as long as the minor version is the same. (#2290)
- Added `NetworkObject` auto-add helper and Multiplayer Tools install reminder settings to Project Settings. (#2285)
- Added `public string DisconnectReason` getter to `NetworkManager` and `string Reason` to `ConnectionApprovalResponse`. Allows connection approval to communicate back a reason. Also added `public void DisconnectClient(ulong clientId, string reason)` allowing setting a disconnection reason, when explicitly disconnecting a client. (#2280)

### Changed

- Changed 3rd-party `XXHash` (32 & 64) implementation with an in-house reimplementation (#2310)
- When `NetworkConfig.EnsureNetworkVariableLengthSafety` is disabled `NetworkVariable` fields do not write the additional `ushort` size value (_which helps to reduce the total synchronization message size_), but when enabled it still writes the additional `ushort` value. (#2298)
- Optimized bandwidth usage by encoding most integer fields using variable-length encoding. (#2276)

### Fixed
- Fixed `IsSpawnedObjectsPendingInDontDestroyOnLoad` is only set to true when loading a scene using `LoadSceneMode.Singleonly`. (#2330)
- Fixed issue where `NetworkTransform` components nested under a parent with a `NetworkObject` component  (i.e. network prefab) would not have their associated `GameObject`'s transform synchronized. (#2298)
- Fixed issue where `NetworkObject`s that failed to instantiate could cause the entire synchronization pipeline to be disrupted/halted for a connecting client. (#2298)
- Fixed issue where in-scene placed `NetworkObject`s nested under a `GameObject` would be added to the orphaned children list causing continual console warning log messages. (#2298)
- Custom messages are now properly received by the local client when they're sent while running in host mode. (#2296)
- Fixed issue where the host would receive more than one event completed notification when loading or unloading a scene only when no clients were connected. (#2292)
- Fixed an issue in `UnityTransport` where an error would be logged if the 'Use Encryption' flag was enabled with a Relay configuration that used a secure protocol. (#2289)
- Fixed issue where in-scene placed `NetworkObjects` were not honoring the `AutoObjectParentSync` property. (#2281)
- Fixed the issue where `NetworkManager.OnClientConnectedCallback` was being invoked before in-scene placed `NetworkObject`s had been spawned when starting `NetworkManager` as a host. (#2277)
- Creating a `FastBufferReader` with `Allocator.None` will not result in extra memory being allocated for the buffer (since it's owned externally in that scenario). (#2265)

### Removed

- Removed the `NetworkObject` auto-add and Multiplayer Tools install reminder settings from the Menu interface. (#2285)

## [1.1.0] - 2022-10-21

### Added

- Added `NetworkManager.IsApproved` flag that is set to `true` a client has been approved.(#2261)
- `UnityTransport` now provides a way to set the Relay server data directly from the `RelayServerData` structure (provided by the Unity Transport package) throuh its `SetRelayServerData` method. This allows making use of the new APIs in UTP 1.3 that simplify integration of the Relay SDK. (#2235)
- IPv6 is now supported for direct connections when using `UnityTransport`. (#2232)
- Added WebSocket support when using UTP 2.0 with `UseWebSockets` property in the `UnityTransport` component of the `NetworkManager` allowing to pick WebSockets for communication. When building for WebGL, this selection happens automatically. (#2201)
- Added position, rotation, and scale to the `ParentSyncMessage` which provides users the ability to specify the final values on the server-side when `OnNetworkObjectParentChanged` is invoked just before the message is created (when the `Transform` values are applied to the message). (#2146)
- Added `NetworkObject.TryRemoveParent` method for convenience purposes opposed to having to cast null to either `GameObject` or `NetworkObject`. (#2146)

### Changed

- Updated `UnityTransport` dependency on `com.unity.transport` to 1.3.0. (#2231)
- The send queues of `UnityTransport` are now dynamically-sized. This means that there shouldn't be any need anymore to tweak the 'Max Send Queue Size' value. In fact, this field is now removed from the inspector and will not be serialized anymore. It is still possible to set it manually using the `MaxSendQueueSize` property, but it is not recommended to do so aside from some specific needs (e.g. limiting the amount of memory used by the send queues in very constrained environments). (#2212)
- As a consequence of the above change, the `UnityTransport.InitialMaxSendQueueSize` field is now deprecated. There is no default value anymore since send queues are dynamically-sized. (#2212)
- The debug simulator in `UnityTransport` is now non-deterministic. Its random number generator used to be seeded with a constant value, leading to the same pattern of packet drops, delays, and jitter in every run. (#2196)
- `NetworkVariable<>` now supports managed `INetworkSerializable` types, as well as other managed types with serialization/deserialization delegates registered to `UserNetworkVariableSerialization<T>.WriteValue` and `UserNetworkVariableSerialization<T>.ReadValue` (#2219)
- `NetworkVariable<>` and `BufferSerializer<BufferSerializerReader>` now deserialize `INetworkSerializable` types in-place, rather than constructing new ones. (#2219)

### Fixed

- Fixed `NetworkManager.ApprovalTimeout` will not timeout due to slower client synchronization times as it now uses the added `NetworkManager.IsApproved` flag to determined if the client has been approved or not.(#2261)
- Fixed issue caused when changing ownership of objects hidden to some clients (#2242)
- Fixed issue where an in-scene placed NetworkObject would not invoke NetworkBehaviour.OnNetworkSpawn if the GameObject was disabled when it was despawned. (#2239)
- Fixed issue where clients were not rebuilding the `NetworkConfig` hash value for each unique connection request. (#2226)
- Fixed the issue where player objects were not taking the `DontDestroyWithOwner` property into consideration when a client disconnected. (#2225)
- Fixed issue where `SceneEventProgress` would not complete if a client late joins while it is still in progress. (#2222)
- Fixed issue where `SceneEventProgress` would not complete if a client disconnects. (#2222)
- Fixed issues with detecting if a `SceneEventProgress` has timed out. (#2222)
- Fixed issue #1924 where `UnityTransport` would fail to restart after a first failure (even if what caused the initial failure was addressed). (#2220)
- Fixed issue where `NetworkTransform.SetStateServerRpc` and `NetworkTransform.SetStateClientRpc` were not honoring local vs world space settings when applying the position and rotation. (#2203)
- Fixed ILPP `TypeLoadException` on WebGL on MacOS Editor and potentially other platforms. (#2199)
- Implicit conversion of NetworkObjectReference to GameObject will now return null instead of throwing an exception if the referenced object could not be found (i.e., was already despawned) (#2158)
- Fixed warning resulting from a stray NetworkAnimator.meta file (#2153)
- Fixed Connection Approval Timeout not working client side. (#2164)
- Fixed issue where the `WorldPositionStays` parenting parameter was not being synchronized with clients. (#2146)
- Fixed issue where parented in-scene placed `NetworkObject`s would fail for late joining clients. (#2146)
- Fixed issue where scale was not being synchronized which caused issues with nested parenting and scale when `WorldPositionStays` was true. (#2146)
- Fixed issue with `NetworkTransform.ApplyTransformToNetworkStateWithInfo` where it was not honoring axis sync settings when `NetworkTransformState.IsTeleportingNextFrame` was true. (#2146)
- Fixed issue with `NetworkTransform.TryCommitTransformToServer` where it was not honoring the `InLocalSpace` setting. (#2146)
- Fixed ClientRpcs always reporting in the profiler view as going to all clients, even when limited to a subset of clients by `ClientRpcParams`. (#2144)
- Fixed RPC codegen failing to choose the correct extension methods for `FastBufferReader` and `FastBufferWriter` when the parameters were a generic type (i.e., List<int>) and extensions for multiple instantiations of that type have been defined (i.e., List<int> and List<string>) (#2142)
- Fixed the issue where running a server (i.e. not host) the second player would not receive updates (unless a third player joined). (#2127)
- Fixed issue where late-joining client transition synchronization could fail when more than one transition was occurring.(#2127)
- Fixed throwing an exception in `OnNetworkUpdate` causing other `OnNetworkUpdate` calls to not be executed. (#1739)
- Fixed synchronization when Time.timeScale is set to 0. This changes timing update to use unscaled deltatime. Now network updates rate are independent from the local time scale. (#2171)
- Fixed not sending all NetworkVariables to all clients when a client connects to a server. (#1987)
- Fixed IsOwner/IsOwnedByServer being wrong on the server after calling RemoveOwnership (#2211)

## [1.0.2] - 2022-09-12

### Fixed

- Fixed issue where `NetworkTransform` was not honoring the InLocalSpace property on the authority side during OnNetworkSpawn. (#2170)
- Fixed issue where `NetworkTransform` was not ending extrapolation for the previous state causing non-authoritative instances to become out of synch. (#2170)
- Fixed issue where `NetworkTransform` was not continuing to interpolate for the remainder of the associated tick period. (#2170)
- Fixed issue during `NetworkTransform.OnNetworkSpawn` for non-authoritative instances where it was initializing interpolators with the replicated network state which now only contains the transform deltas that occurred during a network tick and not the entire transform state. (#2170)

## [1.0.1] - 2022-08-23

### Changed

- Changed version to 1.0.1. (#2131)
- Updated dependency on `com.unity.transport` to 1.2.0. (#2129)
- When using `UnityTransport`, _reliable_ payloads are now allowed to exceed the configured 'Max Payload Size'. Unreliable payloads remain bounded by this setting. (#2081)
- Performance improvements for cases with large number of NetworkObjects, by not iterating over all unchanged NetworkObjects

### Fixed

- Fixed an issue where reading/writing more than 8 bits at a time with BitReader/BitWriter would write/read from the wrong place, returning and incorrect result. (#2130)
- Fixed issue with the internal `NetworkTransformState.m_Bitset` flag not getting cleared upon the next tick advancement. (#2110)
- Fixed interpolation issue with `NetworkTransform.Teleport`. (#2110)
- Fixed issue where the authoritative side was interpolating its transform. (#2110)
- Fixed Owner-written NetworkVariable infinitely write themselves (#2109)
- Fixed NetworkList issue that showed when inserting at the very end of a NetworkList (#2099)
- Fixed issue where a client owner of a `NetworkVariable` with both owner read and write permissions would not update the server side when changed. (#2097)
- Fixed issue when attempting to spawn a parent `GameObject`, with `NetworkObject` component attached, that has one or more child `GameObject`s, that are inactive in the hierarchy, with `NetworkBehaviour` components it will no longer attempt to spawn the associated `NetworkBehaviour`(s) or invoke ownership changed notifications but will log a warning message. (#2096)
- Fixed an issue where destroying a NetworkBehaviour would not deregister it from the parent NetworkObject, leading to exceptions when the parent was later destroyed. (#2091)
- Fixed issue where `NetworkObject.NetworkHide` was despawning and destroying, as opposed to only despawning, in-scene placed `NetworkObject`s. (#2086)
- Fixed `NetworkAnimator` synchronizing transitions twice due to it detecting the change in animation state once a transition is started by a trigger. (#2084)
- Fixed issue where `NetworkAnimator` would not synchronize a looping animation for late joining clients if it was at the very end of its loop. (#2076)
- Fixed issue where `NetworkAnimator` was not removing its subscription from `OnClientConnectedCallback` when despawned during the shutdown sequence. (#2074)
- Fixed IsServer and IsClient being set to false before object despawn during the shutdown sequence. (#2074)
- Fixed NetworkList Value event on the server. PreviousValue is now set correctly when a new value is set through property setter. (#2067)
- Fixed NetworkLists not populating on client. NetworkList now uses the most recent list as opposed to the list at the end of previous frame, when sending full updates to dynamically spawned NetworkObject. The difference in behaviour is required as scene management spawns those objects at a different time in the frame, relative to updates. (#2062)

## [1.0.0] - 2022-06-27

### Changed

- Changed version to 1.0.0. (#2046)

## [1.0.0-pre.10] - 2022-06-21

### Added

- Added a new `OnTransportFailure` callback to `NetworkManager`. This callback is invoked when the manager's `NetworkTransport` encounters an unrecoverable error. Transport failures also cause the `NetworkManager` to shut down. Currently, this is only used by `UnityTransport` to signal a timeout of its connection to the Unity Relay servers. (#1994)
- Added `NetworkEvent.TransportFailure`, which can be used by implementations of `NetworkTransport` to signal to `NetworkManager` that an unrecoverable error was encountered. (#1994)
- Added test to ensure a warning occurs when nesting NetworkObjects in a NetworkPrefab (#1969)
- Added `NetworkManager.RemoveNetworkPrefab(...)` to remove a prefab from the prefabs list (#1950)

### Changed

- Updated `UnityTransport` dependency on `com.unity.transport` to 1.1.0. (#2025)
- (API Breaking) `ConnectionApprovalCallback` is no longer an `event` and will not allow more than 1 handler registered at a time. Also, `ConnectionApprovalCallback` is now an `Action<>` taking a `ConnectionApprovalRequest` and a `ConnectionApprovalResponse` that the client code must fill (#1972) (#2002)

### Removed

### Fixed
- Fixed issue where dynamically spawned `NetworkObject`s could throw an exception if the scene of origin handle was zero (0) and the `NetworkObject` was already spawned. (#2017)
- Fixed issue where `NetworkObject.Observers` was not being cleared when despawned. (#2009)
- Fixed `NetworkAnimator` could not run in the server authoritative mode. (#2003)
- Fixed issue where late joining clients would get a soft synchronization error if any in-scene placed NetworkObjects were parented under another `NetworkObject`. (#1985)
- Fixed issue where `NetworkBehaviourReference` would throw a type cast exception if using `NetworkBehaviourReference.TryGet` and the component type was not found. (#1984)
- Fixed `NetworkSceneManager` was not sending scene event notifications for the currently active scene and any additively loaded scenes when loading a new scene in `LoadSceneMode.Single` mode. (#1975)
- Fixed issue where one or more clients disconnecting during a scene event would cause `LoadEventCompleted` or `UnloadEventCompleted` to wait until the `NetworkConfig.LoadSceneTimeOut` period before being triggered. (#1973)
- Fixed issues when multiple `ConnectionApprovalCallback`s were registered (#1972)
- Fixed a regression in serialization support: `FixedString`, `Vector2Int`, and `Vector3Int` types can now be used in NetworkVariables and RPCs again without requiring a `ForceNetworkSerializeByMemcpy<>` wrapper. (#1961)
- Fixed generic types that inherit from NetworkBehaviour causing crashes at compile time. (#1976)
- Fixed endless dialog boxes when adding a `NetworkBehaviour` to a `NetworkManager` or vice-versa. (#1947)
- Fixed `NetworkAnimator` issue where it was only synchronizing parameters if the layer or state changed or was transitioning between states. (#1946)
- Fixed `NetworkAnimator` issue where when it did detect a parameter had changed it would send all parameters as opposed to only the parameters that changed. (#1946)
- Fixed `NetworkAnimator` issue where it was not always disposing the `NativeArray` that is allocated when spawned. (#1946)
- Fixed `NetworkAnimator` issue where it was not taking the animation speed or state speed multiplier into consideration. (#1946)
- Fixed `NetworkAnimator` issue where it was not properly synchronizing late joining clients if they joined while `Animator` was transitioning between states. (#1946)
- Fixed `NetworkAnimator` issue where the server was not relaying changes to non-owner clients when a client was the owner. (#1946)
- Fixed issue where the `PacketLoss` metric for tools would return the packet loss over a connection lifetime instead of a single frame. (#2004)

## [1.0.0-pre.9] - 2022-05-10

### Fixed

- Fixed Hosting again after failing to host now works correctly (#1938)
- Fixed NetworkManager to cleanup connected client lists after stopping (#1945)
- Fixed NetworkHide followed by NetworkShow on the same frame works correctly (#1940)

## [1.0.0-pre.8] - 2022-04-27

### Changed

- `unmanaged` structs are no longer universally accepted as RPC parameters because some structs (i.e., structs with pointers in them, such as `NativeList<T>`) can't be supported by the default memcpy struct serializer. Structs that are intended to be serialized across the network must add `INetworkSerializeByMemcpy` to the interface list (i.e., `struct Foo : INetworkSerializeByMemcpy`). This interface is empty and just serves to mark the struct as compatible with memcpy serialization. For external structs you can't edit, you can pass them to RPCs by wrapping them in `ForceNetworkSerializeByMemcpy<T>`. (#1901)
- Changed requirement to register in-scene placed NetworkObjects with `NetworkManager` in order to respawn them.  In-scene placed NetworkObjects are now automatically tracked during runtime and no longer need to be registered as a NetworkPrefab.  (#1898)

### Removed

- Removed `SIPTransport` (#1870)
- Removed `ClientNetworkTransform` from the package samples and moved to Boss Room's Utilities package which can be found [here](https://github.com/Unity-Technologies/com.unity.multiplayer.samples.coop/blob/main/Packages/com.unity.multiplayer.samples.coop/Utilities/Net/ClientAuthority/ClientNetworkTransform.cs) (#1912)

### Fixed

- Fixed issue where `NetworkSceneManager` did not synchronize despawned in-scene placed NetworkObjects. (#1898)
- Fixed `NetworkTransform` generating false positive rotation delta checks when rolling over between 0 and 360 degrees. (#1890)
- Fixed client throwing an exception if it has messages in the outbound queue when processing the `NetworkEvent.Disconnect` event and is using UTP. (#1884)
- Fixed issue during client synchronization if 'ValidateSceneBeforeLoading' returned false it would halt the client synchronization process resulting in a client that was approved but not synchronized or fully connected with the server. (#1883)
- Fixed an issue where UNetTransport.StartServer would return success even if the underlying transport failed to start (#854)
- Passing generic types to RPCs no longer causes a native crash (#1901)
- Fixed a compile failure when compiling against com.unity.nuget.mono-cecil >= 1.11.4 (#1920)
- Fixed an issue where calling `Shutdown` on a `NetworkManager` that was already shut down would cause an immediate shutdown the next time it was started (basically the fix makes `Shutdown` idempotent). (#1877)

## [1.0.0-pre.7] - 2022-04-06

### Added

- Added editor only check prior to entering into play mode if the currently open and active scene is in the build list and if not displays a dialog box asking the user if they would like to automatically add it prior to entering into play mode. (#1828)
- Added `UnityTransport` implementation and `com.unity.transport` package dependency (#1823)
- Added `NetworkVariableWritePermission` to `NetworkVariableBase` and implemented `Owner` client writable netvars. (#1762)
- `UnityTransport` settings can now be set programmatically. (#1845)
- `FastBufferWriter` and Reader IsInitialized property. (#1859)
- Prefabs can now be added to the network at **runtime** (i.e., from an addressable asset). If `ForceSamePrefabs` is false, this can happen after a connection has been formed. (#1882)
- When `ForceSamePrefabs` is false, a configurable delay (default 1 second, configurable via `NetworkConfig.SpawnTimeout`) has been introduced to gracefully handle race conditions where a spawn call has been received for an object whose prefab is still being loaded. (#1882)

### Changed

- Changed `NetcodeIntegrationTestHelpers` to use `UnityTransport` (#1870)
- Updated `UnityTransport` dependency on `com.unity.transport` to 1.0.0 (#1849)

### Removed

- Removed `SnapshotSystem` (#1852)
- Removed `com.unity.modules.animation`, `com.unity.modules.physics` and `com.unity.modules.physics2d` dependencies from the package (#1812)
- Removed `com.unity.collections` dependency from the package (#1849)

### Fixed

- Fixed in-scene placed NetworkObjects not being found/ignored after a client disconnects and then reconnects. (#1850)
- Fixed issue where `UnityTransport` send queues were not flushed when calling `DisconnectLocalClient` or `DisconnectRemoteClient`. (#1847)
- Fixed NetworkBehaviour dependency verification check for an existing NetworkObject not searching from root parent transform relative GameObject. (#1841)
- Fixed issue where entries were not being removed from the NetworkSpawnManager.OwnershipToObjectsTable. (#1838)
- Fixed ClientRpcs would always send to all connected clients by default as opposed to only sending to the NetworkObject's Observers list by default. (#1836)
- Fixed clarity for NetworkSceneManager client side notification when it receives a scene hash value that does not exist in its local hash table. (#1828)
- Fixed client throws a key not found exception when it times out using UNet or UTP. (#1821)
- Fixed network variable updates are no longer limited to 32,768 bytes when NetworkConfig.EnsureNetworkVariableLengthSafety is enabled. The limits are now determined by what the transport can send in a message. (#1811)
- Fixed in-scene NetworkObjects get destroyed if a client fails to connect and shuts down the NetworkManager. (#1809)
- Fixed user never being notified in the editor that a NetworkBehaviour requires a NetworkObject to function properly. (#1808)
- Fixed PlayerObjects and dynamically spawned NetworkObjects not being added to the NetworkClient's OwnedObjects (#1801)
- Fixed issue where NetworkManager would continue starting even if the NetworkTransport selected failed. (#1780)
- Fixed issue when spawning new player if an already existing player exists it does not remove IsPlayer from the previous player (#1779)
- Fixed lack of notification that NetworkManager and NetworkObject cannot be added to the same GameObject with in-editor notifications (#1777)
- Fixed parenting warning printing for false positives (#1855)

## [1.0.0-pre.6] - 2022-03-02

### Added

- NetworkAnimator now properly synchrhonizes all animation layers as well as runtime-adjusted weighting between them (#1765)
- Added first set of tests for NetworkAnimator - parameter syncing, trigger set / reset, override network animator (#1735)

### Fixed

- Fixed an issue where sometimes the first client to connect to the server could see messages from the server as coming from itself. (#1683)
- Fixed an issue where clients seemed to be able to send messages to ClientId 1, but these messages would actually still go to the server (id 0) instead of that client. (#1683)
- Improved clarity of error messaging when a client attempts to send a message to a destination other than the server, which isn't allowed. (#1683)
- Disallowed async keyword in RPCs (#1681)
- Fixed an issue where Alpha release versions of Unity (version 2022.2.0a5 and later) will not compile due to the UNet Transport no longer existing (#1678)
- Fixed messages larger than 64k being written with incorrectly truncated message size in header (#1686) (credit: @kaen)
- Fixed overloading RPC methods causing collisions and failing on IL2CPP targets. (#1694)
- Fixed spawn flow to propagate `IsSceneObject` down to children NetworkObjects, decouple implicit relationship between object spawning & `IsSceneObject` flag (#1685)
- Fixed error when serializing ConnectionApprovalMessage with scene management disabled when one or more objects is hidden via the CheckObjectVisibility delegate (#1720)
- Fixed CheckObjectVisibility delegate not being properly invoked for connecting clients when Scene Management is enabled. (#1680)
- Fixed NetworkList to properly call INetworkSerializable's NetworkSerialize() method (#1682)
- Fixed NetworkVariables containing more than 1300 bytes of data (such as large NetworkLists) no longer cause an OverflowException (the limit on data size is now whatever limit the chosen transport imposes on fragmented NetworkDelivery mechanisms) (#1725)
- Fixed ServerRpcParams and ClientRpcParams must be the last parameter of an RPC in order to function properly. Added a compile-time check to ensure this is the case and trigger an error if they're placed elsewhere (#1721)
- Fixed FastBufferReader being created with a length of 1 if provided an input of length 0 (#1724)
- Fixed The NetworkConfig's checksum hash includes the NetworkTick so that clients with a different tickrate than the server are identified and not allowed to connect (#1728)
- Fixed OwnedObjects not being properly modified when using ChangeOwnership (#1731)
- Improved performance in NetworkAnimator (#1735)
- Removed the "always sync" network animator (aka "autosend") parameters (#1746)
- Fixed in-scene placed NetworkObjects not respawning after shutting down the NetworkManager and then starting it back up again (#1769)

## [1.0.0-pre.5] - 2022-01-26

### Added

- Added `PreviousValue` in `NetworkListEvent`, when `Value` has changed (#1528)

### Changed

- NetworkManager's GameObject is no longer allowed to be nested under one or more GameObject(s).(#1484)
- NetworkManager DontDestroy property was removed and now NetworkManager always is migrated into the DontDestroyOnLoad scene. (#1484)'

### Fixed

- Fixed network tick value sometimes being duplicated or skipped. (#1614)
- Fixed The ClientNetworkTransform sample script to allow for owner changes at runtime. (#1606)
- Fixed When the LogLevel is set to developer NetworkBehaviour generates warning messages when it should not (#1631)
- Fixed NetworkTransport Initialize now can receive the associated NetworkManager instance to avoid using NetworkManager.Singleton in transport layer (#1677)
- Fixed a bug where NetworkList.Contains value was inverted (#1363)

## [1.0.0-pre.4] - 2021-01-04

### Added

- Added `com.unity.modules.physics` and `com.unity.modules.physics2d` package dependencies (#1565)

### Removed

- Removed `com.unity.modules.ai` package dependency (#1565)
- Removed `FixedQueue`, `StreamExtensions`, `TypeExtensions` (#1398)

### Fixed

- Fixed in-scene NetworkObjects that are moved into the DDOL scene not getting restored to their original active state (enabled/disabled) after a full scene transition (#1354)
- Fixed invalid IL code being generated when using `this` instead of `this ref` for the FastBufferReader/FastBufferWriter parameter of an extension method. (#1393)
- Fixed an issue where if you are running as a server (not host) the LoadEventCompleted and UnloadEventCompleted events would fire early by the NetworkSceneManager (#1379)
- Fixed a runtime error when sending an array of an INetworkSerializable type that's implemented as a struct (#1402)
- NetworkConfig will no longer throw an OverflowException in GetConfig() when ForceSamePrefabs is enabled and the number of prefabs causes the config blob size to exceed 1300 bytes. (#1385)
- Fixed NetworkVariable not calling NetworkSerialize on INetworkSerializable types (#1383)
- Fixed NullReferenceException on ImportReferences call in NetworkBehaviourILPP (#1434)
- Fixed NetworkObjects not being despawned before they are destroyed during shutdown for client, host, and server instances. (#1390)
- Fixed KeyNotFound exception when removing ownership of a newly spawned NetworkObject that is already owned by the server. (#1500)
- Fixed NetworkManager.LocalClient not being set when starting as a host. (#1511)
- Fixed a few memory leak cases when shutting down NetworkManager during Incoming Message Queue processing. (#1323)
- Fixed network tick value sometimes being duplicated or skipped. (#1614)

### Changed

- The SDK no longer limits message size to 64k. (The transport may still impose its own limits, but the SDK no longer does.) (#1384)
- Updated com.unity.collections to 1.1.0 (#1451)
- NetworkManager's GameObject is no longer allowed to be nested under one or more GameObject(s).(#1484)
- NetworkManager DontDestroy property was removed and now NetworkManager always is migrated into the DontDestroyOnLoad scene. (#1484)

## [1.0.0-pre.3] - 2021-10-22

### Added

- ResetTrigger function to NetworkAnimator (#1327)

### Fixed

- Overflow exception when syncing Animator state. (#1327)
- Added `try`/`catch` around RPC calls, preventing exception from causing further RPC calls to fail (#1329)
- Fixed an issue where ServerClientId and LocalClientId could have the same value, causing potential confusion, and also fixed an issue with the UNet where the server could be identified with two different values, one of which might be the same as LocalClientId, and the other of which would not.(#1368)
- IL2CPP would not properly compile (#1359)

## [1.0.0-pre.2] - 2021-10-19


### Added

- Associated Known Issues for the 1.0.0-pre.1 release in the changelog

### Changed

- Updated label for `1.0.0-pre.1` changelog section

## [1.0.0-pre.1] - 2021-10-19

### Added

- Added `ClientNetworkTransform` sample to the SDK package (#1168)
- Added `Bootstrap` sample to the SDK package (#1140)
- Enhanced `NetworkSceneManager` implementation with additive scene loading capabilities (#1080, #955, #913)
  - `NetworkSceneManager.OnSceneEvent` provides improved scene event notificaitons
- Enhanced `NetworkTransform` implementation with per axis/component based and threshold based state replication (#1042, #1055, #1061, #1084, #1101)
- Added a jitter-resistent `BufferedLinearInterpolator<T>` for `NetworkTransform` (#1060)
- Implemented `NetworkPrefabHandler` that provides support for object pooling and `NetworkPrefab` overrides (#1073, #1004, #977, #905,#749, #727)
- Implemented auto `NetworkObject` transform parent synchronization at runtime over the network (#855)
- Adopted Unity C# Coding Standards in the codebase with `.editorconfig` ruleset (#666, #670)
- When a client tries to spawn a `NetworkObject` an exception is thrown to indicate unsupported behavior. (#981)
- Added a `NetworkTime` and `NetworkTickSystem` which allows for improved control over time and ticks. (#845)
- Added a `OnNetworkDespawn` function to `NetworkObject` which gets called when a `NetworkObject` gets despawned and can be overriden. (#865)
- Added `SnapshotSystem` that would allow variables and spawn/despawn messages to be sent in blocks (#805, #852, #862, #963, #1012, #1013, #1021, #1040, #1062, #1064, #1083, #1091, #1111, #1129, #1166, #1192)
  - Disabled by default for now, except spawn/despawn messages
  - Will leverage unreliable messages with eventual consistency
- `NetworkBehaviour` and `NetworkObject`'s `NetworkManager` instances can now be overriden (#762)
- Added metrics reporting for the new network profiler if the Multiplayer Tools package is present (#1104, #1089, #1096, #1086, #1072, #1058, #960, #897, #891, #878)
- `NetworkBehaviour.IsSpawned` a quick (and stable) way to determine if the associated NetworkObject is spawned (#1190)
- Added `NetworkRigidbody` and `NetworkRigidbody2D` components to support networking `Rigidbody` and `Rigidbody2D` components (#1202, #1175)
- Added `NetworkObjectReference` and `NetworkBehaviourReference` structs which allow to sending `NetworkObject/Behaviours` over RPCs/`NetworkVariable`s (#1173)
- Added `NetworkAnimator` component to support networking `Animator` component (#1281, #872)

### Changed

- Bumped minimum Unity version, renamed package as "Unity Netcode for GameObjects", replaced `MLAPI` namespace and its variants with `Unity.Netcode` namespace and per asm-def variants (#1007, #1009, #1015, #1017, #1019, #1025, #1026, #1065)
  - Minimum Unity version:
    - 2019.4 → 2020.3+
  - Package rename:
    - Display name: `MLAPI Networking Library` → `Netcode for GameObjects`
    - Name: `com.unity.multiplayer.mlapi` → `com.unity.netcode.gameobjects`
    - Updated package description
  - All `MLAPI.x` namespaces are replaced with `Unity.Netcode`
    - `MLAPI.Messaging` → `Unity.Netcode`
    - `MLAPI.Connection` → `Unity.Netcode`
    - `MLAPI.Logging` → `Unity.Netcode`
    - `MLAPI.SceneManagement` → `Unity.Netcode`
    - and other `MLAPI.x` variants to `Unity.Netcode`
  - All assembly definitions are renamed with `Unity.Netcode.x` variants
    - `Unity.Multiplayer.MLAPI.Runtime` → `Unity.Netcode.Runtime`
    - `Unity.Multiplayer.MLAPI.Editor` → `Unity.Netcode.Editor`
    - and other `Unity.Multiplayer.MLAPI.x` variants to `Unity.Netcode.x` variants
- Renamed `Prototyping` namespace and assembly definition to `Components` (#1145)
- Changed `NetworkObject.Despawn(bool destroy)` API to default to `destroy = true` for better usability (#1217)
- Scene registration in `NetworkManager` is now replaced by Build Setttings → Scenes in Build List (#1080)
- `NetworkSceneManager.SwitchScene` has been replaced by `NetworkSceneManager.LoadScene` (#955)
- `NetworkManager, NetworkConfig, and NetworkSceneManager` scene registration replaced with scenes in build list (#1080)
- `GlobalObjectIdHash` replaced `PrefabHash` and `PrefabHashGenerator` for stability and consistency (#698)
- `NetworkStart` has been renamed to `OnNetworkSpawn`. (#865)
- Network variable cleanup - eliminated shared mode, variables are server-authoritative (#1059, #1074)
- `NetworkManager` and other systems are no longer singletons/statics (#696, #705, #706, #737, #738, #739, #746, #747, #763, #765, #766, #783, #784, #785, #786, #787, #788)
- Changed `INetworkSerializable.NetworkSerialize` method signature to use `BufferSerializer<T>` instead of `NetworkSerializer` (#1187)
- Changed `CustomMessagingManager`'s methods to use `FastBufferWriter` and `FastBufferReader` instead of `Stream` (#1187)
- Reduced internal runtime allocations by removing LINQ calls and replacing managed lists/arrays with native collections (#1196)

### Removed

- Removed `NetworkNavMeshAgent` (#1150)
- Removed `NetworkDictionary`, `NetworkSet` (#1149)
- Removed `NetworkVariableSettings` (#1097)
- Removed predefined `NetworkVariable<T>` types (#1093)
  - Removed `NetworkVariableBool`, `NetworkVariableByte`, `NetworkVariableSByte`, `NetworkVariableUShort`, `NetworkVariableShort`, `NetworkVariableUInt`, `NetworkVariableInt`, `NetworkVariableULong`, `NetworkVariableLong`, `NetworkVariableFloat`, `NetworkVariableDouble`, `NetworkVariableVector2`, `NetworkVariableVector3`, `NetworkVariableVector4`, `NetworkVariableColor`, `NetworkVariableColor32`, `NetworkVariableRay`, `NetworkVariableQuaternion`
- Removed `NetworkChannel` and `MultiplexTransportAdapter` (#1133)
- Removed ILPP backend for 2019.4, minimum required version is 2020.3+ (#895)
- `NetworkManager.NetworkConfig` had the following properties removed: (#1080)
  - Scene Registrations no longer exists
  - Allow Runtime Scene Changes was no longer needed and was removed
- Removed the NetworkObject.Spawn payload parameter (#1005)
- Removed `ProfilerCounter`, the original MLAPI network profiler, and the built-in network profiler module (2020.3). A replacement can now be found in the Multiplayer Tools package. (#1048)
- Removed UNet RelayTransport and related relay functionality in UNetTransport (#1081)
- Removed `UpdateStage` parameter from `ServerRpcSendParams` and `ClientRpcSendParams` (#1187)
- Removed `NetworkBuffer`, `NetworkWriter`, `NetworkReader`, `NetworkSerializer`, `PooledNetworkBuffer`, `PooledNetworkWriter`, and `PooledNetworkReader` (#1187)
- Removed `EnableNetworkVariable` in `NetworkConfig`, it is always enabled now (#1179)
- Removed `NetworkTransform`'s FixedSendsPerSecond, AssumeSyncedSends, InterpolateServer, ExtrapolatePosition, MaxSendsToExtrapolate, Channel, EnableNonProvokedResendChecks, DistanceSendrate (#1060) (#826) (#1042, #1055, #1061, #1084, #1101)
- Removed `NetworkManager`'s `StopServer()`, `StopClient()` and `StopHost()` methods and replaced with single `NetworkManager.Shutdown()` method for all (#1108)

### Fixed

- Fixed ServerRpc ownership check to `Debug.LogError` instead of `Debug.LogWarning` (#1126)
- Fixed `NetworkObject.OwnerClientId` property changing before `NetworkBehaviour.OnGainedOwnership()` callback (#1092)
- Fixed `NetworkBehaviourILPP` to iterate over all types in an assembly (#803)
- Fixed cross-asmdef RPC ILPP by importing types into external assemblies (#678)
- Fixed `NetworkManager` shutdown when quitting the application or switching scenes (#1011)
  - Now `NetworkManager` shutdowns correctly and despawns existing `NetworkObject`s
- Fixed Only one `PlayerPrefab` can be selected on `NetworkManager` inspector UI in the editor (#676)
- Fixed connection approval not being triggered for host (#675)
- Fixed various situations where messages could be processed in an invalid order, resulting in errors (#948, #1187, #1218)
- Fixed `NetworkVariable`s being default-initialized on the client instead of being initialized with the desired value (#1266)
- Improved runtime performance and reduced GC pressure (#1187)
- Fixed #915 - clients are receiving data from objects not visible to them (#1099)
- Fixed `NetworkTransform`'s "late join" issues, `NetworkTransform` now uses `NetworkVariable`s instead of RPCs (#826)
- Throw an exception for silent failure when a client tries to get another player's `PlayerObject`, it is now only allowed on the server-side (#844)

### Known Issues

- `NetworkVariable` does not serialize `INetworkSerializable` types through their `NetworkSerialize` implementation
- `NetworkObjects` marked as `DontDestroyOnLoad` are disabled during some network scene transitions
- `NetworkTransform` interpolates from the origin when switching Local Space synchronization
- Exceptions thrown in `OnNetworkSpawn` user code for an object will prevent the callback in other objects
- Cannot send an array of `INetworkSerializable` in RPCs
- ILPP generation fails with special characters in project path

## [0.2.0] - 2021-06-03

WIP version increment to pass package validation checks. Changelog & final version number TBD.

## [0.1.1] - 2021-06-01

This is hotfix v0.1.1 for the initial experimental Unity MLAPI Package.

### Changed

- Fixed issue with the Unity Registry package version missing some fixes from the v0.1.0 release.

## [0.1.0] - 2021-03-23

This is the initial experimental Unity MLAPI Package, v0.1.0.

### Added

- Refactored a new standard for Remote Procedure Call (RPC) in MLAPI which provides increased performance, significantly reduced boilerplate code, and extensibility for future-proofed code. MLAPI RPC includes `ServerRpc` and `ClientRpc` to execute logic on the server and client-side. This provides a single performant unified RPC solution, replacing MLAPI Convenience and Performance RPC (see [here](#removed-features)).
- Added standarized serialization types, including built-in and custom serialization flows. See [RFC #2](https://github.com/Unity-Technologies/com.unity.multiplayer.rfcs/blob/master/text/0002-serializable-types.md) for details.
- `INetworkSerializable` interface replaces `IBitWritable`.
- Added `NetworkSerializer`..., which is the main aggregator that implements serialization code for built-in supported types and holds `NetworkReader` and `NetworkWriter` instances internally.
- Added a Network Update Loop infrastructure that aids Netcode systems to update (such as RPC queue and transport) outside of the standard `MonoBehaviour` event cycle. See [RFC #8](https://github.com/Unity-Technologies/com.unity.multiplayer.rfcs/blob/master/text/0008-network-update-loop.md) and the following details:
  - It uses Unity's [low-level Player Loop API](https://docs.unity3d.com/ScriptReference/LowLevel.PlayerLoop.html) and allows for registering `INetworkUpdateSystem`s with `NetworkUpdate` methods to be executed at specific `NetworkUpdateStage`s, which may also be before or after `MonoBehaviour`-driven game logic execution.
  - You will typically interact with `NetworkUpdateLoop` for registration and `INetworkUpdateSystem` for implementation.
  - `NetworkVariable`s are now tick-based using the `NetworkTickSystem`, tracking time through network interactions and syncs.
- Added message batching to handle consecutive RPC requests sent to the same client. `RpcBatcher` sends batches based on requests from the `RpcQueueProcessing`, by batch size threshold or immediately.
- [GitHub 494](https://github.com/Unity-Technologies/com.unity.multiplayer.mlapi/pull/494): Added a constraint to allow one `NetworkObject` per `GameObject`, set through the `DisallowMultipleComponent` attribute.
- Integrated MLAPI with the Unity Profiler for versions 2020.2 and later:
  - Added new profiler modules for MLAPI that report important network data.
  - Attached the profiler to a remote player to view network data over the wire.
- A test project is available for building and experimenting with MLAPI features. This project is available in the MLAPI GitHub [testproject folder](https://github.com/Unity-Technologies/com.unity.multiplayer.mlapi/tree/release/0.1.0/testproject).
- Added a [MLAPI Community Contributions](https://github.com/Unity-Technologies/mlapi-community-contributions/tree/master/com.mlapi.contrib.extensions) new GitHub repository to accept extensions from the MLAPI community. Current extensions include moved MLAPI features for lag compensation (useful for Server Authoritative actions) and `TrackedObject`.

### Changed

- [GitHub 520](https://github.com/Unity-Technologies/com.unity.multiplayer.mlapi/pull/520): MLAPI now uses the Unity Package Manager for installation management.
- Added functionality and usability to `NetworkVariable`, previously called `NetworkVar`. Updates enhance options and fully replace the need for `SyncedVar`s.
- [GitHub 507](https://github.com/Unity-Technologies/com.unity.multiplayer.mlapi/pull/507): Reimplemented `NetworkAnimator`, which synchronizes animation states for networked objects.
- GitHub [444](https://github.com/Unity-Technologies/com.unity.multiplayer.mlapi/pull/444) and [455](https://github.com/Unity-Technologies/com.unity.multiplayer.mlapi/pull/455): Channels are now represented as bytes instead of strings.

For users of previous versions of MLAPI, this release renames APIs due to refactoring. All obsolete marked APIs have been removed as per [GitHub 513](https://github.com/Unity-Technologies/com.unity.multiplayer.mlapi/pull/513) and [GitHub 514](https://github.com/Unity-Technologies/com.unity.multiplayer.mlapi/pull/514).

| Previous MLAPI Versions | V 0.1.0 Name |
| -- | -- |
| `NetworkingManager` | `NetworkManager` |
| `NetworkedObject` | `NetworkObject` |
| `NetworkedBehaviour` | `NetworkBehaviour` |
| `NetworkedClient` | `NetworkClient` |
| `NetworkedPrefab` | `NetworkPrefab` |
| `NetworkedVar` | `NetworkVariable` |
| `NetworkedTransform` | `NetworkTransform` |
| `NetworkedAnimator` | `NetworkAnimator` |
| `NetworkedAnimatorEditor` | `NetworkAnimatorEditor` |
| `NetworkedNavMeshAgent` | `NetworkNavMeshAgent` |
| `SpawnManager` | `NetworkSpawnManager` |
| `BitStream` | `NetworkBuffer` |
| `BitReader` | `NetworkReader` |
| `BitWriter` | `NetworkWriter` |
| `NetEventType` | `NetworkEventType` |
| `ChannelType` | `NetworkDelivery` |
| `Channel` | `NetworkChannel` |
| `Transport` | `NetworkTransport` |
| `NetworkedDictionary` | `NetworkDictionary` |
| `NetworkedList` | `NetworkList` |
| `NetworkedSet` | `NetworkSet` |
| `MLAPIConstants` | `NetworkConstants` |
| `UnetTransport` | `UNetTransport` |

### Fixed

- [GitHub 460](https://github.com/Unity-Technologies/com.unity.multiplayer.mlapi/pull/460): Fixed an issue for RPC where the host-server was not receiving RPCs from the host-client and vice versa without the loopback flag set in `NetworkingManager`.
- Fixed an issue where data in the Profiler was incorrectly aggregated and drawn, which caused the profiler data to increment indefinitely instead of resetting each frame.
- Fixed an issue the client soft-synced causing PlayMode client-only scene transition issues, caused when running the client in the editor and the host as a release build. Users may have encountered a soft sync of `NetworkedInstanceId` issues in the `SpawnManager.ClientCollectSoftSyncSceneObjectSweep` method.
- [GitHub 458](https://github.com/Unity-Technologies/com.unity.multiplayer.mlapi/pull/458): Fixed serialization issues in `NetworkList` and `NetworkDictionary` when running in Server mode.
- [GitHub 498](https://github.com/Unity-Technologies/com.unity.multiplayer.mlapi/pull/498): Fixed numerical precision issues to prevent not a number (NaN) quaternions.
- [GitHub 438](https://github.com/Unity-Technologies/com.unity.multiplayer.mlapi/pull/438): Fixed booleans by reaching or writing bytes instead of bits.
- [GitHub 519](https://github.com/Unity-Technologies/com.unity.multiplayer.mlapi/pull/519): Fixed an issue where calling `Shutdown()` before making `NetworkManager.Singleton = null` is null on `NetworkManager.OnDestroy()`.

### Removed

With a new release of MLAPI in Unity, some features have been removed:

- SyncVars have been removed from MLAPI. Use `NetworkVariable`s in place of this functionality. <!-- MTT54 -->
- [GitHub 527](https://github.com/Unity-Technologies/com.unity.multiplayer.mlapi/pull/527): Lag compensation systems and `TrackedObject` have moved to the new [MLAPI Community Contributions](https://github.com/Unity-Technologies/mlapi-community-contributions/tree/master/com.mlapi.contrib.extensions) repo.
- [GitHub 509](https://github.com/Unity-Technologies/com.unity.multiplayer.mlapi/pull/509): Encryption has been removed from MLAPI. The `Encryption` option in `NetworkConfig` on the `NetworkingManager` is not available in this release. This change will not block game creation or running. A current replacement for this functionality is not available, and may be developed in future releases. See the following changes:
  - Removed `SecuritySendFlags` from all APIs.
  - Removed encryption, cryptography, and certificate configurations from APIs including `NetworkManager` and `NetworkConfig`.
  - Removed "hail handshake", including `NetworkManager` implementation and `NetworkConstants` entries.
  - Modified `RpcQueue` and `RpcBatcher` internals to remove encryption and authentication from reading and writing.
- Removed the previous MLAPI Profiler editor window from Unity versions 2020.2 and later.
- Removed previous MLAPI Convenience and Performance RPC APIs with the new standard RPC API. See [RFC #1](https://github.com/Unity-Technologies/com.unity.multiplayer.rfcs/blob/master/text/0001-std-rpc-api.md) for details.
- [GitHub 520](https://github.com/Unity-Technologies/com.unity.multiplayer.mlapi/pull/520): Removed the MLAPI Installer.

### Known Issues

- `NetworkNavMeshAgent` does not synchronize mesh data, Agent Size, Steering, Obstacle Avoidance, or Path Finding settings. It only synchronizes the destination and velocity, not the path to the destination.
- For `RPC`, methods with a `ClientRpc` or `ServerRpc` suffix which are not marked with [ServerRpc] or [ClientRpc] will cause a compiler error.
- For `NetworkAnimator`, Animator Overrides are not supported. Triggers do not work.
- For `NetworkVariable`, the `NetworkDictionary` `List` and `Set` must use the `reliableSequenced` channel.
- `NetworkObjects`s are supported but when spawning a prefab with nested child network objects you have to manually call spawn on them
- `NetworkTransform` have the following issues:
  - Replicated objects may have jitter.
  - The owner is always authoritative about the object's position.
  - Scale is not synchronized.
- Connection Approval is not called on the host client.
- For `NamedMessages`, always use `NetworkBuffer` as the underlying stream for sending named and unnamed messages.
- For `NetworkManager`, connection management is limited. Use `IsServer`, `IsClient`, `IsConnectedClient`, or other code to check if MLAPI connected correctly.

## [0.0.1-preview.1] - 2020-12-20

This was an internally-only-used version of the Unity MLAPI Package<|MERGE_RESOLUTION|>--- conflicted
+++ resolved
@@ -10,15 +10,12 @@
 
 ### Added
 
-<<<<<<< HEAD
+- Added "Check for NetworkObject Component" property to the Multiplayer->Netcode for GameObjects project settings. When disabled, this will bypass the in-editor `NetworkObject` check on `NetworkBehaviour` components. (#3031)
 - Added `NetworkTransform.SwitchTransformSpaceWhenParented` property that, when enabled, will handle the world to local, local to world, and local to local transform space transitions when interpolation is enabled. (#3013)
 - Added `NetworkTransform.TickSyncChildren` that, when enabled, will tick synchronize nested and/or child `NetworkTransform` components to eliminate any potential visual jittering that could occur if the `NetworkTransform` instances get into a state where their state updates are landing on different network ticks. (#3013)
 - Added `NetworkObject.AllowOwnerToParent` property to provide the ability to allow clients to parent owned objects when running in a client-server network topology. (#3013)
 - Added `NetworkObject.SyncOwnerTransformWhenParented` property to provide a way to disable applying the server's transform information in the parenting message on the client owner instance which can be useful for owner authoritative motion models. (#3013)
 - Added `NetcodeEditorBase` editor helper class to provide easier modification and extension of the SDK's components. (#3013)
-=======
-- Added "Check for NetworkObject Component" property to the Multiplayer->Netcode for GameObjects project settings. When disabled, this will bypass the in-editor `NetworkObject` check on `NetworkBehaviour` components. (#3031)
->>>>>>> 21cf55ea
 
 ### Fixed
 
