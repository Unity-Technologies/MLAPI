using System;
using System.Collections.Generic;
using System.Linq;
using System.Text;
using UnityEngine;

namespace Unity.Netcode
{
    /// <summary>
    /// Class that handles object spawning
    /// </summary>
    public class NetworkSpawnManager
    {
        // Stores the objects that need to be shown at end-of-frame
        internal Dictionary<ulong, List<NetworkObject>> ObjectsToShowToClient = new Dictionary<ulong, List<NetworkObject>>();

        internal Dictionary<NetworkObject, List<ulong>> ClientsToShowObject = new Dictionary<NetworkObject, List<ulong>>();

        /// <summary>
        /// The currently spawned objects
        /// </summary>
        public readonly Dictionary<ulong, NetworkObject> SpawnedObjects = new Dictionary<ulong, NetworkObject>();

        /// <summary>
        /// A list of the spawned objects
        /// </summary>
        public readonly HashSet<NetworkObject> SpawnedObjectsList = new HashSet<NetworkObject>();

        /// <summary>
        /// Use to get all NetworkObjects owned by a client
        /// Ownership to Objects Table Format:
        /// [ClientId][NetworkObjectId][NetworkObject]
        /// Server: Keeps track of all clients' ownership
        /// Client: Keeps track of only its ownership
        /// </summary>
        public readonly Dictionary<ulong, Dictionary<ulong, NetworkObject>> OwnershipToObjectsTable = new Dictionary<ulong, Dictionary<ulong, NetworkObject>>();

        /// <summary>
        /// Object to Ownership Table:
        /// [NetworkObjectId][ClientId]
        /// Used internally to find the client Id that currently owns
        /// the NetworkObject
        /// </summary>
        private Dictionary<ulong, ulong> m_ObjectToOwnershipTable = new Dictionary<ulong, ulong>();

        /// <summary>
        /// In distributed authority mode, a list of known spawned player NetworkObject instance is maintained by each client.
        /// </summary>
        public IReadOnlyList<NetworkObject> PlayerObjects => m_PlayerObjects;
        // Since NetworkSpawnManager is destroyed when NetworkManager shuts down, it will always be an empty list for each new network session.
        // DANGO-TODO: We need to add something like a ConnectionStateMessage that is sent by either the DAHost or CMBService to each client when a client
        // is connected and synchronized or when a cient disconnects (but the player objects list we should keep as it is useful to have).
        private List<NetworkObject> m_PlayerObjects = new List<NetworkObject>();

        private Dictionary<ulong, List<NetworkObject>> m_PlayerObjectsTable = new Dictionary<ulong, List<NetworkObject>>();

        public List<ulong> GetConnectedPlayers()
        {
            return m_PlayerObjectsTable.Keys.ToList();
        }

        /// <summary>
        /// Adds a player object and updates all other players' observers list
        /// </summary>
        private void AddPlayerObject(NetworkObject playerObject)
        {
            if (!playerObject.IsPlayerObject)
            {
                if (NetworkManager.LogLevel == LogLevel.Normal)
                {
                    NetworkLog.LogError($"Attempting to register a {nameof(NetworkObject)} as a player object but {nameof(NetworkObject.IsPlayerObject)} is not set!");
                    return;
                }
            }

            foreach (var player in m_PlayerObjects)
            {
                // If the player's SpawnWithObservers is not set then do not add the new player object's owner as an observer.
                if (player.SpawnWithObservers)
                {
                    player.Observers.Add(playerObject.OwnerClientId);
                }

                // If the new player object's SpawnWithObservers is not set then do not add this player as an observer to the new player object.
                if (playerObject.SpawnWithObservers)
                {
                    playerObject.Observers.Add(player.OwnerClientId);
                }
            }

            // Only if spawn with observers is set or we are using a distributed authority network topology and this is the client's player should we add
            // the owner as an observer.
            if (playerObject.SpawnWithObservers || (NetworkManager.DistributedAuthorityMode && NetworkManager.LocalClientId == playerObject.OwnerClientId))
            {
                playerObject.Observers.Add(playerObject.OwnerClientId);
            }

            m_PlayerObjects.Add(playerObject);
            if (!m_PlayerObjectsTable.ContainsKey(playerObject.OwnerClientId))
            {
                m_PlayerObjectsTable.Add(playerObject.OwnerClientId, new List<NetworkObject>());
            }
            m_PlayerObjectsTable[playerObject.OwnerClientId].Add(playerObject);
        }

        internal void UpdateNetworkClientPlayer(NetworkObject playerObject)
        {
            // If the player's client does not already have a NetworkClient entry
            if (!NetworkManager.ConnectionManager.ConnectedClients.ContainsKey(playerObject.OwnerClientId))
            {
                // Add the player's client
                NetworkManager.ConnectionManager.AddClient(playerObject.OwnerClientId);
            }
            var playerNetworkClient = NetworkManager.ConnectionManager.ConnectedClients[playerObject.OwnerClientId];

            // If a client changes their player object, then we should adjust for the client's new player
            if (playerNetworkClient.PlayerObject != null && m_PlayerObjects.Contains(playerNetworkClient.PlayerObject))
            {
                // Just remove the previous player object but keep the assigned observers of the NetworkObject
                RemovePlayerObject(playerNetworkClient.PlayerObject);
            }

            // Now update the associated NetworkClient's player object
            NetworkManager.ConnectionManager.ConnectedClients[playerObject.OwnerClientId].AssignPlayerObject(ref playerObject);
            AddPlayerObject(playerObject);
        }

        /// <summary>
        /// Removes a player object and updates all other players' observers list
        /// </summary>
        private void RemovePlayerObject(NetworkObject playerObject, bool destroyingObject = false)
        {
            if (!playerObject.IsPlayerObject)
            {
                if (NetworkManager.LogLevel == LogLevel.Normal)
                {
                    NetworkLog.LogError($"Attempting to deregister a {nameof(NetworkObject)} as a player object but {nameof(NetworkObject.IsPlayerObject)} is not set!");
                    return;
                }
            }
            playerObject.IsPlayerObject = false;
            m_PlayerObjects.Remove(playerObject);
            if (m_PlayerObjectsTable.ContainsKey(playerObject.OwnerClientId))
            {
                m_PlayerObjectsTable[playerObject.OwnerClientId].Remove(playerObject);
                if (m_PlayerObjectsTable[playerObject.OwnerClientId].Count == 0)
                {
                    m_PlayerObjectsTable.Remove(playerObject.OwnerClientId);
                }
            }

            if (NetworkManager.ConnectionManager.ConnectedClients.ContainsKey(playerObject.OwnerClientId) && destroyingObject)
            {
                NetworkManager.ConnectionManager.ConnectedClients[playerObject.OwnerClientId].PlayerObject = null;
            }

            // If we want to keep the observers, then exit early
            //if (keepObservers)
            //{
            //    return;
            //}

            //foreach (var player in m_PlayerObjects)
            //{
            //    player.Observers.Remove(playerObject.OwnerClientId);
            //}
        }

        internal void MarkObjectForShowingTo(NetworkObject networkObject, ulong clientId)
        {
            if (!ObjectsToShowToClient.ContainsKey(clientId))
            {
                ObjectsToShowToClient.Add(clientId, new List<NetworkObject>());
            }
            ObjectsToShowToClient[clientId].Add(networkObject);
            if (NetworkManager.DistributedAuthorityMode)
            {
                if (!ClientsToShowObject.ContainsKey(networkObject))
                {
                    ClientsToShowObject.Add(networkObject, new List<ulong>());
                }
                ClientsToShowObject[networkObject].Add(clientId);
            }
        }

        // returns whether any matching objects would have become visible and were returned to hidden state
        internal bool RemoveObjectFromShowingTo(NetworkObject networkObject, ulong clientId)
        {
            if (NetworkManager.DistributedAuthorityMode)
            {
                if (ClientsToShowObject.ContainsKey(networkObject))
                {
                    ClientsToShowObject[networkObject].Remove(clientId);
                    if (ClientsToShowObject[networkObject].Count == 0)
                    {
                        ClientsToShowObject.Remove(networkObject);
                    }
                }
            }
            var ret = false;
            if (!ObjectsToShowToClient.ContainsKey(clientId))
            {
                return false;
            }

            // probably overkill, but deals with multiple entries
            while (ObjectsToShowToClient[clientId].Contains(networkObject))
            {
                Debug.LogWarning(
                    "Object was shown and hidden from the same client in the same Network frame. As a result, the client will _not_ receive a NetworkSpawn");
                ObjectsToShowToClient[clientId].Remove(networkObject);
                ret = true;
            }

            if (ret)
            {
                networkObject.Observers.Remove(clientId);
            }

            return ret;
        }

        /// <summary>
        /// Used to update a NetworkObject's ownership
        /// </summary>
        internal void UpdateOwnershipTable(NetworkObject networkObject, ulong newOwner, bool isRemoving = false)
        {
            var previousOwner = newOwner;

            // Use internal lookup table to see if the NetworkObject has a previous owner
            if (m_ObjectToOwnershipTable.ContainsKey(networkObject.NetworkObjectId))
            {
                // Keep track of the previous owner's ClientId
                previousOwner = m_ObjectToOwnershipTable[networkObject.NetworkObjectId];

                // We are either despawning (remove) or changing ownership (assign)
                if (isRemoving)
                {
                    m_ObjectToOwnershipTable.Remove(networkObject.NetworkObjectId);
                }
                else
                {
                    // If we already had this owner in our table then just exit
                    if (NetworkManager.DistributedAuthorityMode && previousOwner == newOwner)
                    {
                        return;
                    }
                    m_ObjectToOwnershipTable[networkObject.NetworkObjectId] = newOwner;
                }
            }
            else
            {
                // Otherwise, just add a new lookup entry
                m_ObjectToOwnershipTable.Add(networkObject.NetworkObjectId, newOwner);
            }

            // Check to see if we had a previous owner
            if (previousOwner != newOwner && OwnershipToObjectsTable.ContainsKey(previousOwner))
            {
                // Before updating the previous owner, assure this entry exists
                if (OwnershipToObjectsTable[previousOwner].ContainsKey(networkObject.NetworkObjectId))
                {
                    // Remove the previous owner's entry
                    OwnershipToObjectsTable[previousOwner].Remove(networkObject.NetworkObjectId);

                    // If we are removing the entry (i.e. despawning or client lost ownership)
                    if (isRemoving)
                    {
                        return;
                    }
                }
                else
                {
                    // Really, as long as UpdateOwnershipTable is invoked when ownership is gained or lost this should never happen
                    throw new Exception($"Client-ID {previousOwner} had a partial {nameof(m_ObjectToOwnershipTable)} entry! Potentially corrupted {nameof(OwnershipToObjectsTable)}?");
                }
            }

            // If the owner doesn't have an entry then create one
            if (!OwnershipToObjectsTable.ContainsKey(newOwner))
            {
                OwnershipToObjectsTable.Add(newOwner, new Dictionary<ulong, NetworkObject>());
            }

            // Sanity check to make sure we don't already have this entry (we shouldn't)
            if (!OwnershipToObjectsTable[newOwner].ContainsKey(networkObject.NetworkObjectId))
            {
                // Add the new ownership entry
                OwnershipToObjectsTable[newOwner].Add(networkObject.NetworkObjectId, networkObject);
            }
            else if (isRemoving)
            {
                OwnershipToObjectsTable[previousOwner].Remove(networkObject.NetworkObjectId);
            }
            else if (NetworkManager.LogLevel == LogLevel.Developer && previousOwner == newOwner)
            {
                NetworkLog.LogWarning($"Setting ownership twice? Client-ID {previousOwner} already owns NetworkObject ID {networkObject.NetworkObjectId}!");
            }
        }

        /// <summary>
        /// Returns an array of all NetworkObjects that belong to a client.
        /// </summary>
        /// <param name="clientId">the client's id <see cref="NetworkManager.LocalClientId"/></param>
        /// <returns>returns an array of the <see cref="NetworkObject"/>s owned by the client</returns>
        public NetworkObject[] GetClientOwnedObjects(ulong clientId)
        {
            if (!OwnershipToObjectsTable.ContainsKey(clientId))
            {
                OwnershipToObjectsTable.Add(clientId, new Dictionary<ulong, NetworkObject>());
            }
            return OwnershipToObjectsTable[clientId].Values.ToArray();
        }

        /// <summary>
        /// Gets the NetworkManager associated with this SpawnManager.
        /// </summary>
        public NetworkManager NetworkManager { get; }

        internal readonly Queue<ReleasedNetworkId> ReleasedNetworkObjectIds = new Queue<ReleasedNetworkId>();
        private ulong m_NetworkObjectIdCounter;

        // A list of target ClientId, use when sending despawn commands. Kept as a member to reduce memory allocations
        private List<ulong> m_TargetClientIds = new List<ulong>();

        internal ulong GetNetworkObjectId()
        {
            if (ReleasedNetworkObjectIds.Count > 0 && NetworkManager.NetworkConfig.RecycleNetworkIds && (NetworkManager.RealTimeProvider.UnscaledTime - ReleasedNetworkObjectIds.Peek().ReleaseTime) >= NetworkManager.NetworkConfig.NetworkIdRecycleDelay)
            {
                return ReleasedNetworkObjectIds.Dequeue().NetworkId;
            }

            m_NetworkObjectIdCounter++;

            // DANGO-TODO: Need a more robust solution here.
            return m_NetworkObjectIdCounter + (NetworkManager.LocalClientId * 10000);
        }

        /// <summary>
        /// Returns the local player object or null if one does not exist
        /// </summary>
        /// <returns>The local player object or null if one does not exist</returns>
        public NetworkObject GetLocalPlayerObject()
        {
            return GetPlayerNetworkObject(NetworkManager.LocalClientId);
        }

        /// <summary>
        /// Returns all <see cref="NetworkObject"/> instances assigned to the client identifier
        /// </summary>
        /// <param name="clientId">the client identifier of the player</param>
        /// <returns>A list of <see cref="NetworkObject"/> instances (if more than one are assigned)</returns>
        public List<NetworkObject> GetPlayerNetworkObjects(ulong clientId)
        {
            if (m_PlayerObjectsTable.ContainsKey(clientId))
            {
                return m_PlayerObjectsTable[clientId];
            }
            return null;
        }

        /// <summary>
        /// Returns the player object with a given clientId or null if one does not exist. This is only valid server side.
        /// </summary>
        /// <param name="clientId">the client identifier of the player</param>
        /// <returns>The player object with a given clientId or null if one does not exist</returns>
        public NetworkObject GetPlayerNetworkObject(ulong clientId)
        {
            if (!NetworkManager.DistributedAuthorityMode)
            {
                if (!NetworkManager.IsServer && NetworkManager.LocalClientId != clientId)
                {
                    throw new NotServerException("Only the server can find player objects from other clients.");
                }
                if (TryGetNetworkClient(clientId, out NetworkClient networkClient))
                {
                    return networkClient.PlayerObject;
                }
            }
            else
            {
                if (m_PlayerObjectsTable.ContainsKey(clientId))
                {
                    return m_PlayerObjectsTable[clientId].First();
                }
            }

            return null;
        }

        /// <summary>
        /// Helper function to get a network client for a clientId from the NetworkManager.
        /// On the server this will check the <see cref="NetworkManager.ConnectedClients"/> list.
        /// On a non-server this will check the <see cref="NetworkManager.LocalClient"/> only.
        /// </summary>
        /// <param name="clientId">The clientId for which to try getting the NetworkClient for.</param>
        /// <param name="networkClient">The found NetworkClient. Null if no client was found.</param>
        /// <returns>True if a NetworkClient with a matching id was found else false.</returns>
        private bool TryGetNetworkClient(ulong clientId, out NetworkClient networkClient)
        {
            if (NetworkManager.IsServer)
            {
                return NetworkManager.ConnectedClients.TryGetValue(clientId, out networkClient);
            }

            if (NetworkManager.LocalClient != null && clientId == NetworkManager.LocalClient.ClientId)
            {
                networkClient = NetworkManager.LocalClient;
                return true;
            }

            networkClient = null;
            return false;
        }

        protected virtual void InternalOnOwnershipChanged(ulong perviousOwner, ulong newOwner)
        {

        }

        internal void RemoveOwnership(NetworkObject networkObject)
        {
            if (NetworkManager.DistributedAuthorityMode && !NetworkManager.ShutdownInProgress)
            {
                Debug.LogError($"Removing ownership is invalid in Distributed Authority Mode. Use {nameof(ChangeOwnership)} instead.");
                return;
            }
            ChangeOwnership(networkObject, NetworkManager.ServerClientId, true);
        }

        private Dictionary<ulong, float> m_LastChangeInOwnership = new Dictionary<ulong, float>();
        private const int k_MaximumTickOwnershipChangeMultiplier = 6;

        internal void ChangeOwnership(NetworkObject networkObject, ulong clientId, bool isAuthorized, bool isRequestApproval = false)
        {
            // For client-server:
            // If ownership changes faster than the latency between the client-server and there are NetworkVariables being updated during ownership changes,
            // then notify the user they could potentially lose state updates if developer logging is enabled.
            if (!NetworkManager.DistributedAuthorityMode && m_LastChangeInOwnership.ContainsKey(networkObject.NetworkObjectId) && m_LastChangeInOwnership[networkObject.NetworkObjectId] > Time.realtimeSinceStartup)
            {
                var hasNetworkVariables = false;
                for (int i = 0; i < networkObject.ChildNetworkBehaviours.Count; i++)
                {
                    hasNetworkVariables = networkObject.ChildNetworkBehaviours[i].NetworkVariableFields.Count > 0;
                    if (hasNetworkVariables)
                    {
                        break;
                    }
                }
                if (hasNetworkVariables && NetworkManager.LogLevel == LogLevel.Developer)
                {
                    NetworkLog.LogWarningServer($"[Rapid Ownership Change Detected][Potential Loss in State] Detected a rapid change in ownership that exceeds a frequency less than {k_MaximumTickOwnershipChangeMultiplier}x the current network tick rate! Provide at least {k_MaximumTickOwnershipChangeMultiplier}x the current network tick rate between ownership changes to avoid NetworkVariable state loss.");
                }
            }

            if (NetworkManager.DistributedAuthorityMode)
            {
                // Ensure we are not changing the ownership of an object marked as IsSessionOwner
                if (networkObject.IsOwnershipSessionOwner)
                {
                    if (NetworkManager.LogLevel <= LogLevel.Developer)
                    {
                        NetworkLog.LogErrorServer($"[{networkObject.name}][Session Owner Only] You cannot change ownership of a {nameof(NetworkObject)} that has the {NetworkObject.OwnershipStatus.SessionOwner} flag set!");
                    }
                    networkObject.OnOwnershipPermissionsFailure?.Invoke(NetworkObject.OwnershipPermissionsFailureStatus.SessionOwnerOnly);
                    return;
                }

                // If are not authorized and this is not an approved ownership change, then check to see if we can change ownership
                if (!isAuthorized && !isRequestApproval)
                {
                    if (networkObject.IsOwnershipLocked)
                    {
                        if (NetworkManager.LogLevel <= LogLevel.Developer)
                        {
                            NetworkLog.LogErrorServer($"[{networkObject.name}][Locked] You cannot change ownership while a {nameof(NetworkObject)} is locked!");
                        }
                        networkObject.OnOwnershipPermissionsFailure?.Invoke(NetworkObject.OwnershipPermissionsFailureStatus.Locked);
                        return;
                    }
                    if (networkObject.IsRequestInProgress)
                    {
                        if (NetworkManager.LogLevel <= LogLevel.Developer)
                        {
                            NetworkLog.LogErrorServer($"[{networkObject.name}][Request Pending] You cannot change ownership while a {nameof(NetworkObject)} has a pending ownership request!");
                        }
                        networkObject.OnOwnershipPermissionsFailure?.Invoke(NetworkObject.OwnershipPermissionsFailureStatus.RequestInProgress);
                        return;
                    }
                    if (networkObject.IsOwnershipRequestRequired)
                    {
                        if (NetworkManager.LogLevel <= LogLevel.Developer)
                        {
                            NetworkLog.LogErrorServer($"[{networkObject.name}][Request Required] You cannot change ownership directly if a {nameof(NetworkObject)} has the {NetworkObject.OwnershipStatus.RequestRequired} flag set!");
                        }
                        networkObject.OnOwnershipPermissionsFailure?.Invoke(NetworkObject.OwnershipPermissionsFailureStatus.RequestRequired);
                        return;
                    }
                    if (!networkObject.IsOwnershipTransferable)
                    {
                        if (NetworkManager.LogLevel <= LogLevel.Developer)
                        {
                            NetworkLog.LogErrorServer($"[{networkObject.name}][Not transferrable] You cannot change ownership of a {nameof(NetworkObject)} that does not have the {NetworkObject.OwnershipStatus.Transferable} flag set!");
                        }
                        networkObject.OnOwnershipPermissionsFailure?.Invoke(NetworkObject.OwnershipPermissionsFailureStatus.NotTransferrable);
                        return;
                    }
                }
            }
            else if (!isAuthorized)
            {
                throw new NotServerException("Only the server can change ownership");
            }

            if (!networkObject.IsSpawned)
            {
                throw new SpawnStateException("Object is not spawned");
            }


            if (networkObject.OwnerClientId == clientId && networkObject.PreviousOwnerId == clientId)
            {
                if (NetworkManager.LogLevel == LogLevel.Developer)
                {
                    NetworkLog.LogWarningServer($"[Already Owner] Unnecessary ownership change for {networkObject.name} as it is already the owned by client-{clientId}");
                }
                return;
            }

            // Used to distinguish whether a new owner should receive any currently dirty NetworkVariable updates
            networkObject.PreviousOwnerId = networkObject.OwnerClientId;

            // Assign the new owner
            networkObject.OwnerClientId = clientId;

            // Always notify locally on the server when ownership is lost
            networkObject.InvokeBehaviourOnLostOwnership();

            // Authority adds entries for all client ownership
            UpdateOwnershipTable(networkObject, networkObject.OwnerClientId);

            // Always notify locally on the server when a new owner is assigned
            networkObject.InvokeBehaviourOnGainedOwnership();

            if (networkObject.PreviousOwnerId == NetworkManager.LocalClientId)
            {
                // Mark any owner read variables as dirty
                networkObject.MarkOwnerReadVariablesDirty();
                // Immediately queue any pending deltas and order the message before the
                // change in ownership message.
                NetworkManager.BehaviourUpdater.NetworkBehaviourUpdate(true);
            }

            var size = 0;
            if (NetworkManager.DistributedAuthorityMode)
            {
                var message = new ChangeOwnershipMessage
                {
                    NetworkObjectId = networkObject.NetworkObjectId,
                    OwnerClientId = networkObject.OwnerClientId,
                    DistributedAuthorityMode = NetworkManager.DistributedAuthorityMode,
                    RequestApproved = isRequestApproval,
                    OwnershipIsChanging = true,
                    RequestClientId = networkObject.PreviousOwnerId,
                    OwnershipFlags = (ushort)networkObject.Ownership,
                };
                // If we are connected to the CMB service or not the DAHost (i.e. pure DA-Clients only)
                if (NetworkManager.CMBServiceConnection || !NetworkManager.DAHost)
                {
                    // Always update the network properties in distributed authority mode for the client gaining ownership
                    for (int i = 0; i < networkObject.ChildNetworkBehaviours.Count; i++)
                    {
                        networkObject.ChildNetworkBehaviours[i].UpdateNetworkProperties();
                    }
                    size = NetworkManager.ConnectionManager.SendMessage(ref message, NetworkDelivery.ReliableSequenced, NetworkManager.ServerClientId);
                    NetworkManager.NetworkMetrics.TrackOwnershipChangeSent(NetworkManager.LocalClientId, networkObject, size);
                }
                else // We are the DAHost so broadcast the ownership change
                {
                    foreach (var client in NetworkManager.ConnectedClients)
                    {
                        if (client.Value.ClientId == NetworkManager.ServerClientId)
                        {
                            continue;
                        }
                        if (networkObject.IsNetworkVisibleTo(client.Value.ClientId))
                        {
                            size = NetworkManager.ConnectionManager.SendMessage(ref message, NetworkDelivery.ReliableSequenced, client.Value.ClientId);
                            NetworkManager.NetworkMetrics.TrackOwnershipChangeSent(client.Key, networkObject, size);
                        }
                    }
                }
            }
            else // Normal Client-Server mode
            {
                var message = new ChangeOwnershipMessage
                {
                    NetworkObjectId = networkObject.NetworkObjectId,
                    OwnerClientId = networkObject.OwnerClientId,
                };
                foreach (var client in NetworkManager.ConnectedClients)
                {
                    if (networkObject.IsNetworkVisibleTo(client.Value.ClientId))
                    {
                        size = NetworkManager.ConnectionManager.SendMessage(ref message, NetworkDelivery.ReliableSequenced, client.Value.ClientId);
                        NetworkManager.NetworkMetrics.TrackOwnershipChangeSent(client.Key, networkObject, size);
                    }
                }
            }

            // After we have sent the change ownership message to all client observers, invoke the ownership changed notification.
            /// !!Important!!
            /// This gets called specifically *after* sending the ownership message so any additional messages that need to proceed an ownership
            /// change can be sent from NetworkBehaviours that override the <see cref="NetworkBehaviour.OnOwnershipChanged"></see>
            networkObject.InvokeOwnershipChanged(networkObject.PreviousOwnerId, clientId);

            // Keep track of the ownership change frequency to assure a user is not exceeding changes faster than 2x the current Tick Rate.
            if (!NetworkManager.DistributedAuthorityMode)
            {
                if (!m_LastChangeInOwnership.ContainsKey(networkObject.NetworkObjectId))
                {
                    m_LastChangeInOwnership.Add(networkObject.NetworkObjectId, 0.0f);
                }
                var tickFrequency = 1.0f / NetworkManager.NetworkConfig.TickRate;
                m_LastChangeInOwnership[networkObject.NetworkObjectId] = Time.realtimeSinceStartup + (tickFrequency * k_MaximumTickOwnershipChangeMultiplier);
            }
        }

        internal bool HasPrefab(NetworkObject.SceneObject sceneObject)
        {
            if (!NetworkManager.NetworkConfig.EnableSceneManagement || !sceneObject.IsSceneObject)
            {
                if (NetworkManager.PrefabHandler.ContainsHandler(sceneObject.Hash))
                {
                    return true;
                }
                if (NetworkManager.NetworkConfig.Prefabs.NetworkPrefabOverrideLinks.TryGetValue(sceneObject.Hash, out var networkPrefab))
                {
                    switch (networkPrefab.Override)
                    {
                        default:
                        case NetworkPrefabOverride.None:
                            return networkPrefab.Prefab != null;
                        case NetworkPrefabOverride.Hash:
                        case NetworkPrefabOverride.Prefab:
                            return networkPrefab.OverridingTargetPrefab != null;
                    }
                }

                return false;
            }
            var networkObject = NetworkManager.SceneManager.GetSceneRelativeInSceneNetworkObject(sceneObject.Hash, sceneObject.NetworkSceneHandle);
            return networkObject != null;
        }

        internal enum InstantiateAndSpawnErrorTypes
        {
            NetworkPrefabNull,
            NotAuthority,
            InvokedWhenShuttingDown,
            NotRegisteredNetworkPrefab,
            NetworkManagerNull,
            NoActiveSession,
        }

        internal static readonly Dictionary<InstantiateAndSpawnErrorTypes, string> InstantiateAndSpawnErrors = new Dictionary<InstantiateAndSpawnErrorTypes, string>(
            new KeyValuePair<InstantiateAndSpawnErrorTypes, string>[]{
                new KeyValuePair<InstantiateAndSpawnErrorTypes, string>(InstantiateAndSpawnErrorTypes.NetworkPrefabNull, $"The {nameof(NetworkObject)} prefab parameter was null!"),
                new KeyValuePair<InstantiateAndSpawnErrorTypes, string>(InstantiateAndSpawnErrorTypes.NotAuthority, $"Only the server has authority to {nameof(InstantiateAndSpawn)}!"),
                new KeyValuePair<InstantiateAndSpawnErrorTypes, string>(InstantiateAndSpawnErrorTypes.InvokedWhenShuttingDown, $"Invoking {nameof(InstantiateAndSpawn)} while shutting down! Calls to {nameof(InstantiateAndSpawn)} will be ignored."),
                new KeyValuePair<InstantiateAndSpawnErrorTypes, string>(InstantiateAndSpawnErrorTypes.NotRegisteredNetworkPrefab, $"The {nameof(NetworkObject)} parameter is not a registered network prefab. Did you forget to register it or are you trying to instantiate and spawn an instance of a network prefab?"),
                new KeyValuePair<InstantiateAndSpawnErrorTypes, string>(InstantiateAndSpawnErrorTypes.NetworkManagerNull, $"The {nameof(NetworkManager)} parameter was null!"),
                new KeyValuePair<InstantiateAndSpawnErrorTypes, string>(InstantiateAndSpawnErrorTypes.NoActiveSession, "You can only invoke this method when you are connected to an existing/in-progress network session!")
            });

        /// <summary>
        /// Use this method to easily instantiate and spawn an instance of a network prefab.
        /// InstantiateAndSpawn will:
        /// - Find any override associated with the <see cref="NetworkObject"/> prefab
        ///   - If there is no override, then the current <see cref="NetworkObject"/> prefab type is used.
        /// - Create an instance of the <see cref="NetworkObject"/> prefab (or its override).
        /// - Spawn the <see cref="NetworkObject"/> prefab instance
        /// </summary>
        /// <param name="networkPrefab">The <see cref="NetworkObject"/> of the pefab asset.</param>
        /// <param name="ownerClientId">The owner of the <see cref="NetworkObject"/> instance (defaults to server).</param>
        /// <param name="destroyWithScene">Whether the <see cref="NetworkObject"/> instance will be destroyed when the scene it is located within is unloaded (default is false).</param>
        /// <param name="isPlayerObject">Whether the <see cref="NetworkObject"/> instance is a player object or not (default is false).</param>
        /// <param name="forceOverride">Whether you want to force spawning the override when running as a host or server or if you want it to spawn the override for host mode and
        /// the source prefab for server. If there is an override, clients always spawn that as opposed to the source prefab (defaults to false).  </param>
        /// <param name="position">The starting poisiton of the <see cref="NetworkObject"/> instance.</param>
        /// <param name="rotation">The starting rotation of the <see cref="NetworkObject"/> instance.</param>
        /// <returns>The newly instantiated and spawned <see cref="NetworkObject"/> prefab instance.</returns>
        public NetworkObject InstantiateAndSpawn(NetworkObject networkPrefab, ulong ownerClientId = NetworkManager.ServerClientId, bool destroyWithScene = false, bool isPlayerObject = false, bool forceOverride = false, Vector3 position = default, Quaternion rotation = default)
        {
            if (networkPrefab == null)
            {
                Debug.LogError(InstantiateAndSpawnErrors[InstantiateAndSpawnErrorTypes.NetworkPrefabNull]);
                return null;
            }

            ownerClientId = NetworkManager.DistributedAuthorityMode ? NetworkManager.LocalClientId : ownerClientId;
            // We only need to check for authority when running in client-server mode
            if (!NetworkManager.IsServer && !NetworkManager.DistributedAuthorityMode)
            {
                Debug.LogError(InstantiateAndSpawnErrors[InstantiateAndSpawnErrorTypes.NotAuthority]);
                return null;
            }

            if (NetworkManager.ShutdownInProgress)
            {
                Debug.LogWarning(InstantiateAndSpawnErrors[InstantiateAndSpawnErrorTypes.InvokedWhenShuttingDown]);
                return null;
            }

            // Verify it is actually a valid prefab
            if (!NetworkManager.NetworkConfig.Prefabs.Contains(networkPrefab.gameObject))
            {
                Debug.LogError(InstantiateAndSpawnErrors[InstantiateAndSpawnErrorTypes.NotRegisteredNetworkPrefab]);
                return null;
            }

            return InstantiateAndSpawnNoParameterChecks(networkPrefab, ownerClientId, destroyWithScene, isPlayerObject, forceOverride, position, rotation);
        }

        /// <summary>
        /// !!! Does not perform any parameter checks prior to attempting to instantiate and spawn the NetworkObject !!!
        /// </summary>
        internal NetworkObject InstantiateAndSpawnNoParameterChecks(NetworkObject networkPrefab, ulong ownerClientId = NetworkManager.ServerClientId, bool destroyWithScene = false, bool isPlayerObject = false, bool forceOverride = false, Vector3 position = default, Quaternion rotation = default)
        {
            var networkObject = networkPrefab;
            // - Host and clients always instantiate the override if one exists.
            // - Server instantiates the original prefab unless:
            // -- forceOverride is set to true =or=
            // -- The prefab has a registered prefab handler, then we let user code determine what to spawn.
            // - Distributed authority mode always spawns the override if one exists.
            if (forceOverride || NetworkManager.IsClient || NetworkManager.DistributedAuthorityMode || NetworkManager.PrefabHandler.ContainsHandler(networkPrefab.GlobalObjectIdHash))
            {
                networkObject = GetNetworkObjectToSpawn(networkPrefab.GlobalObjectIdHash, ownerClientId, position, rotation);
            }
            else // Under this case, server instantiate the prefab passed in.
            {
                networkObject = InstantiateNetworkPrefab(networkPrefab.gameObject, networkPrefab.GlobalObjectIdHash, position, rotation);
            }

            if (networkObject == null)
            {
                Debug.LogError($"Failed to instantiate and spawn {networkPrefab.name}!");
                return null;
            }
            networkObject.IsPlayerObject = isPlayerObject;
            networkObject.transform.position = position;
            networkObject.transform.rotation = rotation;
            // If spawning as a player, then invoke SpawnAsPlayerObject
            if (isPlayerObject)
            {
                networkObject.SpawnAsPlayerObject(ownerClientId, destroyWithScene);
            }
            else // Otherwise just spawn with ownership
            {
                networkObject.SpawnWithOwnership(ownerClientId, destroyWithScene);
            }
            return networkObject;
        }

        /// <summary>
        /// Gets the right NetworkObject prefab instance to spawn. If a handler is registered or there is an override assigned to the
        /// passed in globalObjectIdHash value, then that is what will be instantiated, spawned, and returned.
        /// </summary>
        internal NetworkObject GetNetworkObjectToSpawn(uint globalObjectIdHash, ulong ownerId, Vector3? position, Quaternion? rotation, bool isScenePlaced = false)
        {
            NetworkObject networkObject = null;
            // If the prefab hash has a registered INetworkPrefabInstanceHandler derived class
            if (NetworkManager.PrefabHandler.ContainsHandler(globalObjectIdHash))
            {
                // Let the handler spawn the NetworkObject
                networkObject = NetworkManager.PrefabHandler.HandleNetworkPrefabSpawn(globalObjectIdHash, ownerId, position ?? default, rotation ?? default);
                networkObject.NetworkManagerOwner = NetworkManager;
            }
            else
            {
                // See if there is a valid registered NetworkPrefabOverrideLink associated with the provided prefabHash
                var networkPrefabReference = (GameObject)null;
                var inScenePlacedWithNoSceneManagement = !NetworkManager.NetworkConfig.EnableSceneManagement && isScenePlaced;

                if (NetworkManager.NetworkConfig.Prefabs.NetworkPrefabOverrideLinks.ContainsKey(globalObjectIdHash))
                {
                    var networkPrefab = NetworkManager.NetworkConfig.Prefabs.NetworkPrefabOverrideLinks[globalObjectIdHash];

                    switch (networkPrefab.Override)
                    {
                        default:
                        case NetworkPrefabOverride.None:
                            networkPrefabReference = networkPrefab.Prefab;
                            break;
                        case NetworkPrefabOverride.Hash:
                        case NetworkPrefabOverride.Prefab:
                            {
                                // When scene management is disabled and this is an in-scene placed NetworkObject, we want to always use the
                                // SourcePrefabToOverride and not any possible prefab override as a user might want to spawn overrides dynamically
                                // but might want to use the same source network prefab as an in-scene placed NetworkObject.
                                // (When scene management is enabled, clients don't delete their in-scene placed NetworkObjects prior to dynamically
                                // spawning them so the original prefab placed is preserved and this is not needed)
                                if (inScenePlacedWithNoSceneManagement)
                                {
                                    networkPrefabReference = networkPrefab.SourcePrefabToOverride ? networkPrefab.SourcePrefabToOverride : networkPrefab.Prefab;
                                }
                                else
                                {
                                    networkPrefabReference = NetworkManager.NetworkConfig.Prefabs.NetworkPrefabOverrideLinks[globalObjectIdHash].OverridingTargetPrefab;
                                }
                                break;
                            }
                    }
                }

                // If not, then there is an issue (user possibly didn't register the prefab properly?)
                if (networkPrefabReference == null)
                {
                    if (NetworkLog.CurrentLogLevel <= LogLevel.Error)
                    {
                        NetworkLog.LogError($"Failed to create object locally. [{nameof(globalObjectIdHash)}={globalObjectIdHash}]. {nameof(NetworkPrefab)} could not be found. Is the prefab registered with {nameof(NetworkManager)}?");
                    }
                }
                else
                {
                    // Create prefab instance while applying any pre-assigned position and rotation values
                    networkObject = InstantiateNetworkPrefab(networkPrefabReference, globalObjectIdHash, position, rotation);
                }
            }
            return networkObject;
        }

        /// <summary>
        /// Instantiates a network prefab instance, assigns the base prefab <see cref="NetworkObject.GlobalObjectIdHash"/>, positions, and orients
        /// the instance.
        /// !!! Should only be invoked by <see cref="GetNetworkObjectToSpawn"/> unless used by an integration test !!!
        /// </summary>
        /// <remarks>
        /// <param name="prefabGlobalObjectIdHash"> should be the base prefab <see cref="NetworkObject.GlobalObjectIdHash"/> value and not the
        /// overrided value.
        /// (Can be used for integration testing)
        /// </remarks>
        /// <param name="networkPrefab">prefab to instantiate</param>
        /// <param name="prefabGlobalObjectIdHash"><see cref="NetworkObject.GlobalObjectIdHash"/> of the base prefab instance</param>
        /// <param name="position">conditional position in place of the network prefab's default position</param>
        /// <param name="rotation">conditional rotation in place of the network prefab's default rotation</param>
        /// <returns>the instance of the <see cref="NetworkObject"/></returns>
        internal NetworkObject InstantiateNetworkPrefab(GameObject networkPrefab, uint prefabGlobalObjectIdHash, Vector3? position, Quaternion? rotation)
        {
            var networkObject = UnityEngine.Object.Instantiate(networkPrefab).GetComponent<NetworkObject>();
            networkObject.transform.position = position ?? networkObject.transform.position;
            networkObject.transform.rotation = rotation ?? networkObject.transform.rotation;
            networkObject.NetworkManagerOwner = NetworkManager;
            networkObject.PrefabGlobalObjectIdHash = prefabGlobalObjectIdHash;
            return networkObject;
        }

        /// <summary>
        /// Creates a local NetowrkObject to be spawned.
        /// </summary>
        /// <remarks>
        /// For most cases this is client-side only, with the exception of when the server
        /// is spawning a player.
        /// </remarks>
        internal NetworkObject CreateLocalNetworkObject(NetworkObject.SceneObject sceneObject)
        {
            NetworkObject networkObject = null;
            var globalObjectIdHash = sceneObject.Hash;
            var position = sceneObject.HasTransform ? sceneObject.Transform.Position : default;
            var rotation = sceneObject.HasTransform ? sceneObject.Transform.Rotation : default;
            var scale = sceneObject.HasTransform ? sceneObject.Transform.Scale : default;
            var parentNetworkId = sceneObject.HasParent ? sceneObject.ParentObjectId : default;
            var worldPositionStays = (!sceneObject.HasParent) || sceneObject.WorldPositionStays;
            var isSpawnedByPrefabHandler = false;

            // If scene management is disabled or the NetworkObject was dynamically spawned
            if (!NetworkManager.NetworkConfig.EnableSceneManagement || !sceneObject.IsSceneObject)
            {
                networkObject = GetNetworkObjectToSpawn(sceneObject.Hash, sceneObject.OwnerClientId, position, rotation, sceneObject.IsSceneObject);
            }
            else // Get the in-scene placed NetworkObject
            {
                networkObject = NetworkManager.SceneManager.GetSceneRelativeInSceneNetworkObject(globalObjectIdHash, sceneObject.NetworkSceneHandle);
                if (networkObject == null)
                {
                    if (NetworkLog.CurrentLogLevel <= LogLevel.Error)
                    {
                        NetworkLog.LogError($"{nameof(NetworkPrefab)} hash was not found! In-Scene placed {nameof(NetworkObject)} soft synchronization failure for Hash: {globalObjectIdHash}!");
                    }
                }

                // Since this NetworkObject is an in-scene placed NetworkObject, if it is disabled then enable it so
                // NetworkBehaviours will have their OnNetworkSpawn method invoked
                if (networkObject != null && !networkObject.gameObject.activeInHierarchy)
                {
                    networkObject.gameObject.SetActive(true);
                }
            }

            if (networkObject != null)
            {
                networkObject.DestroyWithScene = sceneObject.DestroyWithScene;
                networkObject.NetworkSceneHandle = sceneObject.NetworkSceneHandle;
                networkObject.DontDestroyWithOwner = sceneObject.DontDestroyWithOwner;
                networkObject.Ownership = (NetworkObject.OwnershipStatus)sceneObject.OwnershipFlags;


                var nonNetworkObjectParent = false;
                // SPECIAL CASE FOR IN-SCENE PLACED:  (only when the parent has a NetworkObject)
                // This is a special case scenario where a late joining client has joined and loaded one or
                // more scenes that contain nested in-scene placed NetworkObject children yet the server's
                // synchronization information does not indicate the NetworkObject in question has a parent.
                // Under this scenario, we want to remove the parent before spawning and setting the transform values.
                if (sceneObject.IsSceneObject && networkObject.transform.parent != null)
                {
                    var parentNetworkObject = networkObject.transform.parent.GetComponent<NetworkObject>();
                    // if the in-scene placed NetworkObject has a parent NetworkObject but the synchronization information does not
                    // include parenting, then we need to force the removal of that parent
                    if (!sceneObject.HasParent && parentNetworkObject)
                    {
                        // remove the parent
                        networkObject.ApplyNetworkParenting(true, true);
                    }
                    else if (sceneObject.HasParent && !parentNetworkObject)
                    {
                        nonNetworkObjectParent = true;
                    }
                }

                // Set the transform unless we were spawned by a prefab handler
                // Note: prefab handlers are provided the position and rotation
                // but it is up to the user to set those values
                if (sceneObject.HasTransform && !isSpawnedByPrefabHandler)
                {
                    // If world position stays is true or we have auto object parent synchronization disabled
                    // then we want to apply the position and rotation values world space relative
                    if ((worldPositionStays && !nonNetworkObjectParent) || !networkObject.AutoObjectParentSync)
                    {
                        networkObject.transform.position = position;
                        networkObject.transform.rotation = rotation;
                    }
                    else
                    {
                        networkObject.transform.localPosition = position;
                        networkObject.transform.localRotation = rotation;
                    }

                    // SPECIAL CASE:
                    // Since players are created uniquely we don't apply scale because
                    // the ConnectionApprovalResponse does not currently provide the
                    // ability to specify scale. So, we just use the default scale of
                    // the network prefab used to represent the player.
                    // Note: not doing this would set the player's scale to zero since
                    // that is the default value of Vector3.
                    if (!sceneObject.IsPlayerObject)
                    {
                        // Since scale is always applied to local space scale, we do the transform
                        // space logic during serialization such that it works out whether AutoObjectParentSync
                        // is enabled or not (see NetworkObject.SceneObject)
                        networkObject.transform.localScale = scale;
                    }
                }

                if (sceneObject.HasParent)
                {
                    // Go ahead and set network parenting properties, if the latest parent is not set then pass in null
                    // (we always want to set worldPositionStays)
                    ulong? parentId = null;
                    if (sceneObject.IsLatestParentSet)
                    {
                        parentId = parentNetworkId;
                    }
                    networkObject.SetNetworkParenting(parentId, worldPositionStays);
                }


                // Dynamically spawned NetworkObjects that occur during a LoadSceneMode.Single load scene event are migrated into the DDOL
                // until the scene is loaded. They are then migrated back into the newly loaded and currently active scene.
                if (!sceneObject.IsSceneObject && NetworkSceneManager.IsSpawnedObjectsPendingInDontDestroyOnLoad)
                {
                    UnityEngine.Object.DontDestroyOnLoad(networkObject.gameObject);
                }
            }
            return networkObject;
        }

        /// <summary>
        /// Invoked from:
        /// - ConnectionManager after instantiating a player prefab when running in client-server.
        /// - NetworkObject when spawning a newly instantiated NetworkObject for the first time.
        /// - NetworkSceneManager after a server/session-owner has loaded a scene to locally spawn the newly instantiated in-scene placed NetworkObjects.
        /// - NetworkSpawnManager when spawning any already loaded in-scene placed NetworkObjects (client-server or session owner).
        ///
        /// Client-Server:
        /// Server is the only instance that invokes this method.
        ///
        /// Distributed Authority:
        /// DAHost client and standard DA clients invoke this method.
        /// </summary>
        internal void SpawnNetworkObjectLocally(NetworkObject networkObject, ulong networkId, bool sceneObject, bool playerObject, ulong ownerClientId, bool destroyWithScene)
        {
            if (networkObject == null)
            {
                throw new ArgumentNullException(nameof(networkObject), "Cannot spawn null object");
            }

            if (networkObject.IsSpawned)
            {
                Debug.LogError($"{networkObject.name} is already spawned!");
                return;
            }

            if (!sceneObject)
            {
                var networkObjectChildren = networkObject.GetComponentsInChildren<NetworkObject>();
                if (networkObjectChildren.Length > 1)
                {
                    Debug.LogError("Spawning NetworkObjects with nested NetworkObjects is only supported for scene objects. Child NetworkObjects will not be spawned over the network!");
                }
            }
            // Invoke NetworkBehaviour.OnPreSpawn methods
            networkObject.InvokeBehaviourNetworkPreSpawn();

            // DANGO-TODO: It would be nice to allow users to specify which clients are observers prior to spawning
            // For now, this is the best place I could find to add all connected clients as observers for newly
            // instantiated and spawned NetworkObjects on the authoritative side.
            if (NetworkManager.DistributedAuthorityMode)
            {
                if (NetworkManager.NetworkConfig.EnableSceneManagement && sceneObject)
                {
                    networkObject.SceneOriginHandle = networkObject.gameObject.scene.handle;
                    networkObject.NetworkSceneHandle = NetworkManager.SceneManager.ClientSceneHandleToServerSceneHandle[networkObject.gameObject.scene.handle];
                }

                // Always add the owner/authority even if SpawnWithObservers is false
                // (authority should not take into consideration networkObject.CheckObjectVisibility when SpawnWithObservers is false)
                if (!networkObject.SpawnWithObservers)
                {
                    networkObject.Observers.Add(ownerClientId);
                }
                else
                {
                    foreach (var clientId in NetworkManager.ConnectedClientsIds)
                    {
                        // If SpawnWithObservers is enabled, then authority does take networkObject.CheckObjectVisibility into consideration
                        if (networkObject.CheckObjectVisibility != null && !networkObject.CheckObjectVisibility.Invoke(clientId))
                        {
                            continue;
                        }
                        networkObject.Observers.Add(clientId);
                    }

                    // Sanity check to make sure the owner is always included
                    // Itentionally checking as opposed to just assigning in order to generate notification.
                    if (!networkObject.Observers.Contains(ownerClientId))
                    {
                        Debug.LogError($"Client-{ownerClientId} is the owner of {networkObject.name} but is not an observer! Adding owner, but there is a bug in observer synchronization!");
                        networkObject.Observers.Add(ownerClientId);
                    }
                }
            }
            SpawnNetworkObjectLocallyCommon(networkObject, networkId, sceneObject, playerObject, ownerClientId, destroyWithScene);

            // Invoke NetworkBehaviour.OnPostSpawn methods
            networkObject.InvokeBehaviourNetworkPostSpawn();
        }

        /// <summary>
        /// This is only invoked to instantiate a serialized NetworkObject via
        /// <see cref="NetworkObject.AddSceneObject(in NetworkObject.SceneObject, FastBufferReader, NetworkManager, bool)"/>
        /// </summary>
        /// <remarks>
        /// IMPORTANT: Pre spawn methods need to be invoked from within <see cref="NetworkObject.AddSceneObject"/>.
        /// </remarks>
        internal void SpawnNetworkObjectLocally(NetworkObject networkObject, in NetworkObject.SceneObject sceneObject, bool destroyWithScene)
        {
            if (networkObject == null)
            {
                throw new ArgumentNullException(nameof(networkObject), "Cannot spawn null object");
            }

            if (networkObject.IsSpawned)
            {
                throw new SpawnStateException($"[{networkObject.name}] Object-{networkObject.NetworkObjectId} is already spawned!");
            }

            // Do not invoke Pre spawn here (SynchronizeNetworkBehaviours needs to be invoked prior to this)
            SpawnNetworkObjectLocallyCommon(networkObject, sceneObject.NetworkObjectId, sceneObject.IsSceneObject, sceneObject.IsPlayerObject, sceneObject.OwnerClientId, destroyWithScene);

            // It is ok to invoke NetworkBehaviour.OnPostSpawn methods
            networkObject.InvokeBehaviourNetworkPostSpawn();
        }

        private void SpawnNetworkObjectLocallyCommon(NetworkObject networkObject, ulong networkId, bool sceneObject, bool playerObject, ulong ownerClientId, bool destroyWithScene)
        {
            if (SpawnedObjects.ContainsKey(networkId))
            {
                Debug.LogWarning($"[{NetworkManager.name}] Trying to spawn {networkObject.name} with a {nameof(NetworkObject.NetworkObjectId)} of {networkId} but it is already in the spawned list!");
                return;
            }

            networkObject.IsSpawned = true;
            networkObject.IsSceneObject = sceneObject;

            // Always check to make sure our scene of origin is properly set for in-scene placed NetworkObjects
            // Note: Always check SceneOriginHandle directly at this specific location.
            if (networkObject.IsSceneObject != false && networkObject.SceneOriginHandle == 0)
            {
                networkObject.SceneOrigin = networkObject.gameObject.scene;
            }

            // For integration testing, this makes sure that the appropriate NetworkManager is assigned to
            // the NetworkObject since it uses the NetworkManager.Singleton when not set
            if (networkObject.NetworkManagerOwner != NetworkManager)
            {
                networkObject.NetworkManagerOwner = NetworkManager;
            }

            networkObject.NetworkObjectId = networkId;

            networkObject.DestroyWithScene = sceneObject || destroyWithScene;

            networkObject.IsPlayerObject = playerObject;

            networkObject.OwnerClientId = ownerClientId;

            // When spawned, previous owner is always the first assigned owner
            networkObject.PreviousOwnerId = ownerClientId;

            // If this the player and the client is the owner, then lock ownership by default
            if (NetworkManager.DistributedAuthorityMode && NetworkManager.LocalClientId == ownerClientId && playerObject)
            {
                networkObject.SetOwnershipLock();
            }
            SpawnedObjects.Add(networkObject.NetworkObjectId, networkObject);
            SpawnedObjectsList.Add(networkObject);

            // If we are not running in DA mode, this is the server, and the NetworkObject has SpawnWithObservers set,
            // then add all connected clients as observers
            if (!NetworkManager.DistributedAuthorityMode && NetworkManager.IsServer && networkObject.SpawnWithObservers)
            {
                // If running as a server only, then make sure to always add the server's client identifier
                if (!NetworkManager.IsHost)
                {
                    networkObject.Observers.Add(NetworkManager.LocalClientId);
                }

                // Add client observers
                for (int i = 0; i < NetworkManager.ConnectedClientsIds.Count; i++)
                {
                    // If CheckObjectVisibility has a callback, then allow that method determine who the observers are.
                    if (networkObject.CheckObjectVisibility != null && !networkObject.CheckObjectVisibility(NetworkManager.ConnectedClientsIds[i]))
                    {
                        continue;
                    }
                    networkObject.Observers.Add(NetworkManager.ConnectedClientsIds[i]);
                }
            }

            networkObject.ApplyNetworkParenting();
            NetworkObject.CheckOrphanChildren();

            networkObject.InvokeBehaviourNetworkSpawn();

            NetworkManager.DeferredMessageManager.ProcessTriggers(IDeferredNetworkMessageManager.TriggerType.OnSpawn, networkId);

            // propagate the IsSceneObject setting to child NetworkObjects
            var children = networkObject.GetComponentsInChildren<NetworkObject>();
            foreach (var childObject in children)
            {
                // Do not propagate the in-scene object setting if a child was dynamically spawned.
                if (childObject.IsSceneObject.HasValue && !childObject.IsSceneObject.Value)
                {
                    continue;
                }
                childObject.IsSceneObject = sceneObject;
            }

            // Only dynamically spawned NetworkObjects are allowed
            if (!sceneObject)
            {
                networkObject.SubscribeToActiveSceneForSynch();
            }

            if (networkObject.IsPlayerObject)
            {
                UpdateNetworkClientPlayer(networkObject);
            }

            // If we are an in-scene placed NetworkObject and our InScenePlacedSourceGlobalObjectIdHash is set
            // then assign this to the PrefabGlobalObjectIdHash
            if (networkObject.IsSceneObject.Value && networkObject.InScenePlacedSourceGlobalObjectIdHash != 0)
            {
                networkObject.PrefabGlobalObjectIdHash = networkObject.InScenePlacedSourceGlobalObjectIdHash;
            }
        }

        internal void SendSpawnCallForObject(ulong clientId, NetworkObject networkObject)
        {
            // If we are a host and sending to the host's client id, then we can skip sending ourselves the spawn message.
            var updateObservers = NetworkManager.DistributedAuthorityMode && networkObject.SpawnWithObservers;

            // Only skip if distributed authority mode is not enabled
            if (clientId == NetworkManager.ServerClientId && !NetworkManager.DistributedAuthorityMode)
            {
                return;
            }

            var message = new CreateObjectMessage
            {
                ObjectInfo = networkObject.GetMessageSceneObject(clientId, NetworkManager.DistributedAuthorityMode),
                IncludesSerializedObject = true,
                UpdateObservers = NetworkManager.DistributedAuthorityMode,
                ObserverIds = NetworkManager.DistributedAuthorityMode ? networkObject.Observers.ToArray() : null,
            };
            var size = NetworkManager.ConnectionManager.SendMessage(ref message, NetworkDelivery.ReliableFragmentedSequenced, clientId);
            NetworkManager.NetworkMetrics.TrackObjectSpawnSent(clientId, networkObject, size);
        }

        /// <summary>
        /// Only used to update object visibility/observers.
        /// ** Clients are the only instances that use this method **
        /// </summary>
        internal void SendSpawnCallForObserverUpdate(ulong[] newObservers, NetworkObject networkObject)
        {
            if (!NetworkManager.DistributedAuthorityMode)
            {
                throw new Exception("[SendSpawnCallForObserverUpdate] Invoking a distributed authority only method when distributed authority is not enabled!");
            }

            var message = new CreateObjectMessage
            {
                ObjectInfo = networkObject.GetMessageSceneObject(),
                ObserverIds = networkObject.Observers.ToArray(),
                NewObserverIds = newObservers.ToArray(),
                IncludesSerializedObject = true,
                UpdateObservers = true,
                UpdateNewObservers = true,
            };
            var size = NetworkManager.ConnectionManager.SendMessage(ref message, NetworkDelivery.ReliableFragmentedSequenced, NetworkManager.ServerClientId);
            foreach (var clientId in newObservers)
            {
                // TODO: We might want to track observer update sent as well?
                NetworkManager.NetworkMetrics.TrackObjectSpawnSent(clientId, networkObject, size);
            }
        }

        internal ulong? GetSpawnParentId(NetworkObject networkObject)
        {
            NetworkObject parentNetworkObject = null;

            if (!networkObject.AlwaysReplicateAsRoot && networkObject.transform.parent != null)
            {
                parentNetworkObject = networkObject.transform.parent.GetComponent<NetworkObject>();
            }

            if (parentNetworkObject == null)
            {
                return null;
            }

            return parentNetworkObject.NetworkObjectId;
        }

        internal void DespawnObject(NetworkObject networkObject, bool destroyObject = false, bool playerDisconnect = false)
        {
            if (!networkObject.IsSpawned)
            {
                NetworkLog.LogErrorServer("Object is not spawned!");
                return;
            }

            if (!NetworkManager.IsServer && !NetworkManager.DistributedAuthorityMode)
            {
                NetworkLog.LogErrorServer("Only server can despawn objects");
                return;
            }

            if (NetworkManager.DistributedAuthorityMode && networkObject.OwnerClientId != NetworkManager.LocalClientId)
            {
                if (!NetworkManager.DAHost || NetworkManager.DAHost && !playerDisconnect)
                {
                    NetworkLog.LogErrorServer($"In distributed authority mode, only the owner of the NetworkObject can despawn it! Local Client is ({NetworkManager.LocalClientId}) while the owner is ({networkObject.OwnerClientId})");
                    return;
                }
            }
            OnDespawnObject(networkObject, destroyObject, playerDisconnect);
        }

        // Makes scene objects ready to be reused
        internal void ServerResetShudownStateForSceneObjects()
        {
#if UNITY_2023_1_OR_NEWER
            var networkObjects = UnityEngine.Object.FindObjectsByType<NetworkObject>(FindObjectsSortMode.InstanceID).Where((c) => c.IsSceneObject != null && c.IsSceneObject == true);
#else
            var networkObjects = UnityEngine.Object.FindObjectsOfType<NetworkObject>().Where((c) => c.IsSceneObject != null && c.IsSceneObject == true);
#endif
            foreach (var sobj in networkObjects)
            {
                sobj.IsSpawned = false;
                sobj.DestroyWithScene = false;
                sobj.IsSceneObject = null;
            }
        }

        /// <summary>
        /// Gets called only by NetworkSceneManager.SwitchScene
        /// </summary>
        internal void ServerDestroySpawnedSceneObjects()
        {
            // This Allocation is "OK" for now because this code only executes when a new scene is switched to
            // We need to create a new copy the HashSet of NetworkObjects (SpawnedObjectsList) so we can remove
            // objects from the HashSet (SpawnedObjectsList) without causing a list has been modified exception to occur.
            var spawnedObjects = SpawnedObjectsList.ToList();

            foreach (var sobj in spawnedObjects)
            {
                if (sobj.IsSceneObject != null && sobj.IsSceneObject.Value && sobj.DestroyWithScene && sobj.gameObject.scene != NetworkManager.SceneManager.DontDestroyOnLoadScene)
                {
                    SpawnedObjectsList.Remove(sobj);
                    UnityEngine.Object.Destroy(sobj.gameObject);
                }
            }
        }

        internal void DespawnAndDestroyNetworkObjects()
        {
#if UNITY_2023_1_OR_NEWER
            var networkObjects = UnityEngine.Object.FindObjectsByType<NetworkObject>(FindObjectsSortMode.InstanceID);
#else
            var networkObjects = UnityEngine.Object.FindObjectsOfType<NetworkObject>();
#endif

            for (int i = 0; i < networkObjects.Length; i++)
            {
                if (networkObjects[i].NetworkManager == NetworkManager)
                {
                    if (NetworkManager.PrefabHandler.ContainsHandler(networkObjects[i]))
                    {
                        OnDespawnObject(networkObjects[i], false);
                        // Leave destruction up to the handler
                        NetworkManager.PrefabHandler.HandleNetworkPrefabDestroy(networkObjects[i]);
                    }
                    else
                    {
                        // If it is an in-scene placed NetworkObject then just despawn and let it be destroyed when the scene
                        // is unloaded. Otherwise, despawn and destroy it.
                        var shouldDestroy = !(networkObjects[i].IsSceneObject == null || (networkObjects[i].IsSceneObject != null && networkObjects[i].IsSceneObject.Value));

                        // If we are going to destroy this NetworkObject, check for any in-scene placed children that need to be removed
                        if (shouldDestroy)
                        {
                            // Check to see if there are any in-scene placed children that are marked to be destroyed with the scene
                            var childrenObjects = networkObjects[i].GetComponentsInChildren<NetworkObject>();
                            foreach (var childObject in childrenObjects)
                            {
                                if (childObject == networkObjects[i])
                                {
                                    continue;
                                }

                                // If the child is an in-scene placed NetworkObject then remove the child from the parent (which was dynamically spawned)
                                // and set its parent to root
                                if (childObject.IsSceneObject != null && childObject.IsSceneObject.Value)
                                {
                                    childObject.TryRemoveParent(childObject.WorldPositionStays());
                                }
                            }
                        }

                        // If spawned, then despawn and potentially destroy.
                        if (networkObjects[i].IsSpawned)
                        {
                            OnDespawnObject(networkObjects[i], shouldDestroy);
                        }
                        else // Otherwise, if we are not spawned and we should destroy...then destroy.
                        if (shouldDestroy)
                        {
                            UnityEngine.Object.Destroy(networkObjects[i].gameObject);
                        }
                    }
                }
            }
        }

        internal void DestroySceneObjects()
        {
#if UNITY_2023_1_OR_NEWER
            var networkObjects = UnityEngine.Object.FindObjectsByType<NetworkObject>(FindObjectsSortMode.InstanceID);
#else
            var networkObjects = UnityEngine.Object.FindObjectsOfType<NetworkObject>();
#endif

            for (int i = 0; i < networkObjects.Length; i++)
            {
                if (networkObjects[i].NetworkManager == NetworkManager)
                {
                    if (networkObjects[i].IsSceneObject == null || networkObjects[i].IsSceneObject.Value == true)
                    {
                        if (NetworkManager.PrefabHandler.ContainsHandler(networkObjects[i]))
                        {
                            if (SpawnedObjects.ContainsKey(networkObjects[i].NetworkObjectId))
                            {
                                // This method invokes HandleNetworkPrefabDestroy, we only want to handle this once.
                                OnDespawnObject(networkObjects[i], false);
                            }
                            else // If not spawned, then just invoke the handler
                            {
                                NetworkManager.PrefabHandler.HandleNetworkPrefabDestroy(networkObjects[i]);
                            }
                        }
                        else
                        {
                            UnityEngine.Object.Destroy(networkObjects[i].gameObject);
                        }
                    }
                }
            }
        }

        internal void ServerSpawnSceneObjectsOnStartSweep()
        {
#if UNITY_2023_1_OR_NEWER
            var networkObjects = UnityEngine.Object.FindObjectsByType<NetworkObject>(FindObjectsSortMode.InstanceID);
#else
            var networkObjects = UnityEngine.Object.FindObjectsOfType<NetworkObject>();
#endif
            var isConnectedCMBService = NetworkManager.CMBServiceConnection;
            var networkObjectsToSpawn = new List<NetworkObject>();
            for (int i = 0; i < networkObjects.Length; i++)
            {
                if (networkObjects[i].NetworkManager == NetworkManager)
                {
                    // This used to be two loops.
                    // The first added all NetworkObjects to a list and the second spawned all NetworkObjects in the list.
                    // Now, a parent will set its children's IsSceneObject value when spawned, so we check for null or for true.
                    if (networkObjects[i].IsSceneObject == null || (networkObjects[i].IsSceneObject.HasValue && networkObjects[i].IsSceneObject.Value))
                    {
                        var ownerId = networkObjects[i].OwnerClientId;
                        if (NetworkManager.DistributedAuthorityMode)
                        {
                            ownerId = NetworkManager.LocalClientId;
                        }

                        SpawnNetworkObjectLocally(networkObjects[i], GetNetworkObjectId(), true, false, ownerId, true);
                        networkObjectsToSpawn.Add(networkObjects[i]);
                    }
                }
            }

            // Notify all in-scene placed NetworkObjects have been spawned
            foreach (var networkObject in networkObjectsToSpawn)
            {
                networkObject.InternalInSceneNetworkObjectsSpawned();
            }
            networkObjectsToSpawn.Clear();
        }

        internal void OnDespawnObject(NetworkObject networkObject, bool destroyGameObject, bool modeDestroy = false)
        {
            if (NetworkManager == null)
            {
                return;
            }

            // We have to do this check first as subsequent checks assume we can access NetworkObjectId.
            if (networkObject == null)
            {
                Debug.LogWarning($"Trying to destroy network object but it is null");
                return;
            }

            // Removal of spawned object
            if (!SpawnedObjects.ContainsKey(networkObject.NetworkObjectId))
            {
                if (!NetworkManager.ShutdownInProgress)
                {
                    Debug.LogWarning($"Trying to destroy object {networkObject.NetworkObjectId} but it doesn't seem to exist anymore!");
                }
                return;
            }

            // If we are shutting down the NetworkManager, then ignore resetting the parent
            // and only attempt to remove the child's parent on the server-side
            var distributedAuthority = NetworkManager.DistributedAuthorityMode;
            if (!NetworkManager.ShutdownInProgress && (NetworkManager.IsServer || distributedAuthority))
            {
                // Get all child NetworkObjects
                var objectsToRemoveParent = networkObject.GetComponentsInChildren<NetworkObject>();

                // Move child NetworkObjects to the root when parent NetworkObject is destroyed
                foreach (var spawnedNetObj in objectsToRemoveParent)
                {
                    if (spawnedNetObj == networkObject)
                    {
                        continue;
                    }
                    var latestParent = spawnedNetObj.GetNetworkParenting();
                    // Only deparent the first generation children of the NetworkObject being spawned.
                    // Ignore any nested children under first generation children.
                    if (latestParent.HasValue && latestParent.Value != networkObject.NetworkObjectId)
                    {
                        continue;
                    }
                    // For mixed authority hierarchies, if the parent is despawned then any removal of children
                    // is considered "authority approved". If we don't have authority over the object and we are
                    // in distributed authority mode, then set the AuthorityAppliedParenting flag.
                    spawnedNetObj.AuthorityAppliedParenting = distributedAuthority && !spawnedNetObj.HasAuthority;

                    // Try to remove the parent using the cached WorldPositionStays value
                    // Note: WorldPositionStays will still default to true if this was an
                    // in-scene placed NetworkObject and parenting was predefined in the
                    // scene via the editor.
                    if (!spawnedNetObj.TryRemoveParentCachedWorldPositionStays())
                    {
                        if (NetworkLog.CurrentLogLevel <= LogLevel.Normal)
                        {
                            NetworkLog.LogError($"{nameof(NetworkObject)} #{spawnedNetObj.NetworkObjectId} could not be moved to the root when its parent {nameof(NetworkObject)} #{networkObject.NetworkObjectId} was being destroyed");
                        }
                    }
                    else
                    if (NetworkLog.CurrentLogLevel <= LogLevel.Developer)
                    {
                        NetworkLog.LogWarning($"{nameof(NetworkObject)} #{spawnedNetObj.NetworkObjectId} moved to the root because its parent {nameof(NetworkObject)} #{networkObject.NetworkObjectId} is destroyed");
                    }
                }
            }

            networkObject.InvokeBehaviourNetworkDespawn();

            if (NetworkManager != null && ((NetworkManager.IsServer && (!distributedAuthority ||
                (distributedAuthority && modeDestroy))) ||
                (distributedAuthority && networkObject.OwnerClientId == NetworkManager.LocalClientId)))
            {
                if (NetworkManager.NetworkConfig.RecycleNetworkIds)
                {
                    ReleasedNetworkObjectIds.Enqueue(new ReleasedNetworkId()
                    {
                        NetworkId = networkObject.NetworkObjectId,
                        ReleaseTime = NetworkManager.RealTimeProvider.UnscaledTime
                    });
                }
                m_TargetClientIds.Clear();

                // If clients are not allowed to spawn locally then go ahead and send the despawn message or if we are in distributed authority mode, we are the server, we own this NetworkObject
                // send the despawn message, and as long as we have any remaining clients, then notify of the object being destroy.
                if (NetworkManager.IsServer && NetworkManager.ConnectedClientsList.Count > 0 && (!distributedAuthority ||
                    (NetworkManager.DAHost && distributedAuthority &&
                    (networkObject.OwnerClientId == NetworkManager.LocalClientId || modeDestroy))))
                {
                    // We keep only the client for which the object is visible
                    // as the other clients have them already despawned
                    foreach (var clientId in NetworkManager.ConnectedClientsIds)
                    {
                        if ((distributedAuthority && clientId == networkObject.OwnerClientId) || clientId == NetworkManager.LocalClientId)
                        {
                            continue;
                        }
                        if (networkObject.IsNetworkVisibleTo(clientId))
                        {
                            m_TargetClientIds.Add(clientId);
                        }
                    }
                }
                else // DANGO-TODO: If we are not the server, distributed authority mode is enabled, and we are the owner then inform the DAHost to despawn the NetworkObject
                if (!NetworkManager.IsServer && distributedAuthority && networkObject.OwnerClientId == NetworkManager.LocalClientId)
                {
                    // DANGO-TODO: If a shutdown is not in progress or a shutdown is in progress and we can destroy with the owner then notify the DAHost
                    if (!NetworkManager.ShutdownInProgress || (NetworkManager.ShutdownInProgress && !networkObject.DontDestroyWithOwner))
                    {
                        m_TargetClientIds.Add(NetworkManager.ServerClientId);
                    }
                }

                if (m_TargetClientIds.Count > 0 && !NetworkManager.ShutdownInProgress)
                {
                    var message = new DestroyObjectMessage
                    {
                        NetworkObjectId = networkObject.NetworkObjectId,
                        DeferredDespawnTick = networkObject.DeferredDespawnTick,
                        DestroyGameObject = networkObject.IsSceneObject != false ? destroyGameObject : true,
                        IsTargetedDestroy = false,
                        IsDistributedAuthority = distributedAuthority,
                    };
                    foreach (var clientId in m_TargetClientIds)
                    {
                        var size = NetworkManager.ConnectionManager.SendMessage(ref message, NetworkDelivery.ReliableSequenced, clientId);
                        NetworkManager.NetworkMetrics.TrackObjectDestroySent(clientId, networkObject, size);
                    }
                }
            }

            networkObject.IsSpawned = false;

            if (SpawnedObjects.Remove(networkObject.NetworkObjectId))
            {
                SpawnedObjectsList.Remove(networkObject);
            }

            if (networkObject.IsPlayerObject)
            {
                RemovePlayerObject(networkObject, destroyGameObject);
            }

            // Always clear out the observers list when despawned
            networkObject.Observers.Clear();

            var gobj = networkObject.gameObject;
            if (destroyGameObject && gobj != null)
            {
                if (NetworkManager.PrefabHandler.ContainsHandler(networkObject))
                {
                    NetworkManager.PrefabHandler.HandleNetworkPrefabDestroy(networkObject);
                }
                else
                {
                    UnityEngine.Object.Destroy(gobj);
                }
            }
        }

        /// <summary>
        /// Updates all spawned <see cref="NetworkObject.Observers"/> for the specified newly connected client
        /// Note: if the clientId is the server then it is observable to all spawned <see cref="NetworkObject"/>'s
        /// </summary>
        /// <remarks>
        /// This method is to only to be used for newly connected clients in order to update the observers list for
        /// each NetworkObject instance.
        /// </remarks>
        internal void UpdateObservedNetworkObjects(ulong clientId)
        {
            foreach (var sobj in SpawnedObjectsList)
            {
                // If the NetworkObject has no visibility check then prepare to add this client as an observer
                if (sobj.CheckObjectVisibility == null)
                {
                    // If the client is not part of the observers and spawn with observers is enabled on this instance or the clientId is the server/host/DAHost
                    if (!sobj.Observers.Contains(clientId) && (sobj.SpawnWithObservers || clientId == NetworkManager.ServerClientId))
                    {
                        sobj.Observers.Add(clientId);
                    }
                }
                else
                {
                    // CheckObject visibility overrides SpawnWithObservers under this condition
                    if (sobj.CheckObjectVisibility(clientId))
                    {
                        sobj.Observers.Add(clientId);
                    }
                    else // Otherwise, if the observers contains the clientId (shouldn't happen) then remove it since CheckObjectVisibility returned false
                    {
                        sobj.Observers.Remove(clientId);
                    }
                }
            }
        }

        /// <summary>
        /// See <see cref="NetworkBehaviourUpdater.NetworkBehaviourUpdater_Tick"/>
        /// </summary>
        internal void HandleNetworkObjectShow()
        {
            // In distributed authority mode, we send a single message that is broadcasted to all clients
            // that will be shown the object (i.e. 1 message to service that then broadcasts that to the
            // targeted clients). When using a DAHost, we skip this and send like we do in client-server
            if (NetworkManager.DistributedAuthorityMode && !NetworkManager.DAHost)
            {
                foreach (var entry in ClientsToShowObject)
                {
                    if (entry.Key != null && entry.Key.IsSpawned)
                    {
                        try
                        {
                            SendSpawnCallForObserverUpdate(entry.Value.ToArray(), entry.Key);
                        }
                        catch (Exception ex)
                        {
                            if (NetworkManager.LogLevel <= LogLevel.Developer)
                            {
                                Debug.LogException(ex);
                            }
                        }
                    }
                }
                ClientsToShowObject.Clear();
                ObjectsToShowToClient.Clear();
                return;
            }

            // Server or Host handling of NetworkObjects to show
            foreach (var client in ObjectsToShowToClient)
            {
                ulong clientId = client.Key;
                foreach (var networkObject in client.Value)
                {
                    if (networkObject != null && networkObject.IsSpawned)
                    {
                        try
                        {
                            SendSpawnCallForObject(clientId, networkObject);
                        }
                        catch (Exception ex)
                        {
                            if (NetworkManager.LogLevel <= LogLevel.Developer)
                            {
                                Debug.LogException(ex);
                            }
                        }
                    }
                }
            }
            ObjectsToShowToClient.Clear();
        }

        internal NetworkSpawnManager(NetworkManager networkManager)
        {
            NetworkManager = networkManager;
        }

        /// <summary>
        /// DANGO-TODO: Until we have the CMB Server end-to-end with all features verified working via integration tests,
        /// I am keeping this debug toggle available. (NSS)
        /// </summary>
        internal bool EnableDistributeLogging = false;

        /// <summary>
        /// Fills the first table passed in with the current distribution of prefab types relative to their owners
        /// Fills the second table passed in with the total number of spawned objects of that particular type.
        /// The second table allows us to calculate how many objects per client there should be in order to determine
        /// how many of that type should be distributed.
        /// </summary>
        /// <param name="objectByTypeAndOwner">the table to populate</param>
        /// <param name="objectTypeCount">the total number of the specific object type to distribute</param>
        internal void GetObjectDistribution(ref Dictionary<uint, Dictionary<ulong, List<NetworkObject>>> objectByTypeAndOwner, ref Dictionary<uint, int> objectTypeCount)
        {
            // DANGO-TODO-MVP: Remove this once the service handles object distribution
            var onlyIncludeOwnedObjects = NetworkManager.CMBServiceConnection;

            foreach (var networkObject in NetworkManager.SpawnManager.SpawnedObjectsList)
            {
                if (networkObject.IsOwnershipSessionOwner)
                {
                    continue;
                }

                if (networkObject.IsOwnershipDistributable && !networkObject.IsOwnershipLocked)
                {
                    if (networkObject.transform.parent != null)
                    {
                        var parentNetworkObject = networkObject.transform.parent.GetComponent<NetworkObject>();
                        if (parentNetworkObject != null && parentNetworkObject.OwnerClientId == networkObject.OwnerClientId)
                        {
                            continue;
                        }
                    }

<<<<<<< HEAD
                    if (networkObject.IsOwnershipSessionOwner)
                    {
                        continue;
                    }
                    // We have to check if it is an in-scene placed NetworkObject and if it is get the source prefab asset GlobalObjectIdHash value of the in-scene placed instance
                    // since all in-scene placed instances use unique GlobalObjectIdHash values.
                    var globalOjectIdHash = networkObject.IsSceneObject.HasValue && networkObject.IsSceneObject.Value ? networkObject.InScenePlacedSourceGlobalObjectIdHash : networkObject.GlobalObjectIdHash;

                    if (!objectTypeCount.ContainsKey(globalOjectIdHash))
=======
                    if (!objectTypeCount.ContainsKey(networkObject.GlobalObjectIdHash))
>>>>>>> b941b46f
                    {
                        objectTypeCount.Add(globalOjectIdHash, 0);
                    }
                    objectTypeCount[globalOjectIdHash] += 1;

                    // DANGO-TODO-MVP: Remove this once the service handles object distribution
                    if (onlyIncludeOwnedObjects && !networkObject.IsOwner)
                    {
                        continue;
                    }


                    // Divide up by prefab type (GlobalObjectIdHash) to get a better distribution of object types
                    if (!objectByTypeAndOwner.ContainsKey(globalOjectIdHash))
                    {
                        objectByTypeAndOwner.Add(globalOjectIdHash, new Dictionary<ulong, List<NetworkObject>>());
                    }

                    // Sub-divide each type by owner
                    if (!objectByTypeAndOwner[globalOjectIdHash].ContainsKey(networkObject.OwnerClientId))
                    {
                        objectByTypeAndOwner[globalOjectIdHash].Add(networkObject.OwnerClientId, new List<NetworkObject>());
                    }

                    // Add to the client's spawned object list
                    objectByTypeAndOwner[globalOjectIdHash][networkObject.OwnerClientId].Add(networkObject);
                }
            }
        }

        internal void DistributeNetworkObjects(ulong clientId)
        {
            if (!NetworkManager.DistributedAuthorityMode)
            {
                return;
            }

            if (NetworkManager.SessionConfig.ServiceSideDistribution)
            {
                return;
            }


            // DA-NGO CMB SERVICE NOTES:
            // The most basic object distribution should be broken up into a table of spawned object types
            // where each type contains a list of each client's owned objects of that type that can be
            // distributed.
            // The table format:
            // [GlobalObjectIdHashValue][ClientId][List of Owned Objects]
            var distributedNetworkObjects = new Dictionary<uint, Dictionary<ulong, List<NetworkObject>>>();

            // DA-NGO CMB SERVICE NOTES:
            // This is optional, but I found it easier to get the total count of spawned objects for each prefab
            // type contained in the previous table in order to be able to calculate the targeted object distribution
            // count of that type per client.
            var objectTypeCount = new Dictionary<uint, int>();

            // Get all spawned objects by type and then by client owner that are spawned and can be distributed
            GetObjectDistribution(ref distributedNetworkObjects, ref objectTypeCount);

            var clientCount = NetworkManager.ConnectedClientsIds.Count;

            // Cycle through each prefab type
            foreach (var objectTypeEntry in distributedNetworkObjects)
            {
                // Calculate the number of objects that should be distributed amongst the clients
                var totalObjectsToDistribute = objectTypeCount[objectTypeEntry.Key];
                var objPerClientF = totalObjectsToDistribute * (1.0f / clientCount);
                var floorValue = (int)Math.Floor(objPerClientF);
                var fractional = objPerClientF - floorValue;
                var objPerClient = 0;
                if (fractional >= 0.556f)
                {
                    objPerClient = (int)Math.Round(totalObjectsToDistribute * (1.0f / clientCount));
                }
                else
                {
                    objPerClient = floorValue;
                }

                // If the object per client count is zero, then move to the next type.
                if (objPerClient <= 0)
                {
                    continue;
                }

                // Evenly distribute this object type amongst the clients
                foreach (var ownerList in objectTypeEntry.Value)
                {
                    if (ownerList.Value.Count <= 1)
                    {
                        continue;
                    }

                    var maxDistributeCount = Mathf.Max(ownerList.Value.Count - objPerClient, 1);
                    var distributed = 0;

                    // For now when we have more players then distributed NetworkObjects that
                    // a specific client owns, just assign half of the NetworkObjects to the new client
                    var offsetCount = Mathf.Max((int)Math.Round((float)(ownerList.Value.Count / objPerClient)), 1);
                    if (EnableDistributeLogging)
                    {
                        Debug.Log($"[{objPerClient} of {totalObjectsToDistribute}][Client-{ownerList.Key}] Count: {ownerList.Value.Count} | ObjPerClient: {objPerClient} | maxD: {maxDistributeCount} | Offset: {offsetCount}");
                    }

                    for (int i = 0; i < ownerList.Value.Count; i++)
                    {
                        if ((i % offsetCount) == 0)
                        {
                            ChangeOwnership(ownerList.Value[i], clientId, true);
                            //if (EnableDistributeLogging)
                            {
                                Debug.Log($"[Client-{ownerList.Key}][NetworkObjectId-{ownerList.Value[i].NetworkObjectId} Distributed to Client-{clientId}");
                            }
                            distributed++;
                        }
                        if (distributed == maxDistributeCount)
                        {
                            break;
                        }
                    }
                }
            }

            // If EnableDistributeLogging is enabled, log the object type distribution counts per client
            if (EnableDistributeLogging)
            {
                var builder = new StringBuilder();
                distributedNetworkObjects.Clear();
                objectTypeCount.Clear();
                GetObjectDistribution(ref distributedNetworkObjects, ref objectTypeCount);
                builder.AppendLine($"Client Relative Distributed Object Count: (distribution follows)");
                // Cycle through each prefab type
                foreach (var objectTypeEntry in distributedNetworkObjects)
                {
                    builder.AppendLine($"[GID: {objectTypeEntry.Key} | {objectTypeEntry.Value.First().Value.First().name}][Total Count: {objectTypeCount[objectTypeEntry.Key]}]");
                    builder.AppendLine($"[GID: {objectTypeEntry.Key} | {objectTypeEntry.Value.First().Value.First().name}] Distribution:");
                    // Evenly distribute this type amongst clients
                    foreach (var ownerList in objectTypeEntry.Value)
                    {
                        builder.AppendLine($"[Client-{ownerList.Key}] Count: {ownerList.Value.Count}");
                    }
                }
                Debug.Log(builder.ToString());
            }

        }

        internal struct DeferredDespawnObject
        {
            public int TickToDespawn;
            public bool HasDeferredDespawnCheck;
            public ulong NetworkObjectId;
        }

        internal List<DeferredDespawnObject> DeferredDespawnObjects = new List<DeferredDespawnObject>();

        /// <summary>
        /// Adds a deferred despawn entry to be processed
        /// </summary>
        /// <param name="networkObjectId">associated NetworkObject</param>
        /// <param name="tickToDespawn">when to despawn the NetworkObject</param>
        /// <param name="hasDeferredDespawnCheck">if true, user script is to be invoked to determine when to despawn</param>
        internal void DeferDespawnNetworkObject(ulong networkObjectId, int tickToDespawn, bool hasDeferredDespawnCheck)
        {
            var deferredDespawnObject = new DeferredDespawnObject()
            {
                TickToDespawn = tickToDespawn,
                HasDeferredDespawnCheck = hasDeferredDespawnCheck,
                NetworkObjectId = networkObjectId,
            };
            DeferredDespawnObjects.Add(deferredDespawnObject);
        }

        /// <summary>
        /// Processes any deferred despawn entries
        /// </summary>
        internal void DeferredDespawnUpdate(NetworkTime serverTime)
        {
            // Exit early if there is nothing to process
            if (DeferredDespawnObjects.Count == 0)
            {
                return;
            }
            var currentTick = serverTime.Tick;
            var deferredCallbackCount = DeferredDespawnObjects.Count();
            for (int i = 0; i < deferredCallbackCount; i++)
            {
                var deferredObjectEntry = DeferredDespawnObjects[i];
                if (!deferredObjectEntry.HasDeferredDespawnCheck)
                {
                    continue;
                }
                var networkObject = SpawnedObjects[deferredObjectEntry.NetworkObjectId];
                // Double check to make sure user did not remove the callback
                if (networkObject.OnDeferredDespawnComplete != null)
                {
                    // If the user callback returns true, then we despawn it this tick
                    if (networkObject.OnDeferredDespawnComplete.Invoke())
                    {
                        deferredObjectEntry.TickToDespawn = currentTick;
                    }
                    else
                    {
                        // If the user callback does not verify the NetworkObject can be despawned,
                        // continue setting this value in the event user script adjusts it.
                        deferredObjectEntry.TickToDespawn = networkObject.DeferredDespawnTick;
                    }
                }
                else
                {
                    // If it was removed, then in case it is being left to defer naturally exclude it
                    // from the next query.
                    deferredObjectEntry.HasDeferredDespawnCheck = false;
                }
            }

            // Parse backwards so we can remove objects as we parse through them
            for (int i = DeferredDespawnObjects.Count - 1; i >= 0; i--)
            {
                var deferredObjectEntry = DeferredDespawnObjects[i];
                if (deferredObjectEntry.TickToDespawn >= currentTick)
                {
                    continue;
                }

                if (!SpawnedObjects.ContainsKey(deferredObjectEntry.NetworkObjectId))
                {
                    DeferredDespawnObjects.Remove(deferredObjectEntry);
                    continue;
                }
                var networkObject = SpawnedObjects[deferredObjectEntry.NetworkObjectId];
                // Local instance despawns the instance
                OnDespawnObject(networkObject, true);
                DeferredDespawnObjects.Remove(deferredObjectEntry);
            }
        }

        internal void NotifyNetworkObjectsSynchronized()
        {
            // Users could spawn NetworkObjects during these notifications.
            // Create a separate list from the hashset to avoid list modification errors.
            var spawnedObjects = SpawnedObjectsList.ToList();
            foreach (var networkObject in spawnedObjects)
            {
                networkObject.InternalNetworkSessionSynchronized();
            }
        }

        /// <summary>
        /// Distributed Authority Only
        /// Should be invoked on non-session owner clients when a newly joined client is finished
        /// synchronizing in order to "show" (spawn) anything that might be currently hidden from
        /// the session owner.
        /// </summary>
        /// <remarks>
        /// Replacement is: SynchronizeObjectsToNewlyJoinedClient
        /// </remarks>
        internal void ShowHiddenObjectsToNewlyJoinedClient(ulong newClientId)
        {
            if (NetworkManager == null || NetworkManager.ShutdownInProgress && NetworkManager.LogLevel <= LogLevel.Developer)
            {
                Debug.LogWarning($"[Internal Error] {nameof(ShowHiddenObjectsToNewlyJoinedClient)} invoked while shutdown is in progress!");
                return;
            }

            if (!NetworkManager.DistributedAuthorityMode)
            {
                Debug.LogError($"[Internal Error] {nameof(ShowHiddenObjectsToNewlyJoinedClient)} should only be invoked when using a distributed authority network topology!");
                return;
            }

            if (NetworkManager.LocalClient.IsSessionOwner)
            {
                Debug.LogError($"[Internal Error] {nameof(ShowHiddenObjectsToNewlyJoinedClient)} should only be invoked on a non-session owner client!");
                return;
            }
            var localClientId = NetworkManager.LocalClient.ClientId;
            var sessionOwnerId = NetworkManager.CurrentSessionOwner;
            foreach (var networkObject in SpawnedObjectsList)
            {
                if (networkObject.SpawnWithObservers && networkObject.OwnerClientId == localClientId && !networkObject.Observers.Contains(sessionOwnerId))
                {
                    if (networkObject.Observers.Contains(newClientId))
                    {
                        if (NetworkManager.LogLevel <= LogLevel.Developer)
                        {
                            // Track if there is some other location where the client is being added to the observers list when the object is hidden from the session owner
                            Debug.LogWarning($"[{networkObject.name}] Has new client as an observer but it is hidden from the session owner!");
                        }
                        // For now, remove the client (impossible for the new client to have an instance since the session owner doesn't) to make sure newly added
                        // code to handle this edge case works.
                        networkObject.Observers.Remove(newClientId);
                    }
                    networkObject.NetworkShow(newClientId);
                }
            }
        }

        internal void SynchronizeObjectsToNewlyJoinedClient(ulong newClientId)
        {
            if (NetworkManager == null || NetworkManager.ShutdownInProgress && NetworkManager.LogLevel <= LogLevel.Developer)
            {
                Debug.LogWarning($"[Internal Error] {nameof(SynchronizeObjectsToNewlyJoinedClient)} invoked while shutdown is in progress!");
                return;
            }

            if (!NetworkManager.DistributedAuthorityMode)
            {
                Debug.LogError($"[Internal Error] {nameof(SynchronizeObjectsToNewlyJoinedClient)} should only be invoked when using a distributed authority network topology!");
                return;
            }

            if (NetworkManager.NetworkConfig.EnableSceneManagement)
            {
                Debug.LogError($"[Internal Error] {nameof(SynchronizeObjectsToNewlyJoinedClient)} should only be invoked when scene management is disabled!");
                return;
            }

            var localClientId = NetworkManager.LocalClient.ClientId;
            foreach (var networkObject in SpawnedObjectsList)
            {
                if (networkObject.SpawnWithObservers && networkObject.OwnerClientId == localClientId)
                {
                    if (networkObject.Observers.Contains(newClientId))
                    {
                        if (NetworkManager.LogLevel <= LogLevel.Developer)
                        {
                            // Temporary tracking to make sure we are not showing something already visibile (should never be the case for this)
                            Debug.LogWarning($"[{nameof(SynchronizeObjectsToNewlyJoinedClient)}][{networkObject.name}] New client as already an observer!");
                        }
                        // For now, remove the client (impossible for the new client to have an instance since the session owner doesn't) to make sure newly added
                        // code to handle this edge case works.
                        networkObject.Observers.Remove(newClientId);
                    }
                    networkObject.NetworkShow(newClientId);
                }
            }
        }
    }
}<|MERGE_RESOLUTION|>--- conflicted
+++ resolved
@@ -1753,20 +1753,11 @@
                             continue;
                         }
                     }
-
-<<<<<<< HEAD
-                    if (networkObject.IsOwnershipSessionOwner)
-                    {
-                        continue;
-                    }
                     // We have to check if it is an in-scene placed NetworkObject and if it is get the source prefab asset GlobalObjectIdHash value of the in-scene placed instance
                     // since all in-scene placed instances use unique GlobalObjectIdHash values.
                     var globalOjectIdHash = networkObject.IsSceneObject.HasValue && networkObject.IsSceneObject.Value ? networkObject.InScenePlacedSourceGlobalObjectIdHash : networkObject.GlobalObjectIdHash;
 
                     if (!objectTypeCount.ContainsKey(globalOjectIdHash))
-=======
-                    if (!objectTypeCount.ContainsKey(networkObject.GlobalObjectIdHash))
->>>>>>> b941b46f
                     {
                         objectTypeCount.Add(globalOjectIdHash, 0);
                     }
