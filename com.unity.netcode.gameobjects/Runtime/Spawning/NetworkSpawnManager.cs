--- conflicted
+++ resolved
@@ -1,11 +1,7 @@
 using System;
 using System.Collections.Generic;
 using System.Linq;
-<<<<<<< HEAD
-using TrollKing.Core;
-=======
 using System.Text;
->>>>>>> 264b30d1
 using UnityEngine;
 
 namespace Unity.Netcode
@@ -15,8 +11,6 @@
     /// </summary>
     public class NetworkSpawnManager
     {
-        private static readonly NetworkLogScope k_Log = new NetworkLogScope(nameof(NetworkSpawnManager));
-
         // Stores the objects that need to be shown at end-of-frame
         internal Dictionary<ulong, List<NetworkObject>> ObjectsToShowToClient = new Dictionary<ulong, List<NetworkObject>>();
 
@@ -749,7 +743,7 @@
         }
 
         /// <summary>
-        /// Gets the right NetworkObject prefab instance to spawn. If a handler is registered or there is an override assigned to the
+        /// Gets the right NetworkObject prefab instance to spawn. If a handler is registered or there is an override assigned to the 
         /// passed in globalObjectIdHash value, then that is what will be instantiated, spawned, and returned.
         /// </summary>
         internal NetworkObject GetNetworkObjectToSpawn(uint globalObjectIdHash, ulong ownerId, Vector3? position, Quaternion? rotation, bool isScenePlaced = false)
@@ -781,8 +775,8 @@
                         case NetworkPrefabOverride.Hash:
                         case NetworkPrefabOverride.Prefab:
                             {
-                                // When scene management is disabled and this is an in-scene placed NetworkObject, we want to always use the
-                                // SourcePrefabToOverride and not any possible prefab override as a user might want to spawn overrides dynamically
+                                // When scene management is disabled and this is an in-scene placed NetworkObject, we want to always use the 
+                                // SourcePrefabToOverride and not any possible prefab override as a user might want to spawn overrides dynamically 
                                 // but might want to use the same source network prefab as an in-scene placed NetworkObject.
                                 // (When scene management is enabled, clients don't delete their in-scene placed NetworkObjects prior to dynamically
                                 // spawning them so the original prefab placed is preserved and this is not needed)
@@ -870,10 +864,6 @@
                 networkObject.Ownership = (NetworkObject.OwnershipStatus)sceneObject.OwnershipFlags;
 
 
-<<<<<<< HEAD
-
-=======
->>>>>>> 264b30d1
                 var nonNetworkObjectParent = false;
                 // SPECIAL CASE FOR IN-SCENE PLACED:  (only when the parent has a NetworkObject)
                 // This is a special case scenario where a late joining client has joined and loaded one or
@@ -954,13 +944,6 @@
         }
 
         /// <summary>
-<<<<<<< HEAD
-        /// Invoked when spawning locally
-        /// </summary>
-        /// <remarks>
-        /// Pre and Post spawn methods *CAN* be invoked prior to invoking <see cref="SpawnNetworkObjectLocallyCommon"/>
-        /// </remarks>
-=======
         /// Invoked from:
         /// - ConnectionManager after instantiating a player prefab when running in client-server.
         /// - NetworkObject when spawning a newly instantiated NetworkObject for the first time.
@@ -973,7 +956,6 @@
         /// Distributed Authority:
         /// DAHost client and standard DA clients invoke this method.
         /// </summary>
->>>>>>> 264b30d1
         internal void SpawnNetworkObjectLocally(NetworkObject networkObject, ulong networkId, bool sceneObject, bool playerObject, ulong ownerClientId, bool destroyWithScene)
         {
             if (networkObject == null)
@@ -1043,12 +1025,8 @@
         }
 
         /// <summary>
-<<<<<<< HEAD
-        /// Invoked from AddSceneObject
-=======
         /// This is only invoked to instantiate a serialized NetworkObject via
         /// <see cref="NetworkObject.AddSceneObject(in NetworkObject.SceneObject, FastBufferReader, NetworkManager, bool)"/>
->>>>>>> 264b30d1
         /// </summary>
         /// <remarks>
         /// IMPORTANT: Pre spawn methods need to be invoked from within <see cref="NetworkObject.AddSceneObject"/>.
@@ -1080,9 +1058,6 @@
                 return;
             }
 
-            k_Log.Debug(() => $"[NetworkSpawnManager] NetworkPrefab SpawnNetworkObjectLocallyCommon networkObject={networkObject.name} hash={networkObject.GlobalObjectIdHash} prefabHash={networkObject.PrefabIdHash}, networkId={networkId}, sceneObject={sceneObject}, playerObject={playerObject}, ownerClientId={ownerClientId}, destroyWithScene={destroyWithScene}");
-
-
             networkObject.IsSpawned = true;
             networkObject.IsSceneObject = sceneObject;
 
@@ -1106,13 +1081,7 @@
 
             networkObject.IsPlayerObject = playerObject;
 
-<<<<<<< HEAD
-
-            SpawnedObjects.Add(networkObject.NetworkObjectId, networkObject);
-            SpawnedObjectsList.Add(networkObject);
-=======
             networkObject.OwnerClientId = ownerClientId;
->>>>>>> 264b30d1
 
             // When spawned, previous owner is always the first assigned owner
             networkObject.PreviousOwnerId = ownerClientId;
@@ -1177,8 +1146,6 @@
             {
                 networkObject.PrefabGlobalObjectIdHash = networkObject.InScenePlacedSourceGlobalObjectIdHash;
             }
-
-            k_Log.Debug(() => $"[NetworkSpawnManager] NetworkPrefab SpawnNetworkObjectLocallyCommon networkObject={networkObject.name} hash={networkObject.GlobalObjectIdHash} prefabHash={networkObject.PrefabIdHash}, networkId={networkId}, sceneObject={sceneObject}, playerObject={playerObject}, ownerClientId={ownerClientId}, destroyWithScene={destroyWithScene}");
         }
 
         internal void SendSpawnCallForObject(ulong clientId, NetworkObject networkObject)
@@ -1354,7 +1321,7 @@
                             }
                         }
 
-                        // If spawned, then despawn and potentially destroy.
+                        // If spawned, then despawn and potentially destroy. 
                         if (networkObjects[i].IsSpawned)
                         {
                             OnDespawnObject(networkObjects[i], shouldDestroy);
@@ -1434,24 +1401,12 @@
                 }
             }
 
-<<<<<<< HEAD
-=======
-            // Notify all in-scene placed NetworkObjects have been spawned
->>>>>>> 264b30d1
-            foreach (var networkObject in networkObjectsToSpawn)
-            {
-                networkObject.InternalInSceneNetworkObjectsSpawned();
-            }
-<<<<<<< HEAD
-
             // Notify all in-scene placed NetworkObjects have been spawned
             foreach (var networkObject in networkObjectsToSpawn)
             {
                 networkObject.InternalInSceneNetworkObjectsSpawned();
             }
-=======
             networkObjectsToSpawn.Clear();
->>>>>>> 264b30d1
         }
 
         internal void OnDespawnObject(NetworkObject networkObject, bool destroyGameObject, bool modeDestroy = false)
@@ -1705,17 +1660,8 @@
                 ulong clientId = client.Key;
                 foreach (var networkObject in client.Value)
                 {
-<<<<<<< HEAD
-                    // Ignore if null or not spawned (v1.x.x the server should only show what is spawned)
                     if (networkObject != null && networkObject.IsSpawned)
                     {
-                        // Prevent exceptions from interrupting this iteration
-                        // so the ObjectsToShowToClient list will be fully processed
-                        // and cleard.
-=======
-                    if (networkObject != null && networkObject.IsSpawned)
-                    {
->>>>>>> 264b30d1
                         try
                         {
                             SendSpawnCallForObject(clientId, networkObject);
