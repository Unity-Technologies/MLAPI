using System;
using System.Collections.Generic;
using System.IO;
using System.Linq;
using UnityEngine;

namespace Unity.Netcode
{
    /// <summary>
    /// Class that handles object spawning
    /// </summary>
    public class NetworkSpawnManager
    {
        /// <summary>
        /// The currently spawned objects
        /// </summary>
        public readonly Dictionary<ulong, NetworkObject> SpawnedObjects = new Dictionary<ulong, NetworkObject>();

        /// <summary>
        /// A list of the spawned objects
        /// </summary>
        public readonly HashSet<NetworkObject> SpawnedObjectsList = new HashSet<NetworkObject>();


        /// <summary>
        /// Gets the NetworkManager associated with this SpawnManager.
        /// </summary>
        public NetworkManager NetworkManager { get; }

        internal NetworkSpawnManager(NetworkManager networkManager)
        {
            NetworkManager = networkManager;
        }

        internal readonly Queue<ReleasedNetworkId> ReleasedNetworkObjectIds = new Queue<ReleasedNetworkId>();
        private ulong m_NetworkObjectIdCounter;

        internal ulong GetNetworkObjectId()
        {
            if (ReleasedNetworkObjectIds.Count > 0 && NetworkManager.NetworkConfig.RecycleNetworkIds && (Time.unscaledTime - ReleasedNetworkObjectIds.Peek().ReleaseTime) >= NetworkManager.NetworkConfig.NetworkIdRecycleDelay)
            {
                return ReleasedNetworkObjectIds.Dequeue().NetworkId;
            }

            m_NetworkObjectIdCounter++;

            return m_NetworkObjectIdCounter;
        }

        /// <summary>
        /// Returns the local player object or null if one does not exist
        /// </summary>
        /// <returns>The local player object or null if one does not exist</returns>
        public NetworkObject GetLocalPlayerObject()
        {
            return GetPlayerNetworkObject(NetworkManager.LocalClientId);
        }

        /// <summary>
        /// Returns the player object with a given clientId or null if one does not exist. This is only valid server side.
        /// </summary>
        /// <returns>The player object with a given clientId or null if one does not exist</returns>
        public NetworkObject GetPlayerNetworkObject(ulong clientId)
        {
            if (!NetworkManager.IsServer && NetworkManager.LocalClientId != clientId)
            {
                throw new NotServerException("Only the server can find player objects from other clients.");
            }

            if (NetworkManager.ConnectedClients.TryGetValue(clientId, out NetworkClient networkClient))
            {
                return networkClient.PlayerObject;
            }

            return null;
        }

        internal void RemoveOwnership(NetworkObject networkObject)
        {
            if (!NetworkManager.IsServer)
            {
                throw new NotServerException("Only the server can change ownership");
            }

            if (!networkObject.IsSpawned)
            {
                throw new SpawnStateException("Object is not spawned");
            }

            for (int i = NetworkManager.ConnectedClients[networkObject.OwnerClientId].OwnedObjects.Count - 1;
                i > -1;
                i--)
            {
                if (NetworkManager.ConnectedClients[networkObject.OwnerClientId].OwnedObjects[i] == networkObject)
                {
                    NetworkManager.ConnectedClients[networkObject.OwnerClientId].OwnedObjects.RemoveAt(i);
                }
            }

            networkObject.OwnerClientIdInternal = null;

            var context = NetworkManager.MessageQueueContainer.EnterInternalCommandContext(
                MessageQueueContainer.MessageType.ChangeOwner, NetworkChannel.Internal,
                NetworkManager.ConnectedClientsIds, NetworkUpdateLoop.UpdateStage);
            if (context != null)
            {
                using (var nonNullContext = (InternalCommandContext)context)
                {
                    var bufferSizeCapture = new CommandContextSizeCapture(nonNullContext);
                    bufferSizeCapture.StartMeasureSegment();

                    nonNullContext.NetworkWriter.WriteUInt64Packed(networkObject.NetworkObjectId);
                    nonNullContext.NetworkWriter.WriteUInt64Packed(networkObject.OwnerClientId);

                    var size = bufferSizeCapture.StopMeasureSegment();

                    foreach (var client in NetworkManager.ConnectedClients)
                    {
                        NetworkManager.NetworkMetrics.TrackOwnershipChangeSent(client.Key, networkObject.NetworkObjectId, networkObject.name, size);
                    }
                }
            }
        }

        internal void ChangeOwnership(NetworkObject networkObject, ulong clientId)
        {
            if (!NetworkManager.IsServer)
            {
                throw new NotServerException("Only the server can change ownership");
            }

            if (!networkObject.IsSpawned)
            {
                throw new SpawnStateException("Object is not spawned");
            }

            if (NetworkManager.ConnectedClients.TryGetValue(networkObject.OwnerClientId, out NetworkClient networkClient))
            {
                for (int i = networkClient.OwnedObjects.Count - 1; i >= 0; i--)
                {
                    if (networkClient.OwnedObjects[i] == networkObject)
                    {
                        networkClient.OwnedObjects.RemoveAt(i);
                    }
                }

                networkClient.OwnedObjects.Add(networkObject);
            }

            networkObject.OwnerClientId = clientId;

            ulong[] clientIds = NetworkManager.ConnectedClientsIds;
            var messageQueueContainer = NetworkManager.MessageQueueContainer;
            var context = messageQueueContainer.EnterInternalCommandContext(
                MessageQueueContainer.MessageType.ChangeOwner, NetworkChannel.Internal,
                clientIds, NetworkUpdateLoop.UpdateStage);
            if (context != null)
            {
                using (var nonNullContext = (InternalCommandContext)context)
                {
                    var bufferSizeCapture = new CommandContextSizeCapture(nonNullContext);
                    bufferSizeCapture.StartMeasureSegment();

                    nonNullContext.NetworkWriter.WriteUInt64Packed(networkObject.NetworkObjectId);
                    nonNullContext.NetworkWriter.WriteUInt64Packed(clientId);

                    var size = bufferSizeCapture.StopMeasureSegment();
                    foreach (var client in NetworkManager.ConnectedClients)
                    {
                        NetworkManager.NetworkMetrics.TrackOwnershipChangeSent(client.Key, networkObject.NetworkObjectId, networkObject.name, size);
                    }
                }
            }
        }

        /// <summary>
        /// Should only run on the client
        /// </summary>
        internal NetworkObject CreateLocalNetworkObject(bool isSceneObject, uint globalObjectIdHash, ulong ownerClientId, ulong? parentNetworkId, Vector3? position, Quaternion? rotation, bool isReparented = false)
        {
            NetworkObject parentNetworkObject = null;

            if (parentNetworkId != null && !isReparented)
            {
                if (SpawnedObjects.TryGetValue(parentNetworkId.Value, out NetworkObject networkObject))
                {
                    parentNetworkObject = networkObject;
                }
                else
                {
                    if (NetworkLog.CurrentLogLevel <= LogLevel.Normal)
                    {
                        NetworkLog.LogWarning("Cannot find parent. Parent objects always have to be spawned and replicated BEFORE the child");
                    }
                }
            }

            if (!NetworkManager.NetworkConfig.EnableSceneManagement || !isSceneObject)
            {
                // If the prefab hash has a registered INetworkPrefabInstanceHandler derived class
                if (NetworkManager.PrefabHandler.ContainsHandler(globalObjectIdHash))
                {
                    // Let the handler spawn the NetworkObject
                    var networkObject = NetworkManager.PrefabHandler.HandleNetworkPrefabSpawn(globalObjectIdHash, ownerClientId, position.GetValueOrDefault(Vector3.zero), rotation.GetValueOrDefault(Quaternion.identity));

                    networkObject.NetworkManagerOwner = NetworkManager;

                    if (parentNetworkObject != null)
                    {
                        networkObject.transform.SetParent(parentNetworkObject.transform, true);
                    }

                    if (NetworkSceneManager.IsSpawnedObjectsPendingInDontDestroyOnLoad)
                    {
                        UnityEngine.Object.DontDestroyOnLoad(networkObject.gameObject);
                    }

                    return networkObject;
                }
                else
                {
                    // See if there is a valid registered NetworkPrefabOverrideLink associated with the provided prefabHash
                    GameObject networkPrefabReference = null;
                    if (NetworkManager.NetworkConfig.NetworkPrefabOverrideLinks.ContainsKey(globalObjectIdHash))
                    {
                        switch (NetworkManager.NetworkConfig.NetworkPrefabOverrideLinks[globalObjectIdHash].Override)
                        {
                            default:
                            case NetworkPrefabOverride.None:
                                networkPrefabReference = NetworkManager.NetworkConfig.NetworkPrefabOverrideLinks[globalObjectIdHash].Prefab;
                                break;
                            case NetworkPrefabOverride.Hash:
                            case NetworkPrefabOverride.Prefab:
                                networkPrefabReference = NetworkManager.NetworkConfig.NetworkPrefabOverrideLinks[globalObjectIdHash].OverridingTargetPrefab;
                                break;
                        }
                    }

                    // If not, then there is an issue (user possibly didn't register the prefab properly?)
                    if (networkPrefabReference == null)
                    {
                        if (NetworkLog.CurrentLogLevel <= LogLevel.Error)
                        {
                            NetworkLog.LogError($"Failed to create object locally. [{nameof(globalObjectIdHash)}={globalObjectIdHash}]. {nameof(NetworkPrefab)} could not be found. Is the prefab registered with {nameof(NetworkManager)}?");
                        }

                        return null;
                    }

                    // Otherwise, instantiate an instance of the NetworkPrefab linked to the prefabHash
                    var networkObject = ((position == null && rotation == null) ? UnityEngine.Object.Instantiate(networkPrefabReference) : UnityEngine.Object.Instantiate(networkPrefabReference, position.GetValueOrDefault(Vector3.zero), rotation.GetValueOrDefault(Quaternion.identity))).GetComponent<NetworkObject>();

                    networkObject.NetworkManagerOwner = NetworkManager;

                    if (parentNetworkObject != null)
                    {
                        networkObject.transform.SetParent(parentNetworkObject.transform, true);
                    }

                    if (NetworkSceneManager.IsSpawnedObjectsPendingInDontDestroyOnLoad)
                    {
                        UnityEngine.Object.DontDestroyOnLoad(networkObject.gameObject);
                    }

                    return networkObject;
                }
            }
            else
            {
                var networkObject = NetworkManager.SceneManager.GetSceneRelativeInSceneNetworkObject(globalObjectIdHash);

                if (networkObject == null)
                {
                    if (NetworkLog.CurrentLogLevel <= LogLevel.Error)
                    {
                        NetworkLog.LogError($"{nameof(NetworkPrefab)} hash was not found! In-Scene placed {nameof(NetworkObject)} soft synchronization failure for Hash: {globalObjectIdHash}!");
                    }

                    return null;
                }

                if (parentNetworkObject != null)
                {
                    networkObject.transform.SetParent(parentNetworkObject.transform, true);
                }

                return networkObject;
            }
        }

        // Ran on both server and client
        internal void SpawnNetworkObjectLocally(NetworkObject networkObject, ulong networkId, bool sceneObject, bool playerObject, ulong? ownerClientId, Stream dataStream, bool readNetworkVariable, bool destroyWithScene)
        {
            if (networkObject == null)
            {
                throw new ArgumentNullException(nameof(networkObject), "Cannot spawn null object");
            }

            if (networkObject.IsSpawned)
            {
                throw new SpawnStateException("Object is already spawned");
            }

            if (readNetworkVariable && NetworkManager.NetworkConfig.EnableNetworkVariable)
            {
                networkObject.SetNetworkVariableData(dataStream);
            }

            if (SpawnedObjects.ContainsKey(networkId))
            {
                Debug.LogWarning($"Trying to spawn {nameof(NetworkObject.NetworkObjectId)} {networkId} that already exists!");
                return;
            }

            networkObject.IsSpawned = true;

            networkObject.IsSceneObject = sceneObject;
            networkObject.NetworkObjectId = networkId;

            networkObject.DestroyWithScene = sceneObject || destroyWithScene;

            networkObject.OwnerClientIdInternal = ownerClientId;
            networkObject.IsPlayerObject = playerObject;

            SpawnedObjects.Add(networkObject.NetworkObjectId, networkObject);
            SpawnedObjectsList.Add(networkObject);

            NetworkManager.NetworkMetrics.TrackNetworkObject(networkObject);

            if (ownerClientId != null)
            {
                if (NetworkManager.IsServer)
                {
                    if (playerObject)
                    {
                        NetworkManager.ConnectedClients[ownerClientId.Value].PlayerObject = networkObject;
                    }
                    else
                    {
                        NetworkManager.ConnectedClients[ownerClientId.Value].OwnedObjects.Add(networkObject);
                    }
                }
                else if (playerObject && ownerClientId.Value == NetworkManager.LocalClientId)
                {
                    NetworkManager.ConnectedClients[ownerClientId.Value].PlayerObject = networkObject;
                }
            }

            if (NetworkManager.IsServer)
            {
                for (int i = 0; i < NetworkManager.ConnectedClientsList.Count; i++)
                {
                    if (networkObject.CheckObjectVisibility == null || networkObject.CheckObjectVisibility(NetworkManager.ConnectedClientsList[i].ClientId))
                    {
                        networkObject.Observers.Add(NetworkManager.ConnectedClientsList[i].ClientId);
                    }
                }
            }

            networkObject.SetCachedParent(networkObject.transform.parent);
            networkObject.ApplyNetworkParenting();
            NetworkObject.CheckOrphanChildren();
            networkObject.InvokeBehaviourNetworkSpawn();
        }

        internal void SendSpawnCallForObject(ulong clientId, ulong ownerClientId, NetworkObject networkObject)
        {
            if (!NetworkManager.NetworkConfig.UseSnapshotSpawn)
            {
                //Currently, if this is called and the clientId (destination) is the server's client Id, this case
                //will be checked within the below Send function.  To avoid unwarranted allocation of a PooledNetworkBuffer
                //placing this check here. [NSS]
                if (NetworkManager.IsServer && clientId == NetworkManager.ServerClientId)
                {
                    return;
                }

                var messageQueueContainer = NetworkManager.MessageQueueContainer;

                var context = messageQueueContainer.EnterInternalCommandContext(
                    MessageQueueContainer.MessageType.CreateObject, NetworkChannel.Internal,
                    new ulong[] { clientId }, NetworkUpdateLoop.UpdateStage);
                if (context != null)
                {
                    using (var nonNullContext = (InternalCommandContext)context)
                    {
                        var bufferSizeCapture = new CommandContextSizeCapture(nonNullContext);
                        bufferSizeCapture.StartMeasureSegment();

                        WriteSpawnCallForObject(nonNullContext.NetworkWriter, clientId, networkObject);

                        var size = bufferSizeCapture.StopMeasureSegment();
                        NetworkManager.NetworkMetrics.TrackObjectSpawnSent(clientId, networkObject.NetworkObjectId, networkObject.name, size);
                    }
                }
            }
        }

        internal ulong? GetSpawnParentId(NetworkObject networkObject)
        {
            NetworkObject parentNetworkObject = null;

            if (!networkObject.AlwaysReplicateAsRoot && networkObject.transform.parent != null)
            {
                parentNetworkObject = networkObject.transform.parent.GetComponent<NetworkObject>();
            }

            if (parentNetworkObject == null)
            {
                return null;
            }

            return parentNetworkObject.NetworkObjectId;
        }

        internal void WriteSpawnCallForObject(PooledNetworkWriter writer, ulong clientId, NetworkObject networkObject)
        {
            writer.WriteBool(networkObject.IsPlayerObject);
            writer.WriteUInt64Packed(networkObject.NetworkObjectId);
            writer.WriteUInt64Packed(networkObject.OwnerClientId);

            var parent = GetSpawnParentId(networkObject);
            if (parent == null)
            {
                writer.WriteBool(false);
            }
            else
            {
                writer.WriteBool(true);
                writer.WriteUInt64Packed(parent.Value);
            }

            writer.WriteBool(networkObject.IsSceneObject ?? true);
            writer.WriteUInt32Packed(networkObject.HostCheckForGlobalObjectIdHashOverride());

            if (networkObject.IncludeTransformWhenSpawning == null || networkObject.IncludeTransformWhenSpawning(clientId))
            {
                writer.WriteBool(true);
                writer.WriteSinglePacked(networkObject.transform.position.x);
                writer.WriteSinglePacked(networkObject.transform.position.y);
                writer.WriteSinglePacked(networkObject.transform.position.z);

                writer.WriteSinglePacked(networkObject.transform.rotation.eulerAngles.x);
                writer.WriteSinglePacked(networkObject.transform.rotation.eulerAngles.y);
                writer.WriteSinglePacked(networkObject.transform.rotation.eulerAngles.z);
            }
            else
            {
                writer.WriteBool(false);
            }

            {
                var (isReparented, latestParent) = networkObject.GetNetworkParenting();
                NetworkObject.WriteNetworkParenting(writer, isReparented, latestParent);
            }
            if (NetworkManager.NetworkConfig.EnableNetworkVariable)
            {
                networkObject.WriteNetworkVariableData(writer.GetStream(), clientId);
            }
        }

        internal void DespawnObject(NetworkObject networkObject, bool destroyObject = false)
        {
            if (!networkObject.IsSpawned)
            {
                throw new SpawnStateException("Object is not spawned");
            }

            if (!NetworkManager.IsServer)
            {
                throw new NotServerException("Only server can despawn objects");
            }

            OnDespawnObject(networkObject, destroyObject);
        }

        // Makes scene objects ready to be reused
        internal void ServerResetShudownStateForSceneObjects()
        {
            foreach (var sobj in SpawnedObjectsList)
            {
                if ((sobj.IsSceneObject != null && sobj.IsSceneObject == true) || sobj.DestroyWithScene)
                {
                    sobj.IsSpawned = false;
                    sobj.DestroyWithScene = false;
                    sobj.IsSceneObject = null;
                }
            }
        }

        /// <summary>
        /// Gets called only by NetworkSceneManager.SwitchScene
        /// </summary>
        internal void ServerDestroySpawnedSceneObjects()
        {
            // This Allocation is "OK" for now because this code only executes when a new scene is switched to
            // We need to create a new copy the HashSet of NetworkObjects (SpawnedObjectsList) so we can remove
            // objects from the HashSet (SpawnedObjectsList) without causing a list has been modified exception to occur.
            var spawnedObjects = SpawnedObjectsList.ToList();

            foreach (var sobj in spawnedObjects)
            {
                if (sobj.IsSceneObject != null && sobj.IsSceneObject.Value)
                {
                    SpawnedObjectsList.Remove(sobj);
                    UnityEngine.Object.Destroy(sobj.gameObject);
                }
            }
        }

        internal void DestroyNonSceneObjects()
        {
            var networkObjects = UnityEngine.Object.FindObjectsOfType<NetworkObject>();

            for (int i = 0; i < networkObjects.Length; i++)
            {
                if (networkObjects[i].NetworkManager == NetworkManager)
                {
                    if (networkObjects[i].IsSceneObject != null && networkObjects[i].IsSceneObject.Value == false)
                    {
                        if (NetworkManager.PrefabHandler.ContainsHandler(networkObjects[i]))
                        {
                            NetworkManager.PrefabHandler.HandleNetworkPrefabDestroy(networkObjects[i]);
                            OnDespawnObject(networkObjects[i], false);
                        }
                        else
                        {
                            UnityEngine.Object.Destroy(networkObjects[i].gameObject);
                        }
                    }
                }
            }
        }

        internal void DestroySceneObjects()
        {
            var networkObjects = UnityEngine.Object.FindObjectsOfType<NetworkObject>();

            for (int i = 0; i < networkObjects.Length; i++)
            {
                if (networkObjects[i].NetworkManager == NetworkManager)
                {
                    if (networkObjects[i].IsSceneObject == null || networkObjects[i].IsSceneObject.Value == true)
                    {
                        if (NetworkManager.PrefabHandler.ContainsHandler(networkObjects[i]))
                        {
                            NetworkManager.PrefabHandler.HandleNetworkPrefabDestroy(networkObjects[i]);
                            if (SpawnedObjects.ContainsKey(networkObjects[i].NetworkObjectId))
                            {
                                OnDespawnObject(networkObjects[i], false);
                            }
                        }
                        else
                        {
                            UnityEngine.Object.Destroy(networkObjects[i].gameObject);
                        }
                    }
                }
            }
        }


        internal void ServerSpawnSceneObjectsOnStartSweep()
        {
            var networkObjects = UnityEngine.Object.FindObjectsOfType<NetworkObject>();

            for (int i = 0; i < networkObjects.Length; i++)
            {
                if (networkObjects[i].NetworkManager == NetworkManager)
                {
                    if (networkObjects[i].IsSceneObject == null)
                    {
                        SpawnNetworkObjectLocally(networkObjects[i], GetNetworkObjectId(), true, false, null, null, false, true);
                    }
                }
            }
        }

        internal void OnDespawnObject(NetworkObject networkObject, bool destroyGameObject)
        {
            if (NetworkManager == null)
            {
                return;
            }

            // We have to do this check first as subsequent checks assume we can access NetworkObjectId.
            if (networkObject == null)
            {
                Debug.LogWarning($"Trying to destroy network object but it is null");
                return;
            }

            // Removal of spawned object
            if (!SpawnedObjects.ContainsKey(networkObject.NetworkObjectId))
            {
                Debug.LogWarning($"Trying to destroy object {networkObject.NetworkObjectId} but it doesn't seem to exist anymore!");
                return;
            }

            // Move child NetworkObjects to the root when parent NetworkObject is destroyed
            foreach (var spawnedNetObj in SpawnedObjectsList)
            {
                var (isReparented, latestParent) = spawnedNetObj.GetNetworkParenting();
                if (isReparented && latestParent == networkObject.NetworkObjectId)
                {
                    spawnedNetObj.gameObject.transform.parent = null;

                    if (NetworkLog.CurrentLogLevel <= LogLevel.Normal)
                    {
                        NetworkLog.LogWarning($"{nameof(NetworkObject)} #{spawnedNetObj.NetworkObjectId} moved to the root because its parent {nameof(NetworkObject)} #{networkObject.NetworkObjectId} is destroyed");
                    }
                }
            }

            if (!networkObject.IsOwnedByServer && !networkObject.IsPlayerObject && NetworkManager.Singleton.ConnectedClients.TryGetValue(networkObject.OwnerClientId, out NetworkClient networkClient))
            {
                //Someone owns it.
                for (int i = networkClient.OwnedObjects.Count - 1; i > -1; i--)
                {
                    if (networkClient.OwnedObjects[i].NetworkObjectId == networkObject.NetworkObjectId)
                    {
                        networkClient.OwnedObjects.RemoveAt(i);
                    }
                }
            }

            networkObject.IsSpawned = false;
            networkObject.InvokeBehaviourNetworkDespawn();

            if (NetworkManager != null && NetworkManager.IsServer)
            {
                if (NetworkManager.NetworkConfig.RecycleNetworkIds)
                {
                    ReleasedNetworkObjectIds.Enqueue(new ReleasedNetworkId()
                    {
                        NetworkId = networkObject.NetworkObjectId,
                        ReleaseTime = Time.unscaledTime
                    });
                }

                if (NetworkManager.NetworkConfig.UseSnapshotSpawn)
                {
                    networkObject.SnapshotDespawn();
                }
                else
                {
                    var messageQueueContainer = NetworkManager.MessageQueueContainer;
                    if (messageQueueContainer != null)
                    {
                        if (networkObject != null)
                        {
<<<<<<< HEAD
                            ulong[] clientIds = NetworkManager.ConnectedClientsIds;
                            var context = messageQueueContainer.EnterInternalCommandContext(
                                MessageQueueContainer.MessageType.DestroyObject, NetworkChannel.Internal,
                                clientIds, NetworkUpdateStage.PostLateUpdate);
                            if (context != null)
=======
                            // As long as we have any remaining clients, then notify of the object being destroy.
                            if (NetworkManager.ConnectedClientsList.Count > 0)
>>>>>>> cc7a7d5c
                            {

                                ulong[] clientIds = NetworkManager.ConnectedClientsIds;
                                var context = messageQueueContainer.EnterInternalCommandContext(
                                    MessageQueueContainer.MessageType.DestroyObject, NetworkChannel.Internal,
                                    clientIds, NetworkUpdateStage.PostLateUpdate);
                                if (context != null)
                                {
                                    using (var nonNullContext = (InternalCommandContext)context)
                                    {
                                        var bufferSizeCapture = new CommandContextSizeCapture(nonNullContext);
                                        bufferSizeCapture.StartMeasureSegment();

                                        nonNullContext.NetworkWriter.WriteUInt64Packed(networkObject.NetworkObjectId);

                                        var size = bufferSizeCapture.StopMeasureSegment();
                                        NetworkManager.NetworkMetrics.TrackObjectDestroySent(clientIds, networkObject.NetworkObjectId, networkObject.name, size);
                                    }
                                }
                            }
                        }
                    }
                }
            }

            if (SpawnedObjects.Remove(networkObject.NetworkObjectId))
            {
                SpawnedObjectsList.Remove(networkObject);
            }

            var gobj = networkObject.gameObject;
            if (destroyGameObject && gobj != null)
            {
                if (NetworkManager.PrefabHandler.ContainsHandler(networkObject))
                {
                    NetworkManager.PrefabHandler.HandleNetworkPrefabDestroy(networkObject);
                }
                else
                {
                    UnityEngine.Object.Destroy(gobj);
                }
            }
        }

        /// <summary>
        /// This will write all client observable NetworkObjects to the <see cref="NetworkWriter"/>'s stream while also
        /// adding the client to each <see cref="NetworkObject">'s <see cref="NetworkObject.Observers"/> list only if
        /// observable to the client.
        /// Maximum number of objects that could theoretically be serialized is 65536 for now
        /// </summary>
        /// <param name="clientId"> the client identifier used to determine if a spawned NetworkObject is observable</param>
        /// <param name="internalCommandContext"> contains the writer used for serialization </param>
        internal void SerializeObservedNetworkObjects(ulong clientId, NetworkWriter writer)
        {
            var stream = writer.GetStream();
            var headPosition = stream.Position;
            var numberOfObjects = (ushort)0;

            // Write our count place holder(must not be packed!)
            writer.WriteUInt16(0);

            foreach (var sobj in SpawnedObjectsList)
            {
                if (sobj.CheckObjectVisibility == null || sobj.CheckObjectVisibility(clientId))
                {
                    sobj.Observers.Add(clientId);
                    sobj.SerializeSceneObject(writer, clientId);
                    numberOfObjects++;
                }
            }

            var tailPosition = stream.Position;
            // Reposition to our count position to the head before we wrote our object count
            stream.Position = headPosition;
            // Write number of NetworkObjects serialized (must not be packed!)
            writer.WriteUInt16(numberOfObjects);
            // Set our position back to the tail
            stream.Position = tailPosition;
        }

        /// <summary>
        /// Updates all spawned <see cref="NetworkObject.Observers"/> for the specified client
        /// Note: if the clientId is the server then it is observable to all spawned <see cref="NetworkObject"/>'s
        /// </summary>
        internal void UpdateObservedNetworkObjects(ulong clientId)
        {
            foreach (var sobj in SpawnedObjectsList)
            {
                if (sobj.CheckObjectVisibility == null || NetworkManager.IsServer)
                {
                    if(!sobj.Observers.Contains(clientId))
                    {
                        sobj.Observers.Add(clientId);
                    }
                }
                else
                {
                    if (sobj.CheckObjectVisibility(clientId))
                    {
                        sobj.Observers.Add(clientId);
                    }
                    else if (sobj.Observers.Contains(clientId))
                    {
                        sobj.Observers.Remove(clientId);
                    }
                }
            }
        }
    }
}<|MERGE_RESOLUTION|>--- conflicted
+++ resolved
@@ -649,16 +649,8 @@
                     {
                         if (networkObject != null)
                         {
-<<<<<<< HEAD
-                            ulong[] clientIds = NetworkManager.ConnectedClientsIds;
-                            var context = messageQueueContainer.EnterInternalCommandContext(
-                                MessageQueueContainer.MessageType.DestroyObject, NetworkChannel.Internal,
-                                clientIds, NetworkUpdateStage.PostLateUpdate);
-                            if (context != null)
-=======
                             // As long as we have any remaining clients, then notify of the object being destroy.
                             if (NetworkManager.ConnectedClientsList.Count > 0)
->>>>>>> cc7a7d5c
                             {
 
                                 ulong[] clientIds = NetworkManager.ConnectedClientsIds;
