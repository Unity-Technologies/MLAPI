using System;
using System.Collections.Generic;
using System.Linq;
using UnityEngine;

namespace Unity.Netcode
{
    /// <summary>
    /// Class that handles object spawning
    /// </summary>
    public class NetworkSpawnManager
    {
        /// <summary>
        /// The currently spawned objects
        /// </summary>
        public readonly Dictionary<ulong, NetworkObject> SpawnedObjects = new Dictionary<ulong, NetworkObject>();

        /// <summary>
        /// A list of the spawned objects
        /// </summary>
        public readonly HashSet<NetworkObject> SpawnedObjectsList = new HashSet<NetworkObject>();


        /// <summary>
        /// Gets the NetworkManager associated with this SpawnManager.
        /// </summary>
        public NetworkManager NetworkManager { get; }

        internal NetworkSpawnManager(NetworkManager networkManager)
        {
            NetworkManager = networkManager;
        }

        internal readonly Queue<ReleasedNetworkId> ReleasedNetworkObjectIds = new Queue<ReleasedNetworkId>();
        private ulong m_NetworkObjectIdCounter;

        // A list of target ClientId, use when sending despawn commands. Kept as a member to reduce memory allocations
        private List<ulong> m_TargetClientIds = new List<ulong>();

        internal ulong GetNetworkObjectId()
        {
            if (ReleasedNetworkObjectIds.Count > 0 && NetworkManager.NetworkConfig.RecycleNetworkIds && (Time.unscaledTime - ReleasedNetworkObjectIds.Peek().ReleaseTime) >= NetworkManager.NetworkConfig.NetworkIdRecycleDelay)
            {
                return ReleasedNetworkObjectIds.Dequeue().NetworkId;
            }

            m_NetworkObjectIdCounter++;

            return m_NetworkObjectIdCounter;
        }

        /// <summary>
        /// Returns the local player object or null if one does not exist
        /// </summary>
        /// <returns>The local player object or null if one does not exist</returns>
        public NetworkObject GetLocalPlayerObject()
        {
            return GetPlayerNetworkObject(NetworkManager.LocalClientId);
        }

        /// <summary>
        /// Returns the player object with a given clientId or null if one does not exist. This is only valid server side.
        /// </summary>
        /// <returns>The player object with a given clientId or null if one does not exist</returns>
        public NetworkObject GetPlayerNetworkObject(ulong clientId)
        {
            if (!NetworkManager.IsServer && NetworkManager.LocalClientId != clientId)
            {
                throw new NotServerException("Only the server can find player objects from other clients.");
            }

            if (NetworkManager.ConnectedClients.TryGetValue(clientId, out NetworkClient networkClient))
            {
                return networkClient.PlayerObject;
            }

            return null;
        }

        internal void RemoveOwnership(NetworkObject networkObject)
        {
            if (!NetworkManager.IsServer)
            {
                throw new NotServerException("Only the server can change ownership");
            }

            if (!networkObject.IsSpawned)
            {
                throw new SpawnStateException("Object is not spawned");
            }

            for (int i = NetworkManager.ConnectedClients[networkObject.OwnerClientId].OwnedObjects.Count - 1;
                i > -1;
                i--)
            {
                if (NetworkManager.ConnectedClients[networkObject.OwnerClientId].OwnedObjects[i] == networkObject)
                {
                    NetworkManager.ConnectedClients[networkObject.OwnerClientId].OwnedObjects.RemoveAt(i);
                }
            }

            networkObject.OwnerClientIdInternal = null;

            var message = new ChangeOwnershipMessage
            {
                NetworkObjectId = networkObject.NetworkObjectId,
                OwnerClientId = networkObject.OwnerClientId
            };
            var size = NetworkManager.SendMessage(message, NetworkDelivery.ReliableSequenced, NetworkManager.ConnectedClientsIds);

<<<<<<< HEAD
            foreach (var client in NetworkManager.ConnectedClients)
            {
                NetworkManager.NetworkMetrics.TrackOwnershipChangeSent(client.Key, networkObject.NetworkObjectId, networkObject.name, size);
=======
                nonNullContext.NetworkWriter.WriteUInt64Packed(networkObject.NetworkObjectId);
                nonNullContext.NetworkWriter.WriteUInt64Packed(networkObject.OwnerClientId);

                var size = bufferSizeCapture.StopMeasureSegment();

                foreach (var client in NetworkManager.ConnectedClients)
                {
                    var bytesReported = NetworkManager.LocalClientId == client.Key
                        ? 0
                        : size;
                    NetworkManager.NetworkMetrics.TrackOwnershipChangeSent(client.Key, networkObject.NetworkObjectId, networkObject.name, bytesReported);
                }
>>>>>>> d2db3940
            }
        }

        internal void ChangeOwnership(NetworkObject networkObject, ulong clientId)
        {
            if (!NetworkManager.IsServer)
            {
                throw new NotServerException("Only the server can change ownership");
            }

            if (!networkObject.IsSpawned)
            {
                throw new SpawnStateException("Object is not spawned");
            }

            if (NetworkManager.ConnectedClients.TryGetValue(networkObject.OwnerClientId, out NetworkClient networkClient))
            {
                for (int i = networkClient.OwnedObjects.Count - 1; i >= 0; i--)
                {
                    if (networkClient.OwnedObjects[i] == networkObject)
                    {
                        networkClient.OwnedObjects.RemoveAt(i);
                    }
                }

                networkClient.OwnedObjects.Add(networkObject);
            }

            networkObject.OwnerClientId = clientId;


            var message = new ChangeOwnershipMessage
            {
                NetworkObjectId = networkObject.NetworkObjectId,
                OwnerClientId = networkObject.OwnerClientId
            };
            var size = NetworkManager.SendMessage(message, NetworkDelivery.ReliableSequenced, NetworkManager.ConnectedClientsIds);

<<<<<<< HEAD
            foreach (var client in NetworkManager.ConnectedClients)
            {
                NetworkManager.NetworkMetrics.TrackOwnershipChangeSent(client.Key, networkObject.NetworkObjectId, networkObject.name, size);
=======
                var size = bufferSizeCapture.StopMeasureSegment();
                foreach (var client in NetworkManager.ConnectedClients)
                {
                    var bytesReported = NetworkManager.LocalClientId == client.Key
                        ? 0
                        : size;
                    NetworkManager.NetworkMetrics.TrackOwnershipChangeSent(client.Key, networkObject.NetworkObjectId, networkObject.name, bytesReported);
                }
>>>>>>> d2db3940
            }
        }

        /// <summary>
        /// Should only run on the client
        /// </summary>
        internal NetworkObject CreateLocalNetworkObject(bool isSceneObject, uint globalObjectIdHash, ulong ownerClientId, ulong? parentNetworkId, Vector3? position, Quaternion? rotation, bool isReparented = false)
        {
            NetworkObject parentNetworkObject = null;

            if (parentNetworkId != null && !isReparented)
            {
                if (SpawnedObjects.TryGetValue(parentNetworkId.Value, out NetworkObject networkObject))
                {
                    parentNetworkObject = networkObject;
                }
                else
                {
                    if (NetworkLog.CurrentLogLevel <= LogLevel.Normal)
                    {
                        NetworkLog.LogWarning("Cannot find parent. Parent objects always have to be spawned and replicated BEFORE the child");
                    }
                }
            }

            if (!NetworkManager.NetworkConfig.EnableSceneManagement || !isSceneObject)
            {
                // If the prefab hash has a registered INetworkPrefabInstanceHandler derived class
                if (NetworkManager.PrefabHandler.ContainsHandler(globalObjectIdHash))
                {
                    // Let the handler spawn the NetworkObject
                    var networkObject = NetworkManager.PrefabHandler.HandleNetworkPrefabSpawn(globalObjectIdHash, ownerClientId, position.GetValueOrDefault(Vector3.zero), rotation.GetValueOrDefault(Quaternion.identity));

                    networkObject.NetworkManagerOwner = NetworkManager;

                    if (parentNetworkObject != null)
                    {
                        networkObject.transform.SetParent(parentNetworkObject.transform, true);
                    }

                    if (NetworkSceneManager.IsSpawnedObjectsPendingInDontDestroyOnLoad)
                    {
                        UnityEngine.Object.DontDestroyOnLoad(networkObject.gameObject);
                    }

                    return networkObject;
                }
                else
                {
                    // See if there is a valid registered NetworkPrefabOverrideLink associated with the provided prefabHash
                    GameObject networkPrefabReference = null;
                    if (NetworkManager.NetworkConfig.NetworkPrefabOverrideLinks.ContainsKey(globalObjectIdHash))
                    {
                        switch (NetworkManager.NetworkConfig.NetworkPrefabOverrideLinks[globalObjectIdHash].Override)
                        {
                            default:
                            case NetworkPrefabOverride.None:
                                networkPrefabReference = NetworkManager.NetworkConfig.NetworkPrefabOverrideLinks[globalObjectIdHash].Prefab;
                                break;
                            case NetworkPrefabOverride.Hash:
                            case NetworkPrefabOverride.Prefab:
                                networkPrefabReference = NetworkManager.NetworkConfig.NetworkPrefabOverrideLinks[globalObjectIdHash].OverridingTargetPrefab;
                                break;
                        }
                    }

                    // If not, then there is an issue (user possibly didn't register the prefab properly?)
                    if (networkPrefabReference == null)
                    {
                        if (NetworkLog.CurrentLogLevel <= LogLevel.Error)
                        {
                            NetworkLog.LogError($"Failed to create object locally. [{nameof(globalObjectIdHash)}={globalObjectIdHash}]. {nameof(NetworkPrefab)} could not be found. Is the prefab registered with {nameof(NetworkManager)}?");
                        }

                        return null;
                    }

                    // Otherwise, instantiate an instance of the NetworkPrefab linked to the prefabHash
                    var networkObject = ((position == null && rotation == null) ? UnityEngine.Object.Instantiate(networkPrefabReference) : UnityEngine.Object.Instantiate(networkPrefabReference, position.GetValueOrDefault(Vector3.zero), rotation.GetValueOrDefault(Quaternion.identity))).GetComponent<NetworkObject>();

                    networkObject.NetworkManagerOwner = NetworkManager;

                    if (parentNetworkObject != null)
                    {
                        networkObject.transform.SetParent(parentNetworkObject.transform, true);
                    }

                    if (NetworkSceneManager.IsSpawnedObjectsPendingInDontDestroyOnLoad)
                    {
                        UnityEngine.Object.DontDestroyOnLoad(networkObject.gameObject);
                    }

                    return networkObject;
                }
            }
            else
            {
                var networkObject = NetworkManager.SceneManager.GetSceneRelativeInSceneNetworkObject(globalObjectIdHash);

                if (networkObject == null)
                {
                    if (NetworkLog.CurrentLogLevel <= LogLevel.Error)
                    {
                        NetworkLog.LogError($"{nameof(NetworkPrefab)} hash was not found! In-Scene placed {nameof(NetworkObject)} soft synchronization failure for Hash: {globalObjectIdHash}!");
                    }

                    return null;
                }

                if (parentNetworkObject != null)
                {
                    networkObject.transform.SetParent(parentNetworkObject.transform, true);
                }

                return networkObject;
            }
        }

        // Ran on both server and client
        internal void SpawnNetworkObjectLocally(NetworkObject networkObject, ulong networkId, bool sceneObject, bool playerObject, ulong? ownerClientId, bool destroyWithScene)
        {
            if (networkObject == null)
            {
                throw new ArgumentNullException(nameof(networkObject), "Cannot spawn null object");
            }

            if (networkObject.IsSpawned)
            {
                throw new SpawnStateException("Object is already spawned");
            }

            SpawnNetworkObjectLocallyCommon(networkObject, networkId, sceneObject, playerObject, ownerClientId, destroyWithScene);
        }

        // Ran on both server and client
        internal void SpawnNetworkObjectLocally(NetworkObject networkObject, in NetworkObject.SceneObject sceneObject,
            ref FastBufferReader variableData, bool destroyWithScene)
        {
            if (networkObject == null)
            {
                throw new ArgumentNullException(nameof(networkObject), "Cannot spawn null object");
            }

            if (networkObject.IsSpawned)
            {
                throw new SpawnStateException("Object is already spawned");
            }

            if (sceneObject.Header.HasNetworkVariables)
            {
                networkObject.SetNetworkVariableData(ref variableData);
            }

            SpawnNetworkObjectLocallyCommon(networkObject, sceneObject.Header.NetworkObjectId, sceneObject.Header.IsSceneObject, sceneObject.Header.IsPlayerObject, sceneObject.Header.OwnerClientId, destroyWithScene);
        }

        private void SpawnNetworkObjectLocallyCommon(NetworkObject networkObject, ulong networkId, bool sceneObject, bool playerObject, ulong? ownerClientId, bool destroyWithScene)
        {
            if (SpawnedObjects.ContainsKey(networkId))
            {
                Debug.LogWarning($"Trying to spawn {nameof(NetworkObject.NetworkObjectId)} {networkId} that already exists!");
                return;
            }

            // this initialization really should be at the bottom of the function
            networkObject.IsSpawned = true;

            // this initialization really should be at the top of this function.  If and when we break the
            //  NetworkVariable dependency on NetworkBehaviour, this otherwise creates problems because
            //  SetNetworkVariableData above calls InitializeVariables, and the 'baked out' data isn't ready there;
            //  the current design banks on getting the network behaviour set and then only reading from it
            //  after the below initialization code.  However cowardice compels me to hold off on moving this until
            //  that commit
            networkObject.IsSceneObject = sceneObject;
            networkObject.NetworkObjectId = networkId;

            networkObject.DestroyWithScene = sceneObject || destroyWithScene;

            networkObject.OwnerClientIdInternal = ownerClientId;
            networkObject.IsPlayerObject = playerObject;

            SpawnedObjects.Add(networkObject.NetworkObjectId, networkObject);
            SpawnedObjectsList.Add(networkObject);

            NetworkManager.NetworkMetrics.TrackNetworkObject(networkObject);
            NetworkManager.NetworkMetrics.TrackObjectSpawnSent(NetworkManager.LocalClientId, networkObject.NetworkObjectId, networkObject.name, 0);

            if (ownerClientId != null)
            {
                if (NetworkManager.IsServer)
                {
                    if (playerObject)
                    {
                        NetworkManager.ConnectedClients[ownerClientId.Value].PlayerObject = networkObject;
                    }
                    else
                    {
                        NetworkManager.ConnectedClients[ownerClientId.Value].OwnedObjects.Add(networkObject);
                    }
                }
                else if (playerObject && ownerClientId.Value == NetworkManager.LocalClientId)
                {
                    NetworkManager.ConnectedClients[ownerClientId.Value].PlayerObject = networkObject;
                }
            }

            if (NetworkManager.IsServer)
            {
                for (int i = 0; i < NetworkManager.ConnectedClientsList.Count; i++)
                {
                    if (networkObject.CheckObjectVisibility == null || networkObject.CheckObjectVisibility(NetworkManager.ConnectedClientsList[i].ClientId))
                    {
                        networkObject.Observers.Add(NetworkManager.ConnectedClientsList[i].ClientId);
                    }
                }
            }

            networkObject.SetCachedParent(networkObject.transform.parent);
            networkObject.ApplyNetworkParenting();
            NetworkObject.CheckOrphanChildren();
            networkObject.InvokeBehaviourNetworkSpawn();
        }

        internal void SendSpawnCallForObject(ulong clientId, NetworkObject networkObject)
        {
            if (!NetworkManager.NetworkConfig.UseSnapshotSpawn)
            {
                //Currently, if this is called and the clientId (destination) is the server's client Id, this case
                //will be checked within the below Send function.  To avoid unwarranted allocation of a PooledNetworkBuffer
                //placing this check here. [NSS]
                if (NetworkManager.IsServer && clientId == NetworkManager.ServerClientId)
                {
                    return;
                }

                var message = new CreateObjectMessage
                {
<<<<<<< HEAD
                    ObjectInfo = networkObject.GetMessageSceneObject(clientId, false)
                };
                var size = NetworkManager.SendMessage(message, NetworkDelivery.ReliableFragmentedSequenced, clientId);
                NetworkManager.NetworkMetrics.TrackObjectSpawnSent(clientId, networkObject.NetworkObjectId, networkObject.name, size);
=======
                    using var nonNullContext = (InternalCommandContext)context;
                    var bufferSizeCapture = new CommandContextSizeCapture(nonNullContext);
                    bufferSizeCapture.StartMeasureSegment();

                    WriteSpawnCallForObject(nonNullContext.NetworkWriter, clientId, networkObject);

                    var size = bufferSizeCapture.StopMeasureSegment();
                    var bytesReported = NetworkManager.LocalClientId == clientId
                        ? 0
                        : size;
                    NetworkManager.NetworkMetrics.TrackObjectSpawnSent(clientId, networkObject.NetworkObjectId, networkObject.name, bytesReported);
                }
>>>>>>> d2db3940

                networkObject.MarkVariablesDirty();
            }
        }

        internal ulong? GetSpawnParentId(NetworkObject networkObject)
        {
            NetworkObject parentNetworkObject = null;

            if (!networkObject.AlwaysReplicateAsRoot && networkObject.transform.parent != null)
            {
                parentNetworkObject = networkObject.transform.parent.GetComponent<NetworkObject>();
            }

            if (parentNetworkObject == null)
            {
                return null;
            }

            return parentNetworkObject.NetworkObjectId;
        }

        internal void DespawnObject(NetworkObject networkObject, bool destroyObject = false)
        {
            if (!networkObject.IsSpawned)
            {
                throw new SpawnStateException("Object is not spawned");
            }

            if (!NetworkManager.IsServer)
            {
                throw new NotServerException("Only server can despawn objects");
            }

            OnDespawnObject(networkObject, destroyObject);
        }

        // Makes scene objects ready to be reused
        internal void ServerResetShudownStateForSceneObjects()
        {
            foreach (var sobj in SpawnedObjectsList)
            {
                if ((sobj.IsSceneObject != null && sobj.IsSceneObject == true) || sobj.DestroyWithScene)
                {
                    sobj.IsSpawned = false;
                    sobj.DestroyWithScene = false;
                    sobj.IsSceneObject = null;
                }
            }
        }

        /// <summary>
        /// Gets called only by NetworkSceneManager.SwitchScene
        /// </summary>
        internal void ServerDestroySpawnedSceneObjects()
        {
            // This Allocation is "OK" for now because this code only executes when a new scene is switched to
            // We need to create a new copy the HashSet of NetworkObjects (SpawnedObjectsList) so we can remove
            // objects from the HashSet (SpawnedObjectsList) without causing a list has been modified exception to occur.
            var spawnedObjects = SpawnedObjectsList.ToList();

            foreach (var sobj in spawnedObjects)
            {
                if (sobj.IsSceneObject != null && sobj.IsSceneObject.Value && sobj.DestroyWithScene && sobj.gameObject.scene != NetworkManager.SceneManager.DontDestroyOnLoadScene)
                {
                    SpawnedObjectsList.Remove(sobj);
                    UnityEngine.Object.Destroy(sobj.gameObject);
                }
            }
        }

        internal void DestroyNonSceneObjects()
        {
            var networkObjects = UnityEngine.Object.FindObjectsOfType<NetworkObject>();

            for (int i = 0; i < networkObjects.Length; i++)
            {
                if (networkObjects[i].NetworkManager == NetworkManager)
                {
                    if (networkObjects[i].IsSceneObject != null && networkObjects[i].IsSceneObject.Value == false)
                    {
                        if (NetworkManager.PrefabHandler.ContainsHandler(networkObjects[i]))
                        {
                            NetworkManager.PrefabHandler.HandleNetworkPrefabDestroy(networkObjects[i]);
                            OnDespawnObject(networkObjects[i], false);
                        }
                        else
                        {
                            UnityEngine.Object.Destroy(networkObjects[i].gameObject);
                        }
                    }
                }
            }
        }

        internal void DestroySceneObjects()
        {
            var networkObjects = UnityEngine.Object.FindObjectsOfType<NetworkObject>();

            for (int i = 0; i < networkObjects.Length; i++)
            {
                if (networkObjects[i].NetworkManager == NetworkManager)
                {
                    if (networkObjects[i].IsSceneObject == null || networkObjects[i].IsSceneObject.Value == true)
                    {
                        if (NetworkManager.PrefabHandler.ContainsHandler(networkObjects[i]))
                        {
                            NetworkManager.PrefabHandler.HandleNetworkPrefabDestroy(networkObjects[i]);
                            if (SpawnedObjects.ContainsKey(networkObjects[i].NetworkObjectId))
                            {
                                OnDespawnObject(networkObjects[i], false);
                            }
                        }
                        else
                        {
                            UnityEngine.Object.Destroy(networkObjects[i].gameObject);
                        }
                    }
                }
            }
        }


        internal void ServerSpawnSceneObjectsOnStartSweep()
        {
            var networkObjects = UnityEngine.Object.FindObjectsOfType<NetworkObject>();

            for (int i = 0; i < networkObjects.Length; i++)
            {
                if (networkObjects[i].NetworkManager == NetworkManager)
                {
                    if (networkObjects[i].IsSceneObject == null)
                    {
                        SpawnNetworkObjectLocally(networkObjects[i], GetNetworkObjectId(), true, false, null, true);
                    }
                }
            }
        }

        internal void OnDespawnObject(NetworkObject networkObject, bool destroyGameObject)
        {
            if (NetworkManager == null)
            {
                return;
            }

            // We have to do this check first as subsequent checks assume we can access NetworkObjectId.
            if (networkObject == null)
            {
                Debug.LogWarning($"Trying to destroy network object but it is null");
                return;
            }

            // Removal of spawned object
            if (!SpawnedObjects.ContainsKey(networkObject.NetworkObjectId))
            {
                Debug.LogWarning($"Trying to destroy object {networkObject.NetworkObjectId} but it doesn't seem to exist anymore!");
                return;
            }

            // Move child NetworkObjects to the root when parent NetworkObject is destroyed
            foreach (var spawnedNetObj in SpawnedObjectsList)
            {
                var (isReparented, latestParent) = spawnedNetObj.GetNetworkParenting();
                if (isReparented && latestParent == networkObject.NetworkObjectId)
                {
                    spawnedNetObj.gameObject.transform.parent = null;

                    if (NetworkLog.CurrentLogLevel <= LogLevel.Normal)
                    {
                        NetworkLog.LogWarning($"{nameof(NetworkObject)} #{spawnedNetObj.NetworkObjectId} moved to the root because its parent {nameof(NetworkObject)} #{networkObject.NetworkObjectId} is destroyed");
                    }
                }
            }

            if (!networkObject.IsOwnedByServer && !networkObject.IsPlayerObject && NetworkManager.Singleton.ConnectedClients.TryGetValue(networkObject.OwnerClientId, out NetworkClient networkClient))
            {
                //Someone owns it.
                for (int i = networkClient.OwnedObjects.Count - 1; i > -1; i--)
                {
                    if (networkClient.OwnedObjects[i].NetworkObjectId == networkObject.NetworkObjectId)
                    {
                        networkClient.OwnedObjects.RemoveAt(i);
                    }
                }
            }

            networkObject.InvokeBehaviourNetworkDespawn();

            if (NetworkManager != null && NetworkManager.IsServer)
            {
                if (NetworkManager.NetworkConfig.RecycleNetworkIds)
                {
                    ReleasedNetworkObjectIds.Enqueue(new ReleasedNetworkId()
                    {
                        NetworkId = networkObject.NetworkObjectId,
                        ReleaseTime = Time.unscaledTime
                    });
                }

                if (NetworkManager.NetworkConfig.UseSnapshotSpawn)
                {
                    networkObject.SnapshotDespawn();
                }
                else
                {
                    if (networkObject != null)
                    {
                        // As long as we have any remaining clients, then notify of the object being destroy.
                        if (NetworkManager.ConnectedClientsList.Count > 0)
                        {
                            m_TargetClientIds.Clear();

                            // We keep only the client for which the object is visible
                            // as the other clients have them already despawned
                            foreach (var clientId in NetworkManager.ConnectedClientsIds)
                            {
                                if (networkObject.IsNetworkVisibleTo(clientId))
                                {
<<<<<<< HEAD
                                    m_TargetClientIds.Add(clientId);
=======
                                    using var nonNullContext = (InternalCommandContext)context;
                                    var bufferSizeCapture = new CommandContextSizeCapture(nonNullContext);
                                    bufferSizeCapture.StartMeasureSegment();

                                    nonNullContext.NetworkWriter.WriteUInt64Packed(networkObject.NetworkObjectId);

                                    var size = bufferSizeCapture.StopMeasureSegment();
                                    foreach (var targetClientId in m_TargetClientIds)
                                    {
                                        var bytesReported = NetworkManager.LocalClientId == targetClientId
                                            ? 0
                                            : size;
                                        NetworkManager.NetworkMetrics.TrackObjectDestroySent(targetClientId, networkObject.NetworkObjectId, networkObject.name, bytesReported);
                                    }
>>>>>>> d2db3940
                                }
                            }

                            var message = new DestroyObjectMessage
                            {
                                NetworkObjectId = networkObject.NetworkObjectId
                            };
                            var size = NetworkManager.SendMessage(message, NetworkDelivery.ReliableSequenced, m_TargetClientIds);
                            NetworkManager.NetworkMetrics.TrackObjectDestroySent(m_TargetClientIds, networkObject.NetworkObjectId, networkObject.name, size);
                        }
                    }
                }
            }
            networkObject.IsSpawned = false;

            if (SpawnedObjects.Remove(networkObject.NetworkObjectId))
            {
                SpawnedObjectsList.Remove(networkObject);
            }

            var gobj = networkObject.gameObject;
            if (destroyGameObject && gobj != null)
            {
                if (NetworkManager.PrefabHandler.ContainsHandler(networkObject))
                {
                    NetworkManager.PrefabHandler.HandleNetworkPrefabDestroy(networkObject);
                }
                else
                {
                    UnityEngine.Object.Destroy(gobj);
                }
            }
        }

        /// <summary>
        /// Updates all spawned <see cref="NetworkObject.Observers"/> for the specified client
        /// Note: if the clientId is the server then it is observable to all spawned <see cref="NetworkObject"/>'s
        /// </summary>
        internal void UpdateObservedNetworkObjects(ulong clientId)
        {
            foreach (var sobj in SpawnedObjectsList)
            {
                if (sobj.CheckObjectVisibility == null || NetworkManager.IsServer)
                {
                    if (!sobj.Observers.Contains(clientId))
                    {
                        sobj.Observers.Add(clientId);
                    }
                }
                else
                {
                    if (sobj.CheckObjectVisibility(clientId))
                    {
                        sobj.Observers.Add(clientId);
                    }
                    else if (sobj.Observers.Contains(clientId))
                    {
                        sobj.Observers.Remove(clientId);
                    }
                }
            }
        }
    }
}<|MERGE_RESOLUTION|>--- conflicted
+++ resolved
@@ -108,24 +108,12 @@
             };
             var size = NetworkManager.SendMessage(message, NetworkDelivery.ReliableSequenced, NetworkManager.ConnectedClientsIds);
 
-<<<<<<< HEAD
             foreach (var client in NetworkManager.ConnectedClients)
             {
-                NetworkManager.NetworkMetrics.TrackOwnershipChangeSent(client.Key, networkObject.NetworkObjectId, networkObject.name, size);
-=======
-                nonNullContext.NetworkWriter.WriteUInt64Packed(networkObject.NetworkObjectId);
-                nonNullContext.NetworkWriter.WriteUInt64Packed(networkObject.OwnerClientId);
-
-                var size = bufferSizeCapture.StopMeasureSegment();
-
-                foreach (var client in NetworkManager.ConnectedClients)
-                {
-                    var bytesReported = NetworkManager.LocalClientId == client.Key
-                        ? 0
-                        : size;
-                    NetworkManager.NetworkMetrics.TrackOwnershipChangeSent(client.Key, networkObject.NetworkObjectId, networkObject.name, bytesReported);
-                }
->>>>>>> d2db3940
+                var bytesReported = NetworkManager.LocalClientId == client.Key
+                    ? 0
+                    : size;
+                NetworkManager.NetworkMetrics.TrackOwnershipChangeSent(client.Key, networkObject.NetworkObjectId, networkObject.name, bytesReported);
             }
         }
 
@@ -164,20 +152,12 @@
             };
             var size = NetworkManager.SendMessage(message, NetworkDelivery.ReliableSequenced, NetworkManager.ConnectedClientsIds);
 
-<<<<<<< HEAD
             foreach (var client in NetworkManager.ConnectedClients)
             {
-                NetworkManager.NetworkMetrics.TrackOwnershipChangeSent(client.Key, networkObject.NetworkObjectId, networkObject.name, size);
-=======
-                var size = bufferSizeCapture.StopMeasureSegment();
-                foreach (var client in NetworkManager.ConnectedClients)
-                {
-                    var bytesReported = NetworkManager.LocalClientId == client.Key
-                        ? 0
-                        : size;
-                    NetworkManager.NetworkMetrics.TrackOwnershipChangeSent(client.Key, networkObject.NetworkObjectId, networkObject.name, bytesReported);
-                }
->>>>>>> d2db3940
+		        var bytesReported = NetworkManager.LocalClientId == client.Key
+		            ? 0
+		            : size;
+                NetworkManager.NetworkMetrics.TrackOwnershipChangeSent(client.Key, networkObject.NetworkObjectId, networkObject.name, bytesReported);
             }
         }
 
@@ -415,25 +395,13 @@
 
                 var message = new CreateObjectMessage
                 {
-<<<<<<< HEAD
                     ObjectInfo = networkObject.GetMessageSceneObject(clientId, false)
                 };
                 var size = NetworkManager.SendMessage(message, NetworkDelivery.ReliableFragmentedSequenced, clientId);
-                NetworkManager.NetworkMetrics.TrackObjectSpawnSent(clientId, networkObject.NetworkObjectId, networkObject.name, size);
-=======
-                    using var nonNullContext = (InternalCommandContext)context;
-                    var bufferSizeCapture = new CommandContextSizeCapture(nonNullContext);
-                    bufferSizeCapture.StartMeasureSegment();
-
-                    WriteSpawnCallForObject(nonNullContext.NetworkWriter, clientId, networkObject);
-
-                    var size = bufferSizeCapture.StopMeasureSegment();
-                    var bytesReported = NetworkManager.LocalClientId == clientId
-                        ? 0
-                        : size;
-                    NetworkManager.NetworkMetrics.TrackObjectSpawnSent(clientId, networkObject.NetworkObjectId, networkObject.name, bytesReported);
-                }
->>>>>>> d2db3940
+                var bytesReported = NetworkManager.LocalClientId == clientId
+                    ? 0
+                    : size;
+                NetworkManager.NetworkMetrics.TrackObjectSpawnSent(clientId, networkObject.NetworkObjectId, networkObject.name, bytesReported);
 
                 networkObject.MarkVariablesDirty();
             }
@@ -653,24 +621,7 @@
                             {
                                 if (networkObject.IsNetworkVisibleTo(clientId))
                                 {
-<<<<<<< HEAD
                                     m_TargetClientIds.Add(clientId);
-=======
-                                    using var nonNullContext = (InternalCommandContext)context;
-                                    var bufferSizeCapture = new CommandContextSizeCapture(nonNullContext);
-                                    bufferSizeCapture.StartMeasureSegment();
-
-                                    nonNullContext.NetworkWriter.WriteUInt64Packed(networkObject.NetworkObjectId);
-
-                                    var size = bufferSizeCapture.StopMeasureSegment();
-                                    foreach (var targetClientId in m_TargetClientIds)
-                                    {
-                                        var bytesReported = NetworkManager.LocalClientId == targetClientId
-                                            ? 0
-                                            : size;
-                                        NetworkManager.NetworkMetrics.TrackObjectDestroySent(targetClientId, networkObject.NetworkObjectId, networkObject.name, bytesReported);
-                                    }
->>>>>>> d2db3940
                                 }
                             }
 
@@ -679,7 +630,13 @@
                                 NetworkObjectId = networkObject.NetworkObjectId
                             };
                             var size = NetworkManager.SendMessage(message, NetworkDelivery.ReliableSequenced, m_TargetClientIds);
-                            NetworkManager.NetworkMetrics.TrackObjectDestroySent(m_TargetClientIds, networkObject.NetworkObjectId, networkObject.name, size);
+                            foreach (var targetClientId in m_TargetClientIds)
+                            {
+                                var bytesReported = NetworkManager.LocalClientId == targetClientId
+                                    ? 0
+                                    : size;
+                                NetworkManager.NetworkMetrics.TrackObjectDestroySent(targetClientId, networkObject.NetworkObjectId, networkObject.name, bytesReported);
+                            }
                         }
                     }
                 }
