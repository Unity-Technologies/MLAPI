using System;
using System.Collections.Generic;
using System.Linq;
using Unity.Collections;
using UnityEngine;

namespace Unity.Netcode
{
    /// <summary>
    /// Class that handles object spawning
    /// </summary>
    public class NetworkSpawnManager
    {
        /// <summary>
        /// The currently spawned objects
        /// </summary>
        public readonly Dictionary<ulong, NetworkObject> SpawnedObjects = new Dictionary<ulong, NetworkObject>();

        /// <summary>
        /// A list of the spawned objects
        /// </summary>
        public readonly HashSet<NetworkObject> SpawnedObjectsList = new HashSet<NetworkObject>();

        /// <summary>
        /// Use to get all NetworkObjects owned by a client
        /// Ownership to Objects Table Format:
        /// [ClientId][NetworkObjectId][NetworkObject]
        /// Server: Keeps track of all clients' ownership
        /// Client: Keeps track of only its ownership
        /// </summary>
        public readonly Dictionary<ulong, Dictionary<ulong, NetworkObject>> OwnershipToObjectsTable = new Dictionary<ulong, Dictionary<ulong, NetworkObject>>();

        /// <summary>
        /// Object to Ownership Table:
        /// [NetworkObjectId][ClientId]
        /// Used internally to find the client Id that currently owns
        /// the NetworkObject
        /// </summary>
        private Dictionary<ulong, ulong> m_ObjectToOwnershipTable = new Dictionary<ulong, ulong>();

        /// <summary>
        /// Used to update a NetworkObject's ownership
        /// </summary>
        internal void UpdateOwnershipTable(NetworkObject networkObject, ulong newOwner, bool isRemoving = false)
        {
            var previousOwner = newOwner;

            // Use internal lookup table to see if the NetworkObject has a previous owner
            if (m_ObjectToOwnershipTable.ContainsKey(networkObject.NetworkObjectId))
            {
                // Keep track of the previous owner's ClientId
                previousOwner = m_ObjectToOwnershipTable[networkObject.NetworkObjectId];

                // We are either despawning (remove) or changing ownership (assign)
                if (isRemoving)
                {
                    m_ObjectToOwnershipTable.Remove(networkObject.NetworkObjectId);
                }
                else
                {
                    m_ObjectToOwnershipTable[networkObject.NetworkObjectId] = newOwner;
                }
            }
            else
            {
                // Otherwise, just add a new lookup entry
                m_ObjectToOwnershipTable.Add(networkObject.NetworkObjectId, newOwner);
            }

            // Check to see if we had a previous owner
            if (previousOwner != newOwner && OwnershipToObjectsTable.ContainsKey(previousOwner))
            {
                // Before updating the previous owner, assure this entry exists
                if (OwnershipToObjectsTable[previousOwner].ContainsKey(networkObject.NetworkObjectId))
                {
                    // Remove the previous owner's entry
                    OwnershipToObjectsTable[previousOwner].Remove(networkObject.NetworkObjectId);

                    // Server or Host alway invokes the lost ownership notification locally
                    if (NetworkManager.IsServer)
                    {
                        networkObject.InvokeBehaviourOnLostOwnership();
                    }

                    // If we are removing the entry (i.e. despawning or client lost ownership)
                    if (isRemoving)
                    {
                        return;
                    }
                }
                else
                {
                    // Really, as long as UpdateOwnershipTable is invoked when ownership is gained or lost this should never happen
                    throw new Exception($"Client-ID {previousOwner} had a partial {nameof(m_ObjectToOwnershipTable)} entry! Potentially corrupted {nameof(OwnershipToObjectsTable)}?");
                }
            }

            // If the owner doesn't have an entry then create one
            if (!OwnershipToObjectsTable.ContainsKey(newOwner))
            {
                OwnershipToObjectsTable.Add(newOwner, new Dictionary<ulong, NetworkObject>());
            }

            // Sanity check to make sure we don't already have this entry (we shouldn't)
            if (!OwnershipToObjectsTable[newOwner].ContainsKey(networkObject.NetworkObjectId))
            {
                // Add the new ownership entry
                OwnershipToObjectsTable[newOwner].Add(networkObject.NetworkObjectId, networkObject);

                // Server or Host always invokes the gained ownership notification locally
                if (NetworkManager.IsServer)
                {
                    networkObject.InvokeBehaviourOnGainedOwnership();
                }
            }
            else if (NetworkManager.LogLevel == LogLevel.Developer)
            {
                NetworkLog.LogWarning($"Setting ownership twice? Client-ID {previousOwner} already owns NetworkObject ID {networkObject.NetworkObjectId}!");
            }
        }

        /// <summary>
        /// Returns a list of all NetworkObjects that belong to a client.
        /// </summary>
        /// <param name="clientId">the client's id  <see cref="NetworkManager.LocalClientId"/></param>
        public List<NetworkObject> GetClientOwnedObjects(ulong clientId)
        {
            if (!OwnershipToObjectsTable.ContainsKey(clientId))
            {
                OwnershipToObjectsTable.Add(clientId, new Dictionary<ulong, NetworkObject>());
            }
            return OwnershipToObjectsTable[clientId].Values.ToList();
        }


        private struct TriggerData
        {
            public FastBufferReader Reader;
            public MessageHeader Header;
            public ulong SenderId;
            public float Timestamp;
            public int SerializedHeaderSize;
        }
        private struct TriggerInfo
        {
            public float Expiry;
            public NativeList<TriggerData> TriggerData;
        }

        private readonly Dictionary<ulong, TriggerInfo> m_Triggers = new Dictionary<ulong, TriggerInfo>();

        /// <summary>
        /// Gets the NetworkManager associated with this SpawnManager.
        /// </summary>
        public NetworkManager NetworkManager { get; }

        internal NetworkSpawnManager(NetworkManager networkManager)
        {
            NetworkManager = networkManager;
        }

        internal readonly Queue<ReleasedNetworkId> ReleasedNetworkObjectIds = new Queue<ReleasedNetworkId>();
        private ulong m_NetworkObjectIdCounter;

        // A list of target ClientId, use when sending despawn commands. Kept as a member to reduce memory allocations
        private List<ulong> m_TargetClientIds = new List<ulong>();

        internal ulong GetNetworkObjectId()
        {
            if (ReleasedNetworkObjectIds.Count > 0 && NetworkManager.NetworkConfig.RecycleNetworkIds && (Time.unscaledTime - ReleasedNetworkObjectIds.Peek().ReleaseTime) >= NetworkManager.NetworkConfig.NetworkIdRecycleDelay)
            {
                return ReleasedNetworkObjectIds.Dequeue().NetworkId;
            }

            m_NetworkObjectIdCounter++;

            return m_NetworkObjectIdCounter;
        }

        /// <summary>
        /// Returns the local player object or null if one does not exist
        /// </summary>
        /// <returns>The local player object or null if one does not exist</returns>
        public NetworkObject GetLocalPlayerObject()
        {
            return GetPlayerNetworkObject(NetworkManager.LocalClientId);
        }

        /// <summary>
        /// Returns the player object with a given clientId or null if one does not exist. This is only valid server side.
        /// </summary>
        /// <returns>The player object with a given clientId or null if one does not exist</returns>
        public NetworkObject GetPlayerNetworkObject(ulong clientId)
        {
            if (!NetworkManager.IsServer && NetworkManager.LocalClientId != clientId)
            {
                throw new NotServerException("Only the server can find player objects from other clients.");
            }

            if (TryGetNetworkClient(clientId, out NetworkClient networkClient))
            {
                return networkClient.PlayerObject;
            }

            return null;
        }

        /// <summary>
        /// Defers processing of a message until the moment a specific networkObjectId is spawned.
        /// This is to handle situations where an RPC or other object-specific message arrives before the spawn does,
        /// either due to it being requested in OnNetworkSpawn before the spawn call has been executed, or with
        /// snapshot spawns enabled where the spawn is sent unreliably and not until the end of the frame.
        ///
        /// There is a one second maximum lifetime of triggers to avoid memory leaks. After one second has passed
        /// without the requested object ID being spawned, the triggers for it are automatically deleted.
        /// </summary>
        internal unsafe void TriggerOnSpawn(ulong networkObjectId, FastBufferReader reader, ref NetworkContext context)
        {
            if (!m_Triggers.ContainsKey(networkObjectId))
            {
                m_Triggers[networkObjectId] = new TriggerInfo
                {
                    Expiry = Time.realtimeSinceStartup + 1,
                    TriggerData = new NativeList<TriggerData>(Allocator.Persistent)
                };
            }

            m_Triggers[networkObjectId].TriggerData.Add(new TriggerData
            {
                Reader = new FastBufferReader(reader.GetUnsafePtr(), Allocator.Persistent, reader.Length),
                Header = context.Header,
                Timestamp = context.Timestamp,
                SenderId = context.SenderId,
                SerializedHeaderSize = context.SerializedHeaderSize
            });
        }

        /// <summary>
        /// Cleans up any trigger that's existed for more than a second.
        /// These triggers were probably for situations where a request was received after a despawn rather than before a spawn.
        /// </summary>
        internal unsafe void CleanupStaleTriggers()
        {
            ulong* staleKeys = stackalloc ulong[m_Triggers.Count()];
            int index = 0;
            foreach (var kvp in m_Triggers)
            {
                if (kvp.Value.Expiry < Time.realtimeSinceStartup)
                {

                    staleKeys[index++] = kvp.Key;
                    if (NetworkLog.CurrentLogLevel <= LogLevel.Normal)
                    {
                        NetworkLog.LogWarning($"Deferred messages were received for {nameof(NetworkObject)} #{kvp.Key}, but it did not spawn within 1 second.");
                    }

                    foreach (var data in kvp.Value.TriggerData)
                    {
                        data.Reader.Dispose();
                    }

                    kvp.Value.TriggerData.Dispose();
                }
            }

            for (var i = 0; i < index; ++i)
            {
                m_Triggers.Remove(staleKeys[i]);
            }
        }
        /// <summary>
        /// Cleans up any trigger that's existed for more than a second.
        /// These triggers were probably for situations where a request was received after a despawn rather than before a spawn.
        /// </summary>
        internal void CleanupAllTriggers()
        {
            foreach (var kvp in m_Triggers)
            {
                foreach (var data in kvp.Value.TriggerData)
                {
                    data.Reader.Dispose();
                }

                kvp.Value.TriggerData.Dispose();
            }

            m_Triggers.Clear();
        }

        internal void RemoveOwnership(NetworkObject networkObject)
        {
            if (!NetworkManager.IsServer)
            {
                throw new NotServerException("Only the server can change ownership");
            }

            if (!networkObject.IsSpawned)
            {
                throw new SpawnStateException("Object is not spawned");
            }

            // If we made it here then we are the server and if the server is determined to already be the owner
            // then ignore the RemoveOwnership invocation.
            if (networkObject.OwnerClientId == NetworkManager.ServerClientId)
            {
                return;
            }

            // Server removes the entry and takes over ownership before notifying
            UpdateOwnershipTable(networkObject, NetworkManager.ServerClientId, true);

            networkObject.OwnerClientId = NetworkManager.ServerClientId;

            var message = new ChangeOwnershipMessage
            {
                NetworkObjectId = networkObject.NetworkObjectId,
                OwnerClientId = networkObject.OwnerClientId
            };
            var size = NetworkManager.SendMessage(ref message, NetworkDelivery.ReliableSequenced, NetworkManager.ConnectedClientsIds);

            foreach (var client in NetworkManager.ConnectedClients)
            {
                NetworkManager.NetworkMetrics.TrackOwnershipChangeSent(client.Key, networkObject, size);
            }
        }

        /// <summary>
        /// Helper function to get a network client for a clientId from the NetworkManager.
        /// On the server this will check the <see cref="NetworkManager.ConnectedClients"/> list.
        /// On a non-server this will check the <see cref="NetworkManager.LocalClient"/> only.
        /// </summary>
        /// <param name="clientId">The clientId for which to try getting the NetworkClient for.</param>
        /// <param name="networkClient">The found NetworkClient. Null if no client was found.</param>
        /// <returns>True if a NetworkClient with a matching id was found else false.</returns>
        private bool TryGetNetworkClient(ulong clientId, out NetworkClient networkClient)
        {
            if (NetworkManager.IsServer)
            {
                return NetworkManager.ConnectedClients.TryGetValue(clientId, out networkClient);
            }

            if (NetworkManager.LocalClient != null && clientId == NetworkManager.LocalClient.ClientId)
            {
                networkClient = NetworkManager.LocalClient;
                return true;
            }

            networkClient = null;
            return false;
        }

        internal void ChangeOwnership(NetworkObject networkObject, ulong clientId)
        {
            if (!NetworkManager.IsServer)
            {
                throw new NotServerException("Only the server can change ownership");
            }

            if (!networkObject.IsSpawned)
            {
                throw new SpawnStateException("Object is not spawned");
            }

            networkObject.OwnerClientId = clientId;

            // Server adds entries for all client ownership
            UpdateOwnershipTable(networkObject, networkObject.OwnerClientId);

            var message = new ChangeOwnershipMessage
            {
                NetworkObjectId = networkObject.NetworkObjectId,
                OwnerClientId = networkObject.OwnerClientId
            };
            var size = NetworkManager.SendMessage(ref message, NetworkDelivery.ReliableSequenced, NetworkManager.ConnectedClientsIds);

            foreach (var client in NetworkManager.ConnectedClients)
            {
                NetworkManager.NetworkMetrics.TrackOwnershipChangeSent(client.Key, networkObject, size);
            }
        }

        /// <summary>
        /// Should only run on the client
        /// </summary>
        internal NetworkObject CreateLocalNetworkObject(bool isSceneObject, uint globalObjectIdHash, ulong ownerClientId, ulong? parentNetworkId, Vector3? position, Quaternion? rotation, bool isReparented = false)
        {
            NetworkObject parentNetworkObject = null;

            if (parentNetworkId != null && !isReparented)
            {
                if (SpawnedObjects.TryGetValue(parentNetworkId.Value, out NetworkObject networkObject))
                {
                    parentNetworkObject = networkObject;
                }
                else
                {
                    if (NetworkLog.CurrentLogLevel <= LogLevel.Normal)
                    {
                        NetworkLog.LogWarning("Cannot find parent. Parent objects always have to be spawned and replicated BEFORE the child");
                    }
                }
            }

            if (!NetworkManager.NetworkConfig.EnableSceneManagement || !isSceneObject)
            {
                // If the prefab hash has a registered INetworkPrefabInstanceHandler derived class
                if (NetworkManager.PrefabHandler.ContainsHandler(globalObjectIdHash))
                {
                    // Let the handler spawn the NetworkObject
                    var networkObject = NetworkManager.PrefabHandler.HandleNetworkPrefabSpawn(globalObjectIdHash, ownerClientId, position.GetValueOrDefault(Vector3.zero), rotation.GetValueOrDefault(Quaternion.identity));

                    networkObject.NetworkManagerOwner = NetworkManager;

                    if (parentNetworkObject != null)
                    {
                        networkObject.transform.SetParent(parentNetworkObject.transform, true);
                    }

                    if (NetworkSceneManager.IsSpawnedObjectsPendingInDontDestroyOnLoad)
                    {
                        UnityEngine.Object.DontDestroyOnLoad(networkObject.gameObject);
                    }

                    return networkObject;
                }
                else
                {
                    // See if there is a valid registered NetworkPrefabOverrideLink associated with the provided prefabHash
                    GameObject networkPrefabReference = null;
                    if (NetworkManager.NetworkConfig.NetworkPrefabOverrideLinks.ContainsKey(globalObjectIdHash))
                    {
                        switch (NetworkManager.NetworkConfig.NetworkPrefabOverrideLinks[globalObjectIdHash].Override)
                        {
                            default:
                            case NetworkPrefabOverride.None:
                                networkPrefabReference = NetworkManager.NetworkConfig.NetworkPrefabOverrideLinks[globalObjectIdHash].Prefab;
                                break;
                            case NetworkPrefabOverride.Hash:
                            case NetworkPrefabOverride.Prefab:
                                networkPrefabReference = NetworkManager.NetworkConfig.NetworkPrefabOverrideLinks[globalObjectIdHash].OverridingTargetPrefab;
                                break;
                        }
                    }

                    // If not, then there is an issue (user possibly didn't register the prefab properly?)
                    if (networkPrefabReference == null)
                    {
                        if (NetworkLog.CurrentLogLevel <= LogLevel.Error)
                        {
                            NetworkLog.LogError($"Failed to create object locally. [{nameof(globalObjectIdHash)}={globalObjectIdHash}]. {nameof(NetworkPrefab)} could not be found. Is the prefab registered with {nameof(NetworkManager)}?");
                        }

                        return null;
                    }

                    // Otherwise, instantiate an instance of the NetworkPrefab linked to the prefabHash
                    var networkObject = ((position == null && rotation == null) ? UnityEngine.Object.Instantiate(networkPrefabReference) : UnityEngine.Object.Instantiate(networkPrefabReference, position.GetValueOrDefault(Vector3.zero), rotation.GetValueOrDefault(Quaternion.identity))).GetComponent<NetworkObject>();

                    networkObject.NetworkManagerOwner = NetworkManager;

                    if (parentNetworkObject != null)
                    {
                        networkObject.transform.SetParent(parentNetworkObject.transform, true);
                    }

                    if (NetworkSceneManager.IsSpawnedObjectsPendingInDontDestroyOnLoad)
                    {
                        UnityEngine.Object.DontDestroyOnLoad(networkObject.gameObject);
                    }

                    return networkObject;
                }
            }
            else
            {
                var networkObject = NetworkManager.SceneManager.GetSceneRelativeInSceneNetworkObject(globalObjectIdHash);

                if (networkObject == null)
                {
                    if (NetworkLog.CurrentLogLevel <= LogLevel.Error)
                    {
                        NetworkLog.LogError($"{nameof(NetworkPrefab)} hash was not found! In-Scene placed {nameof(NetworkObject)} soft synchronization failure for Hash: {globalObjectIdHash}!");
                    }

                    return null;
                }

                if (parentNetworkObject != null)
                {
                    networkObject.transform.SetParent(parentNetworkObject.transform, true);
                }

                return networkObject;
            }
        }

        // Ran on both server and client
        internal void SpawnNetworkObjectLocally(NetworkObject networkObject, ulong networkId, bool sceneObject, bool playerObject, ulong ownerClientId, bool destroyWithScene)
        {
            if (networkObject == null)
            {
                throw new ArgumentNullException(nameof(networkObject), "Cannot spawn null object");
            }

            if (networkObject.IsSpawned)
            {
                throw new SpawnStateException("Object is already spawned");
            }

            if (!sceneObject)
            {
                var networkObjectChildren = networkObject.GetComponentsInChildren<NetworkObject>();
                if (networkObjectChildren.Length > 1)
                {
                    Debug.LogError("Spawning NetworkObjects with nested NetworkObjects is only supported for scene objects. Child NetworkObjects will not be spawned over the network!");
                }
            }

            SpawnNetworkObjectLocallyCommon(networkObject, networkId, sceneObject, playerObject, ownerClientId, destroyWithScene);
        }

        // Ran on both server and client
        internal void SpawnNetworkObjectLocally(NetworkObject networkObject, in NetworkObject.SceneObject sceneObject,
            FastBufferReader variableData, bool destroyWithScene)
        {
            if (networkObject == null)
            {
                throw new ArgumentNullException(nameof(networkObject), "Cannot spawn null object");
            }

            if (networkObject.IsSpawned)
            {
                throw new SpawnStateException("Object is already spawned");
            }

            networkObject.SetNetworkVariableData(variableData);

            SpawnNetworkObjectLocallyCommon(networkObject, sceneObject.Header.NetworkObjectId, sceneObject.Header.IsSceneObject, sceneObject.Header.IsPlayerObject, sceneObject.Header.OwnerClientId, destroyWithScene);
        }

        private void SpawnNetworkObjectLocallyCommon(NetworkObject networkObject, ulong networkId, bool sceneObject, bool playerObject, ulong ownerClientId, bool destroyWithScene)
        {
            if (SpawnedObjects.ContainsKey(networkId))
            {
                Debug.LogWarning($"Trying to spawn {nameof(NetworkObject.NetworkObjectId)} {networkId} that already exists!");
                return;
            }

            // this initialization really should be at the bottom of the function
            networkObject.IsSpawned = true;

            // this initialization really should be at the top of this function. If and when we break the
            //  NetworkVariable dependency on NetworkBehaviour, this otherwise creates problems because
            //  SetNetworkVariableData above calls InitializeVariables, and the 'baked out' data isn't ready there;
            //  the current design banks on getting the network behaviour set and then only reading from it after the
            //  below initialization code. However cowardice compels me to hold off on moving this until that commit
            networkObject.IsSceneObject = sceneObject;
            networkObject.NetworkObjectId = networkId;

            networkObject.DestroyWithScene = sceneObject || destroyWithScene;

            networkObject.OwnerClientId = ownerClientId;

            networkObject.IsPlayerObject = playerObject;

            SpawnedObjects.Add(networkObject.NetworkObjectId, networkObject);
            SpawnedObjectsList.Add(networkObject);

            if (NetworkManager.IsServer)
            {
                if (playerObject)
                {
<<<<<<< HEAD
                    if (playerObject)
                    {
                        // If there was an already existing player object for this player, then mark it as no longer a player object.
                        if (NetworkManager.ConnectedClients[ownerClientId.Value].PlayerObject != null)
                        {
                            NetworkManager.ConnectedClients[ownerClientId.Value].PlayerObject.IsPlayerObject = false;
                        }
                        NetworkManager.ConnectedClients[ownerClientId.Value].PlayerObject = networkObject;
                    }
                    else
=======
                    // If there was an already existing player object for this player, then mark it as no longer
                    // a player object.
                    if (NetworkManager.ConnectedClients[ownerClientId].PlayerObject != null)
>>>>>>> ce8f5b8d
                    {
                        NetworkManager.ConnectedClients[ownerClientId].PlayerObject.IsPlayerObject = false;
                    }
                    NetworkManager.ConnectedClients[ownerClientId].PlayerObject = networkObject;
                }
            }
            else if (ownerClientId == NetworkManager.LocalClientId)
            {
                if (playerObject)
                {
                    // If there was an already existing player object for this player, then mark it as no longer a player object.
                    if (NetworkManager.LocalClient.PlayerObject != null)
                    {
                        NetworkManager.LocalClient.PlayerObject.IsPlayerObject = false;
                    }
                    NetworkManager.LocalClient.PlayerObject = networkObject;
                }
            }

            if (NetworkManager.IsServer)
            {
                for (int i = 0; i < NetworkManager.ConnectedClientsList.Count; i++)
                {
                    if (networkObject.CheckObjectVisibility == null || networkObject.CheckObjectVisibility(NetworkManager.ConnectedClientsList[i].ClientId))
                    {
                        networkObject.Observers.Add(NetworkManager.ConnectedClientsList[i].ClientId);
                    }
                }
            }

            networkObject.SetCachedParent(networkObject.transform.parent);
            networkObject.ApplyNetworkParenting();
            NetworkObject.CheckOrphanChildren();

            networkObject.InvokeBehaviourNetworkSpawn();

            // This must happen after InvokeBehaviourNetworkSpawn, otherwise ClientRPCs and other messages can be
            // processed before the object is fully spawned. This must be the last thing done in the spawn process.
            if (m_Triggers.ContainsKey(networkId))
            {
                var triggerInfo = m_Triggers[networkId];
                foreach (var trigger in triggerInfo.TriggerData)
                {
                    // Reader will be disposed within HandleMessage
                    NetworkManager.MessagingSystem.HandleMessage(trigger.Header, trigger.Reader, trigger.SenderId, trigger.Timestamp, trigger.SerializedHeaderSize);
                }

                triggerInfo.TriggerData.Dispose();
                m_Triggers.Remove(networkId);
            }

            // propagate the IsSceneObject setting to child NetworkObjects
            var children = networkObject.GetComponentsInChildren<NetworkObject>();
            foreach (var childObject in children)
            {
                childObject.IsSceneObject = sceneObject;
            }
        }

        internal void SendSpawnCallForObject(ulong clientId, NetworkObject networkObject)
        {
            if (!NetworkManager.NetworkConfig.UseSnapshotSpawn)
            {
                //Currently, if this is called and the clientId (destination) is the server's client Id, this case will be checked
                // within the below Send function.  To avoid unwarranted allocation of a PooledNetworkBuffer placing this check here. [NSS]
                if (NetworkManager.IsServer && clientId == NetworkManager.ServerClientId)
                {
                    return;
                }

                var message = new CreateObjectMessage
                {
                    ObjectInfo = networkObject.GetMessageSceneObject(clientId)
                };
                var size = NetworkManager.SendMessage(ref message, NetworkDelivery.ReliableFragmentedSequenced, clientId);
                NetworkManager.NetworkMetrics.TrackObjectSpawnSent(clientId, networkObject, size);

                networkObject.MarkVariablesDirty();
            }
        }

        internal ulong? GetSpawnParentId(NetworkObject networkObject)
        {
            NetworkObject parentNetworkObject = null;

            if (!networkObject.AlwaysReplicateAsRoot && networkObject.transform.parent != null)
            {
                parentNetworkObject = networkObject.transform.parent.GetComponent<NetworkObject>();
            }

            if (parentNetworkObject == null)
            {
                return null;
            }

            return parentNetworkObject.NetworkObjectId;
        }

        internal void DespawnObject(NetworkObject networkObject, bool destroyObject = false)
        {
            if (!networkObject.IsSpawned)
            {
                throw new SpawnStateException("Object is not spawned");
            }

            if (!NetworkManager.IsServer)
            {
                throw new NotServerException("Only server can despawn objects");
            }

            OnDespawnObject(networkObject, destroyObject);
        }

        // Makes scene objects ready to be reused
        internal void ServerResetShudownStateForSceneObjects()
        {
            var networkObjects = UnityEngine.Object.FindObjectsOfType<NetworkObject>().Where((c) => c.IsSceneObject != null && c.IsSceneObject == true);
            foreach (var sobj in networkObjects)
            {
                sobj.IsSpawned = false;
                sobj.DestroyWithScene = false;
                sobj.IsSceneObject = null;
            }
        }

        /// <summary>
        /// Gets called only by NetworkSceneManager.SwitchScene
        /// </summary>
        internal void ServerDestroySpawnedSceneObjects()
        {
            // This Allocation is "OK" for now because this code only executes when a new scene is switched to
            // We need to create a new copy the HashSet of NetworkObjects (SpawnedObjectsList) so we can remove
            // objects from the HashSet (SpawnedObjectsList) without causing a list has been modified exception to occur.
            var spawnedObjects = SpawnedObjectsList.ToList();

            foreach (var sobj in spawnedObjects)
            {
                if (sobj.IsSceneObject != null && sobj.IsSceneObject.Value && sobj.DestroyWithScene && sobj.gameObject.scene != NetworkManager.SceneManager.DontDestroyOnLoadScene)
                {
                    SpawnedObjectsList.Remove(sobj);
                    UnityEngine.Object.Destroy(sobj.gameObject);
                }
            }
        }

        internal void DespawnAndDestroyNetworkObjects()
        {
            var networkObjects = UnityEngine.Object.FindObjectsOfType<NetworkObject>();

            for (int i = 0; i < networkObjects.Length; i++)
            {
                if (networkObjects[i].NetworkManager == NetworkManager)
                {
                    if (NetworkManager.PrefabHandler.ContainsHandler(networkObjects[i]))
                    {
                        OnDespawnObject(networkObjects[i], false);
                        // Leave destruction up to the handler
                        NetworkManager.PrefabHandler.HandleNetworkPrefabDestroy(networkObjects[i]);
                    }
                    else if (networkObjects[i].IsSpawned)
                    {
                        // If it is an in-scene placed NetworkObject then just despawn
                        // and let it be destroyed when the scene is unloaded. Otherwise, despawn and destroy it.
                        var shouldDestroy = !(networkObjects[i].IsSceneObject != null && networkObjects[i].IsSceneObject.Value);

                        OnDespawnObject(networkObjects[i], shouldDestroy);
                    }
                    else
                    {
                        UnityEngine.Object.Destroy(networkObjects[i].gameObject);
                    }
                }
            }
        }

        internal void DestroySceneObjects()
        {
            var networkObjects = UnityEngine.Object.FindObjectsOfType<NetworkObject>();

            for (int i = 0; i < networkObjects.Length; i++)
            {
                if (networkObjects[i].NetworkManager == NetworkManager)
                {
                    if (networkObjects[i].IsSceneObject == null || networkObjects[i].IsSceneObject.Value == true)
                    {
                        if (NetworkManager.PrefabHandler.ContainsHandler(networkObjects[i]))
                        {
                            NetworkManager.PrefabHandler.HandleNetworkPrefabDestroy(networkObjects[i]);
                            if (SpawnedObjects.ContainsKey(networkObjects[i].NetworkObjectId))
                            {
                                OnDespawnObject(networkObjects[i], false);
                            }
                        }
                        else
                        {
                            UnityEngine.Object.Destroy(networkObjects[i].gameObject);
                        }
                    }
                }
            }
        }

        internal void ServerSpawnSceneObjectsOnStartSweep()
        {
            var networkObjects = UnityEngine.Object.FindObjectsOfType<NetworkObject>();
            var networkObjectsToSpawn = new List<NetworkObject>();

            for (int i = 0; i < networkObjects.Length; i++)
            {
                if (networkObjects[i].NetworkManager == NetworkManager)
                {
                    if (networkObjects[i].IsSceneObject == null)
                    {
                        networkObjectsToSpawn.Add(networkObjects[i]);
                    }
                }
            }


            foreach (var networkObject in networkObjectsToSpawn)
            {
                SpawnNetworkObjectLocally(networkObject, GetNetworkObjectId(), true, false, networkObject.OwnerClientId, true);
            }
        }

        internal void OnDespawnObject(NetworkObject networkObject, bool destroyGameObject)
        {
            if (NetworkManager == null)
            {
                return;
            }

            // We have to do this check first as subsequent checks assume we can access NetworkObjectId.
            if (networkObject == null)
            {
                Debug.LogWarning($"Trying to destroy network object but it is null");
                return;
            }

            // Removal of spawned object
            if (!SpawnedObjects.ContainsKey(networkObject.NetworkObjectId))
            {
                Debug.LogWarning($"Trying to destroy object {networkObject.NetworkObjectId} but it doesn't seem to exist anymore!");
                return;
            }

            // If we are shutting down the NetworkManager, then ignore resetting the parent
            if (!NetworkManager.ShutdownInProgress)
            {
                // Move child NetworkObjects to the root when parent NetworkObject is destroyed
                foreach (var spawnedNetObj in SpawnedObjectsList)
                {
                    var (isReparented, latestParent) = spawnedNetObj.GetNetworkParenting();
                    if (isReparented && latestParent == networkObject.NetworkObjectId)
                    {
                        spawnedNetObj.gameObject.transform.parent = null;

                        if (NetworkLog.CurrentLogLevel <= LogLevel.Normal)
                        {
                            NetworkLog.LogWarning($"{nameof(NetworkObject)} #{spawnedNetObj.NetworkObjectId} moved to the root because its parent {nameof(NetworkObject)} #{networkObject.NetworkObjectId} is destroyed");
                        }
                    }
                }
            }

            networkObject.InvokeBehaviourNetworkDespawn();

            if (NetworkManager != null && NetworkManager.IsServer)
            {
                if (NetworkManager.NetworkConfig.RecycleNetworkIds)
                {
                    ReleasedNetworkObjectIds.Enqueue(new ReleasedNetworkId()
                    {
                        NetworkId = networkObject.NetworkObjectId,
                        ReleaseTime = Time.unscaledTime
                    });
                }

                if (NetworkManager.NetworkConfig.UseSnapshotSpawn)
                {
                    networkObject.SnapshotDespawn();
                }
                else
                {
                    if (networkObject != null)
                    {
                        // As long as we have any remaining clients, then notify of the object being destroy.
                        if (NetworkManager.ConnectedClientsList.Count > 0)
                        {
                            m_TargetClientIds.Clear();

                            // We keep only the client for which the object is visible
                            // as the other clients have them already despawned
                            foreach (var clientId in NetworkManager.ConnectedClientsIds)
                            {
                                if (networkObject.IsNetworkVisibleTo(clientId))
                                {
                                    m_TargetClientIds.Add(clientId);
                                }
                            }

                            var message = new DestroyObjectMessage
                            {
                                NetworkObjectId = networkObject.NetworkObjectId
                            };
                            var size = NetworkManager.SendMessage(ref message, NetworkDelivery.ReliableSequenced, m_TargetClientIds);
                            foreach (var targetClientId in m_TargetClientIds)
                            {
                                NetworkManager.NetworkMetrics.TrackObjectDestroySent(targetClientId, networkObject, size);
                            }
                        }
                    }
                }
            }

            networkObject.IsSpawned = false;

            if (SpawnedObjects.Remove(networkObject.NetworkObjectId))
            {
                SpawnedObjectsList.Remove(networkObject);
            }

            var gobj = networkObject.gameObject;
            if (destroyGameObject && gobj != null)
            {
                if (NetworkManager.PrefabHandler.ContainsHandler(networkObject))
                {
                    NetworkManager.PrefabHandler.HandleNetworkPrefabDestroy(networkObject);
                }
                else
                {
                    UnityEngine.Object.Destroy(gobj);
                }
            }
        }

        /// <summary>
        /// Updates all spawned <see cref="NetworkObject.Observers"/> for the specified client
        /// Note: if the clientId is the server then it is observable to all spawned <see cref="NetworkObject"/>'s
        /// </summary>
        internal void UpdateObservedNetworkObjects(ulong clientId)
        {
            foreach (var sobj in SpawnedObjectsList)
            {
                if (sobj.CheckObjectVisibility == null)
                {
                    if (!sobj.Observers.Contains(clientId))
                    {
                        sobj.Observers.Add(clientId);
                    }
                }
                else
                {
                    if (sobj.CheckObjectVisibility(clientId))
                    {
                        sobj.Observers.Add(clientId);
                    }
                    else if (sobj.Observers.Contains(clientId))
                    {
                        sobj.Observers.Remove(clientId);
                    }
                }
            }
        }
    }
}<|MERGE_RESOLUTION|>--- conflicted
+++ resolved
@@ -570,22 +570,9 @@
             {
                 if (playerObject)
                 {
-<<<<<<< HEAD
-                    if (playerObject)
-                    {
-                        // If there was an already existing player object for this player, then mark it as no longer a player object.
-                        if (NetworkManager.ConnectedClients[ownerClientId.Value].PlayerObject != null)
-                        {
-                            NetworkManager.ConnectedClients[ownerClientId.Value].PlayerObject.IsPlayerObject = false;
-                        }
-                        NetworkManager.ConnectedClients[ownerClientId.Value].PlayerObject = networkObject;
-                    }
-                    else
-=======
                     // If there was an already existing player object for this player, then mark it as no longer
                     // a player object.
                     if (NetworkManager.ConnectedClients[ownerClientId].PlayerObject != null)
->>>>>>> ce8f5b8d
                     {
                         NetworkManager.ConnectedClients[ownerClientId].PlayerObject.IsPlayerObject = false;
                     }
