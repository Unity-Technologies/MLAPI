--- conflicted
+++ resolved
@@ -1436,7 +1436,6 @@
                     else
                     {
 
-<<<<<<< HEAD
                         FixedString512Bytes commonName     = secureAccessor.ServerCommonName;
 #if !UNITY_WEBGL
                         FixedString4096Bytes clientCa          = secureAccessor.ClientCA;
@@ -1476,24 +1475,6 @@
 #if UTP_TRANSPORT_2_0_ABOVE
             driver.RegisterPipelineStage<NetworkMetricsPipelineStage>(new NetworkMetricsPipelineStage());
 #endif
-=======
-#if UTP_TRANSPORT_2_0_ABOVE
-            if (m_UseWebSockets)
-            {
-                driver = NetworkDriver.Create(new WebSocketNetworkInterface(), m_NetworkSettings);
-            }
-            else
-            {
-#if UNITY_WEBGL
-                Debug.LogWarning($"WebSockets were used even though they're not selected in NetworkManager. You should check {nameof(UseWebSockets)}', on the Unity Transport component, to silence this warning.");
-                driver = NetworkDriver.Create(new WebSocketNetworkInterface(), m_NetworkSettings);
-#else
-                driver = NetworkDriver.Create(new UDPNetworkInterface(), m_NetworkSettings);
-#endif
-            }
-#else
-            driver = NetworkDriver.Create(m_NetworkSettings);
->>>>>>> f06b5627
 #endif
 
 #if MULTIPLAYER_TOOLS_1_0_0_PRE_7
