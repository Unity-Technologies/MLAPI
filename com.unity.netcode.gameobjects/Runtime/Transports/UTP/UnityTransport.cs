--- conflicted
+++ resolved
@@ -1182,7 +1182,6 @@
             parameter->FuzzOffset = configuration.PacketFuzzOffset;
         }
 
-<<<<<<< HEAD
         internal SimulatorUtility.Parameters GetSimulatorParameters()
         {
             var simulatorPipeStageId = NetworkPipelineStageCollection.GetStageId(typeof(SimulatorPipelineStage));
@@ -1194,7 +1193,8 @@
             }
 
             return parameters;
-=======
+        }
+
         public void TriggerDisconnect()
         {
             IsDisabledBySimulator = true;
@@ -1203,7 +1203,6 @@
         public void TriggerReconnect()
         {
             IsDisabledBySimulator = false;
->>>>>>> b1e4fff2
         }
 
         // -------------- Utility Types -------------------------------------------------------------------------------
