--- conflicted
+++ resolved
@@ -452,13 +452,9 @@
                 out m_Driver,
                 out m_UnreliableFragmentedPipeline,
                 out m_UnreliableSequencedFragmentedPipeline,
-<<<<<<< HEAD
-                out m_ReliableSequencedPipeline, isServer);
-=======
                 out m_ReliableSequencedPipeline);
 
             TransportInitialized?.Invoke(GetInstanceID(), NetworkDriver);
->>>>>>> c5dff6d3
         }
 
         private void DisposeInternals()
@@ -1437,13 +1433,7 @@
             out NetworkPipeline unreliableSequencedFragmentedPipeline,
             out NetworkPipeline reliableSequencedPipeline, bool isServer=false)
         {
-<<<<<<< HEAD
-#if MULTIPLAYER_TOOLS_1_0_0_PRE_7
-
-#if !UTP_TRANSPORT_2_0_ABOVE
-=======
 #if MULTIPLAYER_TOOLS_1_0_0_PRE_7 && !UTP_TRANSPORT_2_0_ABOVE
->>>>>>> c5dff6d3
             NetworkPipelineStageCollection.RegisterPipelineStage(new NetworkMetricsPipelineStage());
 #endif
 
@@ -1517,12 +1507,6 @@
             driver.RegisterPipelineStage<NetworkMetricsPipelineStage>(new NetworkMetricsPipelineStage());
 #endif
 
-#if MULTIPLAYER_TOOLS_1_0_0_PRE_7
-#if UTP_TRANSPORT_2_0_ABOVE
-            driver.RegisterPipelineStage<NetworkMetricsPipelineStage>(new NetworkMetricsPipelineStage());
-#endif
-#endif
-
 #if MULTIPLAYER_TOOLS_1_0_0_PRE_7 && UTP_TRANSPORT_2_0_ABOVE
             driver.RegisterPipelineStage(new NetworkMetricsPipelineStage());
 #endif
@@ -1540,6 +1524,23 @@
 #endif
         }
 
+#if MULTIPLAYER_TOOLS_1_0_0_PRE_7 && UTP_TRANSPORT_2_0_ABOVE
+            driver.RegisterPipelineStage(new NetworkMetricsPipelineStage());
+#endif
+
+#if !UTP_TRANSPORT_2_0_ABOVE
+            SetupPipelinesForUtp1(driver,
+                out unreliableFragmentedPipeline,
+                out unreliableSequencedFragmentedPipeline,
+                out reliableSequencedPipeline);
+#else
+            SetupPipelinesForUtp2(driver,
+                out unreliableFragmentedPipeline,
+                out unreliableSequencedFragmentedPipeline,
+                out reliableSequencedPipeline);
+#endif
+        }
+
 #if !UTP_TRANSPORT_2_0_ABOVE
         private void SetupPipelinesForUtp1(NetworkDriver driver,
             out NetworkPipeline unreliableFragmentedPipeline,
@@ -1551,16 +1552,8 @@
             {
                 unreliableFragmentedPipeline = driver.CreatePipeline(
                     typeof(FragmentationPipelineStage),
-<<<<<<< HEAD
-                    typeof(SimulatorPipelineStage)
-
-#if !UTP_TRANSPORT_2_0_ABOVE
-                    , typeof(SimulatorPipelineStageInSend)
-#endif
-=======
                     typeof(SimulatorPipelineStage),
                     typeof(SimulatorPipelineStageInSend)
->>>>>>> c5dff6d3
 #if MULTIPLAYER_TOOLS_1_0_0_PRE_7
                     , typeof(NetworkMetricsPipelineStage)
 #endif
@@ -1568,32 +1561,16 @@
                 unreliableSequencedFragmentedPipeline = driver.CreatePipeline(
                     typeof(FragmentationPipelineStage),
                     typeof(UnreliableSequencedPipelineStage),
-<<<<<<< HEAD
-                    typeof(SimulatorPipelineStage)
-
-#if !UTP_TRANSPORT_2_0_ABOVE
-                    , typeof(SimulatorPipelineStageInSend)
-#endif
-=======
                     typeof(SimulatorPipelineStage),
                     typeof(SimulatorPipelineStageInSend)
->>>>>>> c5dff6d3
 #if MULTIPLAYER_TOOLS_1_0_0_PRE_7
                     , typeof(NetworkMetricsPipelineStage)
 #endif
                 );
                 reliableSequencedPipeline = driver.CreatePipeline(
                     typeof(ReliableSequencedPipelineStage),
-<<<<<<< HEAD
-                    typeof(SimulatorPipelineStage)
-
-#if !UTP_TRANSPORT_2_0_ABOVE
-                    , typeof(SimulatorPipelineStageInSend)
-#endif
-=======
                     typeof(SimulatorPipelineStage),
                     typeof(SimulatorPipelineStageInSend)
->>>>>>> c5dff6d3
 #if MULTIPLAYER_TOOLS_1_0_0_PRE_7
                     , typeof(NetworkMetricsPipelineStage)
 #endif
