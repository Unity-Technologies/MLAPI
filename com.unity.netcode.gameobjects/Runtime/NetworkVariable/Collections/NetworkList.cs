using System;
using System.Collections.Generic;
using Unity.Collections;

namespace Unity.Netcode
{
    /// <summary>
    /// Event based NetworkVariable container for syncing Lists
    /// </summary>
    /// <typeparam name="T">The type for the list</typeparam>
    public class NetworkList<T> : NetworkVariableBase where T : unmanaged, IEquatable<T>
    {
        private NativeList<T> m_List = new NativeList<T>(64, Allocator.Persistent);
        private NativeList<NetworkListEvent<T>> m_DirtyEvents = new NativeList<NetworkListEvent<T>>(64, Allocator.Persistent);

        /// <summary>
        /// Delegate type for list changed event
        /// </summary>
        /// <param name="changeEvent">Struct containing information about the change event</param>
        public delegate void OnListChangedDelegate(NetworkListEvent<T> changeEvent);

        /// <summary>
        /// The callback to be invoked when the list gets changed
        /// </summary>
        public event OnListChangedDelegate OnListChanged;

        /// <summary>
        /// Creates a NetworkList with the default value and settings
        /// </summary>
        public NetworkList() { }

        /// <summary>
        /// Creates a NetworkList with the default value and custom settings
        /// </summary>
        /// <param name="readPerm">The read permission to use for the NetworkList</param>
        /// <param name="values">The initial value to use for the NetworkList</param>
        public NetworkList(NetworkVariableReadPermission readPerm, IEnumerable<T> values) : base(readPerm)
        {
            foreach (var value in values)
            {
                m_List.Add(value);
            }
        }

        /// <summary>
        /// Creates a NetworkList with a custom value and the default settings
        /// </summary>
        /// <param name="values">The initial value to use for the NetworkList</param>
        public NetworkList(IEnumerable<T> values)
        {
            foreach (var value in values)
            {
                m_List.Add(value);

            }
        }

        /// <inheritdoc />
        public override void ResetDirty()
        {
            base.ResetDirty();
            m_DirtyEvents.Clear();
        }

        /// <inheritdoc />
        public override bool IsDirty()
        {
            // we call the base class to allow the SetDirty() mechanism to work
            return base.IsDirty() || m_DirtyEvents.Length > 0;
        }

        /// <inheritdoc />
        public override void WriteDelta(ref FastBufferWriter writer)
        {
<<<<<<< HEAD
            writer.WriteValueSafe((ushort)m_DirtyEvents.Length);
            for (int i = 0; i < m_DirtyEvents.Length; i++)
            {
                writer.WriteValueSafe(m_DirtyEvents[i].Type);
=======
            using var writer = PooledNetworkWriter.Get(stream);

            if (base.IsDirty())
            {
                writer.WriteUInt16Packed(1);
                writer.WriteByte((byte)NetworkListEvent<T>.EventType.Full);
                WriteField(stream);

                return;
            }

            writer.WriteUInt16Packed((ushort)m_DirtyEvents.Length);
            for (int i = 0; i < m_DirtyEvents.Length; i++)
            {
                writer.WriteByte((byte)m_DirtyEvents[i].Type);
>>>>>>> 80913c10
                switch (m_DirtyEvents[i].Type)
                {
                    case NetworkListEvent<T>.EventType.Add:
                        {
                            writer.WriteValueSafe(m_DirtyEvents[i].Value);
                        }
                        break;
                    case NetworkListEvent<T>.EventType.Insert:
                        {
                            writer.WriteValueSafe(m_DirtyEvents[i].Index);
                            writer.WriteValueSafe(m_DirtyEvents[i].Value);
                        }
                        break;
                    case NetworkListEvent<T>.EventType.Remove:
                        {
                            writer.WriteValueSafe(m_DirtyEvents[i].Value);
                        }
                        break;
                    case NetworkListEvent<T>.EventType.RemoveAt:
                        {
                            writer.WriteValueSafe(m_DirtyEvents[i].Index);
                        }
                        break;
                    case NetworkListEvent<T>.EventType.Value:
                        {
                            writer.WriteValueSafe(m_DirtyEvents[i].Index);
                            writer.WriteValueSafe(m_DirtyEvents[i].Value);
                        }
                        break;
                    case NetworkListEvent<T>.EventType.Clear:
                        {
                            //Nothing has to be written
                        }
                        break;
                }
            }
        }

        /// <inheritdoc />
        public override void WriteField(ref FastBufferWriter writer)
        {
            writer.WriteValueSafe((ushort)m_List.Length);
            for (int i = 0; i < m_List.Length; i++)
            {
                writer.WriteValueSafe(m_List[i]);
            }
        }

        /// <inheritdoc />
        public override void ReadField(ref FastBufferReader reader)
        {
            m_List.Clear();
            reader.ReadValueSafe(out ushort count);
            for (int i = 0; i < count; i++)
            {
                reader.ReadValueSafe(out T value);
                m_List.Add(value);
            }
        }

        /// <inheritdoc />
        public override void ReadDelta(ref FastBufferReader reader, bool keepDirtyDelta)
        {
            reader.ReadValueSafe(out ushort deltaCount);
            for (int i = 0; i < deltaCount; i++)
            {
<<<<<<< HEAD
                reader.ReadValueSafe(out NetworkListEvent<T>.EventType eventType);
=======
                var eventType = (NetworkListEvent<T>.EventType)reader.ReadByte();
>>>>>>> 80913c10
                switch (eventType)
                {
                    case NetworkListEvent<T>.EventType.Add:
                        {
                            reader.ReadValueSafe(out T value);
                            m_List.Add(value);

                            if (OnListChanged != null)
                            {
                                OnListChanged(new NetworkListEvent<T>
                                {
                                    Type = eventType,
                                    Index = m_List.Length - 1,
                                    Value = m_List[m_List.Length - 1]
                                });
                            }

                            if (keepDirtyDelta)
                            {
                                m_DirtyEvents.Add(new NetworkListEvent<T>()
                                {
                                    Type = eventType,
                                    Index = m_List.Length - 1,
                                    Value = m_List[m_List.Length - 1]
                                });
                            }
                        }
                        break;
                    case NetworkListEvent<T>.EventType.Insert:
                        {
                            reader.ReadValueSafe(out int index);
                            reader.ReadValueSafe(out T value);
                            m_List.InsertRangeWithBeginEnd(index, index + 1);
                            m_List[index] = value;

                            if (OnListChanged != null)
                            {
                                OnListChanged(new NetworkListEvent<T>
                                {
                                    Type = eventType,
                                    Index = index,
                                    Value = m_List[index]
                                });
                            }

                            if (keepDirtyDelta)
                            {
                                m_DirtyEvents.Add(new NetworkListEvent<T>()
                                {
                                    Type = eventType,
                                    Index = index,
                                    Value = m_List[index]
                                });
                            }
                        }
                        break;
                    case NetworkListEvent<T>.EventType.Remove:
                        {
                            reader.ReadValueSafe(out T value);
                            int index = m_List.IndexOf(value);
                            if (index == -1)
                            {
                                break;
                            }

                            m_List.RemoveAt(index);

                            if (OnListChanged != null)
                            {
                                OnListChanged(new NetworkListEvent<T>
                                {
                                    Type = eventType,
                                    Index = index,
                                    Value = value
                                });
                            }

                            if (keepDirtyDelta)
                            {
                                m_DirtyEvents.Add(new NetworkListEvent<T>()
                                {
                                    Type = eventType,
                                    Index = index,
                                    Value = value
                                });
                            }
                        }
                        break;
                    case NetworkListEvent<T>.EventType.RemoveAt:
                        {
                            reader.ReadValueSafe(out int index);
                            T value = m_List[index];
                            m_List.RemoveAt(index);

                            if (OnListChanged != null)
                            {
                                OnListChanged(new NetworkListEvent<T>
                                {
                                    Type = eventType,
                                    Index = index,
                                    Value = value
                                });
                            }

                            if (keepDirtyDelta)
                            {
                                m_DirtyEvents.Add(new NetworkListEvent<T>()
                                {
                                    Type = eventType,
                                    Index = index,
                                    Value = value
                                });
                            }
                        }
                        break;
                    case NetworkListEvent<T>.EventType.Value:
                        {
                            reader.ReadValueSafe(out int index);
                            reader.ReadValueSafe(out T value);
                            if (index < m_List.Length)
                            {
                                m_List[index] = value;
                            }

                            if (OnListChanged != null)
                            {
                                OnListChanged(new NetworkListEvent<T>
                                {
                                    Type = eventType,
                                    Index = index,
                                    Value = value
                                });
                            }

                            if (keepDirtyDelta)
                            {
                                m_DirtyEvents.Add(new NetworkListEvent<T>()
                                {
                                    Type = eventType,
                                    Index = index,
                                    Value = value
                                });
                            }
                        }
                        break;
                    case NetworkListEvent<T>.EventType.Clear:
                        {
                            //Read nothing
                            m_List.Clear();

                            if (OnListChanged != null)
                            {
                                OnListChanged(new NetworkListEvent<T>
                                {
                                    Type = eventType,
                                });
                            }

                            if (keepDirtyDelta)
                            {
                                m_DirtyEvents.Add(new NetworkListEvent<T>()
                                {
                                    Type = eventType
                                });
                            }
                        }
                        break;
                    case NetworkListEvent<T>.EventType.Full:
                        {
                            ReadField(stream);
                            ResetDirty();
                        }
                        break;
                }
            }
        }

        /// <inheritdoc />
        public IEnumerator<T> GetEnumerator()
        {
            return m_List.GetEnumerator();
        }

        /// <inheritdoc />
        public void Add(T item)
        {
            m_List.Add(item);

            var listEvent = new NetworkListEvent<T>()
            {
                Type = NetworkListEvent<T>.EventType.Add,
                Value = item,
                Index = m_List.Length - 1
            };

            HandleAddListEvent(listEvent);
        }

        /// <inheritdoc />
        public void Clear()
        {
            m_List.Clear();

            var listEvent = new NetworkListEvent<T>()
            {
                Type = NetworkListEvent<T>.EventType.Clear
            };

            HandleAddListEvent(listEvent);
        }

        /// <inheritdoc />
        public bool Contains(T item)
        {
            int index = NativeArrayExtensions.IndexOf(m_List, item);
            return index == -1;
        }

        /// <inheritdoc />
        public bool Remove(T item)
        {
            int index = NativeArrayExtensions.IndexOf(m_List, item);
            if (index == -1)
            {
                return false;
            }

            m_List.RemoveAt(index);
            var listEvent = new NetworkListEvent<T>()
            {
                Type = NetworkListEvent<T>.EventType.Remove,
                Value = item
            };

            HandleAddListEvent(listEvent);
            return true;
        }

        /// <inheritdoc />
        public int Count => m_List.Length;

        /// <inheritdoc />
        public int IndexOf(T item)
        {
            return m_List.IndexOf(item);
        }

        /// <inheritdoc />
        public void Insert(int index, T item)
        {
            m_List.InsertRangeWithBeginEnd(index, index + 1);
            m_List[index] = item;

            var listEvent = new NetworkListEvent<T>()
            {
                Type = NetworkListEvent<T>.EventType.Insert,
                Index = index,
                Value = item
            };

            HandleAddListEvent(listEvent);
        }

        /// <inheritdoc />
        public void RemoveAt(int index)
        {
            m_List.RemoveAt(index);

            var listEvent = new NetworkListEvent<T>()
            {
                Type = NetworkListEvent<T>.EventType.RemoveAt,
                Index = index
            };

            HandleAddListEvent(listEvent);
        }

        /// <inheritdoc />
        public T this[int index]
        {
            get => m_List[index];
            set
            {
                m_List[index] = value;

                var listEvent = new NetworkListEvent<T>()
                {
                    Type = NetworkListEvent<T>.EventType.Value,
                    Index = index,
                    Value = value
                };

                HandleAddListEvent(listEvent);
            }
        }

        private void HandleAddListEvent(NetworkListEvent<T> listEvent)
        {
            m_DirtyEvents.Add(listEvent);
            OnListChanged?.Invoke(listEvent);
        }

        public int LastModifiedTick
        {
            get
            {
                // todo: implement proper network tick for NetworkList
                return NetworkTickSystem.NoTick;
            }
        }

        public override void Dispose()
        {
            m_List.Dispose();
            m_DirtyEvents.Dispose();
        }
    }

    /// <summary>
    /// Struct containing event information about changes to a NetworkList.
    /// </summary>
    /// <typeparam name="T">The type for the list that the event is about</typeparam>
    public struct NetworkListEvent<T>
    {
        /// <summary>
        /// Enum representing the different operations available for triggering an event.
        /// </summary>
        public enum EventType : byte
        {
            /// <summary>
            /// Add
            /// </summary>
            Add,

            /// <summary>
            /// Insert
            /// </summary>
            Insert,

            /// <summary>
            /// Remove
            /// </summary>
            Remove,

            /// <summary>
            /// Remove at
            /// </summary>
            RemoveAt,

            /// <summary>
            /// Value changed
            /// </summary>
            Value,

            /// <summary>
            /// Clear
            /// </summary>
            Clear,

            /// <summary>
            /// Full list refresh
            /// </summary>
            Full
        }

        /// <summary>
        /// Enum representing the operation made to the list.
        /// </summary>
        public EventType Type;

        /// <summary>
        /// The value changed, added or removed if available.
        /// </summary>
        public T Value;

        /// <summary>
        /// the index changed, added or removed if available
        /// </summary>
        public int Index;
    }
}<|MERGE_RESOLUTION|>--- conflicted
+++ resolved
@@ -72,28 +72,20 @@
         /// <inheritdoc />
         public override void WriteDelta(ref FastBufferWriter writer)
         {
-<<<<<<< HEAD
+
+            if (base.IsDirty())
+            {
+                writer.WriteValueSafe((ushort)1);
+                writer.WriteValueSafe(NetworkListEvent<T>.EventType.Full);
+                WriteField(ref writer);
+
+                return;
+            }
+            
             writer.WriteValueSafe((ushort)m_DirtyEvents.Length);
             for (int i = 0; i < m_DirtyEvents.Length; i++)
             {
                 writer.WriteValueSafe(m_DirtyEvents[i].Type);
-=======
-            using var writer = PooledNetworkWriter.Get(stream);
-
-            if (base.IsDirty())
-            {
-                writer.WriteUInt16Packed(1);
-                writer.WriteByte((byte)NetworkListEvent<T>.EventType.Full);
-                WriteField(stream);
-
-                return;
-            }
-
-            writer.WriteUInt16Packed((ushort)m_DirtyEvents.Length);
-            for (int i = 0; i < m_DirtyEvents.Length; i++)
-            {
-                writer.WriteByte((byte)m_DirtyEvents[i].Type);
->>>>>>> 80913c10
                 switch (m_DirtyEvents[i].Type)
                 {
                     case NetworkListEvent<T>.EventType.Add:
@@ -160,11 +152,7 @@
             reader.ReadValueSafe(out ushort deltaCount);
             for (int i = 0; i < deltaCount; i++)
             {
-<<<<<<< HEAD
                 reader.ReadValueSafe(out NetworkListEvent<T>.EventType eventType);
-=======
-                var eventType = (NetworkListEvent<T>.EventType)reader.ReadByte();
->>>>>>> 80913c10
                 switch (eventType)
                 {
                     case NetworkListEvent<T>.EventType.Add:
@@ -334,7 +322,7 @@
                         break;
                     case NetworkListEvent<T>.EventType.Full:
                         {
-                            ReadField(stream);
+                            ReadField(ref reader);
                             ResetDirty();
                         }
                         break;
