--- conflicted
+++ resolved
@@ -117,11 +117,7 @@
             writer.WriteValueSafe((ushort)m_ListAtLastReset.Length);
             for (int i = 0; i < m_ListAtLastReset.Length; i++)
             {
-<<<<<<< HEAD
-                NetworkVariable<T>.Write(writer, m_ListAtLastReset[i]);
-=======
-                Write(writer, m_List[i]);
->>>>>>> 2de67542
+                Write(writer, m_ListAtLastReset[i]);
             }
         }
 
