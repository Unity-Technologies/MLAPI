using System;
using System.Collections.Generic;
<<<<<<< HEAD
=======
using System.IO;
using Unity.Collections;
>>>>>>> d04560fa

namespace Unity.Netcode
{
    /// <summary>
    /// Event based NetworkVariable container for syncing Lists
    /// </summary>
    /// <typeparam name="T">The type for the list</typeparam>
    public class NetworkList<T> : NetworkVariableBase where T : unmanaged, IEquatable<T>
    {
        private NativeList<T> m_List = new NativeList<T>(64, Allocator.Persistent);
        private NativeList<NetworkListEvent<T>> m_DirtyEvents = new NativeList<NetworkListEvent<T>>(64, Allocator.Persistent);

        /// <summary>
        /// Delegate type for list changed event
        /// </summary>
        /// <param name="changeEvent">Struct containing information about the change event</param>
        public delegate void OnListChangedDelegate(NetworkListEvent<T> changeEvent);

        /// <summary>
        /// The callback to be invoked when the list gets changed
        /// </summary>
        public event OnListChangedDelegate OnListChanged;

        /// <summary>
        /// Creates a NetworkList with the default value and settings
        /// </summary>
        public NetworkList() { }

        /// <summary>
        /// Creates a NetworkList with the default value and custom settings
        /// </summary>
        /// <param name="readPerm">The read permission to use for the NetworkList</param>
        /// <param name="values">The initial value to use for the NetworkList</param>
        public NetworkList(NetworkVariableReadPermission readPerm, IEnumerable<T> values) : base(readPerm)
        {
            foreach (var value in values)
            {
                m_List.Add(value);
            }
        }

        /// <summary>
        /// Creates a NetworkList with a custom value and the default settings
        /// </summary>
        /// <param name="values">The initial value to use for the NetworkList</param>
        public NetworkList(IEnumerable<T> values)
        {
            foreach (var value in values)
            {
                m_List.Add(value);
            }
        }

        /// <inheritdoc />
        public override void ResetDirty()
        {
            base.ResetDirty();
            m_DirtyEvents.Clear();
        }

        /// <inheritdoc />
        public override bool IsDirty()
        {
            // we call the base class to allow the SetDirty() mechanism to work
            return base.IsDirty() || m_DirtyEvents.Length > 0;
        }

        /// <inheritdoc />
        public override void WriteDelta(ref FastBufferWriter writer)
        {
<<<<<<< HEAD
            writer.WriteValueSafe((ushort)m_DirtyEvents.Count);
            for (int i = 0; i < m_DirtyEvents.Count; i++)
=======
            using var writer = PooledNetworkWriter.Get(stream);
            writer.WriteUInt16Packed((ushort)m_DirtyEvents.Length);
            for (int i = 0; i < m_DirtyEvents.Length; i++)
>>>>>>> d04560fa
            {
                writer.WriteValueSafe(m_DirtyEvents[i].Type);
                switch (m_DirtyEvents[i].Type)
                {
                    case NetworkListEvent<T>.EventType.Add:
                        {
                            writer.WriteValueSafe(m_DirtyEvents[i].Value);
                        }
                        break;
                    case NetworkListEvent<T>.EventType.Insert:
                        {
                            writer.WriteValueSafe(m_DirtyEvents[i].Index);
                            writer.WriteValueSafe(m_DirtyEvents[i].Value);
                        }
                        break;
                    case NetworkListEvent<T>.EventType.Remove:
                        {
                            writer.WriteValueSafe(m_DirtyEvents[i].Value);
                        }
                        break;
                    case NetworkListEvent<T>.EventType.RemoveAt:
                        {
                            writer.WriteValueSafe(m_DirtyEvents[i].Index);
                        }
                        break;
                    case NetworkListEvent<T>.EventType.Value:
                        {
                            writer.WriteValueSafe(m_DirtyEvents[i].Index);
                            writer.WriteValueSafe(m_DirtyEvents[i].Value);
                        }
                        break;
                    case NetworkListEvent<T>.EventType.Clear:
                        {
                            //Nothing has to be written
                        }
                        break;
                }
            }
        }

        /// <inheritdoc />
        public override void WriteField(ref FastBufferWriter writer)
        {
<<<<<<< HEAD
            writer.WriteValueSafe((ushort)m_List.Count);
            for (int i = 0; i < m_List.Count; i++)
=======
            using var writer = PooledNetworkWriter.Get(stream);
            writer.WriteUInt16Packed((ushort)m_List.Length);
            for (int i = 0; i < m_List.Length; i++)
>>>>>>> d04560fa
            {
                writer.WriteValueSafe(m_List[i]);
            }
        }

        /// <inheritdoc />
        public override void ReadField(ref FastBufferReader reader)
        {
            m_List.Clear();
            reader.ReadValueSafe(out ushort count);
            for (int i = 0; i < count; i++)
            {
                reader.ReadValueSafe(out T value);
                m_List.Add(value);
            }
        }

        /// <inheritdoc />
        public override void ReadDelta(ref FastBufferReader reader, bool keepDirtyDelta)
        {
            reader.ReadValueSafe(out ushort deltaCount);
            for (int i = 0; i < deltaCount; i++)
            {
                reader.ReadValueSafe(out NetworkListEvent<T>.EventType eventType);
                switch (eventType)
                {
                    case NetworkListEvent<T>.EventType.Add:
                        {
                            reader.ReadValueSafe(out T value);
                            m_List.Add(value);

                            if (OnListChanged != null)
                            {
                                OnListChanged(new NetworkListEvent<T>
                                {
                                    Type = eventType,
                                    Index = m_List.Length - 1,
                                    Value = m_List[m_List.Length - 1]
                                });
                            }

                            if (keepDirtyDelta)
                            {
                                m_DirtyEvents.Add(new NetworkListEvent<T>()
                                {
                                    Type = eventType,
                                    Index = m_List.Length - 1,
                                    Value = m_List[m_List.Length - 1]
                                });
                            }
                        }
                        break;
                    case NetworkListEvent<T>.EventType.Insert:
                        {
<<<<<<< HEAD
                            reader.ReadValueSafe(out int index);
                            reader.ReadValueSafe(out T value);
                            m_List.Insert(index, value);
=======
                            int index = reader.ReadInt32Packed();
                            m_List.InsertRangeWithBeginEnd(index, index + 1);
                            m_List[index] = (T)reader.ReadObjectPacked(typeof(T)); //BOX
>>>>>>> d04560fa

                            if (OnListChanged != null)
                            {
                                OnListChanged(new NetworkListEvent<T>
                                {
                                    Type = eventType,
                                    Index = index,
                                    Value = m_List[index]
                                });
                            }

                            if (keepDirtyDelta)
                            {
                                m_DirtyEvents.Add(new NetworkListEvent<T>()
                                {
                                    Type = eventType,
                                    Index = index,
                                    Value = m_List[index]
                                });
                            }
                        }
                        break;
                    case NetworkListEvent<T>.EventType.Remove:
                        {
<<<<<<< HEAD
                            reader.ReadValueSafe(out T value);
                            int index = m_List.IndexOf(value);
=======
                            var value = (T)reader.ReadObjectPacked(typeof(T)); //BOX
                            int index = NativeArrayExtensions.IndexOf(m_List, value);
                            if (index == -1)
                            {
                                break;
                            }

>>>>>>> d04560fa
                            m_List.RemoveAt(index);

                            if (OnListChanged != null)
                            {
                                OnListChanged(new NetworkListEvent<T>
                                {
                                    Type = eventType,
                                    Index = index,
                                    Value = value
                                });
                            }

                            if (keepDirtyDelta)
                            {
                                m_DirtyEvents.Add(new NetworkListEvent<T>()
                                {
                                    Type = eventType,
                                    Index = index,
                                    Value = value
                                });
                            }
                        }
                        break;
                    case NetworkListEvent<T>.EventType.RemoveAt:
                        {
                            reader.ReadValueSafe(out int index);
                            T value = m_List[index];
                            m_List.RemoveAt(index);

                            if (OnListChanged != null)
                            {
                                OnListChanged(new NetworkListEvent<T>
                                {
                                    Type = eventType,
                                    Index = index,
                                    Value = value
                                });
                            }

                            if (keepDirtyDelta)
                            {
                                m_DirtyEvents.Add(new NetworkListEvent<T>()
                                {
                                    Type = eventType,
                                    Index = index,
                                    Value = value
                                });
                            }
                        }
                        break;
                    case NetworkListEvent<T>.EventType.Value:
                        {
<<<<<<< HEAD
                            reader.ReadValueSafe(out int index);
                            reader.ReadValueSafe(out T value);
                            if (index < m_List.Count)
=======
                            int index = reader.ReadInt32Packed();
                            var value = (T)reader.ReadObjectPacked(typeof(T)); //BOX
                            if (index < m_List.Length)
>>>>>>> d04560fa
                            {
                                m_List[index] = value;
                            }

                            if (OnListChanged != null)
                            {
                                OnListChanged(new NetworkListEvent<T>
                                {
                                    Type = eventType,
                                    Index = index,
                                    Value = value
                                });
                            }

                            if (keepDirtyDelta)
                            {
                                m_DirtyEvents.Add(new NetworkListEvent<T>()
                                {
                                    Type = eventType,
                                    Index = index,
                                    Value = value
                                });
                            }
                        }
                        break;
                    case NetworkListEvent<T>.EventType.Clear:
                        {
                            //Read nothing
                            m_List.Clear();

                            if (OnListChanged != null)
                            {
                                OnListChanged(new NetworkListEvent<T>
                                {
                                    Type = eventType,
                                });
                            }

                            if (keepDirtyDelta)
                            {
                                m_DirtyEvents.Add(new NetworkListEvent<T>()
                                {
                                    Type = eventType
                                });
                            }
                        }
                        break;
                }
            }
        }

        /// <inheritdoc />
        public IEnumerator<T> GetEnumerator()
        {
            return m_List.GetEnumerator();
        }

        /// <inheritdoc />
        public void Add(T item)
        {
            m_List.Add(item);

            var listEvent = new NetworkListEvent<T>()
            {
                Type = NetworkListEvent<T>.EventType.Add,
                Value = item,
                Index = m_List.Length - 1
            };

            HandleAddListEvent(listEvent);
        }

        /// <inheritdoc />
        public void Clear()
        {
            m_List.Clear();

            var listEvent = new NetworkListEvent<T>()
            {
                Type = NetworkListEvent<T>.EventType.Clear
            };

            HandleAddListEvent(listEvent);
        }

        /// <inheritdoc />
        public bool Contains(T item)
        {
            int index = NativeArrayExtensions.IndexOf(m_List, item);
            return index == -1;
        }

        /// <inheritdoc />
        public bool Remove(T item)
        {
            int index = NativeArrayExtensions.IndexOf(m_List, item);
            if (index == -1)
            {
                return false;
            }

            m_List.RemoveAt(index);
            var listEvent = new NetworkListEvent<T>()
            {
                Type = NetworkListEvent<T>.EventType.Remove,
                Value = item
            };

            HandleAddListEvent(listEvent);
            return true;
        }

        /// <inheritdoc />
        public int Count => m_List.Length;

        /// <inheritdoc />
        public int IndexOf(T item)
        {
            return m_List.IndexOf(item);
        }

        /// <inheritdoc />
        public void Insert(int index, T item)
        {
            m_List.InsertRangeWithBeginEnd(index, index + 1);
            m_List[index] = item;

            var listEvent = new NetworkListEvent<T>()
            {
                Type = NetworkListEvent<T>.EventType.Insert,
                Index = index,
                Value = item
            };

            HandleAddListEvent(listEvent);
        }

        /// <inheritdoc />
        public void RemoveAt(int index)
        {
            m_List.RemoveAt(index);

            var listEvent = new NetworkListEvent<T>()
            {
                Type = NetworkListEvent<T>.EventType.RemoveAt,
                Index = index
            };

            HandleAddListEvent(listEvent);
        }

        /// <inheritdoc />
        public T this[int index]
        {
            get => m_List[index];
            set
            {
                m_List[index] = value;

                var listEvent = new NetworkListEvent<T>()
                {
                    Type = NetworkListEvent<T>.EventType.Value,
                    Index = index,
                    Value = value
                };

                HandleAddListEvent(listEvent);
            }
        }

        private void HandleAddListEvent(NetworkListEvent<T> listEvent)
        {
            m_DirtyEvents.Add(listEvent);
            OnListChanged?.Invoke(listEvent);
        }

        public int LastModifiedTick
        {
            get
            {
                // todo: implement proper network tick for NetworkList
                return NetworkTickSystem.NoTick;
            }
        }

        public override void Dispose()
        {
            m_List.Dispose();
            m_DirtyEvents.Dispose();
        }
    }

    /// <summary>
    /// Struct containing event information about changes to a NetworkList.
    /// </summary>
    /// <typeparam name="T">The type for the list that the event is about</typeparam>
    public struct NetworkListEvent<T>
    {
        /// <summary>
        /// Enum representing the different operations available for triggering an event.
        /// </summary>
        public enum EventType : byte
        {
            /// <summary>
            /// Add
            /// </summary>
            Add,

            /// <summary>
            /// Insert
            /// </summary>
            Insert,

            /// <summary>
            /// Remove
            /// </summary>
            Remove,

            /// <summary>
            /// Remove at
            /// </summary>
            RemoveAt,

            /// <summary>
            /// Value changed
            /// </summary>
            Value,

            /// <summary>
            /// Clear
            /// </summary>
            Clear
        }

        /// <summary>
        /// Enum representing the operation made to the list.
        /// </summary>
        public EventType Type;

        /// <summary>
        /// The value changed, added or removed if available.
        /// </summary>
        public T Value;

        /// <summary>
        /// the index changed, added or removed if available
        /// </summary>
        public int Index;
    }
}<|MERGE_RESOLUTION|>--- conflicted
+++ resolved
@@ -1,10 +1,6 @@
 using System;
 using System.Collections.Generic;
-<<<<<<< HEAD
-=======
-using System.IO;
 using Unity.Collections;
->>>>>>> d04560fa
 
 namespace Unity.Netcode
 {
@@ -55,6 +51,7 @@
             foreach (var value in values)
             {
                 m_List.Add(value);
+                
             }
         }
 
@@ -75,14 +72,8 @@
         /// <inheritdoc />
         public override void WriteDelta(ref FastBufferWriter writer)
         {
-<<<<<<< HEAD
-            writer.WriteValueSafe((ushort)m_DirtyEvents.Count);
-            for (int i = 0; i < m_DirtyEvents.Count; i++)
-=======
-            using var writer = PooledNetworkWriter.Get(stream);
-            writer.WriteUInt16Packed((ushort)m_DirtyEvents.Length);
+            writer.WriteValueSafe((ushort)m_DirtyEvents.Length);
             for (int i = 0; i < m_DirtyEvents.Length; i++)
->>>>>>> d04560fa
             {
                 writer.WriteValueSafe(m_DirtyEvents[i].Type);
                 switch (m_DirtyEvents[i].Type)
@@ -126,14 +117,8 @@
         /// <inheritdoc />
         public override void WriteField(ref FastBufferWriter writer)
         {
-<<<<<<< HEAD
-            writer.WriteValueSafe((ushort)m_List.Count);
-            for (int i = 0; i < m_List.Count; i++)
-=======
-            using var writer = PooledNetworkWriter.Get(stream);
-            writer.WriteUInt16Packed((ushort)m_List.Length);
+            writer.WriteValueSafe((ushort)m_List.Length);
             for (int i = 0; i < m_List.Length; i++)
->>>>>>> d04560fa
             {
                 writer.WriteValueSafe(m_List[i]);
             }
@@ -188,15 +173,10 @@
                         break;
                     case NetworkListEvent<T>.EventType.Insert:
                         {
-<<<<<<< HEAD
                             reader.ReadValueSafe(out int index);
                             reader.ReadValueSafe(out T value);
-                            m_List.Insert(index, value);
-=======
-                            int index = reader.ReadInt32Packed();
                             m_List.InsertRangeWithBeginEnd(index, index + 1);
-                            m_List[index] = (T)reader.ReadObjectPacked(typeof(T)); //BOX
->>>>>>> d04560fa
+                            m_List[index] = value;
 
                             if (OnListChanged != null)
                             {
@@ -221,18 +201,13 @@
                         break;
                     case NetworkListEvent<T>.EventType.Remove:
                         {
-<<<<<<< HEAD
                             reader.ReadValueSafe(out T value);
                             int index = m_List.IndexOf(value);
-=======
-                            var value = (T)reader.ReadObjectPacked(typeof(T)); //BOX
-                            int index = NativeArrayExtensions.IndexOf(m_List, value);
                             if (index == -1)
                             {
                                 break;
                             }
 
->>>>>>> d04560fa
                             m_List.RemoveAt(index);
 
                             if (OnListChanged != null)
@@ -285,15 +260,9 @@
                         break;
                     case NetworkListEvent<T>.EventType.Value:
                         {
-<<<<<<< HEAD
                             reader.ReadValueSafe(out int index);
                             reader.ReadValueSafe(out T value);
-                            if (index < m_List.Count)
-=======
-                            int index = reader.ReadInt32Packed();
-                            var value = (T)reader.ReadObjectPacked(typeof(T)); //BOX
                             if (index < m_List.Length)
->>>>>>> d04560fa
                             {
                                 m_List[index] = value;
                             }
