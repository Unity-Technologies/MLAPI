--- conflicted
+++ resolved
@@ -32,10 +32,9 @@
         /// Maintains a link to the associated NetworkBehaviour
         /// </summary>
         private protected NetworkBehaviour m_NetworkBehaviour;
+
         private NetworkManager m_InternalNetworkManager;
 
-        private NetworkManager m_InternalNetworkManager;
-
         internal virtual NetworkVariableType Type => NetworkVariableType.Unknown;
 
         internal string GetWritePermissionError()
@@ -63,28 +62,6 @@
         public NetworkBehaviour GetBehaviour()
         {
             return m_NetworkBehaviour;
-        }
-
-        internal string GetWritePermissionError()
-        {
-            return $"|Client-{m_NetworkManager.LocalClientId}|{m_NetworkBehaviour.name}|{Name}| Write permissions ({WritePerm}) for this client instance is not allowed!";
-        }
-
-        internal void LogWritePermissionError()
-        {
-            Debug.LogError(GetWritePermissionError());
-        }
-
-        private protected NetworkManager m_NetworkManager
-        {
-            get
-            {
-                if (m_InternalNetworkManager == null && m_NetworkBehaviour && m_NetworkBehaviour.NetworkObject?.NetworkManager)
-                {
-                    m_InternalNetworkManager = m_NetworkBehaviour.NetworkObject?.NetworkManager;
-                }
-                return m_InternalNetworkManager;
-            }
         }
 
         /// <summary>
@@ -98,11 +75,8 @@
             if (m_NetworkBehaviour && m_NetworkBehaviour.NetworkObject?.NetworkManager)
             {
                 m_InternalNetworkManager = m_NetworkBehaviour.NetworkObject?.NetworkManager;
-<<<<<<< HEAD
-=======
                 // When in distributed authority mode, there is no such thing as server write permissions
                 InternalWritePerm = m_InternalNetworkManager.DistributedAuthorityMode ? NetworkVariableWritePermission.Owner : InternalWritePerm;
->>>>>>> 264b30d1
 
                 if (m_NetworkBehaviour.NetworkManager.NetworkTimeSystem != null)
                 {
@@ -213,13 +187,9 @@
 
         internal bool CanSend()
         {
-<<<<<<< HEAD
-            var timeSinceLastUpdate = m_NetworkBehaviour.NetworkManager.NetworkTimeSystem.LocalTime - LastUpdateSent;
-=======
             // When connected to a service or not the server, always use the synchronized server time as opposed to the local time
             var time = m_InternalNetworkManager.CMBServiceConnection || !m_InternalNetworkManager.IsServer ? m_NetworkBehaviour.NetworkManager.ServerTime.Time : m_NetworkBehaviour.NetworkManager.NetworkTimeSystem.LocalTime;
             var timeSinceLastUpdate = time - LastUpdateSent;
->>>>>>> 264b30d1
             return
                 (
                     UpdateTraits.MaxSecondsBetweenUpdates > 0 &&
@@ -233,18 +203,12 @@
 
         internal void UpdateLastSentTime()
         {
-<<<<<<< HEAD
-            LastUpdateSent = m_NetworkBehaviour.NetworkManager.NetworkTimeSystem.LocalTime;
-        }
-
-=======
             // When connected to a service or not the server, always use the synchronized server time as opposed to the local time
             LastUpdateSent = m_InternalNetworkManager.CMBServiceConnection || !m_InternalNetworkManager.IsServer ? m_NetworkBehaviour.NetworkManager.ServerTime.Time : m_NetworkBehaviour.NetworkManager.NetworkTimeSystem.LocalTime;
         }
 
         internal static bool IgnoreInitializeWarning;
 
->>>>>>> 264b30d1
         protected void MarkNetworkBehaviourDirty()
         {
             if (m_NetworkBehaviour == null)
@@ -275,12 +239,8 @@
                 }
                 return;
             }
-<<<<<<< HEAD
-            m_NetworkBehaviour.NetworkManager.BehaviourUpdater.AddForUpdate(m_NetworkBehaviour.NetworkObject);
-=======
 
             m_NetworkBehaviour.NetworkManager.BehaviourUpdater?.AddForUpdate(m_NetworkBehaviour.NetworkObject);
->>>>>>> 264b30d1
         }
 
         /// <summary>
@@ -318,14 +278,11 @@
                 return false;
             }
 
-<<<<<<< HEAD
-=======
             // When in distributed authority mode, everyone can read (but only the owner can write)
             if (m_NetworkManager != null && m_NetworkManager.DistributedAuthorityMode)
             {
                 return true;
             }
->>>>>>> 264b30d1
             switch (ReadPerm)
             {
                 default:
