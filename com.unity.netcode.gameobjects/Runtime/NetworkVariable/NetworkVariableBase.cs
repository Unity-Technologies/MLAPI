using System;

namespace Unity.Netcode
{
    /// <summary>
    /// Interface for network value containers
    /// </summary>
    public abstract class NetworkVariableBase : IDisposable
    {
        /// <summary>
        /// The delivery type (QoS) to send data with
        /// </summary>
        internal const NetworkDelivery Delivery = NetworkDelivery.ReliableFragmentedSequenced;

        /// <summary>
        /// Maintains a link to the associated NetworkBehaviour
        /// </summary>
        private protected NetworkBehaviour m_NetworkBehaviour;

        /// <summary>
        /// Initializes the NetworkVariable
        /// </summary>
        /// <param name="networkBehaviour">The NetworkBehaviour the NetworkVariable belongs to</param>
        public void Initialize(NetworkBehaviour networkBehaviour)
        {
            m_NetworkBehaviour = networkBehaviour;
        }

        /// <summary>
        /// The default read permissions
        /// </summary>
        public const NetworkVariableReadPermission DefaultReadPerm = NetworkVariableReadPermission.Everyone;

        /// <summary>
        /// The default write permissions
        /// </summary>
        public const NetworkVariableWritePermission DefaultWritePerm = NetworkVariableWritePermission.Server;

        /// <summary>
        /// The default constructor for <see cref="NetworkVariableBase"/> that can be used to create a
        /// custom NetworkVariable.
        /// </summary>
        /// <param name="readPerm">the <see cref="NetworkVariableReadPermission"/> access settings</param>
        /// <param name="writePerm">the <see cref="NetworkVariableWritePermission"/> access settings</param>
        protected NetworkVariableBase(
            NetworkVariableReadPermission readPerm = DefaultReadPerm,
            NetworkVariableWritePermission writePerm = DefaultWritePerm)
        {
            ReadPerm = readPerm;
            WritePerm = writePerm;
        }

<<<<<<< HEAD
        /// <summary>
        /// The <see cref="m_IsDirty"/> property is used to determine if the
        /// value of the `NetworkVariable` has changed.
        /// </summary>
        private protected bool m_IsDirty;
=======
        private bool m_IsDirty;
>>>>>>> 5e42f6a1

        /// <summary>
        /// Gets or sets the name of the network variable's instance
        /// (MemberInfo) where it was declared.
        /// </summary>
        public string Name { get; internal set; }

        /// <summary>
        /// The read permission for this var
        /// </summary>
        public readonly NetworkVariableReadPermission ReadPerm;

        /// <summary>
        /// The write permission for this var
        /// </summary>
        public readonly NetworkVariableWritePermission WritePerm;

        /// <summary>
        /// Sets whether or not the variable needs to be delta synced
        /// </summary>
        /// <param name="isDirty">Whether or not the var is dirty</param>
        public virtual void SetDirty(bool isDirty)
        {
            m_IsDirty = isDirty;
            m_NetworkBehaviour.NetworkManager.MarkNetworkObjectDirty(m_NetworkBehaviour.NetworkObject);
        }

        /// <summary>
        /// Resets the dirty state and marks the variable as synced / clean
        /// </summary>
        public virtual void ResetDirty()
        {
            m_IsDirty = false;
        }

        /// <summary>
        /// Gets Whether or not the container is dirty
        /// </summary>
        /// <returns>Whether or not the container is dirty</returns>
        public virtual bool IsDirty()
        {
            return m_IsDirty;
        }

        /// <summary>
        /// Gets if a specific client has permission to read the var or not
        /// </summary>
        /// <param name="clientId">The client id</param>
        /// <returns>Whether or not the client has permission to read</returns>
        public bool CanClientRead(ulong clientId)
        {
            switch (ReadPerm)
            {
                default:
                case NetworkVariableReadPermission.Everyone:
                    return true;
                case NetworkVariableReadPermission.Owner:
                    return clientId == m_NetworkBehaviour.NetworkObject.OwnerClientId || NetworkManager.ServerClientId == clientId;
            }
        }

        /// <summary>
        /// Gets if a specific client has permission to write the var or not
        /// </summary>
        /// <param name="clientId">The client id</param>
        /// <returns>Whether or not the client has permission to write</returns>
        public bool CanClientWrite(ulong clientId)
        {
            switch (WritePerm)
            {
                default:
                case NetworkVariableWritePermission.Server:
                    return clientId == NetworkManager.ServerClientId;
                case NetworkVariableWritePermission.Owner:
                    return clientId == m_NetworkBehaviour.NetworkObject.OwnerClientId;
            }
        }

        /// <summary>
        /// Returns the ClientId of the owning client
        /// </summary>
        internal ulong OwnerClientId()
        {
            return m_NetworkBehaviour.NetworkObject.OwnerClientId;
        }

        /// <summary>
        /// Writes the dirty changes, that is, the changes since the variable was last dirty, to the writer
        /// </summary>
        /// <param name="writer">The stream to write the dirty changes to</param>
        public abstract void WriteDelta(FastBufferWriter writer);

        /// <summary>
        /// Writes the complete state of the variable to the writer
        /// </summary>
        /// <param name="writer">The stream to write the state to</param>
        public abstract void WriteField(FastBufferWriter writer);

        /// <summary>
        /// Reads the complete state from the reader and applies it
        /// </summary>
        /// <param name="reader">The stream to read the state from</param>
        public abstract void ReadField(FastBufferReader reader);

        /// <summary>
        /// Reads delta from the reader and applies them to the internal value
        /// </summary>
        /// <param name="reader">The stream to read the delta from</param>
        /// <param name="keepDirtyDelta">Whether or not the delta should be kept as dirty or consumed</param>
        public abstract void ReadDelta(FastBufferReader reader, bool keepDirtyDelta);

        /// <summary>
        /// Virtual <see cref="IDisposable"/> implementation
        /// </summary>
        public virtual void Dispose()
        {
        }
    }
}<|MERGE_RESOLUTION|>--- conflicted
+++ resolved
@@ -50,15 +50,11 @@
             WritePerm = writePerm;
         }
 
-<<<<<<< HEAD
         /// <summary>
         /// The <see cref="m_IsDirty"/> property is used to determine if the
         /// value of the `NetworkVariable` has changed.
         /// </summary>
         private protected bool m_IsDirty;
-=======
-        private bool m_IsDirty;
->>>>>>> 5e42f6a1
 
         /// <summary>
         /// Gets or sets the name of the network variable's instance
