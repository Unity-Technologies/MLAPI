using System.Collections.Generic;
using UnityEngine;
using System.IO;
using System;

namespace Unity.Netcode
{
    /// <summary>
    /// A variable that can be synchronized over the network.
    /// </summary>
    [Serializable]
    public class NetworkVariable<T> : NetworkVariableBase where T : unmanaged
    {
        /// <summary>
        /// Delegate type for value changed event
        /// </summary>
        /// <param name="previousValue">The value before the change</param>
        /// <param name="newValue">The new value</param>
        public delegate void OnValueChangedDelegate(T previousValue, T newValue);
        /// <summary>
        /// The callback to be invoked when the value gets changed
        /// </summary>
        public OnValueChangedDelegate OnValueChanged;

        /// <summary>
        /// Creates a NetworkVariable with the default value and custom read permission
        /// </summary>
        /// <param name="readPerm">The read permission for the NetworkVariable</param>
<<<<<<< HEAD
        public NetworkVariable()
        {
        }
=======
        public NetworkVariable() {}
>>>>>>> c1ed83bb

        /// <summary>
        /// Creates a NetworkVariable with the default value and custom read permission
        /// </summary>
        /// <param name="readPerm">The read permission for the NetworkVariable</param>
<<<<<<< HEAD
        public NetworkVariable(NetworkVariableReadPermission readPerm) : base(readPerm)
        {
        }
=======
        public NetworkVariable(NetworkVariableReadPermission readPerm) : base(readPerm) {}
>>>>>>> c1ed83bb

        /// <summary>
        /// Creates a NetworkVariable with a custom value and custom settings
        /// </summary>
        /// <param name="readPerm">The read permission for the NetworkVariable</param>
        /// <param name="value">The initial value to use for the NetworkVariable</param>
        public NetworkVariable(NetworkVariableReadPermission readPerm, T value) : base(readPerm)
        {
            m_InternalValue = value;
        }

        /// <summary>
        /// Creates a NetworkVariable with a custom value and the default read permission
        /// </summary>
        /// <param name="value">The initial value to use for the NetworkVariable</param>
        public NetworkVariable(T value)
        {
            m_InternalValue = value;
        }

        [SerializeField]
        private protected T m_InternalValue;

        /// <summary>
        /// The value of the NetworkVariable container
        /// </summary>
        public virtual T Value
        {
            get => m_InternalValue;
            set
            {
                // this could be improved. The Networking Manager is not always initialized here
                //  Good place to decouple network manager from the network variable

                // Also, note this is not really very water-tight, if you are running as a host
                //  we cannot tell if a NetworkVariable write is happening inside client-ish code
                if (m_NetworkBehaviour && (m_NetworkBehaviour.NetworkManager.IsClient && !m_NetworkBehaviour.NetworkManager.IsHost))
                {
                    throw new InvalidOperationException("Client can't write to NetworkVariables");
                }
                Set(value);
            }
        }

        private protected void Set(T value)
        {
            if (EqualityComparer<T>.Default.Equals(m_InternalValue, value))
            {
                return;
            }

            m_IsDirty = true;
            T previousValue = m_InternalValue;
            m_InternalValue = value;
            OnValueChanged?.Invoke(previousValue, m_InternalValue);
        }

        /// <summary>
        /// Writes the variable to the writer
        /// </summary>
        /// <param name="stream">The stream to write the value to</param>
        public override void WriteDelta(Stream stream)
        {
            WriteField(stream);
        }

        /// <summary>
        /// Reads value from the reader and applies it
        /// </summary>
        /// <param name="stream">The stream to read the value from</param>
        /// <param name="keepDirtyDelta">Whether or not the container should keep the dirty delta, or mark the delta as consumed</param>
        public override void ReadDelta(Stream stream, bool keepDirtyDelta)
        {
            using (var reader = PooledNetworkReader.Get(stream))
            {
                T previousValue = m_InternalValue;
                m_InternalValue = (T)reader.ReadObjectPacked(typeof(T));

                if (keepDirtyDelta)
                {
                    m_IsDirty = true;
                }

                OnValueChanged?.Invoke(previousValue, m_InternalValue);
            }
        }

        /// <inheritdoc />
        public override void ReadField(Stream stream)
        {
            ReadDelta(stream, false);
        }

        /// <inheritdoc />
        public override void WriteField(Stream stream)
        {
            using (var writer = PooledNetworkWriter.Get(stream))
            {
                writer.WriteObjectPacked(m_InternalValue); //BOX
            }
        }
    }
}<|MERGE_RESOLUTION|>--- conflicted
+++ resolved
@@ -26,25 +26,18 @@
         /// Creates a NetworkVariable with the default value and custom read permission
         /// </summary>
         /// <param name="readPerm">The read permission for the NetworkVariable</param>
-<<<<<<< HEAD
+
         public NetworkVariable()
         {
         }
-=======
-        public NetworkVariable() {}
->>>>>>> c1ed83bb
 
         /// <summary>
         /// Creates a NetworkVariable with the default value and custom read permission
         /// </summary>
         /// <param name="readPerm">The read permission for the NetworkVariable</param>
-<<<<<<< HEAD
         public NetworkVariable(NetworkVariableReadPermission readPerm) : base(readPerm)
         {
         }
-=======
-        public NetworkVariable(NetworkVariableReadPermission readPerm) : base(readPerm) {}
->>>>>>> c1ed83bb
 
         /// <summary>
         /// Creates a NetworkVariable with a custom value and custom settings
