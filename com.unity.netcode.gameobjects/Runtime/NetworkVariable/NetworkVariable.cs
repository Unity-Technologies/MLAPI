--- conflicted
+++ resolved
@@ -48,13 +48,8 @@
         }
 
         // Functions that serialize other types
-<<<<<<< HEAD
         internal static void WritePrimitive<TForMethod>(FastBufferWriter writer, in TForMethod value)
             where TForMethod : unmanaged, IComparable, IConvertible, IComparable<TForMethod>, IEquatable<TForMethod>
-=======
-        private static void WriteValue<TForMethod>(FastBufferWriter writer, in TForMethod value)
-            where TForMethod : unmanaged
->>>>>>> c803c723
         {
             writer.WriteValueSafe(value);
         }
