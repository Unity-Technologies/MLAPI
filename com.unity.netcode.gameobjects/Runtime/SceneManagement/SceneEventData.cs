--- conflicted
+++ resolved
@@ -37,7 +37,7 @@
         /// </summary>
         Synchronize,
         /// <summary>
-        /// Game session re-synchronization of NetworkOjects that were destroyed during a <see cref="Synchronize"/> event
+        /// Game session re-synchronization of NetworkObjects that were destroyed during a <see cref="Synchronize"/> event
         /// Invocation: Server Side
         /// Message Flow: Server to client
         /// Event Notification: Both server and client receive a local notification
@@ -93,13 +93,9 @@
         internal LoadSceneMode LoadSceneMode;
         internal Guid SceneEventProgressId;
         internal uint SceneEventId;
-<<<<<<< HEAD
-        internal uint SceneIndex;
-=======
 
 
         internal uint SceneHash;
->>>>>>> c44c22c8
         internal int SceneHandle;
 
         /// Only used for <see cref="SceneEventType.Synchronize"/> scene events, this assures permissions when writing
@@ -457,7 +453,7 @@
             {
                 case SceneEventType.Synchronize:
                     {
-                        CopySceneSyncrhonizationData(reader);
+                        CopySceneSynchronizationData(reader);
                         break;
                     }
                 case SceneEventType.SynchronizeComplete:
@@ -497,7 +493,7 @@
         /// into the internal buffer to be used throughout the synchronization process.
         /// </summary>
         /// <param name="reader"></param>
-        internal void CopySceneSyncrhonizationData(FastBufferReader reader)
+        internal void CopySceneSynchronizationData(FastBufferReader reader)
         {
             m_NetworkObjectsSync.Clear();
             reader.ReadValueSafe(out uint[] scenesToSynchronize);
