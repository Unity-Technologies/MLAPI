--- conflicted
+++ resolved
@@ -18,7 +18,6 @@
         /// <summary>
         /// If applicable, this will be set to the <see cref="UnityEngine.AsyncOperation"/> returned by <see cref="SceneManager"/>
         /// load scene and unload scene asynchronous methods.
-<<<<<<< HEAD
         /// </summary>
         public AsyncOperation AsyncOperation;
 
@@ -97,95 +96,11 @@
         /// </summary>
         private static bool s_IsSceneEventActive = false;
 
-        /// <summary>
-        /// For multi-instance unit tests, set this to true if you are use the <see cref="NetworkSceneManager"/>
-        /// </summary>
-        internal static bool IsTesting;
-=======
-        /// </summary>
-        public AsyncOperation AsyncOperation;
-
-        /// <summary>
-        /// Will always be set to the current scene event type (<see cref="SceneEventData.SceneEventTypes"/>) this scene event notification pertains to
-        /// </summary>
-        public SceneEventData.SceneEventTypes SceneEventType;
-
-        /// <summary>
-        /// If applicable, this reflects the type of scene loading or unloading that is occurring.
-        /// Unlike <see cref="SceneManager"/>, scene unload events will have the original <see cref="LoadSceneMode"/> applied when the scene was loaded.
-        /// </summary>
-        public LoadSceneMode LoadSceneMode;
-
-        /// <summary>
-        /// Excluding <see cref="SceneEventData.SceneEventTypes.S2C_Event_Sync"/> and <see cref="SceneEventData.SceneEventTypes.C2S_Event_Sync_Complete"/>
-        /// This will be set to the scene name that the event pertains to.
-        /// </summary>
-        public string SceneName;
-
-        /// <summary>
-        /// When a scene is loaded, the Scene structure is returned.
-        /// </summary>
-        public Scene Scene;
-
-        /// <summary>
-        /// Events that always set <see cref="ClientId"/> to the local client identifier
-        /// and only triggered locally:
-        /// <see cref="SceneEventData.SceneEventTypes.S2C_Load"/>
-        /// <see cref="SceneEventData.SceneEventTypes.S2C_Unload"/>
-        /// <see cref="SceneEventData.SceneEventTypes.S2C_Sync"/>
-        /// <see cref="SceneEventData.SceneEventTypes.S2C_ReSync"/>
-        ///
-        /// Events that always set <see cref="ClientId"/> to the local client identifier,
-        /// are triggered locally, and a host or server will trigger externally generated
-        /// scene event message types (i.e. sent by a client):
-        /// <see cref="SceneEventData.SceneEventTypes.C2S_UnloadComplete"/>
-        /// <see cref="SceneEventData.SceneEventTypes.C2S_LoadComplete"/>
-        /// <see cref="SceneEventData.SceneEventTypes.C2S_SyncComplete"/>
-        ///
-        /// Events that always set <see cref="ClientId"/> to the ServerId:
-        /// <see cref="SceneEventData.SceneEventTypes.S2C_LoadComplete"/>
-        /// <see cref="SceneEventData.SceneEventTypes.S2C_UnLoadComplete"/>
-        /// </summary>
-        public ulong ClientId;
-
-        /// <summary>
-        /// List of clients that completed a loading or unloading event
-        /// Applies only to:
-        /// <see cref="SceneEventData.SceneEventTypes.S2C_LoadComplete"/>
-        /// <see cref="SceneEventData.SceneEventTypes.S2C_UnLoadComplete"/>
-        /// </summary>
-        public List<ulong> ClientsThatCompleted;
-
-        /// <summary>
-        /// List of clients that timed out during a loading or unloading event
-        /// Applies only to:
-        /// <see cref="SceneEventData.SceneEventTypes.S2C_LoadComplete"/>
-        /// <see cref="SceneEventData.SceneEventTypes.S2C_UnLoadComplete"/>
-        /// </summary>
-        public List<ulong> ClientsThatTimedOut;
-    }
-
-    /// <summary>
-    /// Main class for managing network scenes when <see cref="NetworkConfig.EnableSceneManagement"/> is enabled.
-    /// Uses the <see cref="MessageQueueContainer.MessageType.SceneEvent"/> message to communicate <see cref="SceneEventData"/> between the server and client(s)
-    /// </summary>
-    public class NetworkSceneManager
-    {
-        // Used to be able to turn re-synchronization off for future snapshot development purposes.
-        internal static bool DisableReSynchronization;
-
-        /// <summary>
-        /// Used to detect if a scene event is underway
-        /// Only 1 scene event can occur on the server at a time for now.
-        /// </summary>
-        private static bool s_IsSceneEventActive = false;
-
         // TODO: Remove `m_IsRunningUnitTest` entirely after we switch to multi-process testing
         // In MultiInstance tests, we cannot allow clients to load additional scenes as they're sharing the same scene space / Unity instance.
 #if UNITY_EDITOR || DEVELOPMENT_BUILD
         private readonly bool m_IsRunningUnitTest = SceneManager.GetActiveScene().name.StartsWith("InitTestScene");
 #endif
->>>>>>> 94a4bf68
 
         /// <summary>
         /// The delegate callback definition for scene event notifications
@@ -220,14 +135,6 @@
         /// </summary>
         internal Scene SceneBeingSynchronized;
 
-<<<<<<< HEAD
-        // Used to track which scenes are currently loaded
-        // We store scenes as follows: [SceneName][SceneHandle][Scene]
-        private Dictionary<string, Dictionary<int, Scene>> m_ScenesLoaded = new Dictionary<string, Dictionary<int, Scene>>();
-
-        /// <summary>
-        /// Since Scene.handle is unique per client, we create a look-up table between the client and server
-=======
         /// <summary>
         /// Used to track which scenes are currently loaded
         /// We store the scenes as [SceneHandle][Scene] in order to handle the loading and unloading of the same scene additively
@@ -241,7 +148,6 @@
         /// <summary>
         /// Since Scene.handle is unique per client, we create a look-up table between the client and server to associate server unique scene
         /// instances with client unique scene instances
->>>>>>> 94a4bf68
         /// </summary>
         internal Dictionary<int, int> ServerSceneHandleToClientSceneHandle = new Dictionary<int, int>();
 
@@ -294,44 +200,20 @@
         /// <returns></returns>
         internal Scene GetAndAddNewlyLoadedSceneByName(string sceneName)
         {
-<<<<<<< HEAD
-
-=======
->>>>>>> 94a4bf68
             for (int i = 0; i < SceneManager.sceneCount; i++)
             {
                 var sceneLoaded = SceneManager.GetSceneAt(i);
                 if (sceneLoaded.name == sceneName)
                 {
-<<<<<<< HEAD
-                    if (m_ScenesLoaded.ContainsKey(sceneName))
-                    {
-                        if (!m_ScenesLoaded[sceneName].ContainsKey(sceneLoaded.handle))
-                        {
-                            m_ScenesLoaded[sceneName].Add(sceneLoaded.handle, sceneLoaded);
-                            return sceneLoaded;
-                        }
-                    }
-                    else
-                    {
-                        // On a new entry we add the entry and scene then we are done.
-                        m_ScenesLoaded.Add(sceneName, new Dictionary<int, Scene>());
-                        m_ScenesLoaded[sceneName].Add(sceneLoaded.handle, sceneLoaded);
-=======
                     if (!ScenesLoaded.ContainsKey(sceneLoaded.handle))
                     {
                         ScenesLoaded.Add(sceneLoaded.handle, sceneLoaded);
->>>>>>> 94a4bf68
                         return sceneLoaded;
                     }
                 }
             }
 
-<<<<<<< HEAD
-            throw new Exception("Failed to find scene that was loaded!");
-=======
             throw new Exception($"Failed to find any loaded scene named {sceneName}!");
->>>>>>> 94a4bf68
         }
 
         /// <summary>
@@ -347,27 +229,6 @@
         /// <param name="serverSceneHandle"></param>
         internal void SetTheSceneBeingSynchronized(int serverSceneHandle)
         {
-<<<<<<< HEAD
-            if (IsTesting)
-            {
-                // If we were already set, then ignore
-                if (SceneBeingSynchronized.IsValid() && SceneBeingSynchronized.isLoaded)
-                {
-                    return;
-                }
-                SceneBeingSynchronized = SceneManager.GetActiveScene();
-                return;
-            }
-
-            var clientSceneHandle = serverSceneHandle;
-            if (m_NetworkManager.SceneManager.ServerSceneHandleToClientSceneHandle.ContainsKey(serverSceneHandle))
-            {
-                clientSceneHandle = m_NetworkManager.SceneManager.ServerSceneHandleToClientSceneHandle[serverSceneHandle];
-                // If we were already set, then ignore
-                if (SceneBeingSynchronized.IsValid() && SceneBeingSynchronized.isLoaded && SceneBeingSynchronized.handle == clientSceneHandle)
-                {
-                    return;
-=======
             var clientSceneHandle = serverSceneHandle;
             if (ServerSceneHandleToClientSceneHandle.ContainsKey(serverSceneHandle))
             {
@@ -411,7 +272,6 @@
                     ScenePlacedObjects[globalObjectIdHash].Remove(SceneBeingSynchronized.handle);
 
                     return inScenePlacedNetworkObject;
->>>>>>> 94a4bf68
                 }
             }
             return null;
@@ -432,77 +292,11 @@
 
             var context = m_NetworkManager.MessageQueueContainer.EnterInternalCommandContext(k_MessageType, k_ChannelType, targetClientIds, k_NetworkUpdateStage);
 
-<<<<<<< HEAD
-                // Find and set the scene currently being synchronized
-                SceneBeingSynchronized = new Scene();
-                foreach (var keyValuePairBySceneName in m_ScenesLoaded)
-                {
-                    if (keyValuePairBySceneName.Value.ContainsKey(clientSceneHandle))
-                    {
-                        SceneBeingSynchronized = keyValuePairBySceneName.Value[clientSceneHandle];
-                    }
-                }
-
-                if (!SceneBeingSynchronized.IsValid() || !SceneBeingSynchronized.isLoaded)
-                {
-                    throw new Exception($"[{nameof(NetworkSceneManager)}- {nameof(m_ScenesLoaded)}] Could not find the appropriate scene to set as being synchronized!");
-                }
-            }
-            else
-            {
-                // This should never happen, but in the event it does...
-                throw new Exception($"[{nameof(SceneEventData)}- Scene Handle Mismatch] {nameof(serverSceneHandle)} could not be found in {nameof(ServerSceneHandleToClientSceneHandle)}!");
-            }
-        }
-
-        /// <summary>
-        /// During soft synchronization of in-scene placed NetworkObjects, this is now used by NetworkSpawnManager.CreateLocalNetworkObject
-        /// </summary>
-        /// <param name="globalObjectIdHash"></param>
-        /// <returns></returns>
-        internal NetworkObject GetSceneRelativeInSceneNetworkObject(uint globalObjectIdHash)
-        {
-            if (ScenePlacedObjects.ContainsKey(globalObjectIdHash))
-            {
-                if (ScenePlacedObjects[globalObjectIdHash].ContainsKey(SceneBeingSynchronized.handle))
-                {
-                    var inScenePlacedNetworkObject = ScenePlacedObjects[globalObjectIdHash][SceneBeingSynchronized.handle];
-
-                    // We can only have 1 duplicated globalObjectIdHash per scene instance, so remove it once it has been returned
-                    ScenePlacedObjects[globalObjectIdHash].Remove(SceneBeingSynchronized.handle);
-
-                    return inScenePlacedNetworkObject;
-                }
-            }
-            return null;
-        }
-
-        /// <summary>
-        /// Generic sending of scene event data
-        /// </summary>
-        /// <param name="targetClientIds">array of client identifiers to receive the scene event message</param>
-        private void SendSceneEventData(ulong[] targetClientIds)
-        {
-            if (targetClientIds.Length == 0)
-            {
-                // This would be the Host/Server with no clients connected
-                // Silently return as there is nothing to be done
-                return;
-            }
-
-            var context = m_NetworkManager.MessageQueueContainer.EnterInternalCommandContext(k_MessageType, k_ChannelType, targetClientIds, k_NetworkUpdateStage);
-
             if (context != null)
             {
                 using (var nonNullContext = (InternalCommandContext)context)
                 {
-                    var bufferSizeCapture = new CommandContextSizeCapture(nonNullContext);
-                    bufferSizeCapture.StartMeasureSegment();
-
                     SceneEventData.OnWrite(nonNullContext.NetworkWriter);
-
-                    var size = bufferSizeCapture.StopMeasureSegment();
-                    m_NetworkManager.NetworkMetrics.TrackSceneEventSent(targetClientIds, (uint)SceneEventData.SceneEventType, GetSceneNameFromNetcodeSceneIndex(SceneEventData.SceneIndex), size);
                 }
                 return;
             }
@@ -532,42 +326,6 @@
         }
 
         /// <summary>
-=======
-            if (context != null)
-            {
-                using (var nonNullContext = (InternalCommandContext)context)
-                {
-                    SceneEventData.OnWrite(nonNullContext.NetworkWriter);
-                }
-                return;
-            }
-
-            // This should never happen, but if it does something very bad has happened and we should throw an exception
-            throw new Exception($"{nameof(InternalCommandContext)} is null! {nameof(NetworkSceneManager)} failed to send event notification {SceneEventData.SceneEventType} to target clientIds {targetClientIds}!");
-        }
-
-        /// <summary>
-        /// Returns the Netcode scene index from a scene
-        /// </summary>
-        /// <param name="scene"></param>
-        /// <returns>Netcode Scene Index</returns>
-        private uint GetNetcodeSceneIndexFromScene(Scene scene)
-        {
-            uint index = 0;
-            if (!SceneNameToIndex.TryGetValue(scene.name, out index))
-            {
-                if (NetworkLog.CurrentLogLevel <= LogLevel.Normal)
-                {
-                    NetworkLog.LogWarning($"The current scene ({scene.name}) is not registered as a network scene.");
-                }
-                //MaxValue denotes an error
-                return uint.MaxValue;
-            }
-            return index;
-        }
-
-        /// <summary>
->>>>>>> 94a4bf68
         /// Returns the scene name from the Netcode scene index
         /// Note: This is not the same as the Build Settings Scenes in Build index
         /// </summary>
@@ -677,15 +435,7 @@
                     ClientSynchEventData.SceneEventType = sceneEventProgress.SceneEventType;
                     ClientSynchEventData.ClientsCompleted = sceneEventProgress.DoneClients;
                     ClientSynchEventData.ClientsTimedOut = m_NetworkManager.ConnectedClients.Keys.Except(sceneEventProgress.DoneClients).ToList();
-<<<<<<< HEAD
-
-                    var bufferSizeCapture = new CommandContextSizeCapture(nonNullContext);
-                    bufferSizeCapture.StartMeasureSegment();
-
                     ClientSynchEventData.OnWrite(nonNullContext.NetworkWriter);
-
-                    var size = bufferSizeCapture.StopMeasureSegment();
-                    m_NetworkManager.NetworkMetrics.TrackSceneEventSent(m_NetworkManager.ConnectedClientsIds, (uint)SceneEventData.SceneEventType, GetSceneNameFromNetcodeSceneIndex(SceneEventData.SceneIndex), size);
                 }
             }
 
@@ -715,38 +465,6 @@
         public SceneEventProgressStatus UnloadScene(Scene scene)
         {
             var sceneName = scene.name;
-            if (!scene.isLoaded)
-=======
-                    ClientSynchEventData.OnWrite(nonNullContext.NetworkWriter);
-                }
-            }
-
-            // Send a local notification to the server that all clients are done loading or unloading
-            OnSceneEvent?.Invoke(new SceneEvent()
-            {
-                SceneEventType = sceneEventProgress.SceneEventType,
-                SceneName = sceneEventProgress.SceneName,
-                ClientId = m_NetworkManager.ServerClientId,
-                LoadSceneMode = sceneEventProgress.LoadSceneMode,
-                ClientsThatCompleted = sceneEventProgress.DoneClients,
-                ClientsThatTimedOut = m_NetworkManager.ConnectedClients.Keys.Except(sceneEventProgress.DoneClients).ToList(),
-            });
-
-            SceneEventProgressTracking.Remove(sceneEventProgress.Guid);
-
-            return false;
-        }
-
-        /// <summary>
-        /// Server Side:
-        /// Unloads an additively loaded scene.  If you want to unload a <see cref="LoadSceneMode.Single"/> mode loaded scene load another <see cref="LoadSceneMode.Single"/> scene.
-        /// When applicable, the <see cref="AsyncOperation"/> is delivered within the <see cref="SceneEvent"/> via the <see cref="OnSceneEvent"/>
-        /// </summary>
-        /// <param name="sceneName">scene name to unload</param>
-        /// <returns><see cref="SceneEventProgressStatus"/> (<see cref="SceneEventProgressStatus.Started"/> means it was successful)</returns>
-        public SceneEventProgressStatus UnloadScene(Scene scene)
-        {
-            var sceneName = scene.name;
             var sceneHandle = scene.handle;
             if (!scene.isLoaded)
             {
@@ -802,70 +520,15 @@
         {
             var sceneName = GetSceneNameFromNetcodeSceneIndex(SceneEventData.SceneIndex);
             if (sceneName == string.Empty)
->>>>>>> 94a4bf68
-            {
-                Debug.LogWarning($"{nameof(UnloadScene)} was called, but the scene {scene.name} is not currently loaded!");
-                return SceneEventProgressStatus.SceneNotLoaded;
-            }
-
-            var sceneEventProgress = ValidateServerSceneEvent(sceneName, true);
-            if (sceneEventProgress.Status != SceneEventProgressStatus.Started)
-            {
-                return sceneEventProgress.Status;
-            }
-
-<<<<<<< HEAD
-            if (!m_ScenesLoaded.ContainsKey(sceneName) || !m_ScenesLoaded[sceneName].ContainsKey(scene.handle))
-            {
-                Debug.LogError($"{nameof(UnloadScene)} internal error! {sceneName} with handle {scene.handle} is not within the internal scenes loaded dictionary!");
-                return SceneEventProgressStatus.InternalNetcodeError;
-            }
-
-            SceneEventData.SceneEventGuid = sceneEventProgress.Guid;
-            SceneEventData.SceneEventType = SceneEventData.SceneEventTypes.S2C_Unload;
-            SceneEventData.SceneIndex = SceneNameToIndex[sceneName];
-            SceneEventData.SceneHandle = m_ScenesLoaded[sceneName][scene.handle].handle;
-
-            // This will be the message we send to everyone when this scene event sceneEventProgress is complete
-            sceneEventProgress.SceneEventType = SceneEventData.SceneEventTypes.S2C_UnLoadComplete;
-
-            // Sends the unload scene notification
-            SendSceneEventData(m_NetworkManager.ConnectedClientsIds.Where(c => c != m_NetworkManager.ServerClientId).ToArray());
-
-            m_ScenesLoaded[sceneName].Remove(scene.handle);
-
-            if (m_ScenesLoaded[sceneName].Count == 0)
-            {
-                m_ScenesLoaded.Remove(sceneName);
-            }
-
-            AsyncOperation sceneUnload = SceneManager.UnloadSceneAsync(scene);
-            sceneUnload.completed += (AsyncOperation asyncOp2) => { OnSceneUnloaded(); };
-            sceneEventProgress.SetSceneLoadOperation(sceneUnload);
-
-            // Notify local server that a scene is going to be unloaded
-            OnSceneEvent?.Invoke(new SceneEvent()
-            {
-                AsyncOperation = sceneUnload,
-                SceneEventType = SceneEventData.SceneEventType,
-                LoadSceneMode = SceneEventData.LoadSceneMode,
-                SceneName = sceneName,
-                ClientId = m_NetworkManager.ServerClientId  // Server can only invoke this
-            });
-
-            //Return the status
-            return sceneEventProgress.Status;
-        }
-
-        /// <summary>
-        /// Client Side:
-        /// Handles <see cref="SceneEventData.SceneEventTypes.S2C_Unload"/> scene events.
-        /// </summary>
-        private void OnClientUnloadScene()
-        {
-            var sceneName = GetSceneNameFromNetcodeSceneIndex(SceneEventData.SceneIndex);
-            if (sceneName == string.Empty)
-=======
+            {
+                if (NetworkLog.CurrentLogLevel <= LogLevel.Normal)
+                {
+                    NetworkLog.LogWarning("Server requested a scene switch to a non-registered scene");
+                }
+
+                return;
+            }
+
             if (!ServerSceneHandleToClientSceneHandle.ContainsKey(SceneEventData.SceneHandle))
             {
                 throw new Exception($"Client failed to unload scene {GetSceneNameFromNetcodeSceneIndex(SceneEventData.SceneIndex)} " +
@@ -928,7 +591,6 @@
         {
             // First thing we do, if we are a server, is to send the unload scene event.
             if (m_NetworkManager.IsServer)
->>>>>>> 94a4bf68
             {
                 // Server sends the unload scene notification after unloading because it will despawn all scene relative in-scene NetworkObjects
                 // If we send this event to all clients before the server is finished unloading they will get warning about an object being
@@ -941,64 +603,11 @@
                     SceneEventProgressTracking[SceneEventData.SceneEventGuid].AddClientAsDone(m_NetworkManager.ServerClientId);
                 }
             }
-            s_IsSceneEventActive = true;
-
-<<<<<<< HEAD
-            if (m_ScenesLoaded.ContainsKey(sceneName))
-            {
-                if (!ServerSceneHandleToClientSceneHandle.ContainsKey(SceneEventData.SceneHandle))
-                {
-                    throw new Exception("No server to scene handle exist!");
-                }
-                var sceneHandle = ServerSceneHandleToClientSceneHandle[SceneEventData.SceneHandle];
-                if (m_ScenesLoaded[sceneName].ContainsKey(sceneHandle))
-                {
-                    var sceneUnload = SceneManager.UnloadSceneAsync(m_ScenesLoaded[sceneName][sceneHandle]);
-
-                    sceneUnload.completed += asyncOp2 => OnSceneUnloaded();
-
-                    m_ScenesLoaded[sceneName].Remove(sceneHandle);
-
-                    // Remove our server to scene handle lookup
-                    ServerSceneHandleToClientSceneHandle.Remove(SceneEventData.SceneHandle);
-                    if (m_ScenesLoaded[sceneName].Count == 0)
-                    {
-                        m_ScenesLoaded.Remove(sceneName);
-                    }
-
-                    // Notify the local client that a scene is going to be unloaded
-                    OnSceneEvent?.Invoke(new SceneEvent()
-                    {
-                        AsyncOperation = sceneUnload,
-                        SceneEventType = SceneEventData.SceneEventType,
-                        LoadSceneMode = SceneEventData.LoadSceneMode,
-                        SceneName = sceneName,
-                        ClientId = m_NetworkManager.LocalClientId   // Server sent this message to the client, but client is executing it
-                    });
-                }
-                else
-                {
-                    // Error scene handle not found!
-                    Debug.LogError("Server Scene Handle Not Found!");
-                }
-            }
-            else
-            {
-
-                // Error scene not loaded!
-                Debug.LogError("Server Scene Handle Not Loaded!");
-            }
-        }
-
-        /// <summary>
-        /// Server and Client:
-        /// Invoked when the additively loaded scene is unloaded
-        /// </summary>
-        private void OnSceneUnloaded()
-        {
+
+            // Next we prepare to send local notifications for unload complete
             SceneEventData.SceneEventType = SceneEventData.SceneEventTypes.C2S_UnloadComplete;
 
-            //First, notify the client or server that a scene was unloaded
+            //Notify the client or server that a scene was unloaded
             OnSceneEvent?.Invoke(new SceneEvent()
             {
                 SceneEventType = SceneEventData.SceneEventType,
@@ -1007,18 +616,13 @@
                 ClientId = m_NetworkManager.IsServer ? m_NetworkManager.ServerClientId : m_NetworkManager.LocalClientId
             });
 
+            // Clients send a notification back to the server they have completed the unload scene event
             if (!m_NetworkManager.IsServer)
             {
                 SendSceneEventData(new ulong[] { m_NetworkManager.ServerClientId });
             }
-            else //Second, server sets itself as having finished loading
-            {
-                if (SceneEventProgressTracking.ContainsKey(SceneEventData.SceneEventGuid))
-                {
-                    SceneEventProgressTracking[SceneEventData.SceneEventGuid].AddClientAsDone(m_NetworkManager.ServerClientId);
-                }
-            }
-
+
+            // This scene event is now considered "complete"
             s_IsSceneEventActive = false;
         }
 
@@ -1031,31 +635,28 @@
         {
             // Unload all additive scenes while making sure we don't try to unload the base scene ( loaded in single mode ).
             var currentActiveScene = SceneManager.GetActiveScene();
-            foreach (var keyRootSceneEntry in m_ScenesLoaded)
-            {
-                foreach (var keyHandleEntry in keyRootSceneEntry.Value)
-                {
-                    if (currentActiveScene.name != keyHandleEntry.Value.name)
-                    {
-                        OnSceneEvent?.Invoke(new SceneEvent()
-                        {
-                            AsyncOperation = SceneManager.UnloadSceneAsync(keyHandleEntry.Value),
-                            SceneEventType = SceneEventData.SceneEventTypes.S2C_Unload,
-                            LoadSceneMode = LoadSceneMode.Additive,
-                            SceneName = keyHandleEntry.Value.name,
-                            ClientId = m_NetworkManager.ServerClientId
-                        });
-                    }
+            foreach (var keyHandleEntry in ScenesLoaded)
+            {
+                if (currentActiveScene.name != keyHandleEntry.Value.name)
+                {
+                    OnSceneEvent?.Invoke(new SceneEvent()
+                    {
+                        AsyncOperation = SceneManager.UnloadSceneAsync(keyHandleEntry.Value),
+                        SceneEventType = SceneEventData.SceneEventTypes.S2C_Unload,
+                        LoadSceneMode = LoadSceneMode.Additive,
+                        SceneName = keyHandleEntry.Value.name,
+                        ClientId = m_NetworkManager.ServerClientId
+                    });
                 }
             }
             // clear out our scenes loaded list
-            m_ScenesLoaded.Clear();
+            ScenesLoaded.Clear();
         }
 
         /// <summary>
         /// Server side:
         /// Loads the scene name in either additive or single loading mode.
-        /// When applicable, the <see cref="AsyncOperation"/> is delivered within the <see cref="SceneEvent"/> via the <see cref="OnSceneEvent"/>
+        /// When applicable, the <see cref="AsyncOperation"/> is delivered within the <see cref="SceneEvent"/> via <see cref="OnSceneEvent"/>
         /// </summary>
         /// <param name="sceneName">the name of the scene to be loaded</param>
         /// <returns><see cref="SceneEventProgressStatus"/> (<see cref="SceneEventProgressStatus.Started"/> means it was successful)</returns>
@@ -1115,130 +716,6 @@
         /// <param name="objectStream">Stream data associated with the event</param>
         private void OnClientSceneLoadingEvent(Stream objectStream)
         {
-            SceneEventData.CopyUnreadFromStream(objectStream);
-
-            if (!SceneIndexToString.TryGetValue(SceneEventData.SceneIndex, out string sceneName) || !RegisteredSceneNames.Contains(sceneName))
-            {
-                if (NetworkLog.CurrentLogLevel <= LogLevel.Normal)
-                {
-                    NetworkLog.LogWarning("Server requested a scene switch to a non-registered scene");
-                }
-
-                return;
-            }
-=======
-            // Next we prepare to send local notifications for unload complete
-            SceneEventData.SceneEventType = SceneEventData.SceneEventTypes.C2S_UnloadComplete;
-
-            //Notify the client or server that a scene was unloaded
-            OnSceneEvent?.Invoke(new SceneEvent()
-            {
-                SceneEventType = SceneEventData.SceneEventType,
-                LoadSceneMode = SceneEventData.LoadSceneMode,
-                SceneName = GetSceneNameFromNetcodeSceneIndex(SceneEventData.SceneIndex),
-                ClientId = m_NetworkManager.IsServer ? m_NetworkManager.ServerClientId : m_NetworkManager.LocalClientId
-            });
-
-            // Clients send a notification back to the server they have completed the unload scene event
-            if (!m_NetworkManager.IsServer)
-            {
-                SendSceneEventData(new ulong[] { m_NetworkManager.ServerClientId });
-            }
-
-            // This scene event is now considered "complete"
-            s_IsSceneEventActive = false;
-        }
-
-        /// <summary>
-        /// Clears all scenes when loading in single mode
-        /// Since we assume a single mode loaded scene will be considered the "currently active scene",
-        /// we only unload any additively loaded scenes.
-        /// </summary>
-        internal void UnloadAdditivelyLoadedScenes()
-        {
-            // Unload all additive scenes while making sure we don't try to unload the base scene ( loaded in single mode ).
-            var currentActiveScene = SceneManager.GetActiveScene();
-            foreach (var keyHandleEntry in ScenesLoaded)
-            {
-                if (currentActiveScene.name != keyHandleEntry.Value.name)
-                {
-                    OnSceneEvent?.Invoke(new SceneEvent()
-                    {
-                        AsyncOperation = SceneManager.UnloadSceneAsync(keyHandleEntry.Value),
-                        SceneEventType = SceneEventData.SceneEventTypes.S2C_Unload,
-                        LoadSceneMode = LoadSceneMode.Additive,
-                        SceneName = keyHandleEntry.Value.name,
-                        ClientId = m_NetworkManager.ServerClientId
-                    });
-                }
-            }
-            // clear out our scenes loaded list
-            ScenesLoaded.Clear();
-        }
-
-        /// <summary>
-        /// Server side:
-        /// Loads the scene name in either additive or single loading mode.
-        /// When applicable, the <see cref="AsyncOperation"/> is delivered within the <see cref="SceneEvent"/> via <see cref="OnSceneEvent"/>
-        /// </summary>
-        /// <param name="sceneName">the name of the scene to be loaded</param>
-        /// <returns><see cref="SceneEventProgressStatus"/> (<see cref="SceneEventProgressStatus.Started"/> means it was successful)</returns>
-        public SceneEventProgressStatus LoadScene(string sceneName, LoadSceneMode loadSceneMode)
-        {
-            var sceneEventProgress = ValidateServerSceneEvent(sceneName);
-            if (sceneEventProgress.Status != SceneEventProgressStatus.Started)
-            {
-                return sceneEventProgress.Status;
-            }
-
-            // This will be the message we send to everyone when this scene event sceneEventProgress is complete
-            sceneEventProgress.SceneEventType = SceneEventData.SceneEventTypes.S2C_LoadComplete;
-            sceneEventProgress.LoadSceneMode = loadSceneMode;
-
-            // Now set up the current scene event
-            SceneEventData.SceneEventGuid = sceneEventProgress.Guid;
-            SceneEventData.SceneEventType = SceneEventData.SceneEventTypes.S2C_Load;
-            SceneEventData.SceneIndex = SceneNameToIndex[sceneName];
-            SceneEventData.LoadSceneMode = loadSceneMode;
-
-            if (SceneEventData.LoadSceneMode == LoadSceneMode.Single)
-            {
-                // Destroy current scene objects before switching.
-                m_NetworkManager.SpawnManager.ServerDestroySpawnedSceneObjects();
-
-                // Preserve the objects that should not be destroyed during the scene event
-                MoveObjectsToDontDestroyOnLoad();
-
-                // Now Unload all currently additively loaded scenes
-                UnloadAdditivelyLoadedScenes();
-            }
-
-            // Now start loading the scene
-            AsyncOperation sceneLoad = SceneManager.LoadSceneAsync(sceneName, loadSceneMode);
-            sceneLoad.completed += (AsyncOperation asyncOp2) => { OnSceneLoaded(sceneName); };
-            sceneEventProgress.SetSceneLoadOperation(sceneLoad);
-
-            // Notify the local server that a scene loading event has begun
-            OnSceneEvent?.Invoke(new SceneEvent()
-            {
-                AsyncOperation = sceneLoad,
-                SceneEventType = SceneEventData.SceneEventType,
-                LoadSceneMode = SceneEventData.LoadSceneMode,
-                SceneName = sceneName,
-                ClientId = m_NetworkManager.ServerClientId
-            });
-
-            //Return our scene progress instance
-            return sceneEventProgress.Status;
-        }
-
-        /// <summary>
-        /// Client Side:
-        /// Handles both forms of scene loading
-        /// </summary>
-        /// <param name="objectStream">Stream data associated with the event</param>
-        private void OnClientSceneLoadingEvent(Stream objectStream)
-        {
             if (!SceneIndexToString.TryGetValue(SceneEventData.SceneIndex, out string sceneName) || !RegisteredSceneNames.Contains(sceneName))
             {
                 if (NetworkLog.CurrentLogLevel <= LogLevel.Normal)
@@ -1275,7 +752,6 @@
                 return;
             }
 #endif
->>>>>>> 94a4bf68
 
             if (SceneEventData.LoadSceneMode == LoadSceneMode.Single)
             {
@@ -1370,11 +846,7 @@
         /// </summary>
         private void OnServerLoadedScene(Scene scene)
         {
-<<<<<<< HEAD
-            // Register in-scene placed NetworkObjects with the netcode
-=======
             // Register in-scene placed NetworkObjects with spawn manager
->>>>>>> 94a4bf68
             foreach (var keyValuePairByGlobalObjectIdHash in ScenePlacedObjects)
             {
                 foreach (var keyValuePairBySceneHandle in keyValuePairByGlobalObjectIdHash.Value)
@@ -1395,50 +867,6 @@
                 var clientId = m_NetworkManager.ConnectedClientsList[j].ClientId;
                 if (clientId != m_NetworkManager.ServerClientId)
                 {
-<<<<<<< HEAD
-
-                    uint sceneObjectsToSpawn = 0;
-
-                    foreach (var keyValuePairByGlobalObjectIdHash in ScenePlacedObjects)
-                    {
-                        foreach (var keyValuePairBySceneHandle in keyValuePairByGlobalObjectIdHash.Value)
-                        {
-                            if (keyValuePairBySceneHandle.Value.Observers.Contains(clientId))
-                            {
-                                sceneObjectsToSpawn++;
-                            }
-                        }
-                    }
-
-                    var context = m_NetworkManager.MessageQueueContainer.EnterInternalCommandContext(k_MessageType, k_ChannelType, new ulong[] { clientId }, k_NetworkUpdateStage);
-                    if (context != null)
-                    {
-                        using (var nonNullContext = (InternalCommandContext)context)
-                        {
-                            var bufferSizeCapture = new CommandContextSizeCapture(nonNullContext);
-                            bufferSizeCapture.StartMeasureSegment();
-
-                            SceneEventData.OnWrite(nonNullContext.NetworkWriter);
-                            // Write number of scene objects to spawn
-                            nonNullContext.NetworkWriter.WriteUInt32Packed(sceneObjectsToSpawn);
-
-                            foreach (var keyValuePairByGlobalObjectIdHash in ScenePlacedObjects)
-                            {
-                                foreach (var keyValuePairBySceneHandle in keyValuePairByGlobalObjectIdHash.Value)
-                                {
-                                    if (keyValuePairBySceneHandle.Value.Observers.Contains(clientId))
-                                    {
-                                        // Write our server relative scene handle for the NetworkObject being serialized
-                                        nonNullContext.NetworkWriter.WriteInt32Packed(keyValuePairBySceneHandle.Key);
-                                        // Serialize the NetworkObject
-                                        keyValuePairBySceneHandle.Value.SerializeSceneObject(nonNullContext.NetworkWriter, clientId);
-                                    }
-                                }
-                            }
-                            var size = bufferSizeCapture.StopMeasureSegment();
-                            m_NetworkManager.NetworkMetrics.TrackSceneEventSent(clientId, (uint)SceneEventData.SceneEventType, GetSceneNameFromNetcodeSceneIndex(SceneEventData.SceneIndex), size);
-
-=======
                     var context = m_NetworkManager.MessageQueueContainer.EnterInternalCommandContext(k_MessageType, k_ChannelType, new ulong[] { clientId }, k_NetworkUpdateStage);
                     if (context != null)
                     {
@@ -1448,7 +876,6 @@
                         using (var nonNullContext = (InternalCommandContext)context)
                         {
                             SceneEventData.OnWrite(nonNullContext.NetworkWriter);
->>>>>>> 94a4bf68
                         }
                     }
                     else
@@ -1472,34 +899,8 @@
 
             //Second, set the server as having loaded for the associated SceneEventProgress
             if (SceneEventProgressTracking.ContainsKey(SceneEventData.SceneEventGuid))
-<<<<<<< HEAD
             {
                 SceneEventProgressTracking[SceneEventData.SceneEventGuid].AddClientAsDone(m_NetworkManager.ServerClientId);
-            }
-        }
-
-        /// <summary>
-        /// Client side:
-        /// On scene loaded callback method invoked by OnSceneLoading only
-        /// </summary>
-        private void OnClientLoadedScene(Scene scene)
-        {
-            using (var reader = PooledNetworkReader.Get(SceneEventData.InternalBuffer))
-            {
-                var newObjectsCount = reader.ReadUInt32Packed();
-
-                for (int i = 0; i < newObjectsCount; i++)
-                {
-                    // Set our relative scene to the NetworkObject
-                    SetTheSceneBeingSynchronized(reader.ReadInt32Packed());
-
-                    // Deserialize the NetworkObject
-                    NetworkObject.DeserializeSceneObject(SceneEventData.InternalBuffer as NetworkBuffer, reader, m_NetworkManager);
-                }
-=======
-            {
-                SceneEventProgressTracking[SceneEventData.SceneEventGuid].AddClientAsDone(m_NetworkManager.ServerClientId);
->>>>>>> 94a4bf68
             }
         }
 
@@ -1533,25 +934,6 @@
         /// Note: We write out all of the scenes to be loaded first and then all of the NetworkObjects that need to be
         /// synchronized.
         /// </summary>
-<<<<<<< HEAD
-        /// <param name="ownerClientId">newly joined client identifier</param>
-        internal void SynchronizeNetworkObjects(ulong ownerClientId)
-        {
-            foreach (var sobj in m_NetworkManager.SpawnManager.SpawnedObjectsList)
-            {
-                if (sobj.CheckObjectVisibility == null || sobj.CheckObjectVisibility(ownerClientId))
-                {
-                    sobj.Observers.Add(ownerClientId);
-                }
-            }
-
-            ClientSynchEventData.InitializeForSynch();
-            ClientSynchEventData.TargetClientId = ownerClientId;
-            ClientSynchEventData.LoadSceneMode = LoadSceneMode.Single;
-            var activeScene = SceneManager.GetActiveScene();
-            ClientSynchEventData.SceneEventType = SceneEventData.SceneEventTypes.S2C_Sync;
-
-=======
         /// <param name="clientId">newly joined client identifier</param>
         internal void SynchronizeNetworkObjects(ulong clientId)
         {
@@ -1564,20 +946,13 @@
             var activeScene = SceneManager.GetActiveScene();
             ClientSynchEventData.SceneEventType = SceneEventData.SceneEventTypes.S2C_Sync;
 
->>>>>>> 94a4bf68
             // Organize how (and when) we serialize our NetworkObjects
             for (int i = 0; i < SceneManager.sceneCount; i++)
             {
                 var scene = SceneManager.GetSceneAt(i);
-<<<<<<< HEAD
 
                 var sceneIndex = GetNetcodeSceneIndexFromScene(scene);
 
-=======
-
-                var sceneIndex = GetNetcodeSceneIndexFromScene(scene);
-
->>>>>>> 94a4bf68
                 if (sceneIndex == uint.MaxValue)
                 {
                     continue;
@@ -1595,26 +970,12 @@
 
             ClientSynchEventData.AddSpawnedNetworkObjects();
 
-<<<<<<< HEAD
-            var context = m_NetworkManager.MessageQueueContainer.EnterInternalCommandContext(k_MessageType, k_ChannelType, new ulong[] { ownerClientId }, k_NetworkUpdateStage);
-=======
             var context = m_NetworkManager.MessageQueueContainer.EnterInternalCommandContext(k_MessageType, k_ChannelType, new ulong[] { clientId }, k_NetworkUpdateStage);
->>>>>>> 94a4bf68
             if (context != null)
             {
                 using (var nonNullContext = (InternalCommandContext)context)
                 {
-<<<<<<< HEAD
-                    var bufferSizeCapture = new CommandContextSizeCapture(nonNullContext);
-                    bufferSizeCapture.StartMeasureSegment();
-
                     ClientSynchEventData.OnWrite(nonNullContext.NetworkWriter);
-
-                    var size = bufferSizeCapture.StopMeasureSegment();
-                    m_NetworkManager.NetworkMetrics.TrackSceneEventSent(ownerClientId, (uint)SceneEventData.SceneEventType, GetSceneNameFromNetcodeSceneIndex(SceneEventData.SceneIndex), size);
-=======
-                    ClientSynchEventData.OnWrite(nonNullContext.NetworkWriter);
->>>>>>> 94a4bf68
                 }
             }
 
@@ -1622,11 +983,7 @@
             OnSceneEvent?.Invoke(new SceneEvent()
             {
                 SceneEventType = SceneEventData.SceneEventType,
-<<<<<<< HEAD
-                ClientId = ownerClientId
-=======
                 ClientId = clientId
->>>>>>> 94a4bf68
             });
         }
 
@@ -1665,26 +1022,44 @@
                 ScenePlacedObjects.Clear();
             }
 
-<<<<<<< HEAD
+            var shouldPassThrough = false;
+            var sceneLoad = (AsyncOperation)null;
+
             // Check to see if the client already has loaded the scene to be loaded
-            if (sceneName != activeScene.name)
+            if (sceneName == activeScene.name)
+            {
+                // If the client is already in the same scene, then pass through and
+                // don't try to reload it.
+                shouldPassThrough = true;
+            }
+
+#if UNITY_EDITOR || DEVELOPMENT_BUILD
+            if (m_IsRunningUnitTest)
+            {
+                // In unit tests, we don't allow clients to load additional scenes since
+                // MultiInstance unit tests share the same scene space.
+                shouldPassThrough = true;
+                sceneLoad = new AsyncOperation();
+            }
+#endif
+            if (!shouldPassThrough)
             {
                 // If not, then load the scene
-                var sceneLoad = SceneManager.LoadSceneAsync(sceneName, loadSceneMode);
-
-                // Notify local client that a scene load has begun
-                OnSceneEvent?.Invoke(new SceneEvent()
-                {
-                    AsyncOperation = sceneLoad,
-                    SceneEventType = SceneEventData.SceneEventTypes.S2C_Load,
-                    LoadSceneMode = loadSceneMode,
-                    SceneName = sceneName,
-                    ClientId = m_NetworkManager.LocalClientId,
-                });
-
+                sceneLoad = SceneManager.LoadSceneAsync(sceneName, loadSceneMode);
                 sceneLoad.completed += asyncOp2 => ClientLoadedSynchronization(sceneIndex, sceneHandle);
             }
-            else
+
+            // Notify local client that a scene load has begun
+            OnSceneEvent?.Invoke(new SceneEvent()
+            {
+                AsyncOperation = sceneLoad,
+                SceneEventType = SceneEventData.SceneEventTypes.S2C_Load,
+                LoadSceneMode = loadSceneMode,
+                SceneName = sceneName,
+                ClientId = m_NetworkManager.LocalClientId,
+            });
+
+            if (shouldPassThrough)
             {
                 // If so, then pass through
                 ClientLoadedSynchronization(sceneIndex, sceneHandle);
@@ -1738,13 +1113,7 @@
             {
                 using (var nonNullContext = (InternalCommandContext)context)
                 {
-                    var bufferSizeCapture = new CommandContextSizeCapture(nonNullContext);
-                    bufferSizeCapture.StartMeasureSegment();
-
                     ClientSynchEventData.OnWrite(nonNullContext.NetworkWriter);
-
-                    var size = bufferSizeCapture.StopMeasureSegment();
-                    m_NetworkManager.NetworkMetrics.TrackSceneEventSent(m_NetworkManager.ServerClientId, (uint)SceneEventData.SceneEventType, GetSceneNameFromNetcodeSceneIndex(SceneEventData.SceneIndex), size);
                 }
             }
 
@@ -1826,7 +1195,7 @@
                         OnSceneEvent?.Invoke(new SceneEvent()
                         {
                             SceneEventType = SceneEventData.SceneEventType,
-                            SceneName = m_NetworkManager.SceneManager.GetSceneNameFromNetcodeSceneIndex(SceneEventData.SceneIndex),
+                            SceneName = GetSceneNameFromNetcodeSceneIndex(SceneEventData.SceneIndex),
                             ClientId = m_NetworkManager.ServerClientId,
                             LoadSceneMode = SceneEventData.LoadSceneMode,
                             ClientsThatCompleted = SceneEventData.ClientsCompleted,
@@ -1839,54 +1208,10 @@
                         Debug.LogWarning($"{SceneEventData.SceneEventType} is not currently supported!");
                         break;
                     }
-=======
-            var shouldPassThrough = false;
-            var sceneLoad = (AsyncOperation)null;
-
-            // Check to see if the client already has loaded the scene to be loaded
-            if (sceneName == activeScene.name)
-            {
-                // If the client is already in the same scene, then pass through and
-                // don't try to reload it.
-                shouldPassThrough = true;
-            }
-
-#if UNITY_EDITOR || DEVELOPMENT_BUILD
-            if (m_IsRunningUnitTest)
-            {
-                // In unit tests, we don't allow clients to load additional scenes since
-                // MultiInstance unit tests share the same scene space.
-                shouldPassThrough = true;
-                sceneLoad = new AsyncOperation();
-            }
-#endif
-            if (!shouldPassThrough)
-            {
-                // If not, then load the scene
-                sceneLoad = SceneManager.LoadSceneAsync(sceneName, loadSceneMode);
-                sceneLoad.completed += asyncOp2 => ClientLoadedSynchronization(sceneIndex, sceneHandle);
-            }
-
-            // Notify local client that a scene load has begun
-            OnSceneEvent?.Invoke(new SceneEvent()
-            {
-                AsyncOperation = sceneLoad,
-                SceneEventType = SceneEventData.SceneEventTypes.S2C_Load,
-                LoadSceneMode = loadSceneMode,
-                SceneName = sceneName,
-                ClientId = m_NetworkManager.LocalClientId,
-            });
-
-            if (shouldPassThrough)
-            {
-                // If so, then pass through
-                ClientLoadedSynchronization(sceneIndex, sceneHandle);
->>>>>>> 94a4bf68
-            }
-        }
-
-        /// <summary>
-<<<<<<< HEAD
+            }
+        }
+
+        /// <summary>
         /// Server Side:
         /// Handles incoming Scene_Event messages for host or server
         /// </summary>
@@ -1973,266 +1298,6 @@
         {
             if (m_NetworkManager != null)
             {
-                Debug.LogError($"{nameof(NetworkSceneManager.HandleSceneEvent)} was invoked but {nameof(NetworkManager)} reference was null!");
-                return;
-            }
-
-            if (stream == null)
-            {
-                Debug.LogError($"Scene Event {nameof(OnClientSceneLoadingEvent)} was invoked with a null stream!");
-                return;
-            }
-
-            var reader = NetworkReaderPool.GetReader(stream);
-            SceneEventData.OnRead(reader);
-            NetworkReaderPool.PutBackInPool(reader);
-            m_NetworkManager.NetworkMetrics.TrackSceneEventReceived(
-                clientId,
-                (uint) SceneEventData.SceneEventType,
-                GetSceneNameFromNetcodeSceneIndex(SceneEventData.SceneIndex),
-                stream.Length);
-            if (SceneEventData.IsSceneEventClientSide())
-            {
-                HandleClientSceneEvent(stream);
-            }
-            else
-            {
-                HandleServerSceneEvent(clientId, stream);
-=======
-        /// Once a scene is loaded ( or if it was already loaded) this gets called.
-        /// This handles all of the in-scene and dynamically spawned NetworkObject synchronization
-        /// </summary>
-        /// <param name="sceneIndex">Netcode scene index that was loaded</param>
-        private void ClientLoadedSynchronization(uint sceneIndex, int sceneHandle)
-        {
-            var sceneName = GetSceneNameFromNetcodeSceneIndex(sceneIndex);
-            var nextScene = GetAndAddNewlyLoadedSceneByName(sceneName);
-
-            if (!nextScene.isLoaded || !nextScene.IsValid())
-            {
-                throw new Exception($"Failed to find valid scene internal Unity.Netcode for {nameof(GameObject)}s error!");
-            }
-
-            var loadSceneMode = (sceneIndex == SceneEventData.SceneIndex ? SceneEventData.LoadSceneMode : LoadSceneMode.Additive);
-
-            // For now, during a synchronization event, we will make the first scene the "base/master" scene that denotes a "complete scene switch"
-            if (loadSceneMode == LoadSceneMode.Single)
-            {
-                SceneManager.SetActiveScene(nextScene);
-            }
-
-            if (!ServerSceneHandleToClientSceneHandle.ContainsKey(sceneHandle))
-            {
-                ServerSceneHandleToClientSceneHandle.Add(sceneHandle, nextScene.handle);
-            }
-            else
-            {
-                // If the exact same handle exists then there are problems with using handles
-                throw new Exception($"Server Scene Handle ({SceneEventData.SceneHandle}) already exist!  Happened during scene load of {nextScene.name} with Client Handle ({nextScene.handle})");
-            }
-
-            // Apply all in-scene placed NetworkObjects loaded by the scene
-            PopulateScenePlacedObjects(nextScene, false);
-
-            // Send notification back to server that we finished loading this scene
-            ClientSynchEventData.LoadSceneMode = loadSceneMode;
-            ClientSynchEventData.SceneEventType = SceneEventData.SceneEventTypes.C2S_LoadComplete;
-            ClientSynchEventData.SceneIndex = sceneIndex;
-
-            var context = m_NetworkManager.MessageQueueContainer.EnterInternalCommandContext(k_MessageType, k_ChannelType,
-                new ulong[] { m_NetworkManager.ServerClientId }, k_NetworkUpdateStage);
-            if (context != null)
-            {
-                using (var nonNullContext = (InternalCommandContext)context)
-                {
-                    ClientSynchEventData.OnWrite(nonNullContext.NetworkWriter);
-                }
-            }
-
-            // Send notification to local client that the scene has finished loading
-            OnSceneEvent?.Invoke(new SceneEvent()
-            {
-                SceneEventType = SceneEventData.SceneEventTypes.C2S_LoadComplete,
-                LoadSceneMode = loadSceneMode,
-                SceneName = sceneName,
-                Scene = nextScene,
-                ClientId = m_NetworkManager.LocalClientId,
-            });
-
-            // Check to see if we still have scenes to load and synchronize with
-            HandleClientSceneEvent(null);
-        }
-
-        /// <summary>
-        /// Client Side:
-        /// Handles incoming Scene_Event messages for clients
-        /// </summary>
-        /// <param name="stream">data associated with the event</param>
-        private void HandleClientSceneEvent(Stream stream)
-        {
-            switch (SceneEventData.SceneEventType)
-            {
-                case SceneEventData.SceneEventTypes.S2C_Load:
-                    {
-                        OnClientSceneLoadingEvent(stream);
-                        break;
-                    }
-                case SceneEventData.SceneEventTypes.S2C_Unload:
-                    {
-                        OnClientUnloadScene();
-                        break;
-                    }
-                case SceneEventData.SceneEventTypes.S2C_Sync:
-                    {
-                        if (!SceneEventData.IsDoneWithSynchronization())
-                        {
-                            OnClientBeginSync();
-                        }
-                        else
-                        {
-                            // Synchronize the NetworkObjects for this scene
-                            SceneEventData.SynchronizeSceneNetworkObjects(m_NetworkManager);
-
-                            SceneEventData.SceneEventType = SceneEventData.SceneEventTypes.C2S_SyncComplete;
-                            SendSceneEventData(new ulong[] { m_NetworkManager.ServerClientId });
-
-                            // All scenes are synchronized, let the server know we are done synchronizing
-                            m_NetworkManager.IsConnectedClient = true;
-                            m_NetworkManager.InvokeOnClientConnectedCallback(m_NetworkManager.LocalClientId);
-
-                            // Notify the client that they have finished synchronizing
-                            OnSceneEvent?.Invoke(new SceneEvent()
-                            {
-                                SceneEventType = SceneEventData.SceneEventType,
-                                ClientId = m_NetworkManager.LocalClientId, // Client sent this to the server
-                            });
-                        }
-                        break;
-                    }
-                case SceneEventData.SceneEventTypes.S2C_ReSync:
-                    {
-                        // Notify the client that they have been re-synchronized after being synchronized with an in progress game session
-                        OnSceneEvent?.Invoke(new SceneEvent()
-                        {
-                            SceneEventType = SceneEventData.SceneEventType,
-                            ClientId = m_NetworkManager.ServerClientId,  // Server sent this to client
-                        });
-
-                        break;
-                    }
-                case SceneEventData.SceneEventTypes.S2C_LoadComplete:
-                case SceneEventData.SceneEventTypes.S2C_UnLoadComplete:
-                    {
-                        // Notify client that all clients have finished loading or unloading
-                        OnSceneEvent?.Invoke(new SceneEvent()
-                        {
-                            SceneEventType = SceneEventData.SceneEventType,
-                            SceneName = GetSceneNameFromNetcodeSceneIndex(SceneEventData.SceneIndex),
-                            ClientId = m_NetworkManager.ServerClientId,
-                            LoadSceneMode = SceneEventData.LoadSceneMode,
-                            ClientsThatCompleted = SceneEventData.ClientsCompleted,
-                            ClientsThatTimedOut = SceneEventData.ClientsTimedOut,
-                        });
-                        break;
-                    }
-                default:
-                    {
-                        Debug.LogWarning($"{SceneEventData.SceneEventType} is not currently supported!");
-                        break;
-                    }
-            }
-        }
-
-        /// <summary>
-        /// Server Side:
-        /// Handles incoming Scene_Event messages for host or server
-        /// </summary>
-        /// <param name="clientId">client who sent the event</param>
-        /// <param name="stream">data associated with the event</param>
-        private void HandleServerSceneEvent(ulong clientId, Stream stream)
-        {
-            switch (SceneEventData.SceneEventType)
-            {
-                case SceneEventData.SceneEventTypes.C2S_LoadComplete:
-                    {
-                        // Notify the local server that the client has finished loading a scene
-                        OnSceneEvent?.Invoke(new SceneEvent()
-                        {
-                            SceneEventType = SceneEventData.SceneEventType,
-                            LoadSceneMode = SceneEventData.LoadSceneMode,
-                            SceneName = GetSceneNameFromNetcodeSceneIndex(SceneEventData.SceneIndex),
-                            ClientId = clientId
-                        });
-
-                        if (SceneEventProgressTracking.ContainsKey(SceneEventData.SceneEventGuid))
-                        {
-                            SceneEventProgressTracking[SceneEventData.SceneEventGuid].AddClientAsDone(clientId);
-                        }
-
-                        break;
-                    }
-                case SceneEventData.SceneEventTypes.C2S_UnloadComplete:
-                    {
-                        if (SceneEventProgressTracking.ContainsKey(SceneEventData.SceneEventGuid))
-                        {
-                            SceneEventProgressTracking[SceneEventData.SceneEventGuid].AddClientAsDone(clientId);
-                        }
-                        // Notify the local server that the client has finished unloading a scene
-                        OnSceneEvent?.Invoke(new SceneEvent()
-                        {
-                            SceneEventType = SceneEventData.SceneEventType,
-                            LoadSceneMode = SceneEventData.LoadSceneMode,
-                            SceneName = GetSceneNameFromNetcodeSceneIndex(SceneEventData.SceneIndex),
-                            ClientId = clientId
-                        });
-
-                        break;
-                    }
-                case SceneEventData.SceneEventTypes.C2S_SyncComplete:
-                    {
-                        // Notify the local server that a client has finished synchronizing
-                        OnSceneEvent?.Invoke(new SceneEvent()
-                        {
-                            SceneEventType = SceneEventData.SceneEventType,
-                            SceneName = string.Empty,
-                            ClientId = clientId
-                        });
-
-                        if (SceneEventData.ClientNeedsReSynchronization() && !DisableReSynchronization)
-                        {
-                            SceneEventData.SceneEventType = SceneEventData.SceneEventTypes.S2C_ReSync;
-                            SendSceneEventData(new ulong[] { clientId });
-
-                            OnSceneEvent?.Invoke(new SceneEvent()
-                            {
-                                SceneEventType = SceneEventData.SceneEventType,
-                                SceneName = string.Empty,
-                                ClientId = clientId
-                            });
-                        }
-
-                        break;
-                    }
-                default:
-                    {
-                        Debug.LogWarning($"{SceneEventData.SceneEventType} is not currently supported!");
-                        break;
-                    }
->>>>>>> 94a4bf68
-            }
-        }
-
-        /// <summary>
-<<<<<<< HEAD
-=======
-        /// Both Client and Server: Incoming scene event entry point
-        /// </summary>
-        /// <param name="clientId">client who sent the scene event</param>
-        /// <param name="stream">data associated with the scene event</param>
-        internal void HandleSceneEvent(ulong clientId, Stream stream)
-        {
-            if (m_NetworkManager != null)
-            {
                 if (stream != null)
                 {
                     var reader = NetworkReaderPool.GetReader(stream);
@@ -2260,7 +1325,6 @@
         }
 
         /// <summary>
->>>>>>> 94a4bf68
         /// Moves all NetworkObjects that don't have the <see cref="NetworkObject.DestroyWithScene"/> set to
         /// the "Do not destroy on load" scene.
         /// </summary>
