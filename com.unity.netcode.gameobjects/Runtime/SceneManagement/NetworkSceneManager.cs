--- conflicted
+++ resolved
@@ -1087,21 +1087,10 @@
                         EventData = SceneEventData
                     };
                     var size = m_NetworkManager.SendMessage(message, k_DeliveryType, clientId);
-
-<<<<<<< HEAD
-                    m_NetworkManager.NetworkMetrics.TrackSceneEventSent(clientId, (uint)SceneEventData.SceneEventType, scene.name, size);
-=======
-                        var size = bufferSizeCapture.StopMeasureSegment();
-                        var bytesReported = m_NetworkManager.LocalClientId == clientId
+                    var bytesReported = m_NetworkManager.LocalClientId == clientId
                             ? 0
                             : size;
-                        m_NetworkManager.NetworkMetrics.TrackSceneEventSent(clientId, (uint)SceneEventData.SceneEventType, scene.name, bytesReported);
-                    }
-                    else
-                    {
-                        throw new Exception($"{nameof(NetworkSceneManager)} failed to send event notification {SceneEventData.SceneEventType} to target clientId {clientId}!");
-                    }
->>>>>>> d2db3940
+                    m_NetworkManager.NetworkMetrics.TrackSceneEventSent(clientId, (uint)SceneEventData.SceneEventType, scene.name, bytesReported);
                 }
             }
 
@@ -1202,26 +1191,11 @@
                 EventData = ClientSynchEventData
             };
             var size = m_NetworkManager.SendMessage(message, k_DeliveryType, clientId);
-
-<<<<<<< HEAD
-            m_NetworkManager.NetworkMetrics.TrackSceneEventSent(
-                clientId, (uint)ClientSynchEventData.SceneEventType, "", size);
-=======
-                using var nonNullContext = (InternalCommandContext)context;
-
-                var bufferSizeCapture = new CommandContextSizeCapture(nonNullContext);
-                bufferSizeCapture.StartMeasureSegment();
-
-                ClientSynchEventData.OnWrite(nonNullContext.NetworkWriter);
-
-                var size = bufferSizeCapture.StopMeasureSegment();
-                var bytesReported = m_NetworkManager.LocalClientId == clientId
+            var bytesReported = m_NetworkManager.LocalClientId == clientId
                     ? 0
                     : size;
-                m_NetworkManager.NetworkMetrics.TrackSceneEventSent(
-                    clientId, (uint)ClientSynchEventData.SceneEventType, "", bytesReported);
-            }
->>>>>>> d2db3940
+            m_NetworkManager.NetworkMetrics.TrackSceneEventSent(
+                clientId, (uint)ClientSynchEventData.SceneEventType, "", bytesReported);
 
             // Notify the local server that the client has been sent the SceneEventData.SceneEventTypes.S2C_Event_Sync event
             OnSceneEvent?.Invoke(new SceneEvent()
@@ -1554,18 +1528,13 @@
             {
                 SceneEventData.Deserialize(ref reader);
 
-<<<<<<< HEAD
-=======
-                    var bytesReported = m_NetworkManager.LocalClientId == clientId
-                        ? 0
-                        : stream.Length;
-
-                    m_NetworkManager.NetworkMetrics.TrackSceneEventReceived(
-                       clientId, (uint)SceneEventData.SceneEventType, ScenesInBuild[(int)SceneEventData.SceneIndex], bytesReported);
->>>>>>> d2db3940
+                var bytesReported = m_NetworkManager.LocalClientId == clientId
+                    ? 0
+                    : reader.Length;
+
 
                 m_NetworkManager.NetworkMetrics.TrackSceneEventReceived(
-                   clientId, (uint)SceneEventData.SceneEventType, ScenesInBuild[(int)SceneEventData.SceneIndex], reader.Length);
+                   clientId, (uint)SceneEventData.SceneEventType, ScenesInBuild[(int)SceneEventData.SceneIndex], bytesReported);
 
                 if (SceneEventData.IsSceneEventClientSide())
                 {
