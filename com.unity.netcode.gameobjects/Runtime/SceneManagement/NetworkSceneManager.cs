--- conflicted
+++ resolved
@@ -1123,14 +1123,7 @@
                         EventData = sceneEventData
                     };
                     var size = m_NetworkManager.SendMessage(message, k_DeliveryType, clientId);
-<<<<<<< HEAD
-                    m_NetworkManager.NetworkMetrics.TrackSceneEventSent(clientId, (uint)SceneEventData.SceneEventType, scene.name, size);
-=======
-                    var bytesReported = m_NetworkManager.LocalClientId == clientId
-                            ? 0
-                            : size;
-                    m_NetworkManager.NetworkMetrics.TrackSceneEventSent(clientId, (uint)sceneEventData.SceneEventType, scene.name, bytesReported);
->>>>>>> d3408ac5
+                    m_NetworkManager.NetworkMetrics.TrackSceneEventSent(clientId, (uint)sceneEventData.SceneEventType, scene.name, size);
                 }
             }
 
@@ -1238,11 +1231,7 @@
             };
             var size = m_NetworkManager.SendMessage(message, k_DeliveryType, clientId);
             m_NetworkManager.NetworkMetrics.TrackSceneEventSent(
-<<<<<<< HEAD
-                clientId, (uint)ClientSynchEventData.SceneEventType, string.Empty, size);
-=======
-                clientId, (uint)sceneEventData.SceneEventType, "", bytesReported);
->>>>>>> d3408ac5
+                clientId, (uint)sceneEventData.SceneEventType, "", size);
 
             // Notify the local server that the client has been sent the SceneEventData.SceneEventTypes.S2C_Event_Sync event
             OnSceneEvent?.Invoke(new SceneEvent()
@@ -1593,17 +1582,8 @@
 
                 sceneEventData.Deserialize(reader);
 
-<<<<<<< HEAD
                 m_NetworkManager.NetworkMetrics.TrackSceneEventReceived(
-                   clientId, (uint)SceneEventData.SceneEventType, ScenesInBuild[(int)SceneEventData.SceneIndex], reader.Length);
-=======
-                var bytesReported = m_NetworkManager.LocalClientId == clientId
-                    ? 0
-                    : reader.Length;
-
-                m_NetworkManager.NetworkMetrics.TrackSceneEventReceived(
-                   clientId, (uint)sceneEventData.SceneEventType, ScenesInBuild[(int)sceneEventData.SceneIndex], bytesReported);
->>>>>>> d3408ac5
+                   clientId, (uint)sceneEventData.SceneEventType, ScenesInBuild[(int)sceneEventData.SceneIndex], reader.Length);
 
                 if (sceneEventData.IsSceneEventClientSide())
                 {
