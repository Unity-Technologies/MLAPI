--- conflicted
+++ resolved
@@ -450,7 +450,7 @@
         /// synchronized remotely. This can be useful when using scene validation and excluding certain scenes from being synchronized.
         /// </remarks>
         /// <returns>List of the known synchronized scenes</returns>
-        public List<Scene> GetSynchronizedScenes()
+        public List<SceneData> GetSynchronizedScenes()
         {
             return ScenesLoaded.Values.ToList();
         }
@@ -716,13 +716,6 @@
             // Since NetworkManager is now always migrated to the DDOL we will use this to get the DDOL scene
             DontDestroyOnLoadScene = networkManager.gameObject.scene;
 
-<<<<<<< HEAD
-            ServerSceneHandleToClientSceneHandle.Add(DontDestroyOnLoadScene.handle, DontDestroyOnLoadScene.handle);
-
-            ScenesLoaded.Add(DontDestroyOnLoadScene.handle, new SceneData(null, DontDestroyOnLoadScene));
-
-=======
->>>>>>> 264b30d1
             // Since the server tracks loaded scenes, we need to add any currently loaded scenes on the
             // server side when the NetworkManager is started and NetworkSceneManager instantiated when
             // scene management is enabled.
@@ -784,30 +777,12 @@
                 }
             }
 
-<<<<<<< HEAD
             // Notify clients of the change in active scene
             var sceneEvent = BeginSceneEvent();
             sceneEvent.SceneEventType = SceneEventType.ActiveSceneChanged;
             sceneEvent.ActiveSceneAsset = next.name;
             SendSceneEventData(sceneEvent.SceneEventId, NetworkManager.ConnectedClientsIds.Where(c => c != NetworkManager.ServerClientId).ToArray());
             EndSceneEvent(sceneEvent.SceneEventId);
-=======
-            // If the scene's build index is in the hash table
-            if (BuildIndexToHash.ContainsKey(next.buildIndex))
-            {
-                // Notify clients of the change in active scene
-                var sceneEvent = BeginSceneEvent();
-                sceneEvent.SceneEventType = SceneEventType.ActiveSceneChanged;
-                sceneEvent.ActiveSceneHash = BuildIndexToHash[next.buildIndex];
-                var sessionOwner = NetworkManager.ServerClientId;
-                if (NetworkManager.DistributedAuthorityMode)
-                {
-                    sessionOwner = NetworkManager.CurrentSessionOwner;
-                }
-                SendSceneEventData(sceneEvent.SceneEventId, NetworkManager.ConnectedClientsIds.Where(c => c != sessionOwner).ToArray());
-                EndSceneEvent(sceneEvent.SceneEventId);
-            }
->>>>>>> 264b30d1
         }
 
         /// <summary>
@@ -820,7 +795,6 @@
         /// <returns>true (Valid) or false (Invalid)</returns>
         internal bool ValidateSceneBeforeLoading(string sceneName, LoadSceneMode loadSceneMode)
         {
-<<<<<<< HEAD
             Log.Debug(() => $"ValidateSceneBeforeLoading {sceneName} {loadSceneMode}");
             return true;
 
@@ -841,23 +815,6 @@
             //     Debug.LogWarning($"Scene {sceneName} of Scenes in Build Index {sceneIndex} being loaded in {loadSceneMode} mode failed validation on the {serverHostorClient}!");
             // }
             // return validated;
-=======
-            var validated = true;
-            if (VerifySceneBeforeLoading != null)
-            {
-                validated = VerifySceneBeforeLoading.Invoke(sceneIndex, sceneName, loadSceneMode);
-            }
-            if (!validated && !m_DisableValidationWarningMessages)
-            {
-                var serverHostorClient = "Client";
-                if (HasSceneAuthority())
-                {
-                    serverHostorClient = NetworkManager.DistributedAuthorityMode ? "Session Owner" : NetworkManager.IsHost ? "Host" : "Server";
-                }
-                Debug.LogWarning($"Scene {sceneName} of Scenes in Build Index {sceneIndex} being loaded in {loadSceneMode} mode failed validation on the {serverHostorClient}!");
-            }
-            return validated;
->>>>>>> 264b30d1
         }
 
         /// <summary>
@@ -1003,7 +960,7 @@
                         EventData = sceneEvent,
                     };
                     var size = NetworkManager.ConnectionManager.SendMessage(ref message, k_DeliveryType, NetworkManager.ServerClientId);
-                    NetworkManager.NetworkMetrics.TrackSceneEventSent(NetworkManager.ServerClientId, (uint)sceneEvent.SceneEventType, SceneNameFromHash(sceneEvent.SceneHash), size);
+                    NetworkManager.NetworkMetrics.TrackSceneEventSent(NetworkManager.ServerClientId, (uint)sceneEvent.SceneEventType, sceneEvent.SceneAsset, size);
                 }
                 foreach (var clientId in targetClientIds)
                 {
@@ -1013,7 +970,7 @@
                         EventData = sceneEvent,
                     };
                     var size = NetworkManager.ConnectionManager.SendMessage(ref message, k_DeliveryType, NetworkManager.ServerClientId);
-                    NetworkManager.NetworkMetrics.TrackSceneEventSent(clientId, (uint)sceneEvent.SceneEventType, SceneNameFromHash(sceneEvent.SceneHash), size);
+                    NetworkManager.NetworkMetrics.TrackSceneEventSent(clientId, (uint)sceneEvent.SceneEventType, sceneEvent.SceneAsset, size);
                 }
             }
             else
@@ -1023,13 +980,9 @@
                     EventData = sceneEvent,
                 };
                 var size = NetworkManager.ConnectionManager.SendMessage(ref message, k_DeliveryType, targetClientIds);
-                NetworkManager.NetworkMetrics.TrackSceneEventSent(targetClientIds, (uint)SceneEventDataStore[sceneEventId].SceneEventType, SceneNameFromHash(SceneEventDataStore[sceneEventId].SceneHash), size);
-            }
-
-<<<<<<< HEAD
-            NetworkManager.NetworkMetrics.TrackSceneEventSent(targetClientIds, (uint)SceneEventDataStore[sceneEventId].SceneEventType, SceneEventDataStore[sceneEventId].SceneAsset, size);
-=======
->>>>>>> 264b30d1
+                NetworkManager.NetworkMetrics.TrackSceneEventSent(targetClientIds, (uint)SceneEventDataStore[sceneEventId].SceneEventType, sceneEvent.SceneAsset, size);
+            }
+
         }
 
         /// <summary>
@@ -1197,33 +1150,20 @@
                     EventData = sceneEventData
                 };
 
-<<<<<<< HEAD
-            NetworkManager.NetworkMetrics.TrackSceneEventSent(
-                NetworkManager.ConnectedClientsIds,
-                (uint)sceneEventProgress.SceneEventType,
-                sceneEventProgress.SceneName,
-                size);
-=======
                 var size = NetworkManager.ConnectionManager.SendMessage(ref message, k_DeliveryType, NetworkManager.ConnectedClientsIds);
                 NetworkManager.NetworkMetrics.TrackSceneEventSent(
                     NetworkManager.ConnectedClientsIds,
                     (uint)sceneEventProgress.SceneEventType,
-                    SceneNameFromHash(sceneEventProgress.SceneHash),
+                    sceneEventProgress.SceneName,
                     size);
             }
->>>>>>> 264b30d1
 
             // Send a local notification to the session owner that all clients are done loading or unloading
             OnSceneEvent?.Invoke(new SceneEvent()
             {
                 SceneEventType = sceneEventProgress.SceneEventType,
-<<<<<<< HEAD
                 SceneName = sceneEventProgress.SceneName,
-                ClientId = NetworkManager.ServerClientId,
-=======
-                SceneName = SceneNameFromHash(sceneEventProgress.SceneHash),
                 ClientId = NetworkManager.CurrentSessionOwner,
->>>>>>> 264b30d1
                 LoadSceneMode = sceneEventProgress.LoadSceneMode,
                 ClientsThatCompleted = clientsThatCompleted,
                 ClientsThatTimedOut = clientsThatTimedOut,
@@ -1300,7 +1240,11 @@
             sceneEventProgress.SceneEventId = sceneEventData.SceneEventId;
             sceneEventProgress.OnSceneEventCompleted = OnSceneUnloaded;
 
-<<<<<<< HEAD
+            if (!RemoveServerClientSceneHandle(sceneEventData.SceneHandle, scene.handle))
+            {
+                Debug.LogError($"Failed to remove {sceneEventData.SceneAsset} scene handles [Server ({sceneEventData.SceneHandle})][Local({scene.handle})]");
+            }
+
             AsyncOperationHandle<SceneInstance> sceneUnload;
             if (ScenesLoaded[sceneHandle].SceneInstance.HasValue)
             {
@@ -1311,16 +1255,6 @@
                 throw new Exception("Fuuuuck");
                 sceneUnload = default;
             }
-
-=======
-            if (!RemoveServerClientSceneHandle(sceneEventData.SceneHandle, scene.handle))
-            {
-                Debug.LogError($"Failed to remove {SceneNameFromHash(sceneEventData.SceneHash)} scene handles [Server ({sceneEventData.SceneHandle})][Local({scene.handle})]");
-            }
-
-            var sceneUnload = SceneManagerHandler.UnloadSceneAsync(scene, sceneEventProgress);
-
->>>>>>> 264b30d1
             // Notify local server that a scene is going to be unloaded
             OnSceneEvent?.Invoke(new SceneEvent()
             {
@@ -1368,12 +1302,7 @@
             // should be migrated temporarily into the DDOL, once the scene is unloaded they will be migrated into the
             // currently active scene.
             var networkManager = NetworkManager;
-<<<<<<< HEAD
             SceneManagerHandler.MoveObjectsFromSceneToDontDestroyOnLoad(ref networkManager, scene.SceneReference);
-
-=======
-            SceneManagerHandler.MoveObjectsFromSceneToDontDestroyOnLoad(ref networkManager, scene);
->>>>>>> 264b30d1
             m_IsSceneEventActive = true;
             var sceneEventProgress = new SceneEventProgress(NetworkManager)
             {
@@ -1381,26 +1310,21 @@
                 OnSceneEventCompleted = OnSceneUnloaded,
             };
 
-<<<<<<< HEAD
-            AsyncOperationHandle<SceneInstance> opHandle;
+            if (NetworkManager.DistributedAuthorityMode)
+            {
+                SceneEventProgressTracking.Add(sceneEventData.SceneEventProgressId, sceneEventProgress);
+            }
+
+            AsyncOperationHandle<SceneInstance> sceneUnload;
             if (ScenesLoaded[sceneHandle].SceneInstance.HasValue)
             {
-                opHandle = SceneManagerHandler.UnloadSceneAsync(ScenesLoaded[sceneHandle].SceneInstance.Value, sceneEventProgress);
+                sceneUnload = SceneManagerHandler.UnloadSceneAsync(ScenesLoaded[sceneHandle].SceneInstance.Value, sceneEventProgress);
             }
             else
             {
                 throw new Exception("Fuuuuck");
-                opHandle = default;
-            }
-=======
-            if (NetworkManager.DistributedAuthorityMode)
-            {
-                SceneEventProgressTracking.Add(sceneEventData.SceneEventProgressId, sceneEventProgress);
-            }
-
-            var sceneUnload = SceneManagerHandler.UnloadSceneAsync(scene, sceneEventProgress);
->>>>>>> 264b30d1
-
+                sceneUnload = default;
+            }
             SceneManagerHandler.StopTrackingScene(sceneHandle, sceneName, NetworkManager);
 
             // Remove our server to scene handle lookup
@@ -1413,14 +1337,14 @@
             // Notify the local client that a scene is going to be unloaded
             OnSceneEvent?.Invoke(new SceneEvent()
             {
-                AsyncOperation = opHandle,
+                AsyncOperation = sceneUnload,
                 SceneEventType = sceneEventData.SceneEventType,
                 LoadSceneMode = LoadSceneMode.Additive,     // The only scenes unloaded are scenes that were additively loaded
                 SceneName = sceneName,
                 ClientId = NetworkManager.LocalClientId   // Server sent this message to the client, but client is executing it
             });
 
-            OnUnload?.Invoke(NetworkManager.LocalClientId, sceneName, opHandle);
+            OnUnload?.Invoke(NetworkManager.LocalClientId, sceneName, sceneUnload);
         }
 
         /// <summary>
@@ -1469,13 +1393,8 @@
             {
                 SceneEventType = sceneEventData.SceneEventType,
                 LoadSceneMode = sceneEventData.LoadSceneMode,
-<<<<<<< HEAD
                 SceneName = sceneEventData.SceneAsset,
-                ClientId = NetworkManager.IsServer ? NetworkManager.ServerClientId : NetworkManager.LocalClientId
-=======
-                SceneName = SceneNameFromHash(sceneEventData.SceneHash),
                 ClientId = NetworkManager.LocalClientId,
->>>>>>> 264b30d1
             });
 
             OnUnloadComplete?.Invoke(NetworkManager.LocalClientId, sceneEventData.SceneAsset);
@@ -1492,7 +1411,7 @@
                 // current instance is the DAHost.
                 var target = NetworkManager.DAHost ? NetworkManager.CurrentSessionOwner : NetworkManager.ServerClientId;
                 var size = NetworkManager.ConnectionManager.SendMessage(ref message, k_DeliveryType, target);
-                NetworkManager.NetworkMetrics.TrackSceneEventSent(target, (uint)sceneEventData.SceneEventType, SceneNameFromHash(sceneEventData.SceneHash), size);
+                NetworkManager.NetworkMetrics.TrackSceneEventSent(target, (uint)sceneEventData.SceneEventType, sceneEventData.SceneAsset, size);
             }
             EndSceneEvent(sceneEventId);
             // This scene event is now considered "complete"
@@ -1514,50 +1433,31 @@
             var sceneEventData = SceneEventDataStore[sceneEventId];
             // Unload all additive scenes while making sure we don't try to unload the base scene ( loaded in single mode ).
             var currentActiveScene = SceneManager.GetActiveScene();
-
-            Queue<int> removedScenes = new();
-
             foreach (var keyHandleEntry in ScenesLoaded)
             {
                 // Validate the scene as well as ignore the DDOL (which will have a negative buildIndex)
                 if (currentActiveScene.name != keyHandleEntry.Value.SceneReference.name)
                 {
-                    var sceneEventProgress = new SceneEventProgress(NetworkManager);
-                    sceneEventProgress.SceneEventId = sceneEventId;
-                    sceneEventProgress.OnSceneEventCompleted = EmptySceneUnloadedOperation;
-
-                    if (keyHandleEntry.Value.SceneInstance != null)
-                    {
-<<<<<<< HEAD
-                        var sceneUnload = SceneManagerHandler.UnloadSceneAsync(keyHandleEntry.Value.SceneInstance.Value, sceneEventProgress);
-
-                        SceneUnloadEventHandler.RegisterScene(this, keyHandleEntry.Value.SceneReference, LoadSceneMode.Additive, sceneUnload);
-                        removedScenes.Enqueue(keyHandleEntry.Key);
-                    }
-=======
+                    var sceneEventProgress = new SceneEventProgress(NetworkManager)
+                    {
                         SceneEventId = sceneEventId,
                         OnSceneEventCompleted = EmptySceneUnloadedOperation
                     };
 
-                    if (ClientSceneHandleToServerSceneHandle.ContainsKey(keyHandleEntry.Value.handle))
-                    {
-                        var serverSceneHandle = ClientSceneHandleToServerSceneHandle[keyHandleEntry.Value.handle];
+                    if (ClientSceneHandleToServerSceneHandle.ContainsKey(keyHandleEntry.Value.SceneReference.handle))
+                    {
+                        var serverSceneHandle = ClientSceneHandleToServerSceneHandle[keyHandleEntry.Value.SceneReference.handle];
                         ServerSceneHandleToClientSceneHandle.Remove(serverSceneHandle);
                     }
-                    ClientSceneHandleToServerSceneHandle.Remove(keyHandleEntry.Value.handle);
-
-                    var sceneUnload = SceneManagerHandler.UnloadSceneAsync(keyHandleEntry.Value, sceneEventProgress);
-
-                    SceneUnloadEventHandler.RegisterScene(this, keyHandleEntry.Value, LoadSceneMode.Additive, sceneUnload);
->>>>>>> 264b30d1
+                    ClientSceneHandleToServerSceneHandle.Remove(keyHandleEntry.Value.SceneReference.handle);
+
+                    var sceneUnload = SceneManagerHandler.UnloadSceneAsync(keyHandleEntry.Value.SceneInstance.Value, sceneEventProgress);
+
+                    SceneUnloadEventHandler.RegisterScene(this, keyHandleEntry.Value.SceneReference, LoadSceneMode.Additive, sceneUnload);
                 }
             }
             // clear out our scenes loaded list
-            while (removedScenes.Count > 0)
-            {
-                var cur = removedScenes.Dequeue();
-                ScenesLoaded.Remove(cur);
-            }
+            ScenesLoaded.Clear();
             SceneManagerHandler.ClearSceneTracking(NetworkManager);
         }
 
@@ -1723,11 +1623,7 @@
             sceneEventProgress.OnSceneEventCompleted = OnSceneLoaded;
             // Debug.Log($"[NetworkSceneManager] BEGIN SceneManagerHandler.LoadSceneAsync sceneName={sceneName} loadSceneMode={loadSceneMode}");
             var sceneLoad = SceneManagerHandler.LoadSceneAsync(sceneName, loadSceneMode, sceneEventProgress);
-<<<<<<< HEAD
             // Debug.Log($"[NetworkSceneManager] END SceneManagerHandler.LoadSceneAsync sceneName={sceneName} loadSceneMode={loadSceneMode}");
-=======
-
->>>>>>> 264b30d1
             // Notify the local server that a scene loading event has begun
             OnSceneEvent?.Invoke(new SceneEvent()
             {
@@ -1897,17 +1793,12 @@
                 Status = SceneEventProgressStatus.Started,
             };
 
-<<<<<<< HEAD
-            // Debug.Log($"[NetworkSceneManager] BEGIN LoadSceneAsync on SceneManagerHandler={SceneManagerHandler.GetType()}");
-=======
             if (NetworkManager.DistributedAuthorityMode)
             {
                 SceneEventProgressTracking.Add(sceneEventData.SceneEventProgressId, sceneEventProgress);
                 m_IsSceneEventActive = true;
             }
->>>>>>> 264b30d1
             var sceneLoad = SceneManagerHandler.LoadSceneAsync(sceneName, sceneEventData.LoadSceneMode, sceneEventProgress);
-            // Debug.Log($"[NetworkSceneManager] END LoadSceneAsync on SceneManagerHandler={SceneManagerHandler.GetType()}");
 
             OnSceneEvent?.Invoke(new SceneEvent()
             {
@@ -2041,17 +1932,6 @@
                 }
             }
 
-            foreach (var keyValuePairByGlobalObjectIdHash in ScenePlacedObjects)
-            {
-                foreach (var keyValuePairBySceneHandle in keyValuePairByGlobalObjectIdHash.Value)
-                {
-                    if (!keyValuePairBySceneHandle.Value.IsPlayerObject)
-                    {
-                        keyValuePairBySceneHandle.Value.InternalInSceneNetworkObjectsSpawned();
-                    }
-                }
-            }
-
             // Add any despawned when spawned in-scene placed NetworkObjects to the scene event data
             sceneEventData.AddDespawnedInSceneNetworkObjects();
 
@@ -2073,21 +1953,12 @@
             {
                 SceneEventType = SceneEventType.LoadComplete,
                 LoadSceneMode = sceneEventData.LoadSceneMode,
-<<<<<<< HEAD
                 SceneName = sceneEventData.SceneAsset,
                 ClientId = NetworkManager.ServerClientId,
                 Scene = scene,
             });
 
             OnLoadComplete?.Invoke(NetworkManager.ServerClientId, sceneEventData.SceneAsset, sceneEventData.LoadSceneMode);
-=======
-                SceneName = SceneNameFromHash(sceneEventData.SceneHash),
-                ClientId = NetworkManager.LocalClientId,
-                Scene = scene,
-            });
-
-            OnLoadComplete?.Invoke(NetworkManager.LocalClientId, SceneNameFromHash(sceneEventData.SceneHash), sceneEventData.LoadSceneMode);
->>>>>>> 264b30d1
 
             //Second, only if we are a host do we want register having loaded for the associated SceneEventProgress
             if (SceneEventProgressTracking.ContainsKey(sceneEventData.SceneEventProgressId) && NetworkManager.IsClient)
@@ -2118,7 +1989,7 @@
                 };
                 var target = NetworkManager.DAHost ? NetworkManager.CurrentSessionOwner : NetworkManager.ServerClientId;
                 var size = NetworkManager.ConnectionManager.SendMessage(ref message, k_DeliveryType, target);
-                NetworkManager.NetworkMetrics.TrackSceneEventSent(target, (uint)sceneEventData.SceneEventType, SceneNameFromHash(sceneEventData.SceneHash), size);
+                NetworkManager.NetworkMetrics.TrackSceneEventSent(target, (uint)sceneEventData.SceneEventType, sceneEventData.SceneAsset, size);
             }
             else
             {
@@ -2209,11 +2080,7 @@
                     {
                         continue;
                     }
-<<<<<<< HEAD
                     sceneEventData.SceneAsset = scene.name;
-                    sceneEventData.SceneHandle = scene.handle;
-=======
-                    sceneEventData.SceneHash = SceneHashFromNameOrPath(scene.path);
 
                     // If we are just a normal client, then always use the server scene handle
                     if (NetworkManager.DistributedAuthorityMode)
@@ -2225,26 +2092,21 @@
                     {
                         sceneEventData.SceneHandle = scene.handle;
                     }
->>>>>>> 264b30d1
                 }
                 else if (!ValidateSceneBeforeLoading(sceneHash, LoadSceneMode.Additive))
                 {
                     continue;
                 }
-<<<<<<< HEAD
-                sceneEventData.AddSceneToSynchronize(sceneHash, scene.handle);
-=======
 
                 // If we are just a normal client and in distributed authority mode, then always use the known server scene handle
                 if (NetworkManager.DistributedAuthorityMode && !NetworkManager.DAHost)
                 {
-                    sceneEventData.AddSceneToSynchronize(SceneHashFromNameOrPath(scene.path), ClientSceneHandleToServerSceneHandle[scene.handle]);
+                    sceneEventData.AddSceneToSynchronize(sceneHash, ClientSceneHandleToServerSceneHandle[scene.handle]);
                 }
                 else
                 {
-                    sceneEventData.AddSceneToSynchronize(SceneHashFromNameOrPath(scene.path), scene.handle);
-                }
->>>>>>> 264b30d1
+                    sceneEventData.AddSceneToSynchronize(sceneHash, scene.handle);
+                }
             }
 
             sceneEventData.AddSpawnedNetworkObjects();
@@ -2559,7 +2421,7 @@
                                         };
                                         var target = NetworkManager.DAHost ? NetworkManager.CurrentSessionOwner : NetworkManager.ServerClientId;
                                         var size = NetworkManager.ConnectionManager.SendMessage(ref message, k_DeliveryType, target);
-                                        NetworkManager.NetworkMetrics.TrackSceneEventSent(target, (uint)sceneEventData.SceneEventType, SceneNameFromHash(sceneEventData.SceneHash), size);
+                                        NetworkManager.NetworkMetrics.TrackSceneEventSent(target, (uint)sceneEventData.SceneEventType, sceneEventData.SceneAsset, size);
                                     }
                                 }
                                 else
@@ -2572,7 +2434,7 @@
                                     };
                                     var target = NetworkManager.DAHost ? NetworkManager.CurrentSessionOwner : NetworkManager.ServerClientId;
                                     var size = NetworkManager.ConnectionManager.SendMessage(ref message, k_DeliveryType, target);
-                                    NetworkManager.NetworkMetrics.TrackSceneEventSent(target, (uint)sceneEventData.SceneEventType, SceneNameFromHash(sceneEventData.SceneHash), size);
+                                    NetworkManager.NetworkMetrics.TrackSceneEventSent(target, (uint)sceneEventData.SceneEventType, sceneEventData.SceneAsset, size);
                                 }
                             }
                             else
@@ -2616,12 +2478,6 @@
 
                             OnSynchronizeComplete?.Invoke(NetworkManager.LocalClientId);
 
-<<<<<<< HEAD
-                            // For convenience, notify all NetworkBehaviours that synchronization is complete.
-                            foreach (var networkObject in NetworkManager.SpawnManager.SpawnedObjectsList)
-                            {
-                                networkObject.InternalNetworkSessionSynchronized();
-=======
                             if (NetworkLog.CurrentLogLevel <= LogLevel.Developer)
                             {
                                 NetworkLog.LogInfo($"[Client-{NetworkManager.LocalClientId}][Scene Management Enabled] Synchronization complete!");
@@ -2633,7 +2489,6 @@
                             {
                                 IsRestoringSession = false;
                                 PostSynchronizationSceneUnloading = m_OriginalPostSynchronizationSceneUnloading;
->>>>>>> 264b30d1
                             }
 
                             EndSceneEvent(sceneEventId);
@@ -3162,17 +3017,13 @@
                             }
                             if (ScenesLoaded.ContainsKey(clientSceneHandle))
                             {
-<<<<<<< HEAD
-                                SceneManager.MoveGameObjectToScene(networkObject.gameObject, scene.SceneReference);
-=======
                                 var scene = ScenesLoaded[clientSceneHandle];
                                 foreach (var networkObject in ownerEntry.Value)
                                 {
-                                    SceneManager.MoveGameObjectToScene(networkObject.gameObject, scene);
+                                    SceneManager.MoveGameObjectToScene(networkObject.gameObject, scene.SceneReference);
                                     networkObject.NetworkSceneHandle = sceneEntry.Key;
-                                    networkObject.SceneOriginHandle = scene.handle;
+                                    networkObject.SceneOriginHandle = scene.SceneReference.handle;
                                 }
->>>>>>> 264b30d1
                             }
                         }
                     }
@@ -3353,50 +3204,50 @@
             }
         }
 
-        public List<SceneMap> GetSceneMapping(MapTypes mapType)
-        {
-            var mapping = new List<SceneMap>();
-            if (mapType == MapTypes.ServerToClient)
-            {
-                foreach (var entry in ServerSceneHandleToClientSceneHandle)
-                {
-                    var scene = ScenesLoaded[entry.Value];
-                    var sceneIsPresent = scene.IsValid() && scene.isLoaded;
-                    var sceneMap = new SceneMap()
-                    {
-                        MapType = mapType,
-                        ServerHandle = entry.Key,
-                        MappedLocalHandle = entry.Value,
-                        LocalHandle = scene.handle,
-                        Scene = scene,
-                        ScenePresent = sceneIsPresent,
-                        SceneName = sceneIsPresent ? scene.name : "NotPresent",
-                    };
-                    mapping.Add(sceneMap);
-                }
-            }
-            else
-            {
-                foreach (var entry in ClientSceneHandleToServerSceneHandle)
-                {
-                    var scene = ScenesLoaded[entry.Key];
-                    var sceneIsPresent = scene.IsValid() && scene.isLoaded;
-                    var sceneMap = new SceneMap()
-                    {
-                        MapType = mapType,
-                        ServerHandle = entry.Value,
-                        MappedLocalHandle = entry.Key,
-                        LocalHandle = scene.handle,
-                        Scene = scene,
-                        ScenePresent = sceneIsPresent,
-                        SceneName = sceneIsPresent ? scene.name : "NotPresent",
-                    };
-                    mapping.Add(sceneMap);
-                }
-            }
-
-            return mapping;
-        }
+        // public List<SceneMap> GetSceneMapping(MapTypes mapType)
+        // {
+        //     var mapping = new List<SceneMap>();
+        //     if (mapType == MapTypes.ServerToClient)
+        //     {
+        //         foreach (var entry in ServerSceneHandleToClientSceneHandle)
+        //         {
+        //             var scene = ScenesLoaded[entry.Value];
+        //             var sceneIsPresent = scene.IsValid() && scene.isLoaded;
+        //             var sceneMap = new SceneMap()
+        //             {
+        //                 MapType = mapType,
+        //                 ServerHandle = entry.Key,
+        //                 MappedLocalHandle = entry.Value,
+        //                 LocalHandle = scene.handle,
+        //                 Scene = scene,
+        //                 ScenePresent = sceneIsPresent,
+        //                 SceneName = sceneIsPresent ? scene.name : "NotPresent",
+        //             };
+        //             mapping.Add(sceneMap);
+        //         }
+        //     }
+        //     else
+        //     {
+        //         foreach (var entry in ClientSceneHandleToServerSceneHandle)
+        //         {
+        //             var scene = ScenesLoaded[entry.Key];
+        //             var sceneIsPresent = scene.IsValid() && scene.isLoaded;
+        //             var sceneMap = new SceneMap()
+        //             {
+        //                 MapType = mapType,
+        //                 ServerHandle = entry.Value,
+        //                 MappedLocalHandle = entry.Key,
+        //                 LocalHandle = scene.handle,
+        //                 Scene = scene,
+        //                 ScenePresent = sceneIsPresent,
+        //                 SceneName = sceneIsPresent ? scene.name : "NotPresent",
+        //             };
+        //             mapping.Add(sceneMap);
+        //         }
+        //     }
+        //
+        //     return mapping;
+        // }
 
     }
 }