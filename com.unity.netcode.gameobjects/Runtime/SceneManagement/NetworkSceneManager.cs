--- conflicted
+++ resolved
@@ -1184,12 +1184,8 @@
                 var size = bufferSizeCapture.StopMeasureSegment();
                 foreach (var sceneIndex in ClientSynchEventData.ScenesToSynchronize)
                 {
-<<<<<<< HEAD
-                    m_NetworkManager.NetworkMetrics.TrackSceneEventSent(clientId, (uint)ClientSynchEventData.SceneEventType, ScenesInBuild[(int)sceneIndex], size);
-=======
                     m_NetworkManager.NetworkMetrics.TrackSceneEventSent(
                        clientId, (uint)ClientSynchEventData.SceneEventType, ScenesInBuild[(int)sceneIndex], size);
->>>>>>> f1a07069
                 }
             }
 
@@ -1542,24 +1538,16 @@
                         // to track a metric for each one.
                         foreach (var sceneIndex in SceneEventData.ScenesToSynchronize)
                         {
-<<<<<<< HEAD
-                            m_NetworkManager.NetworkMetrics.TrackSceneEventReceived(clientId, (uint)SceneEventData.SceneEventType, ScenesInBuild[(int)sceneIndex], stream.Length);
-=======
                             m_NetworkManager.NetworkMetrics.TrackSceneEventReceived(
                                clientId, (uint)SceneEventData.SceneEventType, ScenesInBuild[(int)sceneIndex], stream.Length);
->>>>>>> f1a07069
                         }
                     }
                     else
                     {
                         // For all other scene event types, we are only dealing with one scene at a time, so we can read it
                         // from the SceneEventData directly.
-<<<<<<< HEAD
-                        m_NetworkManager.NetworkMetrics.TrackSceneEventReceived(clientId, (uint)SceneEventData.SceneEventType, ScenesInBuild[(int)SceneEventData.SceneIndex], stream.Length);
-=======
                         m_NetworkManager.NetworkMetrics.TrackSceneEventReceived(
                            clientId, (uint)SceneEventData.SceneEventType, ScenesInBuild[(int)SceneEventData.SceneIndex], stream.Length);
->>>>>>> f1a07069
                     }
 
                     if (SceneEventData.IsSceneEventClientSide())
