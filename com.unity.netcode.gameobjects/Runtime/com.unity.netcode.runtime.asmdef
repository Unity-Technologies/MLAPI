{
    "name": "Unity.Netcode.Runtime",
    "rootNamespace": "Unity.Netcode",
    "references": [
        "Unity.Multiplayer.Tools.MetricTypes",
        "Unity.Multiplayer.Tools.NetStats",
        "Unity.Multiplayer.Tools.NetStatsReporting",
        "Unity.Multiplayer.Tools.NetworkSolutionInterface",
        "Unity.Collections"
    ],
    "includePlatforms": [],
    "excludePlatforms": [],
    "allowUnsafeCode": true,
    "overrideReferences": false,
    "precompiledReferences": [],
    "autoReferenced": true,
    "defineConstraints": [],
    "versionDefines": [
        {
            "name": "com.unity.multiplayer.tools",
            "expression": "",
            "define": "MULTIPLAYER_TOOLS"
        },
        {
<<<<<<< HEAD
            "name": "com.unity.multiplayer.tools",
            "expression": "1.0.0-pre.4",
            "define": "MULTIPLAYER_TOOLS_1_0_0_PRE_4"
=======
            "name": "Unity",
            "expression": "(0,2022.2.0a5)",
            "define": "UNITY_UNET_PRESENT"
>>>>>>> 1b6598d0
        }
    ],
    "noEngineReferences": false
}<|MERGE_RESOLUTION|>--- conflicted
+++ resolved
@@ -22,15 +22,14 @@
             "define": "MULTIPLAYER_TOOLS"
         },
         {
-<<<<<<< HEAD
+            "name": "Unity",
+            "expression": "(0,2022.2.0a5)",
+            "define": "UNITY_UNET_PRESENT"
+        },
+        {
             "name": "com.unity.multiplayer.tools",
             "expression": "1.0.0-pre.4",
             "define": "MULTIPLAYER_TOOLS_1_0_0_PRE_4"
-=======
-            "name": "Unity",
-            "expression": "(0,2022.2.0a5)",
-            "define": "UNITY_UNET_PRESENT"
->>>>>>> 1b6598d0
         }
     ],
     "noEngineReferences": false
