--- conflicted
+++ resolved
@@ -424,8 +424,8 @@
             get
             {
                 if (NetworkObject?.NetworkManager != null)
+                {
                     return NetworkObject?.NetworkManager;
-                {
                 }
 
                 return NetworkManager.Singleton;
@@ -659,16 +659,6 @@
         }
 
         /// <summary>
-<<<<<<< HEAD
-        /// Gets called after the <see cref="NetworkObject"/> is spawned. No NetworkBehaviours associated with the NetworkObject will have had <see cref="OnNetworkSpawn"/> invoked yet.
-        /// A reference to <see cref="NetworkManager"/> is passed in as a parameter to determine the context of execution (IsServer/IsClient)
-        /// </summary>
-        /// <remarks>
-        /// <param name="networkManager">a ref to the <see cref="NetworkManager"/> since this is not yet set on the <see cref="NetworkBehaviour"/></param>
-        /// The <see cref="NetworkBehaviour"/> will not have anything assigned to it at this point in time.
-        /// Settings like ownership, NetworkBehaviourId, NetworkManager, and most other spawn related properties will not be set.
-        /// This can be used to handle things like initializing/instantiating a NetworkVariable or the like.
-=======
         /// Only for use in distributed authority mode.
         /// Invoked only on the authority instance when a <see cref="NetworkObject"/> is deferring its despawn on non-authoritative instances.
         /// </summary>
@@ -687,16 +677,11 @@
         /// The <see cref="NetworkBehaviour"/> will not have anything assigned to it at this point in time.
         /// Settings like ownership, NetworkBehaviourId, NetworkManager, and most other spawn-related properties will not be set.
         /// This can be used to handle things like initializing a NetworkVariable.
->>>>>>> 264b30d1
         /// </remarks>
         protected virtual void OnNetworkPreSpawn(ref NetworkManager networkManager) { }
 
         /// <summary>
-<<<<<<< HEAD
-        /// Gets called when the <see cref="NetworkObject"/> gets spawned, message handlers are ready to be registered and the network is setup.
-=======
         /// Gets called when the <see cref="NetworkObject"/> gets spawned, message handlers are ready to be registered, and the network is set up.
->>>>>>> 264b30d1
         /// </summary>
         public virtual void OnNetworkSpawn() { }
 
@@ -709,38 +694,20 @@
         /// </remarks>
         protected virtual void OnNetworkPostSpawn() { }
 
-<<<<<<< HEAD
-        /// <summary>
-        /// [Client-Side Only]
-        /// When a new client joins it is synchronized with all spawned NetworkObjects and scenes loaded for the session joined. At the end of the synchronization process, when all
-=======
         protected internal virtual void InternalOnNetworkPostSpawn() { }
 
         /// <summary>
         /// This method is only available client-side.
         /// When a new client joins it's synchronized with all spawned NetworkObjects and scenes loaded for the session joined. At the end of the synchronization process, when all
->>>>>>> 264b30d1
         /// <see cref="NetworkObject"/>s and scenes (if scene management is enabled) have finished synchronizing, all NetworkBehaviour components associated with spawned <see cref="NetworkObject"/>s
         /// will have this method invoked.
         /// </summary>
         /// <remarks>
-<<<<<<< HEAD
-        /// This can be used to handle post synchronization actions where you might need to access a different NetworkObject and/or NetworkBehaviour not local to the current NetworkObject context.
-=======
         /// This can be used to handle post-synchronization actions where you might need to access a different NetworkObject and/or NetworkBehaviour not local to the current NetworkObject context.
->>>>>>> 264b30d1
         /// This is only invoked on clients during a client-server network topology session.
         /// </remarks>
         protected virtual void OnNetworkSessionSynchronized() { }
 
-<<<<<<< HEAD
-        /// <summary>
-        /// [Client & Server Side]
-        /// When a scene is loaded an in-scene placed NetworkObjects are all spawned, this method is invoked on all of the newly spawned in-scene placed NetworkObjects.
-        /// </summary>
-        /// <remarks>
-        /// This can be used to handle post scene loaded actions for in-scene placed NetworkObjcts where you might need to access a different NetworkObject and/or NetworkBehaviour not local to the current NetworkObject context.
-=======
         protected internal virtual void InternalOnNetworkSessionSynchronized() { }
 
         /// <summary>
@@ -749,16 +716,11 @@
         /// </summary>
         /// <remarks>
         /// This method can be used to handle post-scene loaded actions for in-scene placed NetworkObjcts where you might need to access a different NetworkObject and/or NetworkBehaviour not local to the current NetworkObject context.
->>>>>>> 264b30d1
         /// </remarks>
         protected virtual void OnInSceneObjectsSpawned() { }
 
         /// <summary>
-<<<<<<< HEAD
-        /// Gets called when the <see cref="NetworkObject"/> gets despawned. Is called both on the server and clients.
-=======
         /// Gets called when the <see cref="NetworkObject"/> gets despawned. This method runs both client and server side.
->>>>>>> 264b30d1
         /// </summary>
         public virtual void OnNetworkDespawn() { }
 
@@ -807,10 +769,7 @@
         {
             try
             {
-<<<<<<< HEAD
-=======
                 InternalOnNetworkPostSpawn();
->>>>>>> 264b30d1
                 OnNetworkPostSpawn();
             }
             catch (Exception e)
@@ -823,10 +782,7 @@
         {
             try
             {
-<<<<<<< HEAD
-=======
                 InternalOnNetworkSessionSynchronized();
->>>>>>> 264b30d1
                 OnNetworkSessionSynchronized();
             }
             catch (Exception e)
@@ -862,12 +818,8 @@
         }
 
         /// <summary>
-<<<<<<< HEAD
-        /// Invoked on both the server and the local client of the owner when <see cref="Netcode.NetworkObject"/> ownership is assigned.
-=======
         /// In client-server contexts, this method is invoked on both the server and the local client of the owner when <see cref="Netcode.NetworkObject"/> ownership is assigned.
         /// <para>In distributed authority contexts, this method is only invoked on the local client that has been assigned ownership of the associated <see cref="Netcode.NetworkObject"/>.</para>
->>>>>>> 264b30d1
         /// </summary>
         public virtual void OnGainedOwnership() { }
 
@@ -885,13 +837,8 @@
         }
 
         /// <summary>
-<<<<<<< HEAD
-        /// Invoked on all clients, override this method to be notified of any
-        /// ownership changes (even if the instance was niether the previous or
-=======
         /// Invoked on all clients. Override this method to be notified of any
         /// ownership changes (even if the instance was neither the previous or
->>>>>>> 264b30d1
         /// newly assigned current owner).
         /// </summary>
         /// <param name="previous">the previous owner</param>
@@ -907,14 +854,9 @@
         }
 
         /// <summary>
-<<<<<<< HEAD
-        /// Invoked on the local client when it loses ownership of the associated <see cref="Netcode.NetworkObject"/>.
-        /// This method is also invoked on the server when any client loses ownership.
-=======
         /// In client-server contexts, this method is invoked on the local client when it loses ownership of the associated <see cref="Netcode.NetworkObject"/>
         /// and on the server when any client loses ownership.
         /// <para>In distributed authority contexts, this method is only invoked on the local client that has lost ownership of the associated <see cref="Netcode.NetworkObject"/>.</para>
->>>>>>> 264b30d1
         /// </summary>
         public virtual void OnLostOwnership() { }
 
@@ -1064,6 +1006,8 @@
                     }
                 }
             }
+
+            MarkVariablesDirty(false);
         }
 
         internal void PreVariableUpdate()
@@ -1072,6 +1016,7 @@
             {
                 InitializeVariables();
             }
+
             PreNetworkVariableWrite();
         }
 
@@ -1572,12 +1517,7 @@
 
         /// <summary>
         /// Invoked when the <see cref="GameObject"/> the <see cref="NetworkBehaviour"/> is attached to is destroyed.
-<<<<<<< HEAD
-        /// NOTE:  If you override this, you should invoke this base class version of this
-        /// <see cref="OnDestroy"/> method.
-=======
         /// If you override this, you must always invoke the base class version of this <see cref="OnDestroy"/> method.
->>>>>>> 264b30d1
         /// </summary>
         public virtual void OnDestroy()
         {
