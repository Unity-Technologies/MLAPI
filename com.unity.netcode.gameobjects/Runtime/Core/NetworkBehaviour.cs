--- conflicted
+++ resolved
@@ -138,24 +138,16 @@
 
             if (rpcParams.Send.TargetClientIds != null)
             {
-<<<<<<< HEAD
-                // Copy into a localArray because SendMessage doesn't take IEnumerable, only IReadOnlyList
-                ulong* localArray = stackalloc ulong[rpcParams.Send.TargetClientIds.Count()];
-                var index = 0;
                 foreach (var clientId in rpcParams.Send.TargetClientIds)
                 {
                     if (clientId == NetworkManager.ServerClientId)
                     {
                         shouldSendToHost = true;
-                    }
-
-                    localArray[index++] = clientId;
-                }
-
-                messageSize = NetworkManager.SendMessage(message, networkDelivery, localArray, index);
-=======
-                messageSize = NetworkManager.SendMessage(message, networkDelivery, in rpcParams.Send.TargetClientIds, true);
->>>>>>> c215d154
+                        break;
+                    }
+                }
+                
+                messageSize = NetworkManager.SendMessage(message, networkDelivery,  in rpcParams.Send.TargetClientIds);
             }
             else if (rpcParams.Send.TargetClientIdsNativeArray != null)
             {
