using System;
using System.Collections.Generic;
using UnityEngine;
using System.Reflection;
using System.Linq;
using Unity.Collections;

namespace Unity.Netcode
{
    /// <summary>
    /// The base class to override to write network code. Inherits MonoBehaviour
    /// </summary>
    public abstract class NetworkBehaviour : MonoBehaviour
    {
#pragma warning disable IDE1006 // disable naming rule violation check
        // RuntimeAccessModifiersILPP will make this `protected`
        internal enum __RpcExecStage
#pragma warning restore IDE1006 // restore naming rule violation check
        {
            None = 0,
            Server = 1,
            Client = 2
        }

#pragma warning disable IDE1006 // disable naming rule violation check
        // NetworkBehaviourILPP will override this in derived classes to return the name of the concrete type
        internal virtual string __getTypeName() => nameof(NetworkBehaviour);
#pragma warning restore IDE1006 // restore naming rule violation check

#pragma warning disable 414 // disable assigned but its value is never used
#pragma warning disable IDE1006 // disable naming rule violation check
        [NonSerialized]
        // RuntimeAccessModifiersILPP will make this `protected`
        internal __RpcExecStage __rpc_exec_stage = __RpcExecStage.None;
#pragma warning restore 414 // restore assigned but its value is never used
#pragma warning restore IDE1006 // restore naming rule violation check

#pragma warning disable 414 // disable assigned but its value is never used
#pragma warning disable IDE1006 // disable naming rule violation check
        // RuntimeAccessModifiersILPP will make this `protected`
        internal void __sendServerRpc(ref FastBufferWriter writer, uint rpcMethodId, ServerRpcParams rpcParams, RpcDelivery delivery)
#pragma warning restore 414 // restore assigned but its value is never used
#pragma warning restore IDE1006 // restore naming rule violation check
        {
            NetworkDelivery networkDelivery = NetworkDelivery.Reliable;
            switch (delivery)
            {
                case RpcDelivery.Reliable:
                    networkDelivery = NetworkDelivery.ReliableFragmentedSequenced;
                    break;
                case RpcDelivery.Unreliable:
                    if (writer.Length > MessagingSystem.NON_FRAGMENTED_MESSAGE_MAX_SIZE - sizeof(RpcMessage.RpcType) - sizeof(ulong) - sizeof(uint) - sizeof(ushort))
                    {
                        throw new OverflowException("RPC parameters are too large for unreliable delivery.");
                    }
                    networkDelivery = NetworkDelivery.Unreliable;
                    break;
            }

            var message = new RpcMessage
            {
                Header = new RpcMessage.HeaderData
                {
                    Type = RpcMessage.RpcType.Server,
                    NetworkObjectId = NetworkObjectId,
                    NetworkBehaviourId = NetworkBehaviourId,
                    NetworkMethodId = rpcMethodId
                },
                RpcData = writer
            };
            var rpcMessageSize = NetworkManager.SendMessage(message, networkDelivery, NetworkManager.ServerClientId, true);
#if DEVELOPMENT_BUILD || UNITY_EDITOR
            if (NetworkManager.__rpc_name_table.TryGetValue(rpcMethodId, out var rpcMethodName))
            {
                NetworkManager.NetworkMetrics.TrackRpcSent(
                    NetworkManager.ServerClientId,
                    NetworkObjectId,
                    rpcMethodName,
                    __getTypeName(),
                    rpcMessageSize);
            }
#endif
        }

#pragma warning disable 414 // disable assigned but its value is never used
#pragma warning disable IDE1006 // disable naming rule violation check
        // RuntimeAccessModifiersILPP will make this `protected`
        internal unsafe void __sendClientRpc(ref FastBufferWriter writer, uint rpcMethodId, ClientRpcParams rpcParams, RpcDelivery delivery)
#pragma warning disable 414 // disable assigned but its value is never used
#pragma warning disable IDE1006 // disable naming rule violation check
        {
            NetworkDelivery networkDelivery = NetworkDelivery.Reliable;
            switch (delivery)
            {
                case RpcDelivery.Reliable:
                    networkDelivery = NetworkDelivery.ReliableFragmentedSequenced;
                    break;
                case RpcDelivery.Unreliable:
                    if (writer.Length > MessagingSystem.NON_FRAGMENTED_MESSAGE_MAX_SIZE - sizeof(RpcMessage.RpcType) - sizeof(ulong) - sizeof(uint) - sizeof(ushort))
                    {
                        throw new OverflowException("RPC parameters are too large for unreliable delivery.");
                    }
                    networkDelivery = NetworkDelivery.Unreliable;
                    break;
            }

            var message = new RpcMessage
            {
                Header = new RpcMessage.HeaderData
                {
                    Type = RpcMessage.RpcType.Client,
                    NetworkObjectId = NetworkObjectId,
                    NetworkBehaviourId = NetworkBehaviourId,
                    NetworkMethodId = rpcMethodId
                },
                RpcData = writer
            };
            int messageSize;

            if (rpcParams.Send.TargetClientIds != null)
            {
                // Copy into a localArray because SendMessage doesn't take IEnumerable, only IReadOnlyList
                ulong* localArray = stackalloc ulong[rpcParams.Send.TargetClientIds.Count()];
                var index = 0;
                foreach (var clientId in rpcParams.Send.TargetClientIds)
                {
                    localArray[index++] = clientId;
                }
                messageSize = NetworkManager.SendMessage(message, networkDelivery, localArray, index, true);
            }
            else if (rpcParams.Send.TargetClientIdsNativeArray != null)
            {
                messageSize = NetworkManager.SendMessage(message, networkDelivery, rpcParams.Send.TargetClientIdsNativeArray.Value);
            }
            else
            {
                messageSize = NetworkManager.SendMessage(message, networkDelivery, NetworkManager.ConnectedClientsIds, true);
            }

#if DEVELOPMENT_BUILD || UNITY_EDITOR
            if (NetworkManager.__rpc_name_table.TryGetValue(rpcMethodId, out var rpcMethodName))
            {
                foreach (var client in NetworkManager.ConnectedClients)
                {
                    var bytesReported = NetworkManager.LocalClientId == client.Key
                        ? 0
                        : messageSize;
                    NetworkManager.NetworkMetrics.TrackRpcSent(
                        client.Key,
                        NetworkObjectId,
                        rpcMethodName,
                        __getTypeName(),
                        bytesReported);
                }
            }
#endif
        }

        /// <summary>
        /// Gets the NetworkManager that owns this NetworkBehaviour instance
        /// </summary>
        public NetworkManager NetworkManager => NetworkObject.NetworkManager;

        /// <summary>
        /// Gets if the object is the the personal clients player object
        /// </summary>
        public bool IsLocalPlayer => NetworkObject.IsLocalPlayer;

        /// <summary>
        /// Gets if the object is owned by the local player or if the object is the local player object
        /// </summary>
        public bool IsOwner => NetworkObject.IsOwner;

        /// <summary>
        /// Gets if we are executing as server
        /// </summary>
        protected bool IsServer => IsRunning && NetworkManager.IsServer;

        /// <summary>
        /// Gets if we are executing as client
        /// </summary>
        protected bool IsClient => IsRunning && NetworkManager.IsClient;

        /// <summary>
        /// Gets if we are executing as Host, I.E Server and Client
        /// </summary>
        protected bool IsHost => IsRunning && NetworkManager.IsHost;

        private bool IsRunning => NetworkManager != null && NetworkManager.IsListening;

        /// <summary>
        /// Gets Whether or not the object has a owner
        /// </summary>
        public bool IsOwnedByServer => NetworkObject.IsOwnedByServer;

        /// <summary>
        /// Used to determine if it is safe to access NetworkObject and NetworkManager from within a NetworkBehaviour component
        /// Primarily useful when checking NetworkObject/NetworkManager properties within FixedUpate
        /// </summary>
        public bool IsSpawned => HasNetworkObject ? NetworkObject.IsSpawned : false;

        /// <summary>
        /// Gets the NetworkObject that owns this NetworkBehaviour instance
        /// </summary>
        public NetworkObject NetworkObject
        {
            get
            {
                if (m_NetworkObject == null)
                {
                    m_NetworkObject = GetComponentInParent<NetworkObject>();
                }

                if (m_NetworkObject == null && NetworkLog.CurrentLogLevel <= LogLevel.Normal)
                {
                    NetworkLog.LogWarning($"Could not get {nameof(NetworkObject)} for the {nameof(NetworkBehaviour)}. Are you missing a {nameof(NetworkObject)} component?");
                }

                return m_NetworkObject;
            }
        }

        /// <summary>
        /// Gets whether or not this NetworkBehaviour instance has a NetworkObject owner.
        /// </summary>
        public bool HasNetworkObject => NetworkObject != null;

        private NetworkObject m_NetworkObject = null;

        /// <summary>
        /// Gets the NetworkId of the NetworkObject that owns this NetworkBehaviour
        /// </summary>
        public ulong NetworkObjectId => NetworkObject.NetworkObjectId;

        /// <summary>
        /// Gets NetworkId for this NetworkBehaviour from the owner NetworkObject
        /// </summary>
        public ushort NetworkBehaviourId => NetworkObject.GetNetworkBehaviourOrderIndex(this);

        /// <summary>
        /// Internally caches the Id of this behaviour in a NetworkObject. Makes look-up faster
        /// </summary>
        internal ushort NetworkBehaviourIdCache = 0;

        /// <summary>
        /// Returns a the NetworkBehaviour with a given BehaviourId for the current NetworkObject
        /// </summary>
        /// <param name="behaviourId">The behaviourId to return</param>
        /// <returns>Returns NetworkBehaviour with given behaviourId</returns>
        protected NetworkBehaviour GetNetworkBehaviour(ushort behaviourId)
        {
            return NetworkObject.GetNetworkBehaviourAtOrderIndex(behaviourId);
        }

        /// <summary>
        /// Gets the ClientId that owns the NetworkObject
        /// </summary>
        public ulong OwnerClientId => NetworkObject.OwnerClientId;

        /// <summary>
        /// Gets called when the <see cref="NetworkObject"/> gets spawned, message handlers are ready to be registered and the network is setup.
        /// </summary>
        public virtual void OnNetworkSpawn() { }

        /// <summary>
        /// Gets called when the <see cref="NetworkObject"/> gets despawned. Is called both on the server and clients.
        /// </summary>
        public virtual void OnNetworkDespawn() { }

        internal void InternalOnNetworkSpawn()
        {
            InitializeVariables();
        }

        internal void InternalOnNetworkDespawn()
        {

        }

        /// <summary>
        /// Gets called when the local client gains ownership of this object
        /// </summary>
        public virtual void OnGainedOwnership() { }

        /// <summary>
        /// Gets called when we loose ownership of this object
        /// </summary>
        public virtual void OnLostOwnership() { }

        /// <summary>
        /// Gets called when the parent NetworkObject of this NetworkBehaviour's NetworkObject has changed
        /// </summary>
        public virtual void OnNetworkObjectParentChanged(NetworkObject parentNetworkObject) { }

        private bool m_VarInit = false;

        private readonly List<HashSet<int>> m_DeliveryMappedNetworkVariableIndices = new List<HashSet<int>>();
        private readonly List<NetworkDelivery> m_DeliveryTypesForNetworkVariableGroups = new List<NetworkDelivery>();
        internal readonly List<NetworkVariableBase> NetworkVariableFields = new List<NetworkVariableBase>();

        private static Dictionary<Type, FieldInfo[]> s_FieldTypes = new Dictionary<Type, FieldInfo[]>();

        private static FieldInfo[] GetFieldInfoForType(Type type)
        {
            if (!s_FieldTypes.ContainsKey(type))
            {
                s_FieldTypes.Add(type, GetFieldInfoForTypeRecursive(type));
            }

            return s_FieldTypes[type];
        }

        private static FieldInfo[] GetFieldInfoForTypeRecursive(Type type, List<FieldInfo> list = null)
        {
            if (list == null)
            {
                list = new List<FieldInfo>();
                list.AddRange(type.GetFields(BindingFlags.Public | BindingFlags.NonPublic | BindingFlags.Instance));
            }
            else
            {
                list.AddRange(type.GetFields(BindingFlags.NonPublic | BindingFlags.Instance));
            }

            if (type.BaseType != null && type.BaseType != typeof(NetworkBehaviour))
            {
                return GetFieldInfoForTypeRecursive(type.BaseType, list);
            }

            return list.OrderBy(x => x.Name, StringComparer.Ordinal).ToArray();
        }

        internal void InitializeVariables()
        {
            if (m_VarInit)
            {
                return;
            }

            m_VarInit = true;

            FieldInfo[] sortedFields = GetFieldInfoForType(GetType());

            for (int i = 0; i < sortedFields.Length; i++)
            {
                Type fieldType = sortedFields[i].FieldType;

                if (fieldType.IsSubclassOf(typeof(NetworkVariableBase)))
                {
                    var instance = (NetworkVariableBase)sortedFields[i].GetValue(this);

                    if (instance == null)
                    {
                        instance = (NetworkVariableBase)Activator.CreateInstance(fieldType, true);
                        sortedFields[i].SetValue(this, instance);
                    }

                    instance.Initialize(this);

                    var instanceNameProperty = fieldType.GetProperty(nameof(NetworkVariableBase.Name));
                    var sanitizedVariableName = sortedFields[i].Name.Replace("<", string.Empty).Replace(">k__BackingField", string.Empty);
                    instanceNameProperty?.SetValue(instance, sanitizedVariableName);

                    NetworkVariableFields.Add(instance);
                }
            }

            {
                // Create index map for delivery types
                var firstLevelIndex = new Dictionary<NetworkDelivery, int>();
                int secondLevelCounter = 0;

                for (int i = 0; i < NetworkVariableFields.Count; i++)
                {
                    var networkDelivery = NetworkVariableBase.Delivery;
                    if (!firstLevelIndex.ContainsKey(networkDelivery))
                    {
                        firstLevelIndex.Add(networkDelivery, secondLevelCounter);
                        m_DeliveryTypesForNetworkVariableGroups.Add(networkDelivery);
                        secondLevelCounter++;
                    }

                    if (firstLevelIndex[networkDelivery] >= m_DeliveryMappedNetworkVariableIndices.Count)
                    {
                        m_DeliveryMappedNetworkVariableIndices.Add(new HashSet<int>());
                    }

                    m_DeliveryMappedNetworkVariableIndices[firstLevelIndex[networkDelivery]].Add(i);
                }
            }
        }

        internal void PreNetworkVariableWrite()
        {
            // reset our "which variables got written" data
            NetworkVariableIndexesToReset.Clear();
            NetworkVariableIndexesToResetSet.Clear();
        }

        internal void PostNetworkVariableWrite()
        {
            // mark any variables we wrote as no longer dirty
            for (int i = 0; i < NetworkVariableIndexesToReset.Count; i++)
            {
                NetworkVariableFields[NetworkVariableIndexesToReset[i]].ResetDirty();
            }
        }

        internal void VariableUpdate(ulong clientId)
        {
            if (!m_VarInit)
            {
                InitializeVariables();
            }

            PreNetworkVariableWrite();
            NetworkVariableUpdate(clientId, NetworkBehaviourId);
        }

        internal readonly List<int> NetworkVariableIndexesToReset = new List<int>();
        internal readonly HashSet<int> NetworkVariableIndexesToResetSet = new HashSet<int>();

        private void NetworkVariableUpdate(ulong clientId, int behaviourIndex)
        {
            if (!CouldHaveDirtyNetworkVariables())
            {
                return;
            }

            if (NetworkManager.NetworkConfig.UseSnapshotDelta)
            {
                for (int k = 0; k < NetworkVariableFields.Count; k++)
                {
                    NetworkManager.SnapshotSystem.Store(NetworkObjectId, behaviourIndex, k, NetworkVariableFields[k]);
                }
            }

            if (!NetworkManager.NetworkConfig.UseSnapshotDelta)
            {
                for (int j = 0; j < m_DeliveryMappedNetworkVariableIndices.Count; j++)
                {
                    var shouldSend = false;
                    for (int k = 0; k < NetworkVariableFields.Count; k++)
                    {
                        if (NetworkVariableFields[k].ShouldWrite(clientId, IsServer))
                        {
                            shouldSend = true;
                        }
                    }

                    if (shouldSend)
                    {
                        var message = new NetworkVariableDeltaMessage
                        {
                            NetworkObjectId = NetworkObjectId,
                            NetworkBehaviourIndex = NetworkObject.GetNetworkBehaviourOrderIndex(this),
                            NetworkBehaviour = this,
                            ClientId = clientId,
                            DeliveryMappedNetworkVariableIndex = m_DeliveryMappedNetworkVariableIndices[j]
                        };
                        // TODO: Serialization is where the IsDirty flag gets changed.
                        // Messages don't get sent from the server to itself, so if we're host and sending to ourselves,
                        // we still have to actually serialize the message even though we're not sending it, otherwise
                        // the dirty flag doesn't change properly. These two pieces should be decoupled at some point
                        // so we don't have to do this serialization work if we're not going to use the result.
                        if (IsServer && clientId == NetworkManager.ServerClientId)
                        {
                            var tmpWriter = new FastBufferWriter(MessagingSystem.NON_FRAGMENTED_MESSAGE_MAX_SIZE, Allocator.Temp);
#pragma warning disable CS0728 // Warns that tmpWriter may be reassigned within Serialize, but Serialize does not reassign it.
                            using (tmpWriter)
                            {
                                message.Serialize(ref tmpWriter);
                            }
<<<<<<< HEAD
#pragma warning restore CS0728 // Warns that tmpWriter may be reassigned within Serialize, but Serialize does not reassign it.
=======

                            var bytesReported = NetworkManager.LocalClientId == clientId
                                ? 0
                                : bufferSizeCapture.Flush();

                            NetworkManager.NetworkMetrics.TrackNetworkVariableDeltaSent(
                                clientId,
                                NetworkObjectId,
                                name,
                                NetworkVariableFields[k].Name,
                                __getTypeName(),
                                bytesReported);
>>>>>>> d2db3940
                        }
                        else
                        {
                            NetworkManager.SendMessage(message, m_DeliveryTypesForNetworkVariableGroups[j], clientId);
                        }
                    }
                }
            }
        }

        private bool CouldHaveDirtyNetworkVariables()
        {
            // TODO: There should be a better way by reading one dirty variable vs. 'n'
            for (int i = 0; i < NetworkVariableFields.Count; i++)
            {
                if (NetworkVariableFields[i].IsDirty())
                {
                    return true;
                }
            }

            return false;
        }

<<<<<<< HEAD
=======
        internal void HandleNetworkVariableDeltas(Stream stream, ulong clientId)
        {
            using var reader = PooledNetworkReader.Get(stream);
            for (int i = 0; i < NetworkVariableFields.Count; i++)
            {
                ushort varSize = 0;

                if (NetworkManager.NetworkConfig.EnsureNetworkVariableLengthSafety)
                {
                    varSize = reader.ReadUInt16Packed();

                    if (varSize == 0)
                    {
                        continue;
                    }
                }
                else
                {
                    if (!reader.ReadBool())
                    {
                        continue;
                    }
                }

                if (NetworkManager.IsServer)
                {
                    // we are choosing not to fire an exception here, because otherwise a malicious client could use this to crash the server
                    if (NetworkManager.NetworkConfig.EnsureNetworkVariableLengthSafety)
                    {
                        if (NetworkLog.CurrentLogLevel <= LogLevel.Normal)
                        {
                            NetworkLog.LogWarning($"Client wrote to {typeof(NetworkVariable<>).Name} without permission. => {nameof(NetworkObjectId)}: {NetworkObjectId} - {nameof(NetworkObject.GetNetworkBehaviourOrderIndex)}(): {NetworkObject.GetNetworkBehaviourOrderIndex(this)} - VariableIndex: {i}");
                            NetworkLog.LogError($"[{NetworkVariableFields[i].GetType().Name}]");
                        }

                        stream.Position += varSize;
                        continue;
                    }

                    //This client wrote somewhere they are not allowed. This is critical
                    //We can't just skip this field. Because we don't actually know how to dummy read
                    //That is, we don't know how many bytes to skip. Because the interface doesn't have a
                    //Read that gives us the value. Only a Read that applies the value straight away
                    //A dummy read COULD be added to the interface for this situation, but it's just being too nice.
                    //This is after all a developer fault. A critical error should be fine.
                    // - TwoTen
                    if (NetworkLog.CurrentLogLevel <= LogLevel.Error)
                    {
                        NetworkLog.LogError($"Client wrote to {typeof(NetworkVariable<>).Name} without permission. No more variables can be read. This is critical. => {nameof(NetworkObjectId)}: {NetworkObjectId} - {nameof(NetworkObject.GetNetworkBehaviourOrderIndex)}(): {NetworkObject.GetNetworkBehaviourOrderIndex(this)} - VariableIndex: {i}");
                        NetworkLog.LogError($"[{NetworkVariableFields[i].GetType().Name}]");
                    }

                    return;
                }
                long readStartPos = stream.Position;

                NetworkVariableFields[i].ReadDelta(stream, NetworkManager.IsServer);

                var bytesReported = NetworkManager.LocalClientId == clientId
                    ? 0
                    : stream.Length;
                NetworkManager.NetworkMetrics.TrackNetworkVariableDeltaReceived(
                    clientId,
                    NetworkObjectId,
                    name,
                    NetworkVariableFields[i].Name,
                    __getTypeName(),
                    bytesReported);

                (stream as NetworkBuffer).SkipPadBits();

                if (NetworkManager.NetworkConfig.EnsureNetworkVariableLengthSafety)
                {
                    if (stream.Position > (readStartPos + varSize))
                    {
                        if (NetworkLog.CurrentLogLevel <= LogLevel.Normal)
                        {
                            NetworkLog.LogWarning(
                                $"Var delta read too far. {stream.Position - (readStartPos + varSize)} bytes. => {nameof(NetworkObjectId)}: {NetworkObjectId} - {nameof(NetworkObject.GetNetworkBehaviourOrderIndex)}(): {NetworkObject.GetNetworkBehaviourOrderIndex(this)} - VariableIndex: {i}");
                        }

                        stream.Position = readStartPos + varSize;
                    }
                    else if (stream.Position < (readStartPos + varSize))
                    {
                        if (NetworkLog.CurrentLogLevel <= LogLevel.Normal)
                        {
                            NetworkLog.LogWarning(
                                $"Var delta read too little. {(readStartPos + varSize) - stream.Position} bytes. => {nameof(NetworkObjectId)}: {NetworkObjectId} - {nameof(NetworkObject.GetNetworkBehaviourOrderIndex)}(): {NetworkObject.GetNetworkBehaviourOrderIndex(this)} - VariableIndex: {i}");
                        }

                        stream.Position = readStartPos + varSize;
                    }
                }
            }
        }

>>>>>>> d2db3940
        internal void MarkVariablesDirty()
        {
            for (int j = 0; j < NetworkVariableFields.Count; j++)
            {
                NetworkVariableFields[j].SetDirty(true);
            }
        }

        internal void WriteNetworkVariableData(ref FastBufferWriter writer, ulong clientId)
        {
            if (NetworkVariableFields.Count == 0)
            {
                return;
            }

            for (int j = 0; j < NetworkVariableFields.Count; j++)
            {
                bool canClientRead = NetworkVariableFields[j].CanClientRead(clientId);

                if (canClientRead)
                {
                    var writePos = writer.Position;
                    writer.WriteValueSafe((ushort)0);
                    var startPos = writer.Position;
                    NetworkVariableFields[j].WriteField(ref writer);
                    var size = writer.Position - startPos;
                    writer.Seek(writePos);
                    writer.WriteValueSafe((ushort)size);
                    writer.Seek(startPos + size);
                }
                else
                {
                    writer.WriteValueSafe((ushort)0);
                }
            }
        }

        internal void SetNetworkVariableData(ref FastBufferReader reader)
        {
            if (NetworkVariableFields.Count == 0)
            {
                return;
            }

            for (int j = 0; j < NetworkVariableFields.Count; j++)
            {
                reader.ReadValueSafe(out ushort varSize);
                if (varSize == 0)
                {
                    continue;
                }

                var readStartPos = reader.Position;
                NetworkVariableFields[j].ReadField(ref reader);

                if (NetworkManager.NetworkConfig.EnsureNetworkVariableLengthSafety)
                {
                    if (reader.Position > (readStartPos + varSize))
                    {
                        if (NetworkLog.CurrentLogLevel <= LogLevel.Normal)
                        {
                            NetworkLog.LogWarning($"Var data read too far. {reader.Position - (readStartPos + varSize)} bytes.");
                        }

                        reader.Seek(readStartPos + varSize);
                    }
                    else if (reader.Position < (readStartPos + varSize))
                    {
                        if (NetworkLog.CurrentLogLevel <= LogLevel.Normal)
                        {
                            NetworkLog.LogWarning($"Var data read too little. {(readStartPos + varSize) - reader.Position} bytes.");
                        }

                        reader.Seek(readStartPos + varSize);
                    }
                }
            }
        }

        /// <summary>
        /// Gets the local instance of a object with a given NetworkId
        /// </summary>
        /// <param name="networkId"></param>
        /// <returns></returns>
        protected NetworkObject GetNetworkObject(ulong networkId)
        {
            return NetworkManager.SpawnManager.SpawnedObjects.TryGetValue(networkId, out NetworkObject networkObject) ? networkObject : null;
        }

        public void OnDestroy()
        {
            // this seems odd to do here, but in fact especially in tests we can find ourselves
            //  here without having called InitializedVariables, which causes problems if any
            //  of those variables use native containers (e.g. NetworkList) as they won't be
            //  registered here and therefore won't be cleaned up.
            //
            // we should study to understand the initialization patterns
            if (!m_VarInit)
            {
                InitializeVariables();
            }

            for (int i = 0; i < NetworkVariableFields.Count; i++)
            {
                NetworkVariableFields[i].Dispose();
            }
        }
    }
}<|MERGE_RESOLUTION|>--- conflicted
+++ resolved
@@ -471,22 +471,7 @@
                             {
                                 message.Serialize(ref tmpWriter);
                             }
-<<<<<<< HEAD
 #pragma warning restore CS0728 // Warns that tmpWriter may be reassigned within Serialize, but Serialize does not reassign it.
-=======
-
-                            var bytesReported = NetworkManager.LocalClientId == clientId
-                                ? 0
-                                : bufferSizeCapture.Flush();
-
-                            NetworkManager.NetworkMetrics.TrackNetworkVariableDeltaSent(
-                                clientId,
-                                NetworkObjectId,
-                                name,
-                                NetworkVariableFields[k].Name,
-                                __getTypeName(),
-                                bytesReported);
->>>>>>> d2db3940
                         }
                         else
                         {
@@ -511,106 +496,6 @@
             return false;
         }
 
-<<<<<<< HEAD
-=======
-        internal void HandleNetworkVariableDeltas(Stream stream, ulong clientId)
-        {
-            using var reader = PooledNetworkReader.Get(stream);
-            for (int i = 0; i < NetworkVariableFields.Count; i++)
-            {
-                ushort varSize = 0;
-
-                if (NetworkManager.NetworkConfig.EnsureNetworkVariableLengthSafety)
-                {
-                    varSize = reader.ReadUInt16Packed();
-
-                    if (varSize == 0)
-                    {
-                        continue;
-                    }
-                }
-                else
-                {
-                    if (!reader.ReadBool())
-                    {
-                        continue;
-                    }
-                }
-
-                if (NetworkManager.IsServer)
-                {
-                    // we are choosing not to fire an exception here, because otherwise a malicious client could use this to crash the server
-                    if (NetworkManager.NetworkConfig.EnsureNetworkVariableLengthSafety)
-                    {
-                        if (NetworkLog.CurrentLogLevel <= LogLevel.Normal)
-                        {
-                            NetworkLog.LogWarning($"Client wrote to {typeof(NetworkVariable<>).Name} without permission. => {nameof(NetworkObjectId)}: {NetworkObjectId} - {nameof(NetworkObject.GetNetworkBehaviourOrderIndex)}(): {NetworkObject.GetNetworkBehaviourOrderIndex(this)} - VariableIndex: {i}");
-                            NetworkLog.LogError($"[{NetworkVariableFields[i].GetType().Name}]");
-                        }
-
-                        stream.Position += varSize;
-                        continue;
-                    }
-
-                    //This client wrote somewhere they are not allowed. This is critical
-                    //We can't just skip this field. Because we don't actually know how to dummy read
-                    //That is, we don't know how many bytes to skip. Because the interface doesn't have a
-                    //Read that gives us the value. Only a Read that applies the value straight away
-                    //A dummy read COULD be added to the interface for this situation, but it's just being too nice.
-                    //This is after all a developer fault. A critical error should be fine.
-                    // - TwoTen
-                    if (NetworkLog.CurrentLogLevel <= LogLevel.Error)
-                    {
-                        NetworkLog.LogError($"Client wrote to {typeof(NetworkVariable<>).Name} without permission. No more variables can be read. This is critical. => {nameof(NetworkObjectId)}: {NetworkObjectId} - {nameof(NetworkObject.GetNetworkBehaviourOrderIndex)}(): {NetworkObject.GetNetworkBehaviourOrderIndex(this)} - VariableIndex: {i}");
-                        NetworkLog.LogError($"[{NetworkVariableFields[i].GetType().Name}]");
-                    }
-
-                    return;
-                }
-                long readStartPos = stream.Position;
-
-                NetworkVariableFields[i].ReadDelta(stream, NetworkManager.IsServer);
-
-                var bytesReported = NetworkManager.LocalClientId == clientId
-                    ? 0
-                    : stream.Length;
-                NetworkManager.NetworkMetrics.TrackNetworkVariableDeltaReceived(
-                    clientId,
-                    NetworkObjectId,
-                    name,
-                    NetworkVariableFields[i].Name,
-                    __getTypeName(),
-                    bytesReported);
-
-                (stream as NetworkBuffer).SkipPadBits();
-
-                if (NetworkManager.NetworkConfig.EnsureNetworkVariableLengthSafety)
-                {
-                    if (stream.Position > (readStartPos + varSize))
-                    {
-                        if (NetworkLog.CurrentLogLevel <= LogLevel.Normal)
-                        {
-                            NetworkLog.LogWarning(
-                                $"Var delta read too far. {stream.Position - (readStartPos + varSize)} bytes. => {nameof(NetworkObjectId)}: {NetworkObjectId} - {nameof(NetworkObject.GetNetworkBehaviourOrderIndex)}(): {NetworkObject.GetNetworkBehaviourOrderIndex(this)} - VariableIndex: {i}");
-                        }
-
-                        stream.Position = readStartPos + varSize;
-                    }
-                    else if (stream.Position < (readStartPos + varSize))
-                    {
-                        if (NetworkLog.CurrentLogLevel <= LogLevel.Normal)
-                        {
-                            NetworkLog.LogWarning(
-                                $"Var delta read too little. {(readStartPos + varSize) - stream.Position} bytes. => {nameof(NetworkObjectId)}: {NetworkObjectId} - {nameof(NetworkObject.GetNetworkBehaviourOrderIndex)}(): {NetworkObject.GetNetworkBehaviourOrderIndex(this)} - VariableIndex: {i}");
-                        }
-
-                        stream.Position = readStartPos + varSize;
-                    }
-                }
-            }
-        }
-
->>>>>>> d2db3940
         internal void MarkVariablesDirty()
         {
             for (int j = 0; j < NetworkVariableFields.Count; j++)
