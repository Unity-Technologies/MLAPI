using System;
using System.Collections.Generic;
using System.Linq;
using UnityEngine;
using System.Reflection;
using Unity.Collections;

namespace Unity.Netcode
{
    /// <summary>
    /// The base class to override to write network code. Inherits MonoBehaviour
    /// </summary>
    public abstract class NetworkBehaviour : MonoBehaviour
    {
#pragma warning disable IDE1006 // disable naming rule violation check
        // RuntimeAccessModifiersILPP will make this `protected`
        internal enum __RpcExecStage
        {
            None = 0,
            Server = 1,
            Client = 2
        }


        // NetworkBehaviourILPP will override this in derived classes to return the name of the concrete type
        internal virtual string __getTypeName() => nameof(NetworkBehaviour);

        [NonSerialized]
        // RuntimeAccessModifiersILPP will make this `protected`
        internal __RpcExecStage __rpc_exec_stage = __RpcExecStage.None;
#pragma warning restore IDE1006 // restore naming rule violation check

        private const int k_RpcMessageDefaultSize = 1024; // 1k
        private const int k_RpcMessageMaximumSize = 1024 * 64; // 64k

#pragma warning disable IDE1006 // disable naming rule violation check
        // RuntimeAccessModifiersILPP will make this `protected`
        internal FastBufferWriter __beginSendServerRpc(uint rpcMethodId, ServerRpcParams serverRpcParams, RpcDelivery rpcDelivery)
#pragma warning restore IDE1006 // restore naming rule violation check
        {
            return new FastBufferWriter(k_RpcMessageDefaultSize, Allocator.Temp, k_RpcMessageMaximumSize);
        }

#pragma warning disable IDE1006 // disable naming rule violation check
        // RuntimeAccessModifiersILPP will make this `protected`
        internal void __endSendServerRpc(ref FastBufferWriter bufferWriter, uint rpcMethodId, ServerRpcParams serverRpcParams, RpcDelivery rpcDelivery)
#pragma warning restore IDE1006 // restore naming rule violation check
        {
            var serverRpcMessage = new ServerRpcMessage
            {
                Metadata = new RpcMetadata
                {
                    NetworkObjectId = NetworkObjectId,
                    NetworkBehaviourId = NetworkBehaviourId,
                    NetworkRpcMethodId = rpcMethodId,
                },
                WriteBuffer = bufferWriter
            };

            NetworkDelivery networkDelivery;
            switch (rpcDelivery)
            {
                default:
                case RpcDelivery.Reliable:
                    networkDelivery = NetworkDelivery.ReliableFragmentedSequenced;
                    break;
                case RpcDelivery.Unreliable:
                    if (bufferWriter.Length > MessagingSystem.NON_FRAGMENTED_MESSAGE_MAX_SIZE)
                    {
                        throw new OverflowException("RPC parameters are too large for unreliable delivery.");
                    }
                    networkDelivery = NetworkDelivery.Unreliable;
                    break;
            }

            var rpcWriteSize = 0;

            // If we are a server/host then we just no op and send to ourself
            if (IsHost || IsServer)
            {
                using var tempBuffer = new FastBufferReader(bufferWriter, Allocator.Temp);
                var context = new NetworkContext
                {
                    SenderId = NetworkManager.ServerClientId,
                    Timestamp = Time.realtimeSinceStartup,
                    SystemOwner = NetworkManager,
                    // header information isn't valid since it's not a real message.
                    // RpcMessage doesn't access this stuff so it's just left empty.
                    Header = new MessageHeader(),
                    SerializedHeaderSize = 0,
                    MessageSize = 0
                };
                serverRpcMessage.ReadBuffer = tempBuffer;
                serverRpcMessage.Handle(ref context);
                rpcWriteSize = tempBuffer.Length;
            }
            else
            {
                rpcWriteSize = NetworkManager.SendMessage(ref serverRpcMessage, networkDelivery, NetworkManager.ServerClientId);
            }

            bufferWriter.Dispose();

#if DEVELOPMENT_BUILD || UNITY_EDITOR
            if (NetworkManager.__rpc_name_table.TryGetValue(rpcMethodId, out var rpcMethodName))
            {
                NetworkManager.NetworkMetrics.TrackRpcSent(
                    NetworkManager.ServerClientId,
                    NetworkObject,
                    rpcMethodName,
                    __getTypeName(),
                    rpcWriteSize);
            }
#endif
        }

#pragma warning disable IDE1006 // disable naming rule violation check
        // RuntimeAccessModifiersILPP will make this `protected`
        internal FastBufferWriter __beginSendClientRpc(uint rpcMethodId, ClientRpcParams clientRpcParams, RpcDelivery rpcDelivery)
#pragma warning restore IDE1006 // restore naming rule violation check
        {
            return new FastBufferWriter(k_RpcMessageDefaultSize, Allocator.Temp, k_RpcMessageMaximumSize);
        }

#pragma warning disable IDE1006 // disable naming rule violation check
        // RuntimeAccessModifiersILPP will make this `protected`
        internal void __endSendClientRpc(ref FastBufferWriter bufferWriter, uint rpcMethodId, ClientRpcParams clientRpcParams, RpcDelivery rpcDelivery)
#pragma warning restore IDE1006 // restore naming rule violation check
        {
            var clientRpcMessage = new ClientRpcMessage
            {
                Metadata = new RpcMetadata
                {
                    NetworkObjectId = NetworkObjectId,
                    NetworkBehaviourId = NetworkBehaviourId,
                    NetworkRpcMethodId = rpcMethodId,
                },
                WriteBuffer = bufferWriter
            };

            NetworkDelivery networkDelivery;
            switch (rpcDelivery)
            {
                default:
                case RpcDelivery.Reliable:
                    networkDelivery = NetworkDelivery.ReliableFragmentedSequenced;
                    break;
                case RpcDelivery.Unreliable:
                    if (bufferWriter.Length > MessagingSystem.NON_FRAGMENTED_MESSAGE_MAX_SIZE)
                    {
                        throw new OverflowException("RPC parameters are too large for unreliable delivery.");
                    }
                    networkDelivery = NetworkDelivery.Unreliable;
                    break;
            }

            var rpcWriteSize = 0;

            // We check to see if we need to shortcut for the case where we are the host/server and we can send a clientRPC
            // to ourself. Sadly we have to figure that out from the list of clientIds :(
            bool shouldSendToHost = false;
            if (clientRpcParams.Send.TargetClientIds != null)
            {
                foreach (var targetClientId in clientRpcParams.Send.TargetClientIds)
                {
                    if (targetClientId == NetworkManager.ServerClientId)
                    {
                        shouldSendToHost = true;
                        break;
                    }

                    // Check to make sure we are sending to only observers, if not log an error.
                    if (NetworkManager.LogLevel >= LogLevel.Error && !NetworkObject.Observers.Contains(targetClientId))
                    {
                        NetworkLog.LogError(GenerateObserverErrorMessage(clientRpcParams, targetClientId));
                    }
                }

                rpcWriteSize = NetworkManager.SendMessage(ref clientRpcMessage, networkDelivery, in clientRpcParams.Send.TargetClientIds);
            }
            else if (clientRpcParams.Send.TargetClientIdsNativeArray != null)
            {
                foreach (var targetClientId in clientRpcParams.Send.TargetClientIdsNativeArray)
                {
                    if (targetClientId == NetworkManager.ServerClientId)
                    {
                        shouldSendToHost = true;
                        break;
                    }

                    // Check to make sure we are sending to only observers, if not log an error.
                    if (NetworkManager.LogLevel >= LogLevel.Error && !NetworkObject.Observers.Contains(targetClientId))
                    {
                        NetworkLog.LogError(GenerateObserverErrorMessage(clientRpcParams, targetClientId));
                    }
                }

                rpcWriteSize = NetworkManager.SendMessage(ref clientRpcMessage, networkDelivery, clientRpcParams.Send.TargetClientIdsNativeArray.Value);
            }
            else
            {
                var observerEnumerator = NetworkObject.Observers.GetEnumerator();
                while (observerEnumerator.MoveNext())
                {
                    // Skip over the host
                    if (IsHost && observerEnumerator.Current == NetworkManager.LocalClientId)
                    {
                        shouldSendToHost = true;
                        continue;
                    }
                    rpcWriteSize = NetworkManager.MessagingSystem.SendMessage(ref clientRpcMessage, networkDelivery, observerEnumerator.Current);
                }
            }

            // If we are a server/host then we just no op and send to ourself
            if (shouldSendToHost)
            {
                using var tempBuffer = new FastBufferReader(bufferWriter, Allocator.Temp);
                var context = new NetworkContext
                {
                    SenderId = NetworkManager.ServerClientId,
                    Timestamp = Time.realtimeSinceStartup,
                    SystemOwner = NetworkManager,
                    // header information isn't valid since it's not a real message.
                    // RpcMessage doesn't access this stuff so it's just left empty.
                    Header = new MessageHeader(),
                    SerializedHeaderSize = 0,
                    MessageSize = 0
                };
                clientRpcMessage.ReadBuffer = tempBuffer;
                clientRpcMessage.Handle(ref context);
            }

            bufferWriter.Dispose();

#if DEVELOPMENT_BUILD || UNITY_EDITOR
            if (NetworkManager.__rpc_name_table.TryGetValue(rpcMethodId, out var rpcMethodName))
            {
                if (clientRpcParams.Send.TargetClientIds != null)
                {
                    foreach (var targetClientId in clientRpcParams.Send.TargetClientIds)
                    {
                        NetworkManager.NetworkMetrics.TrackRpcSent(
                            targetClientId,
                            NetworkObject,
                            rpcMethodName,
                            __getTypeName(),
                            rpcWriteSize);
                    }
                }
                else if (clientRpcParams.Send.TargetClientIdsNativeArray != null)
                {
                    foreach (var targetClientId in clientRpcParams.Send.TargetClientIdsNativeArray)
                    {
                        NetworkManager.NetworkMetrics.TrackRpcSent(
                            targetClientId,
                            NetworkObject,
                            rpcMethodName,
                            __getTypeName(),
                            rpcWriteSize);
                    }
                }
                else
                {
                    var observerEnumerator = NetworkObject.Observers.GetEnumerator();
                    while (observerEnumerator.MoveNext())
                    {
                        NetworkManager.NetworkMetrics.TrackRpcSent(
                            observerEnumerator.Current,
                            NetworkObject,
                            rpcMethodName,
                            __getTypeName(),
                            rpcWriteSize);
                    }
                }
            }
#endif
        }

        internal string GenerateObserverErrorMessage(ClientRpcParams clientRpcParams, ulong targetClientId)
        {
            var containerNameHoldingId = clientRpcParams.Send.TargetClientIds != null ? nameof(ClientRpcParams.Send.TargetClientIds) : nameof(ClientRpcParams.Send.TargetClientIdsNativeArray);
            return $"Sending ClientRpc to non-observer! {containerNameHoldingId} contains clientId {targetClientId} that is not an observer!";
        }

        /// <summary>
        /// Gets the NetworkManager that owns this NetworkBehaviour instance
        ///   See note around `NetworkObject` for how there is a chicken / egg problem when we are not initialized
        /// </summary>
        public NetworkManager NetworkManager
        {
            get
            {
                if (NetworkObject?.NetworkManager != null)
                {
                    return NetworkObject?.NetworkManager;
                }

                return NetworkManager.Singleton;
            }
        }

        /// <summary>
        /// If a NetworkObject is assigned, it will return whether or not this NetworkObject
        /// is the local player object.  If no NetworkObject is assigned it will always return false.
        /// </summary>
        public bool IsLocalPlayer { get; private set; }

        /// <summary>
        /// Gets if the object is owned by the local player or if the object is the local player object
        /// </summary>
        public bool IsOwner { get; internal set; }

        /// <summary>
        /// Gets if we are executing as server
        /// </summary>
        protected bool IsServer { get; private set; }

        /// <summary>
        /// Gets if we are executing as client
        /// </summary>
        protected bool IsClient { get; private set; }


        /// <summary>
        /// Gets if we are executing as Host, I.E Server and Client
        /// </summary>
        protected bool IsHost { get; private set; }

        /// <summary>
        /// Gets Whether or not the object has a owner
        /// </summary>
        public bool IsOwnedByServer { get; internal set; }

        /// <summary>
        /// Used to determine if it is safe to access NetworkObject and NetworkManager from within a NetworkBehaviour component
        /// Primarily useful when checking NetworkObject/NetworkManager properties within FixedUpate
        /// </summary>
        public bool IsSpawned { get; internal set; }

        internal bool IsBehaviourEditable()
        {
            // Only server can MODIFY. So allow modification if network is either not running or we are server
            return !m_NetworkObject ||
                m_NetworkObject.NetworkManager == null ||
                m_NetworkObject.NetworkManager.IsListening == false ||
                m_NetworkObject.NetworkManager.IsServer;
        }

        ///  TODO: this needs an overhaul.  It's expensive, it's ja little naive in how it looks for networkObject in
        ///   its parent and worst, it creates a puzzle if you are a NetworkBehaviour wanting to see if you're live or not
        ///   (e.g. editor code).  All you want to do is find out if NetworkManager is null, but to do that you
        ///   need NetworkObject, but if you try and grab NetworkObject and NetworkManager isn't up you'll get
        ///   the warning below.  This is why IsBehaviourEditable had to be created.  Matt was going to re-do
        ///   how NetworkObject works but it was close to the release and too risky to change
        /// <summary>
        /// Gets the NetworkObject that owns this NetworkBehaviour instance
        /// </summary>
        public NetworkObject NetworkObject
        {
            get
            {
                try
                {
                    if (m_NetworkObject == null)
                    {
                        m_NetworkObject = GetComponentInParent<NetworkObject>();
                    }
                }
                catch (Exception)
                {
                    return null;
                }

                // ShutdownInProgress check:
                // This prevents an edge case scenario where the NetworkManager is shutting down but user code
                // in Update and/or in FixedUpdate could still be checking NetworkBehaviour.NetworkObject directly (i.e. does it exist?)
                // or NetworkBehaviour.IsSpawned (i.e. to early exit if not spawned) which, in turn, could generate several Warning messages
                // per spawned NetworkObject.  Checking for ShutdownInProgress prevents these unnecessary LogWarning messages.
                // We must check IsSpawned, otherwise a warning will be logged under certain valid conditions (see OnDestroy)
                if (IsSpawned && m_NetworkObject == null && (NetworkManager.Singleton == null || !NetworkManager.Singleton.ShutdownInProgress))
                {
                    if (NetworkLog.CurrentLogLevel <= LogLevel.Normal)
                    {
                        NetworkLog.LogWarning($"Could not get {nameof(NetworkObject)} for the {nameof(NetworkBehaviour)}. Are you missing a {nameof(NetworkObject)} component?");
                    }
                }

                return m_NetworkObject;
            }
        }

        /// <summary>
        /// Gets whether or not this NetworkBehaviour instance has a NetworkObject owner.
        /// </summary>
        public bool HasNetworkObject => NetworkObject != null;

        private NetworkObject m_NetworkObject = null;

        /// <summary>
        /// Gets the NetworkId of the NetworkObject that owns this NetworkBehaviour
        /// </summary>
        public ulong NetworkObjectId { get; internal set; }

        /// <summary>
        /// Gets NetworkId for this NetworkBehaviour from the owner NetworkObject
        /// </summary>
        public ushort NetworkBehaviourId { get; internal set; }

        /// <summary>
        /// Internally caches the Id of this behaviour in a NetworkObject. Makes look-up faster
        /// </summary>
        internal ushort NetworkBehaviourIdCache = 0;

        /// <summary>
        /// Returns a the NetworkBehaviour with a given BehaviourId for the current NetworkObject
        /// </summary>
        /// <param name="behaviourId">The behaviourId to return</param>
        /// <returns>Returns NetworkBehaviour with given behaviourId</returns>
        protected NetworkBehaviour GetNetworkBehaviour(ushort behaviourId)
        {
            return NetworkObject.GetNetworkBehaviourAtOrderIndex(behaviourId);
        }

        /// <summary>
        /// Gets the ClientId that owns the NetworkObject
        /// </summary>
        public ulong OwnerClientId { get; internal set; }

        /// <summary>
        /// Updates properties with network session related
        /// dependencies such as a NetworkObject's spawned
        /// state or NetworkManager's session state.
        /// </summary>
        internal void UpdateNetworkProperties()
        {
            // Set NetworkObject dependent properties
            if (NetworkObject != null)
            {
                // Set identification related properties
                NetworkObjectId = NetworkObject.NetworkObjectId;
                IsLocalPlayer = NetworkObject.IsLocalPlayer;

                // This is "OK" because GetNetworkBehaviourOrderIndex uses the order of
                // NetworkObject.ChildNetworkBehaviours which is set once when first
                // accessed.
                NetworkBehaviourId = NetworkObject.GetNetworkBehaviourOrderIndex(this);

                // Set ownership related properties
                IsOwnedByServer = NetworkObject.IsOwnedByServer;
                IsOwner = NetworkObject.IsOwner;
                OwnerClientId = NetworkObject.OwnerClientId;

                // Set NetworkManager dependent properties
                if (NetworkManager != null)
                {
                    IsHost = NetworkManager.IsListening && NetworkManager.IsHost;
                    IsClient = NetworkManager.IsListening && NetworkManager.IsClient;
                    IsServer = NetworkManager.IsListening && NetworkManager.IsServer;
                }
            }
            else // Shouldn't happen, but if so then set the properties to their default value;
            {
                OwnerClientId = NetworkObjectId = default;
                IsOwnedByServer = IsOwner = IsHost = IsClient = IsServer = default;
                NetworkBehaviourId = default;
            }
        }

        /// <summary>
        /// Gets called when the <see cref="NetworkObject"/> gets spawned, message handlers are ready to be registered and the network is setup.
        /// </summary>
        public virtual void OnNetworkSpawn() { }

        /// <summary>
        /// Gets called when the <see cref="NetworkObject"/> gets despawned. Is called both on the server and clients.
        /// </summary>
        public virtual void OnNetworkDespawn() { }

        internal void InternalOnNetworkSpawn()
        {
            IsSpawned = true;
            InitializeVariables();
            UpdateNetworkProperties();
        }

        internal void VisibleOnNetworkSpawn()
        {
            try
            {
                OnNetworkSpawn();
            }
            catch (Exception e)
            {
                Debug.LogException(e);
            }

            InitializeVariables();
            if (IsServer)
            {
                // Since we just spawned the object and since user code might have modified their NetworkVariable, esp.
                // NetworkList, we need to mark the object as free of updates.
                // This should happen for all objects on the machine triggering the spawn.
                PostNetworkVariableWrite(true);
            }
        }

        internal void InternalOnNetworkDespawn()
        {
            IsSpawned = false;
            UpdateNetworkProperties();
            try
            {
                OnNetworkDespawn();
            }
            catch (Exception e)
            {
                Debug.LogException(e);
            }
        }

        /// <summary>
        /// Gets called when the local client gains ownership of this object
        /// </summary>
        public virtual void OnGainedOwnership() { }

        internal void InternalOnGainedOwnership()
        {
            UpdateNetworkProperties();
            OnGainedOwnership();
        }

        /// <summary>
        /// Gets called when we loose ownership of this object
        /// </summary>
        public virtual void OnLostOwnership() { }

        internal void InternalOnLostOwnership()
        {
            UpdateNetworkProperties();
            OnLostOwnership();
        }

        /// <summary>
        /// Gets called when the parent NetworkObject of this NetworkBehaviour's NetworkObject has changed
        /// </summary>
        /// <param name="parentNetworkObject">the new <see cref="NetworkObject"/> parent</param>
        public virtual void OnNetworkObjectParentChanged(NetworkObject parentNetworkObject) { }

        private bool m_VarInit = false;

        private readonly List<HashSet<int>> m_DeliveryMappedNetworkVariableIndices = new List<HashSet<int>>();
        private readonly List<NetworkDelivery> m_DeliveryTypesForNetworkVariableGroups = new List<NetworkDelivery>();
        internal readonly List<NetworkVariableBase> NetworkVariableFields = new List<NetworkVariableBase>();

        private static Dictionary<Type, FieldInfo[]> s_FieldTypes = new Dictionary<Type, FieldInfo[]>();

        private static FieldInfo[] GetFieldInfoForType(Type type)
        {
            if (!s_FieldTypes.ContainsKey(type))
            {
                s_FieldTypes.Add(type, GetFieldInfoForTypeRecursive(type));
            }

            return s_FieldTypes[type];
        }

        private static FieldInfo[] GetFieldInfoForTypeRecursive(Type type, List<FieldInfo> list = null)
        {
            if (list == null)
            {
                list = new List<FieldInfo>();
                list.AddRange(type.GetFields(BindingFlags.Public | BindingFlags.NonPublic | BindingFlags.Instance));
            }
            else
            {
                list.AddRange(type.GetFields(BindingFlags.NonPublic | BindingFlags.Instance));
            }

            if (type.BaseType != null && type.BaseType != typeof(NetworkBehaviour))
            {
                return GetFieldInfoForTypeRecursive(type.BaseType, list);
            }

            return list.OrderBy(x => x.Name, StringComparer.Ordinal).ToArray();
        }

        internal void InitializeVariables()
        {
            if (m_VarInit)
            {
                return;
            }

            m_VarInit = true;

            var sortedFields = GetFieldInfoForType(GetType());
            for (int i = 0; i < sortedFields.Length; i++)
            {
                var fieldType = sortedFields[i].FieldType;
                if (fieldType.IsSubclassOf(typeof(NetworkVariableBase)))
                {
                    var instance = (NetworkVariableBase)sortedFields[i].GetValue(this);

                    if (instance == null)
                    {
                        throw new Exception($"{GetType().FullName}.{sortedFields[i].Name} cannot be null. All {nameof(NetworkVariableBase)} instances must be initialized.");
                    }

                    instance.Initialize(this);

                    var instanceNameProperty = fieldType.GetProperty(nameof(NetworkVariableBase.Name));
                    var sanitizedVariableName = sortedFields[i].Name.Replace("<", string.Empty).Replace(">k__BackingField", string.Empty);
                    instanceNameProperty?.SetValue(instance, sanitizedVariableName);

                    NetworkVariableFields.Add(instance);
                }
            }

            {
                // Create index map for delivery types
                var firstLevelIndex = new Dictionary<NetworkDelivery, int>();
                int secondLevelCounter = 0;

                for (int i = 0; i < NetworkVariableFields.Count; i++)
                {
                    var networkDelivery = NetworkVariableBase.Delivery;
                    if (!firstLevelIndex.ContainsKey(networkDelivery))
                    {
                        firstLevelIndex.Add(networkDelivery, secondLevelCounter);
                        m_DeliveryTypesForNetworkVariableGroups.Add(networkDelivery);
                        secondLevelCounter++;
                    }

                    if (firstLevelIndex[networkDelivery] >= m_DeliveryMappedNetworkVariableIndices.Count)
                    {
                        m_DeliveryMappedNetworkVariableIndices.Add(new HashSet<int>());
                    }

                    m_DeliveryMappedNetworkVariableIndices[firstLevelIndex[networkDelivery]].Add(i);
                }
            }
        }

        internal void PreNetworkVariableWrite()
        {
            // reset our "which variables got written" data
            NetworkVariableIndexesToReset.Clear();
            NetworkVariableIndexesToResetSet.Clear();
        }

        internal void PostNetworkVariableWrite(bool forced = false)
        {
            if (forced)
            {
                // Mark every variable as no longer dirty. We just spawned the object and whatever the game code did
                // during OnNetworkSpawn has been sent and needs to be cleared
                for (int i = 0; i < NetworkVariableFields.Count; i++)
                {
                    NetworkVariableFields[i].ResetDirty();
                }
            }
            else
            {
                // mark any variables we wrote as no longer dirty
                for (int i = 0; i < NetworkVariableIndexesToReset.Count; i++)
                {
                    NetworkVariableFields[NetworkVariableIndexesToReset[i]].ResetDirty();
                }
            }

            MarkVariablesDirty(false);
        }

        internal void PreVariableUpdate()
        {
            if (!m_VarInit)
            {
                InitializeVariables();
            }

            PreNetworkVariableWrite();
        }

        internal void VariableUpdate(ulong targetClientId)
        {
            NetworkVariableUpdate(targetClientId, NetworkBehaviourId);
        }

        internal readonly List<int> NetworkVariableIndexesToReset = new List<int>();
        internal readonly HashSet<int> NetworkVariableIndexesToResetSet = new HashSet<int>();

        private void NetworkVariableUpdate(ulong targetClientId, int behaviourIndex)
        {
            if (!CouldHaveDirtyNetworkVariables())
            {
                return;
            }

            for (int j = 0; j < m_DeliveryMappedNetworkVariableIndices.Count; j++)
            {
                var shouldSend = false;
                for (int k = 0; k < NetworkVariableFields.Count; k++)
                {
                    var networkVariable = NetworkVariableFields[k];
                    if (networkVariable.IsDirty() && networkVariable.CanClientRead(targetClientId))
                    {
                        shouldSend = true;
                        break;
                    }
                }

                if (shouldSend)
                {
                    var message = new NetworkVariableDeltaMessage
                    {
                        NetworkObjectId = NetworkObjectId,
                        NetworkBehaviourIndex = NetworkObject.GetNetworkBehaviourOrderIndex(this),
                        NetworkBehaviour = this,
                        TargetClientId = targetClientId,
                        DeliveryMappedNetworkVariableIndex = m_DeliveryMappedNetworkVariableIndices[j]
                    };
                    // TODO: Serialization is where the IsDirty flag gets changed.
                    // Messages don't get sent from the server to itself, so if we're host and sending to ourselves,
                    // we still have to actually serialize the message even though we're not sending it, otherwise
                    // the dirty flag doesn't change properly. These two pieces should be decoupled at some point
                    // so we don't have to do this serialization work if we're not going to use the result.
                    if (IsServer && targetClientId == NetworkManager.ServerClientId)
                    {
                        var tmpWriter = new FastBufferWriter(MessagingSystem.NON_FRAGMENTED_MESSAGE_MAX_SIZE, Allocator.Temp, MessagingSystem.FRAGMENTED_MESSAGE_MAX_SIZE);
                        using (tmpWriter)
                        {
                            message.Serialize(tmpWriter);
                        }
                    }
                    else
                    {
                        NetworkManager.SendMessage(ref message, m_DeliveryTypesForNetworkVariableGroups[j], targetClientId);
                    }
                }
            }
        }

        private bool CouldHaveDirtyNetworkVariables()
        {
            // TODO: There should be a better way by reading one dirty variable vs. 'n'
            for (int i = 0; i < NetworkVariableFields.Count; i++)
            {
                if (NetworkVariableFields[i].IsDirty())
                {
                    return true;
                }
            }

            return false;
        }

        internal void MarkVariablesDirty(bool dirty)
        {
            for (int j = 0; j < NetworkVariableFields.Count; j++)
            {
                NetworkVariableFields[j].SetDirty(dirty);
            }
        }

        /// <summary>
        /// Synchronizes by writing all NetworkVariable fields' values the client can read that are
        /// defined within the NetworkBehaviour.
        /// Note: This is only invoked when first synchronizing a NetworkBehaviour (i.e. late join or spawned NetworkObject)
        /// </summary>
        /// <remarks>
        /// When NetworkConfig.EnsureNetworkVariableLengthSafety is enabled
        /// each NetworkVariable field will be preceded by the number of bytes
        /// written for that specific field.
        /// </remarks>
        internal void WriteNetworkVariableData(FastBufferWriter writer, ulong targetClientId)
        {
            if (NetworkVariableFields.Count == 0)
            {
                return;
            }

            for (int j = 0; j < NetworkVariableFields.Count; j++)
            {

                if (NetworkVariableFields[j].CanClientRead(targetClientId))
                {
<<<<<<< HEAD
                    if (NetworkManager.NetworkConfig.EnsureNetworkVariableLengthSafety)
                    {
                        var writePos = writer.Position;
                        writer.WriteValueSafe((ushort)0);
                        var startPos = writer.Position;
                        NetworkVariableFields[j].WriteField(writer);
                        var size = writer.Position - startPos;
                        writer.Seek(writePos);
                        writer.WriteValueSafe((ushort)size);
                        writer.Seek(startPos + size);
                    }
                    else
                    {
                        NetworkVariableFields[j].WriteField(writer);
                    }
=======
                    var writePos = writer.Position;
                    // Note: This value can't be packed because we don't know how large it will be in advance
                    // we reserve space for it, then write the data, then come back and fill in the space
                    // to pack here, we'd have to write data to a temporary buffer and copy it in - which
                    // isn't worth possibly saving one byte if and only if the data is less than 63 bytes long...
                    // The way we do packing, any value > 63 in a ushort will use the full 2 bytes to represent.
                    writer.WriteValueSafe((ushort)0);
                    var startPos = writer.Position;
                    NetworkVariableFields[j].WriteField(writer);
                    var size = writer.Position - startPos;
                    writer.Seek(writePos);
                    writer.WriteValueSafe((ushort)size);
                    writer.Seek(startPos + size);
>>>>>>> bca25b9d
                }
                else // Only if EnsureNetworkVariableLengthSafety, otherwise just skip
                if (NetworkManager.NetworkConfig.EnsureNetworkVariableLengthSafety)
                {
                    writer.WriteValueSafe((ushort)0);
                }
            }
        }

        /// <summary>
        /// Synchronizes by setting all NetworkVariable fields' values that the client can read
        /// Note: This is only invoked when first synchronizing a NetworkBehaviour (i.e. late join or spawned NetworkObject)
        /// </summary>
        /// <remarks>
        /// When NetworkConfig.EnsureNetworkVariableLengthSafety is enabled
        /// each NetworkVariable field will be preceded by the number of bytes
        /// written for that specific field.
        /// </remarks>
        internal void SetNetworkVariableData(FastBufferReader reader, ulong clientId)
        {
            if (NetworkVariableFields.Count == 0)
            {
                return;
            }

            for (int j = 0; j < NetworkVariableFields.Count; j++)
            {
                var varSize = (ushort)0;
                var readStartPos = 0;
                if (NetworkManager.NetworkConfig.EnsureNetworkVariableLengthSafety)
                {
                    reader.ReadValueSafe(out varSize);
                    if (varSize == 0)
                    {
                        continue;
                    }
                    readStartPos = reader.Position;
                }
                else // If the client cannot read this field, then skip it
                if (!NetworkVariableFields[j].CanClientRead(clientId))
                {
                    continue;
                }

                NetworkVariableFields[j].ReadField(reader);

                if (NetworkManager.NetworkConfig.EnsureNetworkVariableLengthSafety)
                {
                    if (reader.Position > (readStartPos + varSize))
                    {
                        if (NetworkLog.CurrentLogLevel <= LogLevel.Normal)
                        {
                            NetworkLog.LogWarning($"Var data read too far. {reader.Position - (readStartPos + varSize)} bytes.");
                        }

                        reader.Seek(readStartPos + varSize);
                    }
                    else if (reader.Position < (readStartPos + varSize))
                    {
                        if (NetworkLog.CurrentLogLevel <= LogLevel.Normal)
                        {
                            NetworkLog.LogWarning($"Var data read too little. {(readStartPos + varSize) - reader.Position} bytes.");
                        }

                        reader.Seek(readStartPos + varSize);
                    }
                }
            }
        }

        /// <summary>
        /// Gets the local instance of a object with a given NetworkId
        /// </summary>
        /// <param name="networkId"></param>
        /// <returns></returns>
        protected NetworkObject GetNetworkObject(ulong networkId)
        {
            return NetworkManager.SpawnManager.SpawnedObjects.TryGetValue(networkId, out NetworkObject networkObject) ? networkObject : null;
        }

        /// <summary>
        /// When overridden, this method is invoked on a NetworkBehaviour during client synchronization in order
        /// to provide the ability to inject custom synchronization information for derived NetworkBehaviours.
        /// </summary>
        /// <param name="serializer">The serializer to use to read and write the data.</param>
        /// <typeparam name="T">
        /// Either BufferSerializerReader or BufferSerializerWriter, depending whether the serializer
        /// is in read mode or write mode.
        /// </typeparam>
        protected virtual void OnSynchronize<T>(ref BufferSerializer<T> serializer) where T : IReaderWriter
        {

        }

        /// <summary>
        /// Internal method that determines if a NetworkBehaviour has additional synchronization data to
        /// be synchronized when first instantiated prior to its associated NetworkObject being spawned.
        /// </summary>
        /// <remarks>
        /// Only invoked during the initial synchronization (i.e. late join client or newly spawned NetworkObject).
        /// This includes try-catch to assure if user code fails the rest of the synchronization process will not
        /// be impacted (i.e. if one NetworkBehaviour fails the rest will still be synchronized)
        /// </remarks>
        /// <returns>true if it wrote synchronization data and false if it did not</returns>
        internal bool Synchronize<T>(ref BufferSerializer<T> serializer) where T : IReaderWriter
        {
            if (serializer.IsWriter)
            {
                // Get the writer to handle seeking and determining how many bytes were written
                var writer = serializer.GetFastBufferWriter();
                // Save our position before we attempt to write anything so we can seek back to it (i.e. error occurs)
                var positionBeforeWrite = writer.Position;
                var networkBehaviourId = NetworkBehaviourId;
                writer.WriteValueSafe(networkBehaviourId);

                // Save our position where we will write the final size being written so we can skip over it in the
                // event an exception occurs when deserializing.
                var sizePosition = writer.Position;
                writer.WriteValueSafe((ushort)0);

                // Save our position before synchronizing to determine how much was written
                var positionBeforeSynchronize = writer.Position;
                var threwException = false;
                try
                {
                    OnSynchronize(ref serializer);
                }
                catch (Exception ex)
                {
                    threwException = true;
                    if (NetworkManager.LogLevel <= LogLevel.Normal)
                    {
                        NetworkLog.LogWarning($"{name} threw an exception during synchronization serialization, this {nameof(NetworkBehaviour)} is being skipped and will not be synchronized!");
                        if (NetworkManager.LogLevel == LogLevel.Developer)
                        {
                            NetworkLog.LogError($"{ex.Message}\n {ex.StackTrace}");
                        }
                    }
                }
                var finalPosition = writer.Position;

                // If we wrote nothing then skip writing anything for this NetworkBehaviour
                if (finalPosition == positionBeforeSynchronize || threwException)
                {
                    writer.Seek(positionBeforeWrite);
                    return false;
                }
                else
                {
                    // Write the number of bytes serialized to handle exceptions on the deserialization side
                    var bytesWritten = finalPosition - positionBeforeSynchronize;
                    writer.Seek(sizePosition);
                    writer.WriteValueSafe((ushort)bytesWritten);
                    writer.Seek(finalPosition);
                }
                return true;
            }
            else
            {
                var reader = serializer.GetFastBufferReader();
                // We will always read the expected byte count
                reader.ReadValueSafe(out ushort expectedBytesToRead);

                // Save our position before we begin synchronization deserialization
                var positionBeforeSynchronize = reader.Position;
                var synchronizationError = false;
                try
                {
                    // Invoke synchronization
                    OnSynchronize(ref serializer);
                }
                catch (Exception ex)
                {
                    if (NetworkManager.LogLevel <= LogLevel.Normal)
                    {
                        NetworkLog.LogWarning($"{name} threw an exception during synchronization deserialization, this {nameof(NetworkBehaviour)} is being skipped and will not be synchronized!");
                        if (NetworkManager.LogLevel == LogLevel.Developer)
                        {
                            NetworkLog.LogError($"{ex.Message}\n {ex.StackTrace}");
                        }
                    }
                    synchronizationError = true;
                }

                var totalBytesRead = reader.Position - positionBeforeSynchronize;
                if (totalBytesRead != expectedBytesToRead)
                {
                    if (NetworkManager.LogLevel <= LogLevel.Normal)
                    {
                        NetworkLog.LogWarning($"{name} read {totalBytesRead} bytes but was expected to read {expectedBytesToRead} bytes during synchronization deserialization! This {nameof(NetworkBehaviour)} is being skipped and will not be synchronized!");
                    }
                    synchronizationError = true;
                }

                // Skip over the entry if deserialization fails
                if (synchronizationError)
                {
                    var skipToPosition = positionBeforeSynchronize + expectedBytesToRead;
                    reader.Seek(skipToPosition);
                    return false;
                }
                return true;
            }
        }


        /// <summary>
        /// Invoked when the <see cref="GameObject"/> the <see cref="NetworkBehaviour"/> is attached to.
        /// NOTE:  If you override this, you will want to always invoke this base class version of this
        /// <see cref="OnDestroy"/> method!!
        /// </summary>
        public virtual void OnDestroy()
        {
            if (NetworkObject != null && NetworkObject.IsSpawned && IsSpawned)
            {
                // If the associated NetworkObject is still spawned then this
                // NetworkBehaviour will be removed from the NetworkObject's
                // ChildNetworkBehaviours list.
                NetworkObject.OnNetworkBehaviourDestroyed(this);
            }

            // this seems odd to do here, but in fact especially in tests we can find ourselves
            //  here without having called InitializedVariables, which causes problems if any
            //  of those variables use native containers (e.g. NetworkList) as they won't be
            //  registered here and therefore won't be cleaned up.
            //
            // we should study to understand the initialization patterns
            if (!m_VarInit)
            {
                InitializeVariables();
            }


            for (int i = 0; i < NetworkVariableFields.Count; i++)
            {
                NetworkVariableFields[i].Dispose();
            }
        }
    }
}<|MERGE_RESOLUTION|>--- conflicted
+++ resolved
@@ -785,10 +785,14 @@
 
                 if (NetworkVariableFields[j].CanClientRead(targetClientId))
                 {
-<<<<<<< HEAD
                     if (NetworkManager.NetworkConfig.EnsureNetworkVariableLengthSafety)
                     {
                         var writePos = writer.Position;
+                        // Note: This value can't be packed because we don't know how large it will be in advance
+                        // we reserve space for it, then write the data, then come back and fill in the space
+                        // to pack here, we'd have to write data to a temporary buffer and copy it in - which
+                        // isn't worth possibly saving one byte if and only if the data is less than 63 bytes long...
+                        // The way we do packing, any value > 63 in a ushort will use the full 2 bytes to represent.
                         writer.WriteValueSafe((ushort)0);
                         var startPos = writer.Position;
                         NetworkVariableFields[j].WriteField(writer);
@@ -800,22 +804,7 @@
                     else
                     {
                         NetworkVariableFields[j].WriteField(writer);
-                    }
-=======
-                    var writePos = writer.Position;
-                    // Note: This value can't be packed because we don't know how large it will be in advance
-                    // we reserve space for it, then write the data, then come back and fill in the space
-                    // to pack here, we'd have to write data to a temporary buffer and copy it in - which
-                    // isn't worth possibly saving one byte if and only if the data is less than 63 bytes long...
-                    // The way we do packing, any value > 63 in a ushort will use the full 2 bytes to represent.
-                    writer.WriteValueSafe((ushort)0);
-                    var startPos = writer.Position;
-                    NetworkVariableFields[j].WriteField(writer);
-                    var size = writer.Position - startPos;
-                    writer.Seek(writePos);
-                    writer.WriteValueSafe((ushort)size);
-                    writer.Seek(startPos + size);
->>>>>>> bca25b9d
+                    }                    
                 }
                 else // Only if EnsureNetworkVariableLengthSafety, otherwise just skip
                 if (NetworkManager.NetworkConfig.EnsureNetworkVariableLengthSafety)
