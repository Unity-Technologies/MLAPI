using System;
using System.Collections;
using System.Collections.Generic;
using Unity.Collections;
using Unity.Collections.LowLevel.Unsafe;
using UnityEngine;
#if UNITY_EDITOR
using UnityEditor;
#endif
#if MULTIPLAYER_TOOLS
using Unity.Multiplayer.Tools;
#endif
using Unity.Profiling;
using UnityEngine.SceneManagement;
using Debug = UnityEngine.Debug;

namespace Unity.Netcode
{
    /// <summary>
    /// The main component of the library
    /// </summary>
    [AddComponentMenu("Netcode/" + nameof(NetworkManager), -100)]
    public class NetworkManager : MonoBehaviour, INetworkUpdateSystem
    {
#pragma warning disable IDE1006 // disable naming rule violation check

        // RuntimeAccessModifiersILPP will make this `public`
        internal delegate void RpcReceiveHandler(NetworkBehaviour behaviour, FastBufferReader reader, __RpcParams parameters);

        // RuntimeAccessModifiersILPP will make this `public`
        internal static readonly Dictionary<uint, RpcReceiveHandler> __rpc_func_table = new Dictionary<uint, RpcReceiveHandler>();

#if DEVELOPMENT_BUILD || UNITY_EDITOR
        // RuntimeAccessModifiersILPP will make this `public`
        internal static readonly Dictionary<uint, string> __rpc_name_table = new Dictionary<uint, string>();
#endif

#pragma warning restore IDE1006 // restore naming rule violation check

#if DEVELOPMENT_BUILD || UNITY_EDITOR
        private static ProfilerMarker s_SyncTime = new ProfilerMarker($"{nameof(NetworkManager)}.SyncTime");
        private static ProfilerMarker s_TransportPoll = new ProfilerMarker($"{nameof(NetworkManager)}.TransportPoll");
        private static ProfilerMarker s_TransportConnect = new ProfilerMarker($"{nameof(NetworkManager)}.TransportConnect");
        private static ProfilerMarker s_HandleIncomingData = new ProfilerMarker($"{nameof(NetworkManager)}.{nameof(HandleIncomingData)}");
        private static ProfilerMarker s_TransportDisconnect = new ProfilerMarker($"{nameof(NetworkManager)}.TransportDisconnect");
#endif

        private const double k_TimeSyncFrequency = 1.0d; // sync every second, TODO will be removed once timesync is done via snapshots
        private const float k_DefaultBufferSizeSec = 0.05f; // todo talk with UX/Product, find good default value for this

        internal static string PrefabDebugHelper(NetworkPrefab networkPrefab)
        {
            return $"{nameof(NetworkPrefab)} \"{networkPrefab.Prefab.gameObject.name}\"";
        }

        internal SnapshotSystem SnapshotSystem { get; private set; }
        internal NetworkBehaviourUpdater BehaviourUpdater { get; private set; }

        internal MessagingSystem MessagingSystem { get; private set; }

        private NetworkPrefabHandler m_PrefabHandler;

        public NetworkPrefabHandler PrefabHandler
        {
            get
            {
                if (m_PrefabHandler == null)
                {
                    m_PrefabHandler = new NetworkPrefabHandler();
                }

                return m_PrefabHandler;
            }
        }

        private class NetworkManagerHooks : INetworkHooks
        {
            private NetworkManager m_NetworkManager;

            internal NetworkManagerHooks(NetworkManager manager)
            {
                m_NetworkManager = manager;
            }

            public void OnBeforeSendMessage(ulong clientId, Type messageType, NetworkDelivery delivery)
            {
            }

            public void OnAfterSendMessage(ulong clientId, Type messageType, NetworkDelivery delivery, int messageSizeBytes)
            {
            }

            public void OnBeforeReceiveMessage(ulong senderId, Type messageType, int messageSizeBytes)
            {
            }

            public void OnAfterReceiveMessage(ulong senderId, Type messageType, int messageSizeBytes)
            {
            }

            public void OnBeforeSendBatch(ulong clientId, int messageCount, int batchSizeInBytes, NetworkDelivery delivery)
            {
            }

            public void OnAfterSendBatch(ulong clientId, int messageCount, int batchSizeInBytes, NetworkDelivery delivery)
            {
            }

            public void OnBeforeReceiveBatch(ulong senderId, int messageCount, int batchSizeInBytes)
            {
            }

            public void OnAfterReceiveBatch(ulong senderId, int messageCount, int batchSizeInBytes)
            {
            }

            public bool OnVerifyCanSend(ulong destinationId, Type messageType, NetworkDelivery delivery)
            {
                return true;
            }

            public bool OnVerifyCanReceive(ulong senderId, Type messageType)
            {
                if (m_NetworkManager.PendingClients.TryGetValue(senderId, out PendingClient client) &&
                       (client.ConnectionState == PendingClient.State.PendingApproval ||
                        (client.ConnectionState == PendingClient.State.PendingConnection &&
                         messageType != typeof(ConnectionRequestMessage))))
                {
                    if (NetworkLog.CurrentLogLevel <= LogLevel.Normal)
                    {
                        NetworkLog.LogWarning($"Message received from {nameof(senderId)}={senderId.ToString()} before it has been accepted");
                    }

                    return false;
                }

                return true;
            }
        }

        private class NetworkManagerMessageSender : IMessageSender
        {
            private NetworkManager m_NetworkManager;

            public NetworkManagerMessageSender(NetworkManager manager)
            {
                m_NetworkManager = manager;
            }

            public void Send(ulong clientId, NetworkDelivery delivery, FastBufferWriter batchData)
            {
                var sendBuffer = batchData.ToTempByteArray();

                m_NetworkManager.NetworkConfig.NetworkTransport.Send(m_NetworkManager.ClientIdToTransportId(clientId), sendBuffer, delivery);
            }
        }

        /// <summary>
        /// Returns the <see cref="GameObject"/> to use as the override as could be defined within the NetworkPrefab list
        /// Note: This should be used to create <see cref="GameObject"/> pools (with <see cref="NetworkObject"/> components)
        /// under the scenario where you are using the Host model as it spawns everything locally. As such, the override
        /// will not be applied when spawning locally on a Host.
        /// Related Classes and Interfaces:
        /// <see cref="NetworkPrefabHandler"/>
        /// <see cref="INetworkPrefabInstanceHandler"/>
        /// </summary>
        /// <param name="gameObject">the <see cref="GameObject"/> to be checked for a <see cref="NetworkManager"/> defined NetworkPrefab override</param>
        /// <returns>a <see cref="GameObject"/> that is either the override or if no overrides exist it returns the same as the one passed in as a parameter</returns>
        public GameObject GetNetworkPrefabOverride(GameObject gameObject)
        {
            var networkObject = gameObject.GetComponent<NetworkObject>();
            if (networkObject != null)
            {
                if (NetworkConfig.NetworkPrefabOverrideLinks.ContainsKey(networkObject.GlobalObjectIdHash))
                {
                    switch (NetworkConfig.NetworkPrefabOverrideLinks[networkObject.GlobalObjectIdHash].Override)
                    {
                        case NetworkPrefabOverride.Hash:
                        case NetworkPrefabOverride.Prefab:
                            {
                                return NetworkConfig.NetworkPrefabOverrideLinks[networkObject.GlobalObjectIdHash].OverridingTargetPrefab;
                            }
                    }
                }
            }
            return gameObject;
        }

        public NetworkTimeSystem NetworkTimeSystem { get; private set; }

        public NetworkTickSystem NetworkTickSystem { get; private set; }

        public NetworkTime LocalTime => NetworkTickSystem?.LocalTime ?? default;

        public NetworkTime ServerTime => NetworkTickSystem?.ServerTime ?? default;

        /// <summary>
        /// Gets or sets if the NetworkManager should be marked as DontDestroyOnLoad
        /// </summary>
        [HideInInspector] public bool DontDestroy = true;

        /// <summary>
        /// Gets or sets if the application should be set to run in background
        /// </summary>
        [HideInInspector] public bool RunInBackground = true;

        /// <summary>
        /// The log level to use
        /// </summary>
        [HideInInspector] public LogLevel LogLevel = LogLevel.Normal;

        /// <summary>
        /// The singleton instance of the NetworkManager
        /// </summary>
        public static NetworkManager Singleton { get; private set; }

        /// <summary>
        /// Gets the SpawnManager for this NetworkManager
        /// </summary>
        public NetworkSpawnManager SpawnManager { get; private set; }

        public CustomMessagingManager CustomMessagingManager { get; private set; }

        public NetworkSceneManager SceneManager { get; private set; }

        public readonly ulong ServerClientId = 0;

        /// <summary>
        /// Gets the networkId of the server
        /// </summary>
        private ulong m_ServerTransportId => NetworkConfig.NetworkTransport?.ServerClientId ??
                                       throw new NullReferenceException(
                                           $"The transport in the active {nameof(NetworkConfig)} is null");

        /// <summary>
        /// Returns ServerClientId if IsServer or LocalClientId if not
        /// </summary>
        public ulong LocalClientId
        {
            get => IsServer ? NetworkConfig.NetworkTransport.ServerClientId : m_LocalClientId;
            internal set => m_LocalClientId = value;
        }

        private ulong m_LocalClientId;

        private Dictionary<ulong, NetworkClient> m_ConnectedClients = new Dictionary<ulong, NetworkClient>();

        private ulong m_NextClientId = 1;
        private Dictionary<ulong, ulong> m_ClientIdToTransportIdMap = new Dictionary<ulong, ulong>();
        private Dictionary<ulong, ulong> m_TransportIdToClientIdMap = new Dictionary<ulong, ulong>();

        private List<NetworkClient> m_ConnectedClientsList = new List<NetworkClient>();

        private List<ulong> m_ConnectedClientIds = new List<ulong>();

        /// <summary>
        /// Gets a dictionary of connected clients and their clientId keys. This is only accessible on the server.
        /// </summary>
        public IReadOnlyDictionary<ulong, NetworkClient> ConnectedClients
        {
            get
            {
                if (IsServer == false)
                {
                    throw new NotServerException($"{nameof(ConnectedClients)} should only be accessed on server.");
                }
                return m_ConnectedClients;
            }
        }

        /// <summary>
        /// Gets a list of connected clients. This is only accessible on the server.
        /// </summary>
        public IReadOnlyList<NetworkClient> ConnectedClientsList
        {
            get
            {
                if (IsServer == false)
                {
                    throw new NotServerException($"{nameof(ConnectedClientsList)} should only be accessed on server.");
                }
                return m_ConnectedClientsList;
            }
        }

        /// <summary>
        /// Gets a list of just the IDs of all connected clients. This is only accessible on the server.
        /// </summary>
        public IReadOnlyList<ulong> ConnectedClientsIds
        {
            get
            {
                if (IsServer == false)
                {
                    throw new NotServerException($"{nameof(m_ConnectedClientIds)} should only be accessed on server.");
                }
                return m_ConnectedClientIds;
            }
        }

        /// <summary>
        /// Gets the local <see cref="NetworkClient"/> for this client.
        /// </summary>
        public NetworkClient LocalClient { get; internal set; }

        /// <summary>
        /// Gets a dictionary of the clients that have been accepted by the transport but are still pending by the Netcode. This is only populated on the server.
        /// </summary>
        public readonly Dictionary<ulong, PendingClient> PendingClients = new Dictionary<ulong, PendingClient>();

        /// <summary>
        /// Gets Whether or not a server is running
        /// </summary>
        public bool IsServer { get; internal set; }

        /// <summary>
        /// Gets Whether or not a client is running
        /// </summary>
        public bool IsClient { get; internal set; }

        /// <summary>
        /// Gets if we are running as host
        /// </summary>
        public bool IsHost => IsServer && IsClient;

        /// <summary>
        /// Gets Whether or not we are listening for connections
        /// </summary>
        public bool IsListening { get; internal set; }

        /// <summary>
        /// Gets if we are connected as a client
        /// </summary>
        public bool IsConnectedClient { get; internal set; }

        /// <summary>
        /// The callback to invoke once a client connects. This callback is only ran on the server and on the local client that connects.
        /// </summary>
        public event Action<ulong> OnClientConnectedCallback = null;

        internal void InvokeOnClientConnectedCallback(ulong clientId) => OnClientConnectedCallback?.Invoke(clientId);

        /// <summary>
        /// The callback to invoke when a client disconnects. This callback is only ran on the server and on the local client that disconnects.
        /// </summary>
        public event Action<ulong> OnClientDisconnectCallback = null;

        /// <summary>
        /// The callback to invoke once the server is ready
        /// </summary>
        public event Action OnServerStarted = null;

        /// <summary>
        /// Delegate type called when connection has been approved. This only has to be set on the server.
        /// </summary>
        /// <param name="createPlayerObject">If true, a player object will be created. Otherwise the client will have no object.</param>
        /// <param name="playerPrefabHash">The prefabHash to use for the client. If createPlayerObject is false, this is ignored. If playerPrefabHash is null, the default player prefab is used.</param>
        /// <param name="approved">Whether or not the client was approved</param>
        /// <param name="position">The position to spawn the client at. If null, the prefab position is used.</param>
        /// <param name="rotation">The rotation to spawn the client with. If null, the prefab position is used.</param>
        public delegate void ConnectionApprovedDelegate(bool createPlayerObject, uint? playerPrefabHash, bool approved,
            Vector3? position, Quaternion? rotation);

        /// <summary>
        /// The callback to invoke during connection approval
        /// </summary>
        public event Action<byte[], ulong, ConnectionApprovedDelegate> ConnectionApprovalCallback = null;

        internal void InvokeConnectionApproval(byte[] payload, ulong clientId, ConnectionApprovedDelegate action) =>
            ConnectionApprovalCallback?.Invoke(payload, clientId, action);

        /// <summary>
        /// The current NetworkConfig
        /// </summary>
        [HideInInspector] public NetworkConfig NetworkConfig;

        /// <summary>
        /// The current host name we are connected to, used to validate certificate
        /// </summary>
        public string ConnectedHostname { get; private set; }

        internal INetworkMetrics NetworkMetrics { get; private set; }

        internal static event Action OnSingletonReady;

#if UNITY_EDITOR
        private void OnValidate()
        {
            if (NetworkConfig == null)
            {
                return; // May occur when the component is added
            }

            if (GetComponentInChildren<NetworkObject>() != null)
            {
                if (NetworkLog.CurrentLogLevel <= LogLevel.Normal)
                {
                    NetworkLog.LogWarning($"{nameof(NetworkManager)} cannot be a {nameof(NetworkObject)}.");
                }
            }

            var activeScene = UnityEngine.SceneManagement.SceneManager.GetActiveScene();

            // If the scene is not dirty or the asset database is currently updating then we can skip updating the NetworkPrefab information
            if (!activeScene.isDirty || EditorApplication.isUpdating)
            {
                return;
            }

            // During OnValidate we will always clear out NetworkPrefabOverrideLinks and rebuild it
            NetworkConfig.NetworkPrefabOverrideLinks.Clear();

            // Check network prefabs and assign to dictionary for quick look up
            for (int i = 0; i < NetworkConfig.NetworkPrefabs.Count; i++)
            {
                var networkPrefab = NetworkConfig.NetworkPrefabs[i];
                var networkPrefabGo = networkPrefab?.Prefab;
                if (networkPrefabGo != null)
                {
                    var networkObject = networkPrefabGo.GetComponent<NetworkObject>();
                    if (networkObject == null)
                    {
                        if (NetworkLog.CurrentLogLevel <= LogLevel.Normal)
                        {
                            NetworkLog.LogError($"Cannot register {PrefabDebugHelper(networkPrefab)}, it does not have a {nameof(NetworkObject)} component at its root");
                        }
                    }
                    else
                    {
                        {
                            var childNetworkObjects = new List<NetworkObject>();
                            networkPrefabGo.GetComponentsInChildren(true, childNetworkObjects);
                            if (childNetworkObjects.Count > 1) // total count = 1 root NetworkObject + n child NetworkObjects
                            {
                                if (NetworkLog.CurrentLogLevel <= LogLevel.Normal)
                                {
                                    NetworkLog.LogWarning($"{PrefabDebugHelper(networkPrefab)} has child {nameof(NetworkObject)}(s) but they will not be spawned across the network (unsupported {nameof(NetworkPrefab)} setup)");
                                }
                            }
                        }

                        // Default to the standard NetworkPrefab.Prefab's NetworkObject first
                        var globalObjectIdHash = networkObject.GlobalObjectIdHash;

                        // Now check to see if it has an override
                        switch (networkPrefab.Override)
                        {
                            case NetworkPrefabOverride.Prefab:
                                {
                                    if (NetworkConfig.NetworkPrefabs[i].SourcePrefabToOverride == null &&
                                        NetworkConfig.NetworkPrefabs[i].Prefab != null)
                                    {
                                        if (networkPrefab.SourcePrefabToOverride == null)
                                        {
                                            networkPrefab.SourcePrefabToOverride = networkPrefabGo;
                                        }

                                        globalObjectIdHash = networkPrefab.SourcePrefabToOverride.GetComponent<NetworkObject>().GlobalObjectIdHash;
                                    }

                                    break;
                                }
                            case NetworkPrefabOverride.Hash:
                                globalObjectIdHash = networkPrefab.SourceHashToOverride;
                                break;
                        }

                        // Add to the NetworkPrefabOverrideLinks or handle a new (blank) entries
                        if (!NetworkConfig.NetworkPrefabOverrideLinks.ContainsKey(globalObjectIdHash))
                        {
                            NetworkConfig.NetworkPrefabOverrideLinks.Add(globalObjectIdHash, networkPrefab);
                        }
                        else
                        {
                            // Duplicate entries can happen when adding a new entry into a list of existing entries
                            // Either this is user error or a new entry, either case we replace it with a new, blank, NetworkPrefab under this condition
                            NetworkConfig.NetworkPrefabs[i] = new NetworkPrefab();
                        }
                    }
                }
            }
        }
#endif

        private void Initialize(bool server)
        {
            if (NetworkLog.CurrentLogLevel <= LogLevel.Developer)
            {
                NetworkLog.LogInfo(nameof(Initialize));
            }

            this.RegisterNetworkUpdate(NetworkUpdateStage.EarlyUpdate);
            this.RegisterNetworkUpdate(NetworkUpdateStage.PostLateUpdate);

            MessagingSystem = new MessagingSystem(new NetworkManagerMessageSender(this), this);

            MessagingSystem.Hook(new NetworkManagerHooks(this));
#if DEVELOPMENT_BUILD || UNITY_EDITOR
            MessagingSystem.Hook(new ProfilingHooks());
#endif

#if MULTIPLAYER_TOOLS
            MessagingSystem.Hook(new MetricHooks(this));
#endif
            LocalClientId = ulong.MaxValue;

            PendingClients.Clear();
            m_ConnectedClients.Clear();
            m_ConnectedClientsList.Clear();
            m_ConnectedClientIds.Clear();
            LocalClient = null;
            NetworkObject.OrphanChildren.Clear();

            // Create spawn manager instance
            SpawnManager = new NetworkSpawnManager(this);

            CustomMessagingManager = new CustomMessagingManager(this);

            SceneManager = new NetworkSceneManager(this);

            BehaviourUpdater = new NetworkBehaviourUpdater();


            if (NetworkMetrics == null)
            {
#if MULTIPLAYER_TOOLS
                NetworkMetrics = new NetworkMetrics();
#else
                NetworkMetrics = new NullNetworkMetrics();
#endif
            }

#if MULTIPLAYER_TOOLS
            NetworkSolutionInterface.SetInterface(new NetworkSolutionInterfaceParameters
            {
                NetworkObjectProvider = new NetworkObjectProvider(this),
            });
#endif

            if (NetworkConfig.NetworkTransport == null)
            {
                if (NetworkLog.CurrentLogLevel <= LogLevel.Error)
                {
                    NetworkLog.LogError("No transport has been selected!");
                }

                return;
            }

            //This 'if' should never enter
            if (SnapshotSystem != null)
            {
                SnapshotSystem.Dispose();
                SnapshotSystem = null;
            }

            if (server)
            {
                NetworkTimeSystem = NetworkTimeSystem.ServerTimeSystem();
            }
            else
            {
                NetworkTimeSystem = new NetworkTimeSystem(1.0 / NetworkConfig.TickRate, k_DefaultBufferSizeSec, 0.2);
            }

            NetworkTickSystem = new NetworkTickSystem(NetworkConfig.TickRate, 0, 0);
            NetworkTickSystem.Tick += OnNetworkManagerTick;

            SnapshotSystem = new SnapshotSystem(this, NetworkConfig, NetworkTickSystem);

            this.RegisterNetworkUpdate(NetworkUpdateStage.PreUpdate);

            // This is used to remove entries not needed or invalid
            var removeEmptyPrefabs = new List<int>();

            // Always clear our prefab override links before building
            NetworkConfig.NetworkPrefabOverrideLinks.Clear();

            // Build the NetworkPrefabOverrideLinks dictionary
            for (int i = 0; i < NetworkConfig.NetworkPrefabs.Count; i++)
            {
                var sourcePrefabGlobalObjectIdHash = (uint)0;
                var targetPrefabGlobalObjectIdHash = (uint)0;
                var networkObject = (NetworkObject)null;
                if (NetworkConfig.NetworkPrefabs[i] == null || (NetworkConfig.NetworkPrefabs[i].Prefab == null && NetworkConfig.NetworkPrefabs[i].Override == NetworkPrefabOverride.None))
                {
                    if (NetworkLog.CurrentLogLevel <= LogLevel.Error)
                    {
                        NetworkLog.LogWarning(
                            $"{nameof(NetworkPrefab)} cannot be null ({nameof(NetworkPrefab)} at index: {i})");
                    }

                    removeEmptyPrefabs.Add(i);
                    continue;
                }
                else if (NetworkConfig.NetworkPrefabs[i].Override == NetworkPrefabOverride.None)
                {
                    var networkPrefab = NetworkConfig.NetworkPrefabs[i];
                    networkObject = networkPrefab.Prefab.GetComponent<NetworkObject>();
                    if (networkObject == null)
                    {
                        if (NetworkLog.CurrentLogLevel <= LogLevel.Error)
                        {
                            NetworkLog.LogWarning($"{PrefabDebugHelper(networkPrefab)} is missing " +
                                $"a {nameof(NetworkObject)} component (entry will be ignored).");
                        }
                        removeEmptyPrefabs.Add(i);
                        continue;
                    }

                    // Otherwise get the GlobalObjectIdHash value
                    sourcePrefabGlobalObjectIdHash = networkObject.GlobalObjectIdHash;
                }
                else // Validate Overrides
                {
                    // Validate source prefab override values first
                    switch (NetworkConfig.NetworkPrefabs[i].Override)
                    {
                        case NetworkPrefabOverride.Hash:
                            {
                                if (NetworkConfig.NetworkPrefabs[i].SourceHashToOverride == 0)
                                {
                                    if (NetworkLog.CurrentLogLevel <= LogLevel.Error)
                                    {
                                        NetworkLog.LogWarning($"{nameof(NetworkPrefab)} {nameof(NetworkPrefab.SourceHashToOverride)} is zero " +
                                            "(entry will be ignored).");
                                    }
                                    removeEmptyPrefabs.Add(i);
                                    continue;
                                }
                                sourcePrefabGlobalObjectIdHash = NetworkConfig.NetworkPrefabs[i].SourceHashToOverride;
                                break;
                            }
                        case NetworkPrefabOverride.Prefab:
                            {
                                if (NetworkConfig.NetworkPrefabs[i].SourcePrefabToOverride == null)
                                {
                                    if (NetworkLog.CurrentLogLevel <= LogLevel.Error)
                                    {
                                        NetworkLog.LogWarning($"{nameof(NetworkPrefab)} {nameof(NetworkPrefab.SourcePrefabToOverride)} is null (entry will be ignored).");
                                    }
                                    Debug.LogWarning($"{nameof(NetworkPrefab)} override entry {NetworkConfig.NetworkPrefabs[i].SourceHashToOverride} will be removed and ignored.");
                                    removeEmptyPrefabs.Add(i);
                                    continue;
                                }
                                else
                                {
                                    networkObject = NetworkConfig.NetworkPrefabs[i].SourcePrefabToOverride.GetComponent<NetworkObject>();
                                    if (networkObject == null)
                                    {
                                        if (NetworkLog.CurrentLogLevel <= LogLevel.Error)
                                        {
                                            NetworkLog.LogWarning($"{nameof(NetworkPrefab)} ({NetworkConfig.NetworkPrefabs[i].SourcePrefabToOverride.name}) " +
                                                $"is missing a {nameof(NetworkObject)} component (entry will be ignored).");
                                        }
                                        Debug.LogWarning($"{nameof(NetworkPrefab)} override entry (\"{NetworkConfig.NetworkPrefabs[i].SourcePrefabToOverride.name}\") will be removed and ignored.");
                                        removeEmptyPrefabs.Add(i);
                                        continue;
                                    }
                                    sourcePrefabGlobalObjectIdHash = networkObject.GlobalObjectIdHash;
                                }
                                break;
                            }
                    }

                    // Validate target prefab override values next
                    if (NetworkConfig.NetworkPrefabs[i].OverridingTargetPrefab == null)
                    {
                        if (NetworkLog.CurrentLogLevel <= LogLevel.Error)
                        {
                            NetworkLog.LogWarning($"{nameof(NetworkPrefab)} {nameof(NetworkPrefab.OverridingTargetPrefab)} is null!");
                        }
                        removeEmptyPrefabs.Add(i);
                        switch (NetworkConfig.NetworkPrefabs[i].Override)
                        {
                            case NetworkPrefabOverride.Hash:
                                {
                                    Debug.LogWarning($"{nameof(NetworkPrefab)} override entry {NetworkConfig.NetworkPrefabs[i].SourceHashToOverride} will be removed and ignored.");
                                    break;
                                }
                            case NetworkPrefabOverride.Prefab:
                                {
                                    Debug.LogWarning($"{nameof(NetworkPrefab)} override entry ({NetworkConfig.NetworkPrefabs[i].SourcePrefabToOverride.name}) will be removed and ignored.");
                                    break;
                                }
                        }
                        continue;
                    }
                    else
                    {
                        targetPrefabGlobalObjectIdHash = NetworkConfig.NetworkPrefabs[i].OverridingTargetPrefab.GetComponent<NetworkObject>().GlobalObjectIdHash;
                    }
                }

                // Assign the appropriate GlobalObjectIdHash to the appropriate NetworkPrefab
                if (!NetworkConfig.NetworkPrefabOverrideLinks.ContainsKey(sourcePrefabGlobalObjectIdHash))
                {
                    if (NetworkConfig.NetworkPrefabs[i].Override == NetworkPrefabOverride.None)
                    {
                        NetworkConfig.NetworkPrefabOverrideLinks.Add(sourcePrefabGlobalObjectIdHash, NetworkConfig.NetworkPrefabs[i]);
                    }
                    else
                    {
                        if (!NetworkConfig.OverrideToNetworkPrefab.ContainsKey(targetPrefabGlobalObjectIdHash))
                        {
                            switch (NetworkConfig.NetworkPrefabs[i].Override)
                            {
                                case NetworkPrefabOverride.Prefab:
                                    {
                                        NetworkConfig.NetworkPrefabOverrideLinks.Add(sourcePrefabGlobalObjectIdHash, NetworkConfig.NetworkPrefabs[i]);
                                        NetworkConfig.OverrideToNetworkPrefab.Add(targetPrefabGlobalObjectIdHash, sourcePrefabGlobalObjectIdHash);
                                    }
                                    break;
                                case NetworkPrefabOverride.Hash:
                                    {
                                        NetworkConfig.NetworkPrefabOverrideLinks.Add(sourcePrefabGlobalObjectIdHash, NetworkConfig.NetworkPrefabs[i]);
                                        NetworkConfig.OverrideToNetworkPrefab.Add(targetPrefabGlobalObjectIdHash, sourcePrefabGlobalObjectIdHash);
                                    }
                                    break;
                            }
                        }
                        else
                        {
                            // This can happen if a user tries to make several GlobalObjectIdHash values point to the same target
                            Debug.LogError($"{nameof(NetworkPrefab)} (\"{networkObject.name}\") has a duplicate {nameof(NetworkObject.GlobalObjectIdHash)} target entry value of: {targetPrefabGlobalObjectIdHash}! Removing entry from list!");
                            removeEmptyPrefabs.Add(i);
                        }
                    }
                }
                else
                {
                    // This should never happen, but in the case it somehow does log an error and remove the duplicate entry
                    Debug.LogError($"{nameof(NetworkPrefab)} ({networkObject.name}) has a duplicate {nameof(NetworkObject.GlobalObjectIdHash)} source entry value of: {sourcePrefabGlobalObjectIdHash}! Removing entry from list!");
                    removeEmptyPrefabs.Add(i);
                }
            }

            // If we have a player prefab, then we need to verify it is in the list of NetworkPrefabOverrideLinks for client side spawning.
            if (NetworkConfig.PlayerPrefab != null)
            {
                var playerPrefabNetworkObject = NetworkConfig.PlayerPrefab.GetComponent<NetworkObject>();
                if (playerPrefabNetworkObject != null)
                {
                    //In the event there is no NetworkPrefab entry (i.e. no override for default player prefab)
                    if (!NetworkConfig.NetworkPrefabOverrideLinks.ContainsKey(playerPrefabNetworkObject
                        .GlobalObjectIdHash))
                    {
                        //Then add a new entry for the player prefab
                        var playerNetworkPrefab = new NetworkPrefab();
                        playerNetworkPrefab.Prefab = NetworkConfig.PlayerPrefab;
                        NetworkConfig.NetworkPrefabs.Insert(0, playerNetworkPrefab);
                        NetworkConfig.NetworkPrefabOverrideLinks.Add(playerPrefabNetworkObject.GlobalObjectIdHash,
                            playerNetworkPrefab);
                    }
                }
                else
                {
                    // Provide the name of the prefab with issues so the user can more easily find the prefab and fix it
                    Debug.LogError($"{nameof(NetworkConfig.PlayerPrefab)} (\"{NetworkConfig.PlayerPrefab.name}\") has no NetworkObject assigned to it!.");
                }
            }

            // Clear out anything that is invalid or not used (for invalid entries we already logged warnings to the user earlier)
            // Iterate backwards so indices don't shift as we remove
            for (int i = removeEmptyPrefabs.Count - 1; i >= 0; i--)
            {
                NetworkConfig.NetworkPrefabs.RemoveAt(removeEmptyPrefabs[i]);
            }

            removeEmptyPrefabs.Clear();

            NetworkConfig.NetworkTransport.OnTransportEvent += HandleRawTransportPoll;

            NetworkConfig.NetworkTransport.Initialize();
        }

        /// <summary>
        /// Starts a server
        /// </summary>
        public bool StartServer()
        {
            if (NetworkLog.CurrentLogLevel <= LogLevel.Developer)
            {
                NetworkLog.LogInfo("StartServer()");
            }

            if (IsServer || IsClient)
            {
                if (NetworkLog.CurrentLogLevel <= LogLevel.Normal)
                {
                    NetworkLog.LogWarning("Cannot start server while an instance is already running");
                }

                return false;
            }

            if (NetworkConfig.ConnectionApproval)
            {
                if (ConnectionApprovalCallback == null)
                {
                    if (NetworkLog.CurrentLogLevel <= LogLevel.Normal)
                    {
                        NetworkLog.LogWarning(
                            "No ConnectionApproval callback defined. Connection approval will timeout");
                    }
                }
            }

            Initialize(true);

            var result = NetworkConfig.NetworkTransport.StartServer();

            IsServer = true;
            IsClient = false;
            IsListening = true;

            SpawnManager.ServerSpawnSceneObjectsOnStartSweep();

            OnServerStarted?.Invoke();

            return result;
        }

        /// <summary>
        /// Starts a client
        /// </summary>
        public bool StartClient()
        {
            if (NetworkLog.CurrentLogLevel <= LogLevel.Developer)
            {
                NetworkLog.LogInfo(nameof(StartClient));
            }

            if (IsServer || IsClient)
            {
                if (NetworkLog.CurrentLogLevel <= LogLevel.Normal)
                {
                    NetworkLog.LogWarning("Cannot start client while an instance is already running");
                }

                return false;
            }

            Initialize(false);
            MessagingSystem.ClientConnected(ServerClientId);

            var result = NetworkConfig.NetworkTransport.StartClient();

            IsServer = false;
            IsClient = true;
            IsListening = true;

            return result;
        }

        /// <summary>
        /// Starts a Host
        /// </summary>
        public bool StartHost()
        {
            if (NetworkLog.CurrentLogLevel <= LogLevel.Developer)
            {
                NetworkLog.LogInfo(nameof(StartHost));
            }

            if (IsServer || IsClient)
            {
                if (NetworkLog.CurrentLogLevel <= LogLevel.Normal)
                {
                    NetworkLog.LogWarning("Cannot start host while an instance is already running");
                }

                return false;
            }

            if (NetworkConfig.ConnectionApproval)
            {
                if (ConnectionApprovalCallback == null)
                {
                    if (NetworkLog.CurrentLogLevel <= LogLevel.Normal)
                    {
                        NetworkLog.LogWarning(
                            "No ConnectionApproval callback defined. Connection approval will timeout");
                    }
                }
            }

            Initialize(true);

            var result = NetworkConfig.NetworkTransport.StartServer();
            MessagingSystem.ClientConnected(ServerClientId);
            LocalClientId = ServerClientId;
            NetworkMetrics.SetConnectionId(LocalClientId);

            IsServer = true;
            IsClient = true;
            IsListening = true;

            if (NetworkConfig.ConnectionApproval)
            {
                InvokeConnectionApproval(NetworkConfig.ConnectionData, ServerClientId,
                    (createPlayerObject, playerPrefabHash, approved, position, rotation) =>
                    {
                        // You cannot decline the local server. Force approved to true
                        if (!approved)
                        {
                            if (NetworkLog.CurrentLogLevel <= LogLevel.Normal)
                            {
                                NetworkLog.LogWarning(
                                    "You cannot decline the host connection. The connection was automatically approved.");
                            }
                        }

                        HandleApproval(ServerClientId, createPlayerObject, playerPrefabHash, true, position, rotation);
                    });
            }
            else
            {
                HandleApproval(ServerClientId, NetworkConfig.PlayerPrefab != null, null, true, null, null);
            }

            SpawnManager.ServerSpawnSceneObjectsOnStartSweep();

            OnServerStarted?.Invoke();

            return result;
        }

        public void SetSingleton()
        {
            Singleton = this;

            OnSingletonReady?.Invoke();
        }

        private void OnEnable()
        {
            if (DontDestroy)
            {
                DontDestroyOnLoad(gameObject);
            }

            if (RunInBackground)
            {
                Application.runInBackground = true;
            }

            if (Singleton == null)
            {
                SetSingleton();
            }
        }

        private void Awake()
        {
            UnityEngine.SceneManagement.SceneManager.sceneUnloaded += OnSceneUnloaded;
        }

        // Ensures that the NetworkManager is cleaned up before OnDestroy is run on NetworkObjects and NetworkBehaviours when unloading a scene with a NetworkManager
        private void OnSceneUnloaded(Scene scene)
        {
            if (scene == gameObject.scene)
            {
                OnDestroy();
            }
        }

        // Ensures that the NetworkManager is cleaned up before OnDestroy is run on NetworkObjects and NetworkBehaviours when quitting the application.
        private void OnApplicationQuit()
        {
            OnDestroy();
        }

        // Note that this gets also called manually by OnSceneUnloaded and OnApplicationQuit
        private void OnDestroy()
        {
            Shutdown();

            UnityEngine.SceneManagement.SceneManager.sceneUnloaded -= OnSceneUnloaded;

            if (Singleton == this)
            {
                Singleton = null;
            }
        }

        private void DisconnectRemoteClient(ulong clientId)
        {
            var transportId = ClientIdToTransportId(clientId);
            NetworkConfig.NetworkTransport.DisconnectRemoteClient(transportId);
        }

        /// <summary>
        /// Globally shuts down the library.
        /// Disconnects clients if connected and stops server if running.
        /// </summary>
        public void Shutdown()
        {
            if (NetworkLog.CurrentLogLevel <= LogLevel.Developer)
            {
                NetworkLog.LogInfo(nameof(Shutdown));
            }

            if (IsServer)
            {
                // make sure all messages are flushed before transport disconnect clients
                if (MessagingSystem != null)
                {
                    MessagingSystem.ProcessSendQueues();
                }

                var disconnectedIds = new HashSet<ulong>();

                //Don't know if I have to disconnect the clients. I'm assuming the NetworkTransport does all the cleaning on shutdown. But this way the clients get a disconnect message from server (so long it does't get lost)

                foreach (KeyValuePair<ulong, NetworkClient> pair in ConnectedClients)
                {
                    if (!disconnectedIds.Contains(pair.Key))
                    {
                        disconnectedIds.Add(pair.Key);

                        if (pair.Key == NetworkConfig.NetworkTransport.ServerClientId)
                        {
                            continue;
                        }

                        DisconnectRemoteClient(pair.Key);
                    }
                }

                foreach (KeyValuePair<ulong, PendingClient> pair in PendingClients)
                {
                    if (!disconnectedIds.Contains(pair.Key))
                    {
                        disconnectedIds.Add(pair.Key);
                        if (pair.Key == NetworkConfig.NetworkTransport.ServerClientId)
                        {
                            continue;
                        }

                        DisconnectRemoteClient(pair.Key);
                    }
                }
            }

            if (IsClient && IsConnectedClient)
            {
                // Client only, send disconnect to server
                NetworkConfig.NetworkTransport.DisconnectLocalClient();
            }

            IsConnectedClient = false;
            IsServer = false;
            IsClient = false;

            this.UnregisterAllNetworkUpdates();

            if (SnapshotSystem != null)
            {
                SnapshotSystem.Dispose();
                SnapshotSystem = null;
            }

            if (NetworkTickSystem != null)
            {
                NetworkTickSystem.Tick -= OnNetworkManagerTick;
                NetworkTickSystem = null;
            }

            if (MessagingSystem != null)
            {
                MessagingSystem.Dispose();
                MessagingSystem = null;
            }

            NetworkConfig.NetworkTransport.OnTransportEvent -= HandleRawTransportPoll;

            if (SpawnManager != null)
            {
                SpawnManager.DestroyNonSceneObjects();
                SpawnManager.ServerResetShudownStateForSceneObjects();

                SpawnManager = null;
            }

            if (SceneManager != null)
            {
                // Let the NetworkSceneManager clean up its two SceneEvenData instances
                SceneManager.Dispose();
                SceneManager = null;
            }

            if (CustomMessagingManager != null)
            {
                CustomMessagingManager = null;
            }

            if (BehaviourUpdater != null)
            {
                BehaviourUpdater = null;
            }

            // This is required for handling the potential scenario where multiple NetworkManager instances are created.
            // See MTT-860 for more information
            if (IsListening)
            {
                //The Transport is set during initialization, thus it is possible for the Transport to be null
                NetworkConfig?.NetworkTransport?.Shutdown();
            }

            m_ClientIdToTransportIdMap.Clear();
            m_TransportIdToClientIdMap.Clear();

            IsListening = false;
        }

        // INetworkUpdateSystem
        public void NetworkUpdate(NetworkUpdateStage updateStage)
        {
            switch (updateStage)
            {
                case NetworkUpdateStage.EarlyUpdate:
                    OnNetworkEarlyUpdate();
                    break;
                case NetworkUpdateStage.PreUpdate:
                    OnNetworkPreUpdate();
                    break;
                case NetworkUpdateStage.PostLateUpdate:
                    OnNetworkPostLateUpdate();
                    break;
            }
        }

        private void OnNetworkEarlyUpdate()
        {
            if (!IsListening)
            {
                return;
            }

#if DEVELOPMENT_BUILD || UNITY_EDITOR
            s_TransportPoll.Begin();
#endif
            NetworkEvent networkEvent;
            do
            {
                networkEvent = NetworkConfig.NetworkTransport.PollEvent(out ulong clientId, out ArraySegment<byte> payload, out float receiveTime);
                HandleRawTransportPoll(networkEvent, clientId, payload, receiveTime);
                // Only do another iteration if: there are no more messages AND (there is no limit to max events or we have processed less than the maximum)
            } while (IsListening && networkEvent != NetworkEvent.Nothing);

            MessagingSystem.ProcessIncomingMessageQueue();

#if DEVELOPMENT_BUILD || UNITY_EDITOR
            s_TransportPoll.End();
#endif
        }

        // TODO Once we have a way to subscribe to NetworkUpdateLoop with order we can move this out of NetworkManager but for now this needs to be here because we need strict ordering.
        private void OnNetworkPreUpdate()
        {
            if (IsServer == false && IsConnectedClient == false)
            {
                // As a client wait to run the time system until we are connected.
                return;
            }

            // Only update RTT here, server time is updated by time sync messages
            var reset = NetworkTimeSystem.Advance(Time.deltaTime);
            if (reset)
            {
                NetworkTickSystem.Reset(NetworkTimeSystem.LocalTime, NetworkTimeSystem.ServerTime);
            }
            NetworkTickSystem.UpdateTick(NetworkTimeSystem.LocalTime, NetworkTimeSystem.ServerTime);

            if (IsServer == false)
            {
                NetworkTimeSystem.Sync(NetworkTimeSystem.LastSyncedServerTimeSec + Time.deltaTime, NetworkConfig.NetworkTransport.GetCurrentRtt(ServerClientId) / 1000d);
            }
        }

        private void OnNetworkPostLateUpdate()
        {
            MessagingSystem.ProcessSendQueues();
            NetworkMetrics.DispatchFrame();
            SpawnManager.CleanupStaleTriggers();
        }

        /// <summary>
        /// This function runs once whenever the local tick is incremented and is responsible for the following (in order):
        /// - collect commands/inputs and send them to the server (TBD)
        /// - call NetworkFixedUpdate on all NetworkBehaviours in prediction/client authority mode
        /// - create a snapshot from resulting state
        /// </summary>
        private void OnNetworkManagerTick()
        {
            // Do NetworkVariable updates
            BehaviourUpdater.NetworkBehaviourUpdate(this);

            int timeSyncFrequencyTicks = (int)(k_TimeSyncFrequency * NetworkConfig.TickRate);
            if (IsServer && NetworkTickSystem.ServerTime.Tick % timeSyncFrequencyTicks == 0)
            {
                SyncTime();
            }
        }

        private void SendConnectionRequest()
        {
            var message = new ConnectionRequestMessage
            {
                ConfigHash = NetworkConfig.GetConfig(),
                ShouldSendConnectionData = NetworkConfig.ConnectionApproval,
                ConnectionData = NetworkConfig.ConnectionData
            };
            SendMessage(message, NetworkDelivery.ReliableSequenced, ServerClientId);
        }

        private IEnumerator ApprovalTimeout(ulong clientId)
        {
            NetworkTime timeStarted = LocalTime;

            //We yield every frame incase a pending client disconnects and someone else gets its connection id
            while ((LocalTime - timeStarted).Time < NetworkConfig.ClientConnectionBufferTimeout && PendingClients.ContainsKey(clientId))
            {
                yield return null;
            }

            if (PendingClients.ContainsKey(clientId) && !ConnectedClients.ContainsKey(clientId))
            {
                // Timeout
                if (NetworkLog.CurrentLogLevel <= LogLevel.Developer)
                {
                    NetworkLog.LogInfo($"Client {clientId} Handshake Timed Out");
                }

                DisconnectClient(clientId);
            }
        }

        private ulong TransportIdToClientId(ulong transportId)
        {
            return transportId == m_ServerTransportId ? ServerClientId : m_TransportIdToClientIdMap[transportId];
        }

        private ulong ClientIdToTransportId(ulong clientId)
        {
            return clientId == ServerClientId ? m_ServerTransportId : m_ClientIdToTransportIdMap[clientId];
        }

        private void HandleRawTransportPoll(NetworkEvent networkEvent, ulong clientId, ArraySegment<byte> payload, float receiveTime)
        {
            var transportId = clientId;
            switch (networkEvent)
            {
                case NetworkEvent.Connect:
#if DEVELOPMENT_BUILD || UNITY_EDITOR
                    s_TransportConnect.Begin();
#endif

                    clientId = m_NextClientId++;
                    m_ClientIdToTransportIdMap[clientId] = transportId;
                    m_TransportIdToClientIdMap[transportId] = clientId;

                    MessagingSystem.ClientConnected(clientId);
                    if (IsServer)
                    {
                        if (NetworkLog.CurrentLogLevel <= LogLevel.Developer)
                        {
                            NetworkLog.LogInfo("Client Connected");
                        }

                        PendingClients.Add(clientId, new PendingClient()
                        {
                            ClientId = clientId,
                            ConnectionState = PendingClient.State.PendingConnection
                        });

                        StartCoroutine(ApprovalTimeout(clientId));
                    }
                    else
                    {
                        if (NetworkLog.CurrentLogLevel <= LogLevel.Developer)
                        {
                            NetworkLog.LogInfo("Connected");
                        }

                        SendConnectionRequest();
                        StartCoroutine(ApprovalTimeout(clientId));
                    }

#if DEVELOPMENT_BUILD || UNITY_EDITOR
                    s_TransportConnect.End();
#endif
                    break;
                case NetworkEvent.Data:
                    {
                        if (NetworkLog.CurrentLogLevel <= LogLevel.Developer)
                        {
                            NetworkLog.LogInfo($"Incoming Data From {clientId}: {payload.Count} bytes");
                        }

                        clientId = TransportIdToClientId(clientId);

                        HandleIncomingData(clientId, payload, receiveTime);
                        break;
                    }
                case NetworkEvent.Disconnect:
#if DEVELOPMENT_BUILD || UNITY_EDITOR
                    s_TransportDisconnect.Begin();
#endif
<<<<<<< HEAD
                    OnClientDisconnectCallback?.Invoke(clientId);
=======
                    clientId = TransportIdToClientId(clientId);

                    m_TransportIdToClientIdMap.Remove(transportId);
                    m_ClientIdToTransportIdMap.Remove(clientId);
>>>>>>> d494f88b

                    if (NetworkLog.CurrentLogLevel <= LogLevel.Developer)
                    {
                        NetworkLog.LogInfo($"Disconnect Event From {clientId}");
                    }

                    if (IsServer)
                    {
                        OnClientDisconnectFromServer(clientId);
                    }
                    else
                    {
                        Shutdown();
                    }
#if DEVELOPMENT_BUILD || UNITY_EDITOR
                    s_TransportDisconnect.End();
#endif
                    break;
            }
        }

        internal unsafe int SendMessage<TMessageType, TClientIdListType>(in TMessageType message, NetworkDelivery delivery, in TClientIdListType clientIds)
            where TMessageType : INetworkMessage
            where TClientIdListType : IReadOnlyList<ulong>
        {
            // Prevent server sending to itself
            if (IsServer)
            {
                ulong* nonServerIds = stackalloc ulong[clientIds.Count];
                int newIdx = 0;
                for (int idx = 0; idx < clientIds.Count; ++idx)
                {
                    if (clientIds[idx] == ServerClientId)
                    {
                        continue;
                    }

                    nonServerIds[newIdx++] = clientIds[idx];
                }

                if (newIdx == 0)
                {
                    return 0;
                }
                return MessagingSystem.SendMessage(message, delivery, nonServerIds, newIdx);
            }
            return MessagingSystem.SendMessage(message, delivery, clientIds);
        }

        internal unsafe int SendMessage<T>(in T message, NetworkDelivery delivery,
            ulong* clientIds, int numClientIds)
            where T : INetworkMessage
        {
            // Prevent server sending to itself
            if (IsServer)
            {
                ulong* nonServerIds = stackalloc ulong[numClientIds];
                int newIdx = 0;
                for (int idx = 0; idx < numClientIds; ++idx)
                {
                    if (clientIds[idx] == ServerClientId)
                    {
                        continue;
                    }

                    nonServerIds[newIdx++] = clientIds[idx];
                }

                if (newIdx == 0)
                {
                    return 0;
                }
                return MessagingSystem.SendMessage(message, delivery, nonServerIds, newIdx);
            }

            return MessagingSystem.SendMessage(message, delivery, clientIds, numClientIds);
        }

        internal unsafe int SendMessage<T>(in T message, NetworkDelivery delivery, in NativeArray<ulong> clientIds)
            where T : INetworkMessage
        {
            return SendMessage(message, delivery, (ulong*)clientIds.GetUnsafePtr(), clientIds.Length);
        }

        internal int SendMessage<T>(in T message, NetworkDelivery delivery, ulong clientId)
            where T : INetworkMessage
        {
            // Prevent server sending to itself
            if (IsServer && clientId == ServerClientId)
            {
                return 0;
            }
            return MessagingSystem.SendMessage(message, delivery, clientId);
        }

        internal void HandleIncomingData(ulong clientId, ArraySegment<byte> payload, float receiveTime)
        {
#if DEVELOPMENT_BUILD || UNITY_EDITOR
            s_HandleIncomingData.Begin();
#endif

            MessagingSystem.HandleIncomingData(clientId, payload, receiveTime);

#if DEVELOPMENT_BUILD || UNITY_EDITOR
            s_HandleIncomingData.End();
#endif
        }

        /// <summary>
        /// Disconnects the remote client.
        /// </summary>
        /// <param name="clientId">The ClientId to disconnect</param>
        public void DisconnectClient(ulong clientId)
        {
            if (!IsServer)
            {
                throw new NotServerException("Only server can disconnect remote clients. Use StopClient instead.");
            }

            OnClientDisconnectFromServer(clientId);
            DisconnectRemoteClient(clientId);
        }

        private void OnClientDisconnectFromServer(ulong clientId)
        {
            PendingClients.Remove(clientId);

            if (ConnectedClients.TryGetValue(clientId, out NetworkClient networkClient))
            {
                if (IsServer)
                {
                    var playerObject = networkClient.PlayerObject;
                    if (playerObject != null)
                    {
                        if (PrefabHandler.ContainsHandler(ConnectedClients[clientId].PlayerObject.GlobalObjectIdHash))
                        {
                            PrefabHandler.HandleNetworkPrefabDestroy(ConnectedClients[clientId].PlayerObject);
                        }
                        else
                        {
                            Destroy(playerObject.gameObject);
                        }
                    }

                    for (int i = networkClient.OwnedObjects.Count - 1; i >= 0; i--)
                    {
                        var ownedObject = networkClient.OwnedObjects[i];
                        if (ownedObject != null)
                        {
                            if (!ownedObject.DontDestroyWithOwner)
                            {
                                if (PrefabHandler.ContainsHandler(ConnectedClients[clientId].OwnedObjects[i]
                                    .GlobalObjectIdHash))
                                {
                                    PrefabHandler.HandleNetworkPrefabDestroy(ConnectedClients[clientId].OwnedObjects[i]);
                                }
                                else
                                {
                                    Destroy(ownedObject.gameObject);
                                }
                            }
                            else
                            {
                                ownedObject.RemoveOwnership();
                            }
                        }
                    }

                    // TODO: Could(should?) be replaced with more memory per client, by storing the visibility

                    foreach (var sobj in SpawnManager.SpawnedObjectsList)
                    {
                        sobj.Observers.Remove(clientId);
                    }
                }

                for (int i = 0; i < ConnectedClientsList.Count; i++)
                {
                    if (ConnectedClientsList[i].ClientId == clientId)
                    {
                        m_ConnectedClientsList.RemoveAt(i);
                        break;
                    }
                }

                for (int i = 0; i < ConnectedClientsIds.Count; i++)
                {
                    if (ConnectedClientsIds[i] == clientId)
                    {
                        m_ConnectedClientIds.RemoveAt(i);
                        break;
                    }
                }

                m_ConnectedClients.Remove(clientId);
            }
            MessagingSystem.ClientDisconnected(clientId);
        }

        private void SyncTime()
        {
#if DEVELOPMENT_BUILD || UNITY_EDITOR
            s_SyncTime.Begin();
#endif
            if (NetworkLog.CurrentLogLevel <= LogLevel.Developer)
            {
                NetworkLog.LogInfo("Syncing Time To Clients");
            }

            var message = new TimeSyncMessage
            {
                Tick = NetworkTickSystem.ServerTime.Tick
            };
            SendMessage(message, NetworkDelivery.Unreliable, ConnectedClientsIds);
#if DEVELOPMENT_BUILD || UNITY_EDITOR
            s_SyncTime.End();
#endif
        }

        /// <summary>
        /// Server Side: Handles the approval of a client
        /// </summary>
        /// <param name="ownerClientId">client being approved</param>
        /// <param name="createPlayerObject">whether we want to create a player or not</param>
        /// <param name="playerPrefabHash">the GlobalObjectIdHash value for the Network Prefab to create as the player</param>
        /// <param name="approved">Is the player approved or not?</param>
        /// <param name="position">Used when createPlayerObject is true, position of the player when spawned </param>
        /// <param name="rotation">Used when createPlayerObject is true, rotation of the player when spawned</param>
        internal void HandleApproval(ulong ownerClientId, bool createPlayerObject, uint? playerPrefabHash, bool approved, Vector3? position, Quaternion? rotation)
        {
            if (approved)
            {
                // Inform new client it got approved
                PendingClients.Remove(ownerClientId);

                var client = new NetworkClient { ClientId = ownerClientId, };
                m_ConnectedClients.Add(ownerClientId, client);
                m_ConnectedClientsList.Add(client);
                m_ConnectedClientIds.Add(client.ClientId);

                if (createPlayerObject)
                {
                    var networkObject = SpawnManager.CreateLocalNetworkObject(false, playerPrefabHash ?? NetworkConfig.PlayerPrefab.GetComponent<NetworkObject>().GlobalObjectIdHash, ownerClientId, null, position, rotation);
                    SpawnManager.SpawnNetworkObjectLocally(networkObject, SpawnManager.GetNetworkObjectId(), false, true, ownerClientId, false);

                    ConnectedClients[ownerClientId].PlayerObject = networkObject;
                }

                // Server doesn't send itself the connection approved message
                if (ownerClientId != ServerClientId)
                {
                    var message = new ConnectionApprovedMessage
                    {
                        OwnerClientId = ownerClientId,
                        NetworkTick = LocalTime.Tick
                    };
                    if (!NetworkConfig.EnableSceneManagement)
                    {
                        if (SpawnManager.SpawnedObjectsList.Count != 0)
                        {
                            message.SceneObjectCount = SpawnManager.SpawnedObjectsList.Count;
                            message.SpawnedObjectsList = SpawnManager.SpawnedObjectsList;
                        }
                    }

                    SendMessage(message, NetworkDelivery.ReliableFragmentedSequenced, ownerClientId);

                    // If scene management is enabled, then let NetworkSceneManager handle the initial scene and NetworkObject synchronization
                    if (!NetworkConfig.EnableSceneManagement)
                    {
                        InvokeOnClientConnectedCallback(ownerClientId);
                    }
                    else
                    {
                        SceneManager.SynchronizeNetworkObjects(ownerClientId);
                    }
                }
                else // Server just adds itself as an observer to all spawned NetworkObjects
                {
                    SpawnManager.UpdateObservedNetworkObjects(ownerClientId);
                    InvokeOnClientConnectedCallback(ownerClientId);
                }

                if (!createPlayerObject || (playerPrefabHash == null && NetworkConfig.PlayerPrefab == null))
                {
                    return;
                }

                // Separating this into a contained function call for potential further future separation of when this notification is sent.
                ApprovedPlayerSpawn(ownerClientId, playerPrefabHash ?? NetworkConfig.PlayerPrefab.GetComponent<NetworkObject>().GlobalObjectIdHash);
            }
            else
            {
                PendingClients.Remove(ownerClientId);
                DisconnectRemoteClient(ownerClientId);
            }
        }

        /// <summary>
        /// Spawns the newly approved player
        /// </summary>
        /// <param name="clientId">new player client identifier</param>
        /// <param name="playerPrefabHash">the prefab GlobalObjectIdHash value for this player</param>
        internal void ApprovedPlayerSpawn(ulong clientId, uint playerPrefabHash)
        {
            foreach (var clientPair in ConnectedClients)
            {
                if (clientPair.Key == clientId ||
                    clientPair.Key == ServerClientId || // Server already spawned it
                    ConnectedClients[clientId].PlayerObject == null ||
                    !ConnectedClients[clientId].PlayerObject.Observers.Contains(clientPair.Key))
                {
                    continue; //The new client.
                }

                var message = new CreateObjectMessage
                {
                    ObjectInfo = ConnectedClients[clientId].PlayerObject.GetMessageSceneObject(clientPair.Key, false)
                };
                message.ObjectInfo.Header.Hash = playerPrefabHash;
                message.ObjectInfo.Header.IsSceneObject = false;
                message.ObjectInfo.Header.HasParent = false;
                message.ObjectInfo.Header.IsPlayerObject = true;
                message.ObjectInfo.Header.OwnerClientId = clientId;
                var size = SendMessage(message, NetworkDelivery.ReliableFragmentedSequenced, clientPair.Key);
                NetworkMetrics.TrackObjectSpawnSent(clientPair.Key, ConnectedClients[clientId].PlayerObject, size);
            }
        }
    }
}<|MERGE_RESOLUTION|>--- conflicted
+++ resolved
@@ -1308,14 +1308,12 @@
 #if DEVELOPMENT_BUILD || UNITY_EDITOR
                     s_TransportDisconnect.Begin();
 #endif
-<<<<<<< HEAD
                     OnClientDisconnectCallback?.Invoke(clientId);
-=======
+                    
                     clientId = TransportIdToClientId(clientId);
 
                     m_TransportIdToClientIdMap.Remove(transportId);
                     m_ClientIdToTransportIdMap.Remove(clientId);
->>>>>>> d494f88b
 
                     if (NetworkLog.CurrentLogLevel <= LogLevel.Developer)
                     {
