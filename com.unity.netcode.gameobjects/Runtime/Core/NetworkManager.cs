--- conflicted
+++ resolved
@@ -28,8 +28,6 @@
         /// </summary>
         public static event Action<NetworkManager> OnDestroying;
 
-<<<<<<< HEAD
-=======
 
 #if UNITY_EDITOR
         // Inspector view expand/collapse settings for this derived child class
@@ -37,7 +35,6 @@
         public bool NetworkManagerExpanded;
 #endif
 
->>>>>>> 264b30d1
         // TODO: Deprecate...
         // The following internal values are not used, but because ILPP makes them public in the assembly, they cannot
         // be removed thanks to our semver validation.
@@ -302,10 +299,6 @@
                         AnticipationSystem.SetupForUpdate();
                         MessageManager.ProcessIncomingMessageQueue();
                         MessageManager.CleanupDisconnectedClients();
-<<<<<<< HEAD
-
-                        AnticipationSystem.ProcessReanticipation();
-=======
                         AnticipationSystem.ProcessReanticipation();
                     }
                     break;
@@ -329,7 +322,6 @@
                                 }
                             }
                         }
->>>>>>> 264b30d1
                     }
                     break;
 #endif
@@ -337,8 +329,6 @@
                     {
                         NetworkTimeSystem.UpdateTime();
                         AnticipationSystem.Update();
-<<<<<<< HEAD
-=======
                     }
                     break;
                 case NetworkUpdateStage.PreLateUpdate:
@@ -367,15 +357,8 @@
                     {
                         AnticipationSystem.Sync();
                         AnticipationSystem.SetupForRender();
->>>>>>> 264b30d1
                     }
                     break;
-                case NetworkUpdateStage.PostScriptLateUpdate:
-
-                    AnticipationSystem.Sync();
-                    AnticipationSystem.SetupForRender();
-                    break;
-
                 case NetworkUpdateStage.PostLateUpdate:
                     {
                         // Handle deferred despawning
@@ -794,21 +777,20 @@
         public event Action OnServerStarted = null;
 
         /// <summary>
-        /// The callback to invoke once the local client is ready.
+        /// The callback to invoke once the local client is ready
         /// </summary>
         public event Action OnClientStarted = null;
 
         /// <summary>
         /// This callback is invoked once the local server is stopped.
         /// </summary>
-        /// <remarks>The bool parameter will be set to true when stopping a host instance and false when stopping a server instance.</remarks>
         /// <param name="arg1">The first parameter of this event will be set to <see cref="true"/> when stopping a host instance and <see cref="false"/> when stopping a server instance.</param>
         public event Action<bool> OnServerStopped = null;
 
         /// <summary>
-        /// The callback to invoke once the local client stops.
-        /// </summary>
-        /// <remarks>The bool parameter will be set to true when stopping a host client and false when stopping a standard client instance.</remarks>
+        /// The callback to invoke once the local client stops
+        /// </summary>
+        /// <remarks>The parameter states whether the client was running in host mode</remarks>
         /// <param name="arg1">The first parameter of this event will be set to <see cref="true"/> when stopping the host client and <see cref="false"/> when stopping a standard client instance.</param>
         public event Action<bool> OnClientStopped = null;
 
@@ -1216,10 +1198,7 @@
 #endif
             this.RegisterNetworkUpdate(NetworkUpdateStage.PreUpdate);
             this.RegisterNetworkUpdate(NetworkUpdateStage.PostScriptLateUpdate);
-<<<<<<< HEAD
-=======
             this.RegisterNetworkUpdate(NetworkUpdateStage.PreLateUpdate);
->>>>>>> 264b30d1
             this.RegisterNetworkUpdate(NetworkUpdateStage.PostLateUpdate);
 
             // ComponentFactory needs to set its defaults next
@@ -1584,6 +1563,7 @@
 
             // Everything is shutdown in the order of their dependencies
             DeferredMessageManager?.CleanupAllTriggers();
+            CustomMessagingManager = null;
 
             RpcTarget?.Dispose();
             RpcTarget = null;
@@ -1593,8 +1573,6 @@
 
             // Shutdown connection manager last which shuts down transport
             ConnectionManager.Shutdown();
-
-            CustomMessagingManager = null;
 
             if (MessageManager != null)
             {
@@ -1665,7 +1643,7 @@
         }
 
         // Note that this gets also called manually by OnSceneUnloaded and OnApplicationQuit
-        public virtual void OnDestroy()
+        private void OnDestroy()
         {
             ShutdownInternal();
 
