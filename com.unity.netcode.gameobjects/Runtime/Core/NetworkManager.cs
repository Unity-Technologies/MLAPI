using System;
using System.Collections;
using System.Collections.Generic;
using Unity.Collections;
using Unity.Collections.LowLevel.Unsafe;
using UnityEngine;
#if UNITY_EDITOR
using UnityEditor;
#endif
#if MULTIPLAYER_TOOLS
using Unity.Multiplayer.Tools;
#endif
using Unity.Profiling;
using UnityEngine.SceneManagement;
using Debug = UnityEngine.Debug;

namespace Unity.Netcode
{
    /// <summary>
    /// The main component of the library
    /// </summary>
    [AddComponentMenu("Netcode/" + nameof(NetworkManager), -100)]
    public class NetworkManager : MonoBehaviour, INetworkUpdateSystem
    {
#pragma warning disable IDE1006 // disable naming rule violation check

        // RuntimeAccessModifiersILPP will make this `public`
        internal delegate void RpcReceiveHandler(NetworkBehaviour behaviour, FastBufferReader reader, __RpcParams parameters);

        // RuntimeAccessModifiersILPP will make this `public`
        internal static readonly Dictionary<uint, RpcReceiveHandler> __rpc_func_table = new Dictionary<uint, RpcReceiveHandler>();

#if DEVELOPMENT_BUILD || UNITY_EDITOR
        // RuntimeAccessModifiersILPP will make this `public`
        internal static readonly Dictionary<uint, string> __rpc_name_table = new Dictionary<uint, string>();
#endif

#pragma warning restore IDE1006 // restore naming rule violation check

#if DEVELOPMENT_BUILD || UNITY_EDITOR
        private static ProfilerMarker s_SyncTime = new ProfilerMarker($"{nameof(NetworkManager)}.SyncTime");
        private static ProfilerMarker s_TransportPoll = new ProfilerMarker($"{nameof(NetworkManager)}.TransportPoll");
        private static ProfilerMarker s_TransportConnect = new ProfilerMarker($"{nameof(NetworkManager)}.TransportConnect");
        private static ProfilerMarker s_HandleIncomingData = new ProfilerMarker($"{nameof(NetworkManager)}.{nameof(HandleIncomingData)}");
        private static ProfilerMarker s_TransportDisconnect = new ProfilerMarker($"{nameof(NetworkManager)}.TransportDisconnect");
#endif

        private const double k_TimeSyncFrequency = 1.0d; // sync every second, TODO will be removed once timesync is done via snapshots
        private const float k_DefaultBufferSizeSec = 0.05f; // todo talk with UX/Product, find good default value for this

        internal static string PrefabDebugHelper(NetworkPrefab networkPrefab)
        {
            return $"{nameof(NetworkPrefab)} \"{networkPrefab.Prefab.gameObject.name}\"";
        }

        internal SnapshotSystem SnapshotSystem { get; private set; }
        internal NetworkBehaviourUpdater BehaviourUpdater { get; private set; }

        internal MessagingSystem MessagingSystem { get; private set; }

        private NetworkPrefabHandler m_PrefabHandler;

        public NetworkPrefabHandler PrefabHandler
        {
            get
            {
                if (m_PrefabHandler == null)
                {
                    m_PrefabHandler = new NetworkPrefabHandler();
                }

                return m_PrefabHandler;
            }
        }

        private class NetworkManagerHooks : INetworkHooks
        {
            private NetworkManager m_NetworkManager;

            internal NetworkManagerHooks(NetworkManager manager)
            {
                m_NetworkManager = manager;
            }

            public void OnBeforeSendMessage(ulong clientId, Type messageType, NetworkDelivery delivery)
            {
            }

            public void OnAfterSendMessage(ulong clientId, Type messageType, NetworkDelivery delivery, int messageSizeBytes)
            {
            }

            public void OnBeforeReceiveMessage(ulong senderId, Type messageType, int messageSizeBytes)
            {
            }

            public void OnAfterReceiveMessage(ulong senderId, Type messageType, int messageSizeBytes)
            {
            }

            public void OnBeforeSendBatch(ulong clientId, int messageCount, int batchSizeInBytes, NetworkDelivery delivery)
            {
            }

            public void OnAfterSendBatch(ulong clientId, int messageCount, int batchSizeInBytes, NetworkDelivery delivery)
            {
            }

            public void OnBeforeReceiveBatch(ulong senderId, int messageCount, int batchSizeInBytes)
            {
            }

            public void OnAfterReceiveBatch(ulong senderId, int messageCount, int batchSizeInBytes)
            {
            }

            public bool OnVerifyCanSend(ulong destinationId, Type messageType, NetworkDelivery delivery)
            {
                return true;
            }

            public bool OnVerifyCanReceive(ulong senderId, Type messageType)
            {
                if (m_NetworkManager.PendingClients.TryGetValue(senderId, out PendingClient client) &&
                       (client.ConnectionState == PendingClient.State.PendingApproval ||
                        (client.ConnectionState == PendingClient.State.PendingConnection &&
                         messageType != typeof(ConnectionRequestMessage))))
                {
                    if (NetworkLog.CurrentLogLevel <= LogLevel.Normal)
                    {
                        NetworkLog.LogWarning($"Message received from {nameof(senderId)}={senderId.ToString()} before it has been accepted");
                    }

                    return false;
                }

                return true;
            }
        }

        private class NetworkManagerMessageSender : IMessageSender
        {
            private NetworkManager m_NetworkManager;

            public NetworkManagerMessageSender(NetworkManager manager)
            {
                m_NetworkManager = manager;
            }

            public void Send(ulong clientId, NetworkDelivery delivery, FastBufferWriter batchData)
            {

                var length = batchData.Length;
                //TODO: Transport needs to have a way to send it data without copying and allocating here.
                var bytes = batchData.ToArray();
                var sendBuffer = new ArraySegment<byte>(bytes, 0, length);

                m_NetworkManager.NetworkConfig.NetworkTransport.Send(clientId, sendBuffer, delivery);

            }
        }

        /// <summary>
        /// Returns the <see cref="GameObject"/> to use as the override as could be defined within the NetworkPrefab list
        /// Note: This should be used to create <see cref="GameObject"/> pools (with <see cref="NetworkObject"/> components)
        /// under the scenario where you are using the Host model as it spawns everything locally. As such, the override
        /// will not be applied when spawning locally on a Host.
        /// Related Classes and Interfaces:
        /// <see cref="NetworkPrefabHandler"/>
        /// <see cref="INetworkPrefabInstanceHandler"/>
        /// </summary>
        /// <param name="gameObject">the <see cref="GameObject"/> to be checked for a <see cref="NetworkManager"/> defined NetworkPrefab override</param>
        /// <returns>a <see cref="GameObject"/> that is either the override or if no overrides exist it returns the same as the one passed in as a parameter</returns>
        public GameObject GetNetworkPrefabOverride(GameObject gameObject)
        {
            var networkObject = gameObject.GetComponent<NetworkObject>();
            if (networkObject != null)
            {
                if (NetworkConfig.NetworkPrefabOverrideLinks.ContainsKey(networkObject.GlobalObjectIdHash))
                {
                    switch (NetworkConfig.NetworkPrefabOverrideLinks[networkObject.GlobalObjectIdHash].Override)
                    {
                        case NetworkPrefabOverride.Hash:
                        case NetworkPrefabOverride.Prefab:
                            {
                                return NetworkConfig.NetworkPrefabOverrideLinks[networkObject.GlobalObjectIdHash].OverridingTargetPrefab;
                            }
                    }
                }
            }
            return gameObject;
        }

        public NetworkTimeSystem NetworkTimeSystem { get; private set; }

        public NetworkTickSystem NetworkTickSystem { get; private set; }

        public NetworkTime LocalTime => NetworkTickSystem?.LocalTime ?? default;

        public NetworkTime ServerTime => NetworkTickSystem?.ServerTime ?? default;

        /// <summary>
        /// Gets or sets if the NetworkManager should be marked as DontDestroyOnLoad
        /// </summary>
        [HideInInspector] public bool DontDestroy = true;

        /// <summary>
        /// Gets or sets if the application should be set to run in background
        /// </summary>
        [HideInInspector] public bool RunInBackground = true;

        /// <summary>
        /// The log level to use
        /// </summary>
        [HideInInspector] public LogLevel LogLevel = LogLevel.Normal;

        /// <summary>
        /// The singleton instance of the NetworkManager
        /// </summary>
        public static NetworkManager Singleton { get; private set; }

        /// <summary>
        /// Gets the SpawnManager for this NetworkManager
        /// </summary>
        public NetworkSpawnManager SpawnManager { get; private set; }

        public CustomMessagingManager CustomMessagingManager { get; private set; }

        public NetworkSceneManager SceneManager { get; private set; }

        /// <summary>
        /// Gets the networkId of the server
        /// </summary>
        public ulong ServerClientId => NetworkConfig.NetworkTransport?.ServerClientId ??
                                       throw new NullReferenceException(
                                           $"The transport in the active {nameof(NetworkConfig)} is null");

        /// <summary>
        /// Returns ServerClientId if IsServer or LocalClientId if not
        /// </summary>
        public ulong LocalClientId
        {
            get => IsServer ? NetworkConfig.NetworkTransport.ServerClientId : m_LocalClientId;
<<<<<<< HEAD
            internal set
            {
                m_LocalClientId = value;
                MessagingSystem.SetLocalClientId(value);
            }
=======
            internal set => m_LocalClientId = value;
>>>>>>> 526215b7
        }

        private ulong m_LocalClientId;

        private Dictionary<ulong, NetworkClient> m_ConnectedClients = new Dictionary<ulong, NetworkClient>();

        private List<NetworkClient> m_ConnectedClientsList = new List<NetworkClient>();

        private List<ulong> m_ConnectedClientIds = new List<ulong>();

        /// <summary>
        /// Gets a dictionary of connected clients and their clientId keys. This is only accessible on the server.
        /// </summary>
        public IReadOnlyDictionary<ulong, NetworkClient> ConnectedClients
        {
            get
            {
                if (IsServer == false)
                {
                    throw new NotServerException($"{nameof(ConnectedClients)} should only be accessed on server.");
                }
                return m_ConnectedClients;
            }
        }

        /// <summary>
        /// Gets a list of connected clients. This is only accessible on the server.
        /// </summary>
        public IReadOnlyList<NetworkClient> ConnectedClientsList
        {
            get
            {
                if (IsServer == false)
                {
                    throw new NotServerException($"{nameof(ConnectedClientsList)} should only be accessed on server.");
                }
                return m_ConnectedClientsList;
            }
        }

        /// <summary>
        /// Gets a list of just the IDs of all connected clients. This is only accessible on the server.
        /// </summary>
        public IReadOnlyList<ulong> ConnectedClientsIds
        {
            get
            {
                if (IsServer == false)
                {
                    throw new NotServerException($"{nameof(m_ConnectedClientIds)} should only be accessed on server.");
                }
                return m_ConnectedClientIds;
            }
        }

        /// <summary>
        /// Gets the local <see cref="NetworkClient"/> for this client.
        /// </summary>
        public NetworkClient LocalClient { get; internal set; }

        /// <summary>
        /// Gets a dictionary of the clients that have been accepted by the transport but are still pending by the Netcode. This is only populated on the server.
        /// </summary>
        public readonly Dictionary<ulong, PendingClient> PendingClients = new Dictionary<ulong, PendingClient>();

        /// <summary>
        /// Gets Whether or not a server is running
        /// </summary>
        public bool IsServer { get; internal set; }

        /// <summary>
        /// Gets Whether or not a client is running
        /// </summary>
        public bool IsClient { get; internal set; }

        /// <summary>
        /// Gets if we are running as host
        /// </summary>
        public bool IsHost => IsServer && IsClient;

        /// <summary>
        /// Gets Whether or not we are listening for connections
        /// </summary>
        public bool IsListening { get; internal set; }

        /// <summary>
        /// Gets if we are connected as a client
        /// </summary>
        public bool IsConnectedClient { get; internal set; }

        /// <summary>
        /// The callback to invoke once a client connects. This callback is only ran on the server and on the local client that connects.
        /// </summary>
        public event Action<ulong> OnClientConnectedCallback = null;

        internal void InvokeOnClientConnectedCallback(ulong clientId) => OnClientConnectedCallback?.Invoke(clientId);

        /// <summary>
        /// The callback to invoke when a client disconnects. This callback is only ran on the server and on the local client that disconnects.
        /// </summary>
        public event Action<ulong> OnClientDisconnectCallback = null;

        internal void InvokeOnClientDisconnectCallback(ulong clientId) => OnClientDisconnectCallback?.Invoke(clientId);

        /// <summary>
        /// The callback to invoke once the server is ready
        /// </summary>
        public event Action OnServerStarted = null;

        /// <summary>
        /// Delegate type called when connection has been approved. This only has to be set on the server.
        /// </summary>
        /// <param name="createPlayerObject">If true, a player object will be created. Otherwise the client will have no object.</param>
        /// <param name="playerPrefabHash">The prefabHash to use for the client. If createPlayerObject is false, this is ignored. If playerPrefabHash is null, the default player prefab is used.</param>
        /// <param name="approved">Whether or not the client was approved</param>
        /// <param name="position">The position to spawn the client at. If null, the prefab position is used.</param>
        /// <param name="rotation">The rotation to spawn the client with. If null, the prefab position is used.</param>
        public delegate void ConnectionApprovedDelegate(bool createPlayerObject, uint? playerPrefabHash, bool approved,
            Vector3? position, Quaternion? rotation);

        /// <summary>
        /// The callback to invoke during connection approval
        /// </summary>
        public event Action<byte[], ulong, ConnectionApprovedDelegate> ConnectionApprovalCallback = null;

        internal void InvokeConnectionApproval(byte[] payload, ulong clientId, ConnectionApprovedDelegate action) =>
            ConnectionApprovalCallback?.Invoke(payload, clientId, action);

        /// <summary>
        /// The current NetworkConfig
        /// </summary>
        [HideInInspector] public NetworkConfig NetworkConfig;

        /// <summary>
        /// The current host name we are connected to, used to validate certificate
        /// </summary>
        public string ConnectedHostname { get; private set; }

        internal INetworkMetrics NetworkMetrics { get; private set; }

        internal static event Action OnSingletonReady;

#if UNITY_EDITOR
        private void OnValidate()
        {
            if (NetworkConfig == null)
            {
                return; // May occur when the component is added
            }

            if (GetComponentInChildren<NetworkObject>() != null)
            {
                if (NetworkLog.CurrentLogLevel <= LogLevel.Normal)
                {
                    NetworkLog.LogWarning($"{nameof(NetworkManager)} cannot be a {nameof(NetworkObject)}.");
                }
            }

            var activeScene = UnityEngine.SceneManagement.SceneManager.GetActiveScene();

            // If the scene is not dirty or the asset database is currently updating then we can skip updating the NetworkPrefab information
            if (!activeScene.isDirty || EditorApplication.isUpdating)
            {
                return;
            }

            // During OnValidate we will always clear out NetworkPrefabOverrideLinks and rebuild it
            NetworkConfig.NetworkPrefabOverrideLinks.Clear();

            // Check network prefabs and assign to dictionary for quick look up
            for (int i = 0; i < NetworkConfig.NetworkPrefabs.Count; i++)
            {
                var networkPrefab = NetworkConfig.NetworkPrefabs[i];
                var networkPrefabGo = networkPrefab?.Prefab;
                if (networkPrefabGo != null)
                {
                    var networkObject = networkPrefabGo.GetComponent<NetworkObject>();
                    if (networkObject == null)
                    {
                        if (NetworkLog.CurrentLogLevel <= LogLevel.Normal)
                        {
                            NetworkLog.LogError($"Cannot register {PrefabDebugHelper(networkPrefab)}, it does not have a {nameof(NetworkObject)} component at its root");
                        }
                    }
                    else
                    {
                        {
                            var childNetworkObjects = new List<NetworkObject>();
                            networkPrefabGo.GetComponentsInChildren(true, childNetworkObjects);
                            if (childNetworkObjects.Count > 1) // total count = 1 root NetworkObject + n child NetworkObjects
                            {
                                if (NetworkLog.CurrentLogLevel <= LogLevel.Normal)
                                {
                                    NetworkLog.LogWarning($"{PrefabDebugHelper(networkPrefab)} has child {nameof(NetworkObject)}(s) but they will not be spawned across the network (unsupported {nameof(NetworkPrefab)} setup)");
                                }
                            }
                        }

                        // Default to the standard NetworkPrefab.Prefab's NetworkObject first
                        var globalObjectIdHash = networkObject.GlobalObjectIdHash;

                        // Now check to see if it has an override
                        switch (networkPrefab.Override)
                        {
                            case NetworkPrefabOverride.Prefab:
                                {
                                    if (NetworkConfig.NetworkPrefabs[i].SourcePrefabToOverride == null &&
                                        NetworkConfig.NetworkPrefabs[i].Prefab != null)
                                    {
                                        if (networkPrefab.SourcePrefabToOverride == null)
                                        {
                                            networkPrefab.SourcePrefabToOverride = networkPrefabGo;
                                        }

                                        globalObjectIdHash = networkPrefab.SourcePrefabToOverride.GetComponent<NetworkObject>().GlobalObjectIdHash;
                                    }

                                    break;
                                }
                            case NetworkPrefabOverride.Hash:
                                globalObjectIdHash = networkPrefab.SourceHashToOverride;
                                break;
                        }

                        // Add to the NetworkPrefabOverrideLinks or handle a new (blank) entries
                        if (!NetworkConfig.NetworkPrefabOverrideLinks.ContainsKey(globalObjectIdHash))
                        {
                            NetworkConfig.NetworkPrefabOverrideLinks.Add(globalObjectIdHash, networkPrefab);
                        }
                        else
                        {
                            // Duplicate entries can happen when adding a new entry into a list of existing entries
                            // Either this is user error or a new entry, either case we replace it with a new, blank, NetworkPrefab under this condition
                            NetworkConfig.NetworkPrefabs[i] = new NetworkPrefab();
                        }
                    }
                }
            }
        }
#endif

        private void Initialize(bool server)
        {
            if (NetworkLog.CurrentLogLevel <= LogLevel.Developer)
            {
                NetworkLog.LogInfo(nameof(Initialize));
            }

            this.RegisterNetworkUpdate(NetworkUpdateStage.EarlyUpdate);
            this.RegisterNetworkUpdate(NetworkUpdateStage.PostLateUpdate);

<<<<<<< HEAD
            MessagingSystem = new MessagingSystem(new NetworkManagerMessageSender(this), this, ulong.MaxValue);
=======
            MessagingSystem = new MessagingSystem(new NetworkManagerMessageSender(this), this);
>>>>>>> 526215b7

            MessagingSystem.Hook(new NetworkManagerHooks(this));
#if DEVELOPMENT_BUILD || UNITY_EDITOR
            MessagingSystem.Hook(new ProfilingHooks());
#endif

#if MULTIPLAYER_TOOLS
            MessagingSystem.Hook(new MetricHooks(this));
#endif
            LocalClientId = ulong.MaxValue;

            PendingClients.Clear();
            m_ConnectedClients.Clear();
            m_ConnectedClientsList.Clear();
            m_ConnectedClientIds.Clear();
            LocalClient = null;
            NetworkObject.OrphanChildren.Clear();

            // Create spawn manager instance
            SpawnManager = new NetworkSpawnManager(this);

            CustomMessagingManager = new CustomMessagingManager(this);

            SceneManager = new NetworkSceneManager(this);

            BehaviourUpdater = new NetworkBehaviourUpdater();


            if (NetworkMetrics == null)
            {
#if MULTIPLAYER_TOOLS
                NetworkMetrics = new NetworkMetrics();
#else
                NetworkMetrics = new NullNetworkMetrics();
#endif
            }

#if MULTIPLAYER_TOOLS
            NetworkSolutionInterface.SetInterface(new NetworkSolutionInterfaceParameters
            {
                NetworkObjectProvider = new NetworkObjectProvider(this),
            });
#endif

            if (NetworkConfig.NetworkTransport == null)
            {
                if (NetworkLog.CurrentLogLevel <= LogLevel.Error)
                {
                    NetworkLog.LogError("No transport has been selected!");
                }

                return;
            }

            //This 'if' should never enter
            if (SnapshotSystem != null)
            {
                SnapshotSystem.Dispose();
                SnapshotSystem = null;
            }

            if (server)
            {
                NetworkTimeSystem = NetworkTimeSystem.ServerTimeSystem();
            }
            else
            {
                NetworkTimeSystem = new NetworkTimeSystem(1.0 / NetworkConfig.TickRate, k_DefaultBufferSizeSec, 0.2);
            }

            NetworkTickSystem = new NetworkTickSystem(NetworkConfig.TickRate, 0, 0);
            NetworkTickSystem.Tick += OnNetworkManagerTick;

            SnapshotSystem = new SnapshotSystem(this, NetworkConfig, NetworkTickSystem);

            this.RegisterNetworkUpdate(NetworkUpdateStage.PreUpdate);

            // This is used to remove entries not needed or invalid
            var removeEmptyPrefabs = new List<int>();

            // Always clear our prefab override links before building
            NetworkConfig.NetworkPrefabOverrideLinks.Clear();

            // Build the NetworkPrefabOverrideLinks dictionary
            for (int i = 0; i < NetworkConfig.NetworkPrefabs.Count; i++)
            {
                var sourcePrefabGlobalObjectIdHash = (uint)0;
                var targetPrefabGlobalObjectIdHash = (uint)0;
                var networkObject = (NetworkObject)null;
                if (NetworkConfig.NetworkPrefabs[i] == null || (NetworkConfig.NetworkPrefabs[i].Prefab == null && NetworkConfig.NetworkPrefabs[i].Override == NetworkPrefabOverride.None))
                {
                    if (NetworkLog.CurrentLogLevel <= LogLevel.Error)
                    {
                        NetworkLog.LogWarning(
                            $"{nameof(NetworkPrefab)} cannot be null ({nameof(NetworkPrefab)} at index: {i})");
                    }

                    removeEmptyPrefabs.Add(i);
                    continue;
                }
                else if (NetworkConfig.NetworkPrefabs[i].Override == NetworkPrefabOverride.None)
                {
                    var networkPrefab = NetworkConfig.NetworkPrefabs[i];
                    networkObject = networkPrefab.Prefab.GetComponent<NetworkObject>();
                    if (networkObject == null)
                    {
                        if (NetworkLog.CurrentLogLevel <= LogLevel.Error)
                        {
                            NetworkLog.LogWarning($"{PrefabDebugHelper(networkPrefab)} is missing " +
                                $"a {nameof(NetworkObject)} component (entry will be ignored).");
                        }
                        removeEmptyPrefabs.Add(i);
                        continue;
                    }

                    // Otherwise get the GlobalObjectIdHash value
                    sourcePrefabGlobalObjectIdHash = networkObject.GlobalObjectIdHash;
                }
                else // Validate Overrides
                {
                    // Validate source prefab override values first
                    switch (NetworkConfig.NetworkPrefabs[i].Override)
                    {
                        case NetworkPrefabOverride.Hash:
                            {
                                if (NetworkConfig.NetworkPrefabs[i].SourceHashToOverride == 0)
                                {
                                    if (NetworkLog.CurrentLogLevel <= LogLevel.Error)
                                    {
                                        NetworkLog.LogWarning($"{nameof(NetworkPrefab)} {nameof(NetworkPrefab.SourceHashToOverride)} is zero " +
                                            "(entry will be ignored).");
                                    }
                                    removeEmptyPrefabs.Add(i);
                                    continue;
                                }
                                sourcePrefabGlobalObjectIdHash = NetworkConfig.NetworkPrefabs[i].SourceHashToOverride;
                                break;
                            }
                        case NetworkPrefabOverride.Prefab:
                            {
                                if (NetworkConfig.NetworkPrefabs[i].SourcePrefabToOverride == null)
                                {
                                    if (NetworkLog.CurrentLogLevel <= LogLevel.Error)
                                    {
                                        NetworkLog.LogWarning($"{nameof(NetworkPrefab)} {nameof(NetworkPrefab.SourcePrefabToOverride)} is null (entry will be ignored).");
                                    }
                                    Debug.LogWarning($"{nameof(NetworkPrefab)} override entry {NetworkConfig.NetworkPrefabs[i].SourceHashToOverride} will be removed and ignored.");
                                    removeEmptyPrefabs.Add(i);
                                    continue;
                                }
                                else
                                {
                                    networkObject = NetworkConfig.NetworkPrefabs[i].SourcePrefabToOverride.GetComponent<NetworkObject>();
                                    if (networkObject == null)
                                    {
                                        if (NetworkLog.CurrentLogLevel <= LogLevel.Error)
                                        {
                                            NetworkLog.LogWarning($"{nameof(NetworkPrefab)} ({NetworkConfig.NetworkPrefabs[i].SourcePrefabToOverride.name}) " +
                                                $"is missing a {nameof(NetworkObject)} component (entry will be ignored).");
                                        }
                                        Debug.LogWarning($"{nameof(NetworkPrefab)} override entry (\"{NetworkConfig.NetworkPrefabs[i].SourcePrefabToOverride.name}\") will be removed and ignored.");
                                        removeEmptyPrefabs.Add(i);
                                        continue;
                                    }
                                    sourcePrefabGlobalObjectIdHash = networkObject.GlobalObjectIdHash;
                                }
                                break;
                            }
                    }

                    // Validate target prefab override values next
                    if (NetworkConfig.NetworkPrefabs[i].OverridingTargetPrefab == null)
                    {
                        if (NetworkLog.CurrentLogLevel <= LogLevel.Error)
                        {
                            NetworkLog.LogWarning($"{nameof(NetworkPrefab)} {nameof(NetworkPrefab.OverridingTargetPrefab)} is null!");
                        }
                        removeEmptyPrefabs.Add(i);
                        switch (NetworkConfig.NetworkPrefabs[i].Override)
                        {
                            case NetworkPrefabOverride.Hash:
                                {
                                    Debug.LogWarning($"{nameof(NetworkPrefab)} override entry {NetworkConfig.NetworkPrefabs[i].SourceHashToOverride} will be removed and ignored.");
                                    break;
                                }
                            case NetworkPrefabOverride.Prefab:
                                {
                                    Debug.LogWarning($"{nameof(NetworkPrefab)} override entry ({NetworkConfig.NetworkPrefabs[i].SourcePrefabToOverride.name}) will be removed and ignored.");
                                    break;
                                }
                        }
                        continue;
                    }
                    else
                    {
                        targetPrefabGlobalObjectIdHash = NetworkConfig.NetworkPrefabs[i].OverridingTargetPrefab.GetComponent<NetworkObject>().GlobalObjectIdHash;
                    }
                }

                // Assign the appropriate GlobalObjectIdHash to the appropriate NetworkPrefab
                if (!NetworkConfig.NetworkPrefabOverrideLinks.ContainsKey(sourcePrefabGlobalObjectIdHash))
                {
                    if (NetworkConfig.NetworkPrefabs[i].Override == NetworkPrefabOverride.None)
                    {
                        NetworkConfig.NetworkPrefabOverrideLinks.Add(sourcePrefabGlobalObjectIdHash, NetworkConfig.NetworkPrefabs[i]);
                    }
                    else
                    {
                        if (!NetworkConfig.OverrideToNetworkPrefab.ContainsKey(targetPrefabGlobalObjectIdHash))
                        {
                            switch (NetworkConfig.NetworkPrefabs[i].Override)
                            {
                                case NetworkPrefabOverride.Prefab:
                                    {
                                        NetworkConfig.NetworkPrefabOverrideLinks.Add(sourcePrefabGlobalObjectIdHash, NetworkConfig.NetworkPrefabs[i]);
                                        NetworkConfig.OverrideToNetworkPrefab.Add(targetPrefabGlobalObjectIdHash, sourcePrefabGlobalObjectIdHash);
                                    }
                                    break;
                                case NetworkPrefabOverride.Hash:
                                    {
                                        NetworkConfig.NetworkPrefabOverrideLinks.Add(sourcePrefabGlobalObjectIdHash, NetworkConfig.NetworkPrefabs[i]);
                                        NetworkConfig.OverrideToNetworkPrefab.Add(targetPrefabGlobalObjectIdHash, sourcePrefabGlobalObjectIdHash);
                                    }
                                    break;
                            }
                        }
                        else
                        {
                            // This can happen if a user tries to make several GlobalObjectIdHash values point to the same target
                            Debug.LogError($"{nameof(NetworkPrefab)} (\"{networkObject.name}\") has a duplicate {nameof(NetworkObject.GlobalObjectIdHash)} target entry value of: {targetPrefabGlobalObjectIdHash}! Removing entry from list!");
                            removeEmptyPrefabs.Add(i);
                        }
                    }
                }
                else
                {
                    // This should never happen, but in the case it somehow does log an error and remove the duplicate entry
                    Debug.LogError($"{nameof(NetworkPrefab)} ({networkObject.name}) has a duplicate {nameof(NetworkObject.GlobalObjectIdHash)} source entry value of: {sourcePrefabGlobalObjectIdHash}! Removing entry from list!");
                    removeEmptyPrefabs.Add(i);
                }
            }

            // If we have a player prefab, then we need to verify it is in the list of NetworkPrefabOverrideLinks for client side spawning.
            if (NetworkConfig.PlayerPrefab != null)
            {
                var playerPrefabNetworkObject = NetworkConfig.PlayerPrefab.GetComponent<NetworkObject>();
                if (playerPrefabNetworkObject != null)
                {
                    //In the event there is no NetworkPrefab entry (i.e. no override for default player prefab)
                    if (!NetworkConfig.NetworkPrefabOverrideLinks.ContainsKey(playerPrefabNetworkObject
                        .GlobalObjectIdHash))
                    {
                        //Then add a new entry for the player prefab
                        var playerNetworkPrefab = new NetworkPrefab();
                        playerNetworkPrefab.Prefab = NetworkConfig.PlayerPrefab;
                        NetworkConfig.NetworkPrefabs.Insert(0, playerNetworkPrefab);
                        NetworkConfig.NetworkPrefabOverrideLinks.Add(playerPrefabNetworkObject.GlobalObjectIdHash,
                            playerNetworkPrefab);
                    }
                }
                else
                {
                    // Provide the name of the prefab with issues so the user can more easily find the prefab and fix it
                    Debug.LogError($"{nameof(NetworkConfig.PlayerPrefab)} (\"{NetworkConfig.PlayerPrefab.name}\") has no NetworkObject assigned to it!.");
                }
            }

            // Clear out anything that is invalid or not used (for invalid entries we already logged warnings to the user earlier)
            // Iterate backwards so indices don't shift as we remove
            for (int i = removeEmptyPrefabs.Count - 1; i >= 0; i--)
            {
                NetworkConfig.NetworkPrefabs.RemoveAt(removeEmptyPrefabs[i]);
            }

            removeEmptyPrefabs.Clear();

            NetworkConfig.NetworkTransport.OnTransportEvent += HandleRawTransportPoll;

            NetworkConfig.NetworkTransport.Initialize();
        }

        /// <summary>
        /// Starts a server
        /// </summary>
        public bool StartServer()
        {
            if (NetworkLog.CurrentLogLevel <= LogLevel.Developer)
            {
                NetworkLog.LogInfo("StartServer()");
            }

            if (IsServer || IsClient)
            {
                if (NetworkLog.CurrentLogLevel <= LogLevel.Normal)
                {
                    NetworkLog.LogWarning("Cannot start server while an instance is already running");
                }

                return false;
            }

            if (NetworkConfig.ConnectionApproval)
            {
                if (ConnectionApprovalCallback == null)
                {
                    if (NetworkLog.CurrentLogLevel <= LogLevel.Normal)
                    {
                        NetworkLog.LogWarning(
                            "No ConnectionApproval callback defined. Connection approval will timeout");
                    }
                }
            }

            Initialize(true);

            var result = NetworkConfig.NetworkTransport.StartServer();

            IsServer = true;
            IsClient = false;
            IsListening = true;

            SpawnManager.ServerSpawnSceneObjectsOnStartSweep();

            OnServerStarted?.Invoke();

            return result;
        }

        /// <summary>
        /// Starts a client
        /// </summary>
        public bool StartClient()
        {
            if (NetworkLog.CurrentLogLevel <= LogLevel.Developer)
            {
                NetworkLog.LogInfo(nameof(StartClient));
            }

            if (IsServer || IsClient)
            {
                if (NetworkLog.CurrentLogLevel <= LogLevel.Normal)
                {
                    NetworkLog.LogWarning("Cannot start client while an instance is already running");
                }

                return false;
            }

            Initialize(false);
            MessagingSystem.ClientConnected(ServerClientId);

            var result = NetworkConfig.NetworkTransport.StartClient();

            IsServer = false;
            IsClient = true;
            IsListening = true;

            return result;
        }

        /// <summary>
        /// Starts a Host
        /// </summary>
        public bool StartHost()
        {
            if (NetworkLog.CurrentLogLevel <= LogLevel.Developer)
            {
                NetworkLog.LogInfo(nameof(StartHost));
            }

            if (IsServer || IsClient)
            {
                if (NetworkLog.CurrentLogLevel <= LogLevel.Normal)
                {
                    NetworkLog.LogWarning("Cannot start host while an instance is already running");
                }

                return false;
            }

            if (NetworkConfig.ConnectionApproval)
            {
                if (ConnectionApprovalCallback == null)
                {
                    if (NetworkLog.CurrentLogLevel <= LogLevel.Normal)
                    {
                        NetworkLog.LogWarning(
                            "No ConnectionApproval callback defined. Connection approval will timeout");
                    }
                }
            }

            Initialize(true);

<<<<<<< HEAD
            var socketTasks = NetworkConfig.NetworkTransport.StartServer();
=======
            var result = NetworkConfig.NetworkTransport.StartServer();
>>>>>>> 526215b7
            MessagingSystem.ClientConnected(ServerClientId);
            LocalClientId = ServerClientId;
            NetworkMetrics.SetConnectionId(LocalClientId);

            IsServer = true;
            IsClient = true;
            IsListening = true;

            if (NetworkConfig.ConnectionApproval)
            {
                InvokeConnectionApproval(NetworkConfig.ConnectionData, ServerClientId,
                    (createPlayerObject, playerPrefabHash, approved, position, rotation) =>
                    {
                        // You cannot decline the local server. Force approved to true
                        if (!approved)
                        {
                            if (NetworkLog.CurrentLogLevel <= LogLevel.Normal)
                            {
                                NetworkLog.LogWarning(
                                    "You cannot decline the host connection. The connection was automatically approved.");
                            }
                        }

                        HandleApproval(ServerClientId, createPlayerObject, playerPrefabHash, true, position, rotation);
                    });
            }
            else
            {
                HandleApproval(ServerClientId, NetworkConfig.PlayerPrefab != null, null, true, null, null);
            }

            SpawnManager.ServerSpawnSceneObjectsOnStartSweep();

            OnServerStarted?.Invoke();

            return result;
        }

        public void SetSingleton()
        {
            Singleton = this;

            OnSingletonReady?.Invoke();
        }

        private void OnEnable()
        {
            if (DontDestroy)
            {
                DontDestroyOnLoad(gameObject);
            }

            if (RunInBackground)
            {
                Application.runInBackground = true;
            }

            if (Singleton == null)
            {
                SetSingleton();
            }
        }

        private void Awake()
        {
            UnityEngine.SceneManagement.SceneManager.sceneUnloaded += OnSceneUnloaded;
        }

        // Ensures that the NetworkManager is cleaned up before OnDestroy is run on NetworkObjects and NetworkBehaviours when unloading a scene with a NetworkManager
        private void OnSceneUnloaded(Scene scene)
        {
            if (scene == gameObject.scene)
            {
                OnDestroy();
            }
        }

        // Ensures that the NetworkManager is cleaned up before OnDestroy is run on NetworkObjects and NetworkBehaviours when quitting the application.
        private void OnApplicationQuit()
        {
            OnDestroy();
        }

        // Note that this gets also called manually by OnSceneUnloaded and OnApplicationQuit
        private void OnDestroy()
        {
            Shutdown();

            UnityEngine.SceneManagement.SceneManager.sceneUnloaded -= OnSceneUnloaded;

            if (Singleton == this)
            {
                Singleton = null;
            }
        }

        /// <summary>
        /// Globally shuts down the library.
        /// Disconnects clients if connected and stops server if running.
        /// </summary>
        public void Shutdown()
        {
            if (NetworkLog.CurrentLogLevel <= LogLevel.Developer)
            {
                NetworkLog.LogInfo(nameof(Shutdown));
            }

            if (IsServer)
            {
                // make sure all messages are flushed before transport disconnect clients
                if (MessagingSystem != null)
                {
                    MessagingSystem.ProcessSendQueues();
                }

                var disconnectedIds = new HashSet<ulong>();

                //Don't know if I have to disconnect the clients. I'm assuming the NetworkTransport does all the cleaning on shutdown. But this way the clients get a disconnect message from server (so long it does't get lost)

                foreach (KeyValuePair<ulong, NetworkClient> pair in ConnectedClients)
                {
                    if (!disconnectedIds.Contains(pair.Key))
                    {
                        disconnectedIds.Add(pair.Key);

                        if (pair.Key == NetworkConfig.NetworkTransport.ServerClientId)
                        {
                            continue;
                        }

                        NetworkConfig.NetworkTransport.DisconnectRemoteClient(pair.Key);
                    }
                }

                foreach (KeyValuePair<ulong, PendingClient> pair in PendingClients)
                {
                    if (!disconnectedIds.Contains(pair.Key))
                    {
                        disconnectedIds.Add(pair.Key);
                        if (pair.Key == NetworkConfig.NetworkTransport.ServerClientId)
                        {
                            continue;
                        }

                        NetworkConfig.NetworkTransport.DisconnectRemoteClient(pair.Key);
                    }
                }
            }

            if (IsClient && IsConnectedClient)
            {
                // Client only, send disconnect to server
                NetworkConfig.NetworkTransport.DisconnectLocalClient();
            }

            IsConnectedClient = false;
            IsServer = false;
            IsClient = false;

            this.UnregisterAllNetworkUpdates();

            if (SnapshotSystem != null)
            {
                SnapshotSystem.Dispose();
                SnapshotSystem = null;
            }

            if (NetworkTickSystem != null)
            {
                NetworkTickSystem.Tick -= OnNetworkManagerTick;
                NetworkTickSystem = null;
            }

            if (MessagingSystem != null)
            {
                MessagingSystem.Dispose();
                MessagingSystem = null;
            }

            NetworkConfig.NetworkTransport.OnTransportEvent -= HandleRawTransportPoll;

            if (SpawnManager != null)
            {
                SpawnManager.DestroyNonSceneObjects();
                SpawnManager.ServerResetShudownStateForSceneObjects();

                SpawnManager = null;
            }

            if (SceneManager != null)
            {
                // Let the NetworkSceneManager clean up its two SceneEvenData instances
                SceneManager.Dispose();
                SceneManager = null;
            }

            if (CustomMessagingManager != null)
            {
                CustomMessagingManager = null;
            }

            if (BehaviourUpdater != null)
            {
                BehaviourUpdater = null;
            }

            // This is required for handling the potential scenario where multiple NetworkManager instances are created.
            // See MTT-860 for more information
            if (IsListening)
            {
                //The Transport is set during initialization, thus it is possible for the Transport to be null
                NetworkConfig?.NetworkTransport?.Shutdown();
            }

            IsListening = false;
        }

        // INetworkUpdateSystem
        public void NetworkUpdate(NetworkUpdateStage updateStage)
        {
            switch (updateStage)
            {
                case NetworkUpdateStage.EarlyUpdate:
                    OnNetworkEarlyUpdate();
                    break;
                case NetworkUpdateStage.PreUpdate:
                    OnNetworkPreUpdate();
                    break;
                case NetworkUpdateStage.PostLateUpdate:
                    OnNetworkPostLateUpdate();
                    break;
            }
        }

        private void OnNetworkEarlyUpdate()
        {
            if (!IsListening)
            {
                return;
            }

#if DEVELOPMENT_BUILD || UNITY_EDITOR
            s_TransportPoll.Begin();
#endif
            NetworkEvent networkEvent;
            do
            {
                networkEvent = NetworkConfig.NetworkTransport.PollEvent(out ulong clientId, out ArraySegment<byte> payload, out float receiveTime);
                HandleRawTransportPoll(networkEvent, clientId, payload, receiveTime);
                // Only do another iteration if: there are no more messages AND (there is no limit to max events or we have processed less than the maximum)
            } while (IsListening && networkEvent != NetworkEvent.Nothing);

            MessagingSystem.ProcessIncomingMessageQueue();

#if DEVELOPMENT_BUILD || UNITY_EDITOR
            s_TransportPoll.End();
#endif
        }

        // TODO Once we have a way to subscribe to NetworkUpdateLoop with order we can move this out of NetworkManager but for now this needs to be here because we need strict ordering.
        private void OnNetworkPreUpdate()
        {
            if (IsServer == false && IsConnectedClient == false)
            {
                // As a client wait to run the time system until we are connected.
                return;
            }

            // Only update RTT here, server time is updated by time sync messages
            var reset = NetworkTimeSystem.Advance(Time.deltaTime);
            if (reset)
            {
                NetworkTickSystem.Reset(NetworkTimeSystem.LocalTime, NetworkTimeSystem.ServerTime);
            }
            NetworkTickSystem.UpdateTick(NetworkTimeSystem.LocalTime, NetworkTimeSystem.ServerTime);

            if (IsServer == false)
            {
                NetworkTimeSystem.Sync(NetworkTimeSystem.LastSyncedServerTimeSec + Time.deltaTime, NetworkConfig.NetworkTransport.GetCurrentRtt(ServerClientId) / 1000d);
            }
        }

        private void OnNetworkPostLateUpdate()
        {
            MessagingSystem.ProcessSendQueues();
            NetworkMetrics.DispatchFrame();
            SpawnManager.CleanupStaleTriggers();
        }

        /// <summary>
        /// This function runs once whenever the local tick is incremented and is responsible for the following (in order):
        /// - collect commands/inputs and send them to the server (TBD)
        /// - call NetworkFixedUpdate on all NetworkBehaviours in prediction/client authority mode
        /// - create a snapshot from resulting state
        /// </summary>
        private void OnNetworkManagerTick()
        {
            // Do NetworkVariable updates
            BehaviourUpdater.NetworkBehaviourUpdate(this);

            int timeSyncFrequencyTicks = (int)(k_TimeSyncFrequency * NetworkConfig.TickRate);
            if (IsServer && NetworkTickSystem.ServerTime.Tick % timeSyncFrequencyTicks == 0)
            {
                SyncTime();
            }
        }

        private void SendConnectionRequest()
        {
            var message = new ConnectionRequestMessage
            {
                ConfigHash = NetworkConfig.GetConfig(),
                ShouldSendConnectionData = NetworkConfig.ConnectionApproval,
                ConnectionData = NetworkConfig.ConnectionData
            };
            SendMessage(message, NetworkDelivery.ReliableSequenced, ServerClientId);
        }

        private IEnumerator ApprovalTimeout(ulong clientId)
        {
            NetworkTime timeStarted = LocalTime;

            //We yield every frame incase a pending client disconnects and someone else gets its connection id
            while ((LocalTime - timeStarted).Time < NetworkConfig.ClientConnectionBufferTimeout && PendingClients.ContainsKey(clientId))
            {
                yield return null;
            }

            if (PendingClients.ContainsKey(clientId) && !ConnectedClients.ContainsKey(clientId))
            {
                // Timeout
                if (NetworkLog.CurrentLogLevel <= LogLevel.Developer)
                {
                    NetworkLog.LogInfo($"Client {clientId} Handshake Timed Out");
                }

                DisconnectClient(clientId);
            }
        }

        private void HandleRawTransportPoll(NetworkEvent networkEvent, ulong clientId, ArraySegment<byte> payload, float receiveTime)
        {
            switch (networkEvent)
            {
                case NetworkEvent.Connect:
#if DEVELOPMENT_BUILD || UNITY_EDITOR
                    s_TransportConnect.Begin();
#endif
                    MessagingSystem.ClientConnected(clientId);
                    if (IsServer)
                    {
                        if (NetworkLog.CurrentLogLevel <= LogLevel.Developer)
                        {
                            NetworkLog.LogInfo("Client Connected");
                        }

                        PendingClients.Add(clientId, new PendingClient()
                        {
                            ClientId = clientId,
                            ConnectionState = PendingClient.State.PendingConnection
                        });

                        StartCoroutine(ApprovalTimeout(clientId));
                    }
                    else
                    {
                        if (NetworkLog.CurrentLogLevel <= LogLevel.Developer)
                        {
                            NetworkLog.LogInfo("Connected");
                        }

                        SendConnectionRequest();
                        StartCoroutine(ApprovalTimeout(clientId));
                    }

#if DEVELOPMENT_BUILD || UNITY_EDITOR
                    s_TransportConnect.End();
#endif
                    break;
                case NetworkEvent.Data:
                    {
                        if (NetworkLog.CurrentLogLevel <= LogLevel.Developer)
                        {
                            NetworkLog.LogInfo($"Incoming Data From {clientId}: {payload.Count} bytes");
                        }

                        HandleIncomingData(clientId, payload, receiveTime);
                        break;
                    }
                case NetworkEvent.Disconnect:
#if DEVELOPMENT_BUILD || UNITY_EDITOR
                    s_TransportDisconnect.Begin();
#endif

                    if (NetworkLog.CurrentLogLevel <= LogLevel.Developer)
                    {
                        NetworkLog.LogInfo($"Disconnect Event From {clientId}");
                    }

                    if (IsServer)
                    {
                        OnClientDisconnectFromServer(clientId);
                    }
                    else
                    {
                        Shutdown();
                    }

                    OnClientDisconnectCallback?.Invoke(clientId);

#if DEVELOPMENT_BUILD || UNITY_EDITOR
                    s_TransportDisconnect.End();
#endif
                    break;
            }
        }

        internal unsafe int SendMessage<TMessageType, TClientIdListType>(in TMessageType message, NetworkDelivery delivery, in TClientIdListType clientIds)
            where TMessageType : INetworkMessage
            where TClientIdListType : IReadOnlyList<ulong>
        {
            // Prevent server sending to itself
            if (IsServer)
            {
                ulong* nonServerIds = stackalloc ulong[clientIds.Count];
                int newIdx = 0;
                for (int idx = 0; idx < clientIds.Count; ++idx)
                {
                    if (clientIds[idx] == ServerClientId)
                    {
                        continue;
                    }

                    nonServerIds[newIdx++] = clientIds[idx];
                }

                if (newIdx == 0)
                {
                    return 0;
                }
                return MessagingSystem.SendMessage(message, delivery, nonServerIds, newIdx);
            }
            return MessagingSystem.SendMessage(message, delivery, clientIds);
        }

        internal unsafe int SendMessage<T>(in T message, NetworkDelivery delivery,
            ulong* clientIds, int numClientIds)
            where T : INetworkMessage
        {
            // Prevent server sending to itself
            if (IsServer)
            {
                ulong* nonServerIds = stackalloc ulong[numClientIds];
                int newIdx = 0;
                for (int idx = 0; idx < numClientIds; ++idx)
                {
                    if (clientIds[idx] == ServerClientId)
                    {
                        continue;
                    }

                    nonServerIds[newIdx++] = clientIds[idx];
                }

                if (newIdx == 0)
                {
                    return 0;
                }
                return MessagingSystem.SendMessage(message, delivery, nonServerIds, newIdx);
            }

            return MessagingSystem.SendMessage(message, delivery, clientIds, numClientIds);
        }

        internal unsafe int SendMessage<T>(in T message, NetworkDelivery delivery, in NativeArray<ulong> clientIds)
            where T : INetworkMessage
        {
            return SendMessage(message, delivery, (ulong*)clientIds.GetUnsafePtr(), clientIds.Length);
        }

        internal int SendMessage<T>(in T message, NetworkDelivery delivery, ulong clientId)
            where T : INetworkMessage
        {
            // Prevent server sending to itself
            if (IsServer && clientId == ServerClientId)
            {
                return 0;
            }
            return MessagingSystem.SendMessage(message, delivery, clientId);
        }

        internal void HandleIncomingData(ulong clientId, ArraySegment<byte> payload, float receiveTime)
        {
#if DEVELOPMENT_BUILD || UNITY_EDITOR
            s_HandleIncomingData.Begin();
#endif

            MessagingSystem.HandleIncomingData(clientId, payload, receiveTime);

#if DEVELOPMENT_BUILD || UNITY_EDITOR
            s_HandleIncomingData.End();
#endif
        }

        /// <summary>
        /// Disconnects the remote client.
        /// </summary>
        /// <param name="clientId">The ClientId to disconnect</param>
        public void DisconnectClient(ulong clientId)
        {
            if (!IsServer)
            {
                throw new NotServerException("Only server can disconnect remote clients. Use StopClient instead.");
            }

            OnClientDisconnectFromServer(clientId);

            NetworkConfig.NetworkTransport.DisconnectRemoteClient(clientId);
        }

        private void OnClientDisconnectFromServer(ulong clientId)
        {
            PendingClients.Remove(clientId);

            if (ConnectedClients.TryGetValue(clientId, out NetworkClient networkClient))
            {
                if (IsServer)
                {
                    var playerObject = networkClient.PlayerObject;
                    if (playerObject != null)
                    {
                        if (PrefabHandler.ContainsHandler(ConnectedClients[clientId].PlayerObject.GlobalObjectIdHash))
                        {
                            PrefabHandler.HandleNetworkPrefabDestroy(ConnectedClients[clientId].PlayerObject);
                        }
                        else
                        {
                            Destroy(playerObject.gameObject);
                        }
                    }

                    for (int i = networkClient.OwnedObjects.Count - 1; i >= 0; i--)
                    {
                        var ownedObject = networkClient.OwnedObjects[i];
                        if (ownedObject != null)
                        {
                            if (!ownedObject.DontDestroyWithOwner)
                            {
                                if (PrefabHandler.ContainsHandler(ConnectedClients[clientId].OwnedObjects[i]
                                    .GlobalObjectIdHash))
                                {
                                    PrefabHandler.HandleNetworkPrefabDestroy(ConnectedClients[clientId].OwnedObjects[i]);
                                }
                                else
                                {
                                    Destroy(ownedObject.gameObject);
                                }
                            }
                            else
                            {
                                ownedObject.RemoveOwnership();
                            }
                        }
                    }

                    // TODO: Could(should?) be replaced with more memory per client, by storing the visibility

                    foreach (var sobj in SpawnManager.SpawnedObjectsList)
                    {
                        sobj.Observers.Remove(clientId);
                    }
                }

                for (int i = 0; i < ConnectedClientsList.Count; i++)
                {
                    if (ConnectedClientsList[i].ClientId == clientId)
                    {
                        m_ConnectedClientsList.RemoveAt(i);
                        break;
                    }
                }

                for (int i = 0; i < ConnectedClientsIds.Count; i++)
                {
                    if (ConnectedClientsIds[i] == clientId)
                    {
                        m_ConnectedClientIds.RemoveAt(i);
                        break;
                    }
                }

                m_ConnectedClients.Remove(clientId);
            }
            MessagingSystem.ClientDisconnected(clientId);
        }

        private void SyncTime()
        {
#if DEVELOPMENT_BUILD || UNITY_EDITOR
            s_SyncTime.Begin();
#endif
            if (NetworkLog.CurrentLogLevel <= LogLevel.Developer)
            {
                NetworkLog.LogInfo("Syncing Time To Clients");
            }

            var message = new TimeSyncMessage
            {
                Tick = NetworkTickSystem.ServerTime.Tick
            };
            SendMessage(message, NetworkDelivery.Unreliable, ConnectedClientsIds);
#if DEVELOPMENT_BUILD || UNITY_EDITOR
            s_SyncTime.End();
#endif
        }

        /// <summary>
        /// Server Side: Handles the approval of a client
        /// </summary>
        /// <param name="ownerClientId">client being approved</param>
        /// <param name="createPlayerObject">whether we want to create a player or not</param>
        /// <param name="playerPrefabHash">the GlobalObjectIdHash value for the Network Prefab to create as the player</param>
        /// <param name="approved">Is the player approved or not?</param>
        /// <param name="position">Used when createPlayerObject is true, position of the player when spawned </param>
        /// <param name="rotation">Used when createPlayerObject is true, rotation of the player when spawned</param>
        internal void HandleApproval(ulong ownerClientId, bool createPlayerObject, uint? playerPrefabHash, bool approved, Vector3? position, Quaternion? rotation)
        {
            if (approved)
            {
                // Inform new client it got approved
                PendingClients.Remove(ownerClientId);

                var client = new NetworkClient { ClientId = ownerClientId, };
                m_ConnectedClients.Add(ownerClientId, client);
                m_ConnectedClientsList.Add(client);
                m_ConnectedClientIds.Add(client.ClientId);

                if (createPlayerObject)
                {
                    var networkObject = SpawnManager.CreateLocalNetworkObject(false, playerPrefabHash ?? NetworkConfig.PlayerPrefab.GetComponent<NetworkObject>().GlobalObjectIdHash, ownerClientId, null, position, rotation);
                    SpawnManager.SpawnNetworkObjectLocally(networkObject, SpawnManager.GetNetworkObjectId(), false, true, ownerClientId, false);

                    ConnectedClients[ownerClientId].PlayerObject = networkObject;
                }

                // Server doesn't send itself the connection approved message
                if (ownerClientId != ServerClientId)
                {
                    var message = new ConnectionApprovedMessage
                    {
                        OwnerClientId = ownerClientId,
                        NetworkTick = LocalTime.Tick
                    };
                    if (!NetworkConfig.EnableSceneManagement)
                    {
                        if (SpawnManager.SpawnedObjectsList.Count != 0)
                        {
                            message.SceneObjectCount = SpawnManager.SpawnedObjectsList.Count;
                            message.SpawnedObjectsList = SpawnManager.SpawnedObjectsList;
                        }
                    }

                    SendMessage(message, NetworkDelivery.ReliableFragmentedSequenced, ownerClientId);

                    // If scene management is enabled, then let NetworkSceneManager handle the initial scene and NetworkObject synchronization
                    if (!NetworkConfig.EnableSceneManagement)
                    {
                        InvokeOnClientConnectedCallback(ownerClientId);
                    }
                    else
                    {
                        SceneManager.SynchronizeNetworkObjects(ownerClientId);
                    }
                }
                else // Server just adds itself as an observer to all spawned NetworkObjects
                {
                    SpawnManager.UpdateObservedNetworkObjects(ownerClientId);
                    InvokeOnClientConnectedCallback(ownerClientId);
                }

                if (!createPlayerObject || (playerPrefabHash == null && NetworkConfig.PlayerPrefab == null))
                {
                    return;
                }

                // Separating this into a contained function call for potential further future separation of when this notification is sent.
                ApprovedPlayerSpawn(ownerClientId, playerPrefabHash ?? NetworkConfig.PlayerPrefab.GetComponent<NetworkObject>().GlobalObjectIdHash);
            }
            else
            {
                PendingClients.Remove(ownerClientId);
                NetworkConfig.NetworkTransport.DisconnectRemoteClient(ownerClientId);
            }
        }

        /// <summary>
        /// Spawns the newly approved player
        /// </summary>
        /// <param name="clientId">new player client identifier</param>
        /// <param name="playerPrefabHash">the prefab GlobalObjectIdHash value for this player</param>
        internal void ApprovedPlayerSpawn(ulong clientId, uint playerPrefabHash)
        {
            foreach (var clientPair in ConnectedClients)
            {
                if (clientPair.Key == clientId ||
                    clientPair.Key == ServerClientId || // Server already spawned it
                    ConnectedClients[clientId].PlayerObject == null ||
                    !ConnectedClients[clientId].PlayerObject.Observers.Contains(clientPair.Key))
                {
                    continue; //The new client.
                }

                var message = new CreateObjectMessage
                {
                    ObjectInfo = ConnectedClients[clientId].PlayerObject.GetMessageSceneObject(clientPair.Key, false)
                };
                message.ObjectInfo.Header.Hash = playerPrefabHash;
                message.ObjectInfo.Header.IsSceneObject = false;
                message.ObjectInfo.Header.HasParent = false;
                message.ObjectInfo.Header.IsPlayerObject = true;
                message.ObjectInfo.Header.OwnerClientId = clientId;
                SendMessage(message, NetworkDelivery.ReliableFragmentedSequenced, clientPair.Key);
            }
        }
    }
}<|MERGE_RESOLUTION|>--- conflicted
+++ resolved
@@ -241,15 +241,11 @@
         public ulong LocalClientId
         {
             get => IsServer ? NetworkConfig.NetworkTransport.ServerClientId : m_LocalClientId;
-<<<<<<< HEAD
+
             internal set
             {
                 m_LocalClientId = value;
-                MessagingSystem.SetLocalClientId(value);
-            }
-=======
-            internal set => m_LocalClientId = value;
->>>>>>> 526215b7
+            }
         }
 
         private ulong m_LocalClientId;
@@ -501,11 +497,7 @@
             this.RegisterNetworkUpdate(NetworkUpdateStage.EarlyUpdate);
             this.RegisterNetworkUpdate(NetworkUpdateStage.PostLateUpdate);
 
-<<<<<<< HEAD
-            MessagingSystem = new MessagingSystem(new NetworkManagerMessageSender(this), this, ulong.MaxValue);
-=======
             MessagingSystem = new MessagingSystem(new NetworkManagerMessageSender(this), this);
->>>>>>> 526215b7
 
             MessagingSystem.Hook(new NetworkManagerHooks(this));
 #if DEVELOPMENT_BUILD || UNITY_EDITOR
@@ -900,11 +892,7 @@
 
             Initialize(true);
 
-<<<<<<< HEAD
-            var socketTasks = NetworkConfig.NetworkTransport.StartServer();
-=======
             var result = NetworkConfig.NetworkTransport.StartServer();
->>>>>>> 526215b7
             MessagingSystem.ClientConnected(ServerClientId);
             LocalClientId = ServerClientId;
             NetworkMetrics.SetConnectionId(LocalClientId);
