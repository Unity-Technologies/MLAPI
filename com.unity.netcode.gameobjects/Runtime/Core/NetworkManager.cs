--- conflicted
+++ resolved
@@ -457,8 +457,6 @@
         public bool ShutdownInProgress { get { return m_ShuttingDown; } }
         private bool m_ShuttingDown;
 
-        internal IRealTimeProvider RealTimeProvider { get; private set; }
-
         /// <summary>
         /// The current netcode project configuration
         /// </summary>
@@ -892,12 +890,86 @@
 
             ConnectionManager.LocalClient.SetRole(false, true, this);
 
-<<<<<<< HEAD
             Initialize(false);
-=======
+
+            IsListening = NetworkConfig.NetworkTransport.StartClient();
+
+            if (!IsListening)
+            {
+                ConnectionManager.TransportFailureEventHandler(true);
+            }
+            else
+            {
+                OnClientStarted?.Invoke();
+            }
+
+            return IsListening;
+        }
+
+        /// <summary>
+        /// Starts a Host
+        /// </summary>
+        /// <returns>(<see cref="true"/>/<see cref="false"/>) returns true if <see cref="NetworkManager"/> started in host mode successfully.</returns>
+        public bool StartHost()
+        {
+            if (NetworkLog.CurrentLogLevel <= LogLevel.Developer)
+            {
+                NetworkLog.LogInfo(nameof(StartHost));
+            }
+
+            if (!CanStart(StartType.Host))
+            {
+                return false;
+            }
+            ConnectionManager.LocalClient.SetRole(true, true, this);
+
+            Initialize(true);
+
+            try
+            {
+                IsListening = NetworkConfig.NetworkTransport.StartServer();
+                // If we failed to start then shutdown and notify user that the transport failed to start
+                if (!IsListening)
+                {
+                    ConnectionManager.TransportFailureEventHandler(true);
+                }
+                else
+                {
+                    // Finalize host-client and server creation logic
+                    HostServerInitialize();
+                }
+            }
+            catch (Exception ex)
+            {
+                Debug.LogException(ex);
+                ConnectionManager.LocalClient.SetRole(false, false);
+                IsListening = false;
+            }
+            return IsListening;
+        }
+
+        /// <summary>
+        /// Handles the host client creation logic along with
+        /// additional server creation logic
+        /// </summary>
+        private void HostServerInitialize()
+        {
+            LocalClientId = ServerClientId;
+            NetworkMetrics.SetConnectionId(LocalClientId);
+
+            if (NetworkConfig.ConnectionApproval && ConnectionApprovalCallback != null)
+            {
+                var response = new ConnectionApprovalResponse();
+                ConnectionApprovalCallback(new ConnectionApprovalRequest { Payload = NetworkConfig.ConnectionData, ClientNetworkId = ServerClientId }, response);
+                if (!response.Approved)
+                {
+                    if (NetworkLog.CurrentLogLevel <= LogLevel.Normal)
+                    {
+                        NetworkLog.LogWarning("You cannot decline the host connection. The connection was automatically approved.");
+                    }
+                }
                 response.Approved = true;
-                IsApproved = true;
-                HandleConnectionApproval(ServerClientId, response);
+                ConnectionManager.HandleConnectionApproval(ServerClientId, response);
             }
             else
             {
@@ -906,9 +978,8 @@
                     Approved = true,
                     CreatePlayerObject = NetworkConfig.PlayerPrefab != null
                 };
-                HandleConnectionApproval(ServerClientId, response);
-            }
-
+                ConnectionManager.HandleConnectionApproval(ServerClientId, response);
+            }
             SpawnManager.ServerSpawnSceneObjectsOnStartSweep();
 
             OnServerStarted?.Invoke();
@@ -917,57 +988,7 @@
             // This assures that any in-scene placed NetworkObject is spawned and
             // any associated NetworkBehaviours' netcode related properties are
             // set prior to invoking OnClientConnected.
-            InvokeOnClientConnectedCallback(LocalClientId);
-
-            return true;
-        }
-
-        private enum StartType
-        {
-            Server,
-            Host,
-            Client
-        }
-
-        private bool CanStart(StartType type)
-        {
-            if (IsListening)
-            {
-                if (NetworkLog.CurrentLogLevel <= LogLevel.Normal)
-                {
-                    NetworkLog.LogWarning("Cannot start " + type + " while an instance is already running");
-                }
-
-                return false;
-            }
-
-            // Only if it is starting as a server or host do we need to check this
-            // Clients don't invoke the ConnectionApprovalCallback
-            if (NetworkConfig.ConnectionApproval && type != StartType.Client)
-            {
-                if (ConnectionApprovalCallback == null)
-                {
-                    if (NetworkLog.CurrentLogLevel <= LogLevel.Normal)
-                    {
-                        NetworkLog.LogWarning(
-                            "No ConnectionApproval callback defined. Connection approval will timeout");
-                    }
-                }
-            }
-
-            if (ConnectionApprovalCallback != null)
-            {
-                if (!NetworkConfig.ConnectionApproval)
-                {
-                    if (NetworkLog.CurrentLogLevel <= LogLevel.Normal)
-                    {
-                        NetworkLog.LogWarning(
-                            "A ConnectionApproval callback is defined but ConnectionApproval is disabled. In order to use ConnectionApproval it has to be explicitly enabled ");
-                    }
-                }
-            }
-
-            return true;
+            ConnectionManager.InvokeOnClientConnectedCallback(LocalClientId);
         }
 
         /// <summary>
@@ -1003,84 +1024,12 @@
             NetworkConfig?.InitializePrefabs();
 
             UnityEngine.SceneManagement.SceneManager.sceneUnloaded += OnSceneUnloaded;
-        }
-
-        /// <summary>
-        /// Handle runtime detection for parenting the NetworkManager's GameObject under another GameObject
-        /// </summary>
-        private void OnTransformParentChanged()
-        {
-            NetworkManagerCheckForParent();
-        }
-
-        /// <summary>
-        /// Determines if the NetworkManager's GameObject is parented under another GameObject and
-        /// notifies the user that this is not allowed for the NetworkManager.
-        /// </summary>
-        internal bool NetworkManagerCheckForParent(bool ignoreNetworkManagerCache = false)
-        {
-#if UNITY_EDITOR
-            var isParented = NetworkManagerHelper.NotifyUserOfNestedNetworkManager(this, ignoreNetworkManagerCache);
-#else
-            var isParented = transform.root != transform;
-            if (isParented)
-            {
-                throw new Exception(GenerateNestedNetworkManagerMessage(transform));
-            }
-#endif
-            return isParented;
-        }
-
-        internal static string GenerateNestedNetworkManagerMessage(Transform transform)
-        {
-            return $"{transform.name} is nested under {transform.root.name}. NetworkManager cannot be nested.\n";
-        }
-
-#if UNITY_EDITOR
-        internal static INetworkManagerHelper NetworkManagerHelper;
-        /// <summary>
-        /// Interface for NetworkManagerHelper
-        /// </summary>
-        internal interface INetworkManagerHelper
-        {
-            bool NotifyUserOfNestedNetworkManager(NetworkManager networkManager, bool ignoreNetworkManagerCache = false, bool editorTest = false);
-            void CheckAndNotifyUserNetworkObjectRemoved(NetworkManager networkManager, bool editorTest = false);
-        }
-#endif
-
-        // Ensures that the NetworkManager is cleaned up before OnDestroy is run on NetworkObjects and NetworkBehaviours when unloading a scene with a NetworkManager
-        private void OnSceneUnloaded(Scene scene)
-        {
-            if (scene == gameObject.scene)
-            {
-                OnDestroy();
-            }
         }
 
         // Ensures that the NetworkManager is cleaned up before OnDestroy is run on NetworkObjects and NetworkBehaviours when quitting the application.
         private void OnApplicationQuit()
         {
             OnDestroy();
-        }
-
-        // Note that this gets also called manually by OnSceneUnloaded and OnApplicationQuit
-        private void OnDestroy()
-        {
-            ShutdownInternal();
-
-            UnityEngine.SceneManagement.SceneManager.sceneUnloaded -= OnSceneUnloaded;
-
-            if (Singleton == this)
-            {
-                Singleton = null;
-            }
-        }
-
-        private void DisconnectRemoteClient(ulong clientId)
-        {
-            var transportId = ClientIdToTransportId(clientId);
-            MessagingSystem.ProcessSendQueues();
-            NetworkConfig.NetworkTransport.DisconnectRemoteClient(transportId);
         }
 
         /// <summary>
@@ -1105,690 +1054,6 @@
             if (IsServer || IsClient)
             {
                 m_ShuttingDown = true;
-                m_StopProcessingMessages = discardMessageQueue;
-            }
-
-            NetworkConfig.NetworkTransport.OnTransportEvent -= HandleRawTransportPoll;
-        }
-
-        internal void ShutdownInternal()
-        {
-            if (NetworkLog.CurrentLogLevel <= LogLevel.Developer)
-            {
-                NetworkLog.LogInfo(nameof(ShutdownInternal));
-            }
-
-            bool wasServer = IsServer;
-            bool wasClient = IsClient;
-            if (wasServer)
-            {
-                // make sure all messages are flushed before transport disconnect clients
-                MessagingSystem?.ProcessSendQueues();
-
-                var disconnectedIds = new HashSet<ulong>();
-
-                //Don't know if I have to disconnect the clients. I'm assuming the NetworkTransport does all the cleaning on shutdown. But this way the clients get a disconnect message from server (so long it does't get lost)
-
-                foreach (KeyValuePair<ulong, NetworkClient> pair in ConnectedClients)
-                {
-                    if (!disconnectedIds.Contains(pair.Key))
-                    {
-                        disconnectedIds.Add(pair.Key);
-
-                        if (pair.Key == NetworkConfig.NetworkTransport.ServerClientId)
-                        {
-                            continue;
-                        }
-
-                        DisconnectRemoteClient(pair.Key);
-                    }
-                }
-
-                foreach (KeyValuePair<ulong, PendingClient> pair in PendingClients)
-                {
-                    if (!disconnectedIds.Contains(pair.Key))
-                    {
-                        disconnectedIds.Add(pair.Key);
-                        if (pair.Key == NetworkConfig.NetworkTransport.ServerClientId)
-                        {
-                            continue;
-                        }
-
-                        DisconnectRemoteClient(pair.Key);
-                    }
-                }
-            }
-
-            // Unregister network updates before trying to disconnect the client
-            this.UnregisterAllNetworkUpdates();
-
-            if (IsClient && IsListening)
-            {
-                // Client only, send disconnect to server
-                // If transport throws and exception, log the exception and
-                // continue the shutdown sequence (or forever be shutting down)
-                try
-                {
-                    NetworkConfig.NetworkTransport.DisconnectLocalClient();
-                }
-                catch (Exception ex)
-                {
-                    Debug.LogException(ex);
-                }
-            }
-
-            IsConnectedClient = false;
-            IsApproved = false;
-
-            // We need to clean up NetworkObjects before we reset the IsServer
-            // and IsClient properties. This provides consistency of these two
-            // property values for NetworkObjects that are still spawned when
-            // the shutdown cycle begins.
-            if (SpawnManager != null)
-            {
-                SpawnManager.DespawnAndDestroyNetworkObjects();
-                SpawnManager.ServerResetShudownStateForSceneObjects();
-
-                SpawnManager = null;
-            }
-
-            IsServer = false;
-            IsClient = false;
-
-            if (NetworkTickSystem != null)
-            {
-                NetworkTickSystem.Tick -= OnNetworkManagerTick;
-                NetworkTickSystem = null;
-            }
-
-            if (MessagingSystem != null)
-            {
-                MessagingSystem.Dispose();
-                MessagingSystem = null;
-            }
-
-            if (NetworkConfig?.NetworkTransport != null)
-            {
-                NetworkConfig.NetworkTransport.OnTransportEvent -= HandleRawTransportPoll;
-            }
-
-            DeferredMessageManager?.CleanupAllTriggers();
-
-            if (SceneManager != null)
-            {
-                // Let the NetworkSceneManager clean up its two SceneEvenData instances
-                SceneManager.Dispose();
-                SceneManager = null;
-            }
-
-            if (CustomMessagingManager != null)
-            {
-                CustomMessagingManager = null;
-            }
-
-            if (BehaviourUpdater != null)
-            {
-                BehaviourUpdater = null;
-            }
-
-            // This is required for handling the potential scenario where multiple NetworkManager instances are created.
-            // See MTT-860 for more information
-            if (IsListening)
-            {
-                //The Transport is set during initialization, thus it is possible for the Transport to be null
-                NetworkConfig?.NetworkTransport?.Shutdown();
-            }
-
-            m_ClientIdToTransportIdMap.Clear();
-            m_TransportIdToClientIdMap.Clear();
-
-            IsListening = false;
-            m_ShuttingDown = false;
-            m_StopProcessingMessages = false;
-
-            ClearClients();
-
-            if (wasClient)
-            {
-                OnClientStopped?.Invoke(wasServer);
-            }
-            if (wasServer)
-            {
-                OnServerStopped?.Invoke(wasClient);
-            }
-
-            // This cleans up the internal prefabs list
-            NetworkConfig?.Prefabs.Shutdown();
-
-            // Reset the configuration hash for next session in the event
-            // that the prefab list changes
-            NetworkConfig?.ClearConfigHash();
-        }
-
-        /// <inheritdoc />
-        public void NetworkUpdate(NetworkUpdateStage updateStage)
-        {
-            switch (updateStage)
-            {
-                case NetworkUpdateStage.EarlyUpdate:
-                    OnNetworkEarlyUpdate();
-                    break;
-                case NetworkUpdateStage.PreUpdate:
-                    OnNetworkPreUpdate();
-                    break;
-                case NetworkUpdateStage.PostLateUpdate:
-                    OnNetworkPostLateUpdate();
-                    break;
-            }
-        }
-
-        private void ProcessPendingApprovals()
-        {
-            List<ulong> senders = null;
-
-            foreach (var responsePair in ClientsToApprove)
-            {
-                var response = responsePair.Value;
-                var senderId = responsePair.Key;
-
-                if (!response.Pending)
-                {
-                    try
-                    {
-                        HandleConnectionApproval(senderId, response);
-
-                        if (senders == null)
-                        {
-                            senders = new List<ulong>();
-                        }
-                        senders.Add(senderId);
-                    }
-                    catch (Exception e)
-                    {
-                        Debug.LogException(e);
-                    }
-                }
-            }
-
-            if (senders != null)
-            {
-                foreach (var sender in senders)
-                {
-                    ClientsToApprove.Remove(sender);
-                }
-            }
-        }
-
-        private void OnNetworkEarlyUpdate()
-        {
-            if (!IsListening)
-            {
-                return;
-            }
-
-            ProcessPendingApprovals();
-
-#if DEVELOPMENT_BUILD || UNITY_EDITOR
-            s_TransportPoll.Begin();
-#endif
-            NetworkEvent networkEvent;
-            do
-            {
-                networkEvent = NetworkConfig.NetworkTransport.PollEvent(out ulong clientId, out ArraySegment<byte> payload, out float receiveTime);
-                HandleRawTransportPoll(networkEvent, clientId, payload, receiveTime);
-                // Only do another iteration if: there are no more messages AND (there is no limit to max events or we have processed less than the maximum)
-            } while (IsListening && networkEvent != NetworkEvent.Nothing);
-
-            MessagingSystem.ProcessIncomingMessageQueue();
-            MessagingSystem.CleanupDisconnectedClients();
-
-#if DEVELOPMENT_BUILD || UNITY_EDITOR
-            s_TransportPoll.End();
-#endif
-        }
-
-        // TODO Once we have a way to subscribe to NetworkUpdateLoop with order we can move this out of NetworkManager but for now this needs to be here because we need strict ordering.
-        private void OnNetworkPreUpdate()
-        {
-            if (IsServer == false && IsConnectedClient == false)
-            {
-                // As a client wait to run the time system until we are connected.
-                return;
-            }
-
-            if (m_ShuttingDown && m_StopProcessingMessages)
-            {
-                return;
-            }
-
-            // Only update RTT here, server time is updated by time sync messages
-            var reset = NetworkTimeSystem.Advance(RealTimeProvider.UnscaledDeltaTime);
-            if (reset)
-            {
-                NetworkTickSystem.Reset(NetworkTimeSystem.LocalTime, NetworkTimeSystem.ServerTime);
-            }
-            NetworkTickSystem.UpdateTick(NetworkTimeSystem.LocalTime, NetworkTimeSystem.ServerTime);
-
-            if (IsServer == false)
-            {
-                NetworkTimeSystem.Sync(NetworkTimeSystem.LastSyncedServerTimeSec + RealTimeProvider.UnscaledDeltaTime, NetworkConfig.NetworkTransport.GetCurrentRtt(ServerClientId) / 1000d);
-            }
-        }
-
-        private void OnNetworkPostLateUpdate()
-        {
-
-            if (!m_ShuttingDown || !m_StopProcessingMessages)
-            {
-                // This should be invoked just prior to the MessagingSystem
-                // processes its outbound queue.
-                SceneManager.CheckForAndSendNetworkObjectSceneChanged();
-
-                MessagingSystem.ProcessSendQueues();
-                NetworkMetrics.UpdateNetworkObjectsCount(SpawnManager.SpawnedObjects.Count);
-                NetworkMetrics.UpdateConnectionsCount((IsServer) ? ConnectedClients.Count : 1);
-                NetworkMetrics.DispatchFrame();
-
-                NetworkObject.VerifyParentingStatus();
-            }
-            DeferredMessageManager.CleanupStaleTriggers();
-
-            if (m_ShuttingDown)
-            {
-                ShutdownInternal();
-            }
-        }
-
-        /// <summary>
-        /// This function runs once whenever the local tick is incremented and is responsible for the following (in order):
-        /// - collect commands/inputs and send them to the server (TBD)
-        /// - call NetworkFixedUpdate on all NetworkBehaviours in prediction/client authority mode
-        /// </summary>
-        private void OnNetworkManagerTick()
-        {
-            // Do NetworkVariable updates
-            BehaviourUpdater.NetworkBehaviourUpdate(this);
-
-            // Handle NetworkObjects to show
-            foreach (var client in ObjectsToShowToClient)
-            {
-                ulong clientId = client.Key;
-                foreach (var networkObject in client.Value)
-                {
-                    SpawnManager.SendSpawnCallForObject(clientId, networkObject);
-                }
-            }
-            ObjectsToShowToClient.Clear();
-
-            int timeSyncFrequencyTicks = (int)(k_TimeSyncFrequency * NetworkConfig.TickRate);
-            if (IsServer && NetworkTickSystem.ServerTime.Tick % timeSyncFrequencyTicks == 0)
-            {
-                SyncTime();
-            }
-        }
-
-        private void SendConnectionRequest()
-        {
-            var message = new ConnectionRequestMessage
-            {
-                // Since only a remote client will send a connection request,
-                // we should always force the rebuilding of the NetworkConfig hash value
-                ConfigHash = NetworkConfig.GetConfig(false),
-                ShouldSendConnectionData = NetworkConfig.ConnectionApproval,
-                ConnectionData = NetworkConfig.ConnectionData,
-                MessageVersions = new NativeArray<MessageVersionData>(MessagingSystem.MessageHandlers.Length, Allocator.Temp)
-            };
-            for (int index = 0; index < MessagingSystem.MessageHandlers.Length; index++)
-            {
-                if (MessagingSystem.MessageTypes[index] != null)
-                {
-                    var type = MessagingSystem.MessageTypes[index];
-                    message.MessageVersions[index] = new MessageVersionData
-                    {
-                        Hash = XXHash.Hash32(type.FullName),
-                        Version = MessagingSystem.GetLocalVersion(type)
-                    };
-                }
-            }
-
-            SendMessage(ref message, NetworkDelivery.ReliableSequenced, ServerClientId);
-            message.MessageVersions.Dispose();
-        }
-
-        private IEnumerator ApprovalTimeout(ulong clientId)
-        {
-            var timeStarted = IsServer ? LocalTime.TimeAsFloat : RealTimeProvider.RealTimeSinceStartup;
-            var timedOut = false;
-            var connectionApproved = false;
-            var connectionNotApproved = false;
-            var timeoutMarker = timeStarted + NetworkConfig.ClientConnectionBufferTimeout;
-
-            while (IsListening && !ShutdownInProgress && !timedOut && !connectionApproved)
-            {
-                yield return null;
-                // Check if we timed out
-                timedOut = timeoutMarker < (IsServer ? LocalTime.TimeAsFloat : RealTimeProvider.RealTimeSinceStartup);
-
-                if (IsServer)
-                {
-                    // When the client is no longer in the pending clients list and is in the connected clients list
-                    // it has been approved
-                    connectionApproved = !PendingClients.ContainsKey(clientId) && ConnectedClients.ContainsKey(clientId);
-
-                    // For the server side, if the client is in neither list then it was declined or the client disconnected
-                    connectionNotApproved = !PendingClients.ContainsKey(clientId) && !ConnectedClients.ContainsKey(clientId);
-                }
-                else
-                {
-                    connectionApproved = IsApproved;
-                }
-            }
-
-            // Exit coroutine if we are no longer listening or a shutdown is in progress (client or server)
-            if (!IsListening || ShutdownInProgress)
-            {
-                yield break;
-            }
-
-            // If the client timed out or was not approved
-            if (timedOut || connectionNotApproved)
-            {
-                // Timeout
-                if (NetworkLog.CurrentLogLevel <= LogLevel.Developer)
-                {
-                    if (timedOut)
-                    {
-                        if (IsServer)
-                        {
-                            // Log a warning that the transport detected a connection but then did not receive a follow up connection request message.
-                            // (hacking or something happened to the server's network connection)
-                            NetworkLog.LogWarning($"Server detected a transport connection from Client-{clientId}, but timed out waiting for the connection request message.");
-                        }
-                        else
-                        {
-                            // We only provide informational logging for the client side
-                            NetworkLog.LogInfo("Timed out waiting for the server to approve the connection request.");
-                        }
-                    }
-                    else if (connectionNotApproved)
-                    {
-                        NetworkLog.LogInfo($"Client-{clientId} was either denied approval or disconnected while being approved.");
-                    }
-                }
-
-                if (IsServer)
-                {
-                    DisconnectClient(clientId);
-                }
-                else
-                {
-                    Shutdown(true);
-                }
-            }
-        }
-
-        internal ulong TransportIdToClientId(ulong transportId)
-        {
-            return transportId == m_ServerTransportId ? ServerClientId : m_TransportIdToClientIdMap[transportId];
-        }
-
-        internal ulong ClientIdToTransportId(ulong clientId)
-        {
-            return clientId == ServerClientId ? m_ServerTransportId : m_ClientIdToTransportIdMap[clientId];
-        }
-
-        private void HandleRawTransportPoll(NetworkEvent networkEvent, ulong clientId, ArraySegment<byte> payload, float receiveTime)
-        {
-            var transportId = clientId;
-            switch (networkEvent)
-            {
-                case NetworkEvent.Connect:
-#if DEVELOPMENT_BUILD || UNITY_EDITOR
-                    s_TransportConnect.Begin();
-#endif
-
-                    // Assumptions:
-                    // - When server receives a connection, it *must be* a client
-                    // - When client receives one, it *must be* the server
-                    // Client's can't connect to or talk to other clients.
-                    // Server is a sentinel so only one exists, if we are server, we can't be
-                    // connecting to it.
-                    if (IsServer)
-                    {
-                        clientId = m_NextClientId++;
-                    }
-                    else
-                    {
-                        clientId = ServerClientId;
-                    }
-                    m_ClientIdToTransportIdMap[clientId] = transportId;
-                    m_TransportIdToClientIdMap[transportId] = clientId;
-
-                    MessagingSystem.ClientConnected(clientId);
-                    if (IsServer)
-                    {
-                        if (NetworkLog.CurrentLogLevel <= LogLevel.Developer)
-                        {
-                            NetworkLog.LogInfo("Client Connected");
-                        }
-
-                        PendingClients.Add(clientId, new PendingClient()
-                        {
-                            ClientId = clientId,
-                            ConnectionState = PendingClient.State.PendingConnection
-                        });
-
-                        StartCoroutine(ApprovalTimeout(clientId));
-                    }
-                    else
-                    {
-                        if (NetworkLog.CurrentLogLevel <= LogLevel.Developer)
-                        {
-                            NetworkLog.LogInfo("Connected");
-                        }
-
-                        SendConnectionRequest();
-                        StartCoroutine(ApprovalTimeout(clientId));
-                    }
-
-#if DEVELOPMENT_BUILD || UNITY_EDITOR
-                    s_TransportConnect.End();
-#endif
-                    break;
-                case NetworkEvent.Data:
-                    {
-                        clientId = TransportIdToClientId(clientId);
-
-                        HandleIncomingData(clientId, payload, receiveTime);
-                        break;
-                    }
-                case NetworkEvent.Disconnect:
-#if DEVELOPMENT_BUILD || UNITY_EDITOR
-                    s_TransportDisconnect.Begin();
-#endif
-                    clientId = TransportIdCleanUp(clientId, transportId);
-
-                    if (NetworkLog.CurrentLogLevel <= LogLevel.Developer)
-                    {
-                        NetworkLog.LogInfo($"Disconnect Event From {clientId}");
-                    }
-
-                    // Process the incoming message queue so that we get everything from the server disconnecting us
-                    // or, if we are the server, so we got everything from that client.
-                    MessagingSystem.ProcessIncomingMessageQueue();
-
-                    try
-                    {
-                        OnClientDisconnectCallback?.Invoke(clientId);
-                    }
-                    catch (Exception exception)
-                    {
-                        Debug.LogException(exception);
-                    }
->>>>>>> bf8929c2
-
-            IsListening = NetworkConfig.NetworkTransport.StartClient();
-
-            if (!IsListening)
-            {
-                ConnectionManager.TransportFailureEventHandler(true);
-            }
-            else
-            {
-                OnClientStarted?.Invoke();
-            }
-
-            return IsListening;
-        }
-
-        /// <summary>
-        /// Starts a Host
-        /// </summary>
-        /// <returns>(<see cref="true"/>/<see cref="false"/>) returns true if <see cref="NetworkManager"/> started in host mode successfully.</returns>
-        public bool StartHost()
-        {
-            if (NetworkLog.CurrentLogLevel <= LogLevel.Developer)
-            {
-                NetworkLog.LogInfo(nameof(StartHost));
-            }
-
-            if (!CanStart(StartType.Host))
-            {
-                return false;
-            }
-            ConnectionManager.LocalClient.SetRole(true, true, this);
-
-            Initialize(true);
-
-            try
-            {
-                IsListening = NetworkConfig.NetworkTransport.StartServer();
-                // If we failed to start then shutdown and notify user that the transport failed to start
-                if (!IsListening)
-                {
-                    ConnectionManager.TransportFailureEventHandler(true);
-                }
-                else
-                {
-                    // Finalize host-client and server creation logic
-                    HostServerInitialize();
-                }
-            }
-            catch (Exception ex)
-            {
-                Debug.LogException(ex);
-                ConnectionManager.LocalClient.SetRole(false, false);
-                IsListening = false;
-            }
-            return IsListening;
-        }
-
-        /// <summary>
-        /// Handles the host client creation logic along with
-        /// additional server creation logic
-        /// </summary>
-        private void HostServerInitialize()
-        {
-            LocalClientId = ServerClientId;
-            NetworkMetrics.SetConnectionId(LocalClientId);
-
-            if (NetworkConfig.ConnectionApproval && ConnectionApprovalCallback != null)
-            {
-                var response = new ConnectionApprovalResponse();
-                ConnectionApprovalCallback(new ConnectionApprovalRequest { Payload = NetworkConfig.ConnectionData, ClientNetworkId = ServerClientId }, response);
-                if (!response.Approved)
-                {
-                    if (NetworkLog.CurrentLogLevel <= LogLevel.Normal)
-                    {
-                        NetworkLog.LogWarning("You cannot decline the host connection. The connection was automatically approved.");
-                    }
-                }
-                response.Approved = true;
-                ConnectionManager.HandleConnectionApproval(ServerClientId, response);
-            }
-            else
-            {
-                var response = new ConnectionApprovalResponse
-                {
-                    Approved = true,
-                    CreatePlayerObject = NetworkConfig.PlayerPrefab != null
-                };
-                ConnectionManager.HandleConnectionApproval(ServerClientId, response);
-            }
-            SpawnManager.ServerSpawnSceneObjectsOnStartSweep();
-
-            OnServerStarted?.Invoke();
-            OnClientStarted?.Invoke();
-
-            // This assures that any in-scene placed NetworkObject is spawned and
-            // any associated NetworkBehaviours' netcode related properties are
-            // set prior to invoking OnClientConnected.
-            ConnectionManager.InvokeOnClientConnectedCallback(LocalClientId);
-        }
-
-        /// <summary>
-        /// Set this NetworkManager instance as the static NetworkManager singleton
-        /// </summary>
-        public void SetSingleton()
-        {
-            Singleton = this;
-
-            OnSingletonReady?.Invoke();
-        }
-
-        private void OnEnable()
-        {
-            if (RunInBackground)
-            {
-                Application.runInBackground = true;
-            }
-
-            if (Singleton == null)
-            {
-                SetSingleton();
-            }
-
-            if (!NetworkManagerCheckForParent())
-            {
-                DontDestroyOnLoad(gameObject);
-            }
-        }
-
-        private void Awake()
-        {
-            NetworkConfig?.InitializePrefabs();
-
-            UnityEngine.SceneManagement.SceneManager.sceneUnloaded += OnSceneUnloaded;
-        }
-
-        // Ensures that the NetworkManager is cleaned up before OnDestroy is run on NetworkObjects and NetworkBehaviours when quitting the application.
-        private void OnApplicationQuit()
-        {
-            OnDestroy();
-        }
-
-        /// <summary>
-        /// Globally shuts down the library.
-        /// Disconnects clients if connected and stops server if running.
-        /// </summary>
-        /// <param name="discardMessageQueue">
-        /// If false, any messages that are currently in the incoming queue will be handled,
-        /// and any messages in the outgoing queue will be sent, before the shutdown is processed.
-        /// If true, NetworkManager will shut down immediately, and any unprocessed or unsent messages
-        /// will be discarded.
-        /// </param>
-        public void Shutdown(bool discardMessageQueue = false)
-        {
-            if (NetworkLog.CurrentLogLevel <= LogLevel.Developer)
-            {
-                NetworkLog.LogInfo(nameof(Shutdown));
-            }
-
-            // If we're not running, don't start shutting down, it would only cause an immediate
-            // shutdown the next time the manager is started.
-            if (IsServer || IsClient)
-            {
-                m_ShuttingDown = true;
                 ConnectionManager.StopProcessingMessages = discardMessageQueue;
             }
 
