using System;
using System.Collections;
using System.Collections.Generic;
using Unity.Collections;
using Unity.Collections.LowLevel.Unsafe;
using UnityEngine;
#if UNITY_EDITOR
using UnityEditor;
#endif
#if MULTIPLAYER_TOOLS
using Unity.Multiplayer.Tools;
#endif
using Unity.Profiling;
using UnityEngine.SceneManagement;
using Debug = UnityEngine.Debug;

namespace Unity.Netcode
{
    /// <summary>
    /// The main component of the library
    /// </summary>
    [AddComponentMenu("Netcode/" + nameof(NetworkManager), -100)]
    public class NetworkManager : MonoBehaviour, INetworkUpdateSystem
    {
#pragma warning disable IDE1006 // disable naming rule violation check

        // RuntimeAccessModifiersILPP will make this `public`
        internal delegate void RpcReceiveHandler(NetworkBehaviour behaviour, FastBufferReader reader, __RpcParams parameters);

        // RuntimeAccessModifiersILPP will make this `public`
        internal static readonly Dictionary<uint, RpcReceiveHandler> __rpc_func_table = new Dictionary<uint, RpcReceiveHandler>();

#if DEVELOPMENT_BUILD || UNITY_EDITOR
        // RuntimeAccessModifiersILPP will make this `public`
        internal static readonly Dictionary<uint, string> __rpc_name_table = new Dictionary<uint, string>();
#endif

#pragma warning restore IDE1006 // restore naming rule violation check

#if DEVELOPMENT_BUILD || UNITY_EDITOR
        private static ProfilerMarker s_SyncTime = new ProfilerMarker($"{nameof(NetworkManager)}.SyncTime");
        private static ProfilerMarker s_TransportPoll = new ProfilerMarker($"{nameof(NetworkManager)}.TransportPoll");
        private static ProfilerMarker s_TransportConnect = new ProfilerMarker($"{nameof(NetworkManager)}.TransportConnect");
        private static ProfilerMarker s_HandleIncomingData = new ProfilerMarker($"{nameof(NetworkManager)}.{nameof(HandleIncomingData)}");
        private static ProfilerMarker s_TransportDisconnect = new ProfilerMarker($"{nameof(NetworkManager)}.TransportDisconnect");
#endif

        private const double k_TimeSyncFrequency = 1.0d; // sync every second, TODO will be removed once timesync is done via snapshots
        private const float k_DefaultBufferSizeSec = 0.05f; // todo talk with UX/Product, find good default value for this

        internal static string PrefabDebugHelper(NetworkPrefab networkPrefab)
        {
            return $"{nameof(NetworkPrefab)} \"{networkPrefab.Prefab.gameObject.name}\"";
        }

        internal SnapshotSystem SnapshotSystem { get; private set; }
        internal NetworkBehaviourUpdater BehaviourUpdater { get; private set; }

        internal MessagingSystem MessagingSystem { get; private set; }

        private NetworkPrefabHandler m_PrefabHandler;

        public NetworkPrefabHandler PrefabHandler
        {
            get
            {
                if (m_PrefabHandler == null)
                {
                    m_PrefabHandler = new NetworkPrefabHandler();
                }

                return m_PrefabHandler;
            }
        }

        private bool m_ShuttingDown;
<<<<<<< HEAD

=======
>>>>>>> 8c84575f
        private bool m_StopProcessingMessages;

        private class NetworkManagerHooks : INetworkHooks
        {
            private NetworkManager m_NetworkManager;

            internal NetworkManagerHooks(NetworkManager manager)
            {
                m_NetworkManager = manager;
            }

            public void OnBeforeSendMessage(ulong clientId, Type messageType, NetworkDelivery delivery)
            {
            }

            public void OnAfterSendMessage(ulong clientId, Type messageType, NetworkDelivery delivery, int messageSizeBytes)
            {
            }

            public void OnBeforeReceiveMessage(ulong senderId, Type messageType, int messageSizeBytes)
            {
            }

            public void OnAfterReceiveMessage(ulong senderId, Type messageType, int messageSizeBytes)
            {
            }

            public void OnBeforeSendBatch(ulong clientId, int messageCount, int batchSizeInBytes, NetworkDelivery delivery)
            {
            }

            public void OnAfterSendBatch(ulong clientId, int messageCount, int batchSizeInBytes, NetworkDelivery delivery)
            {
            }

            public void OnBeforeReceiveBatch(ulong senderId, int messageCount, int batchSizeInBytes)
            {
            }

            public void OnAfterReceiveBatch(ulong senderId, int messageCount, int batchSizeInBytes)
            {
            }

            public bool OnVerifyCanSend(ulong destinationId, Type messageType, NetworkDelivery delivery)
            {
                return !m_NetworkManager.m_StopProcessingMessages;
            }

            public bool OnVerifyCanReceive(ulong senderId, Type messageType)
            {
                if (m_NetworkManager.PendingClients.TryGetValue(senderId, out PendingClient client) &&
                       (client.ConnectionState == PendingClient.State.PendingApproval ||
                        (client.ConnectionState == PendingClient.State.PendingConnection &&
                         messageType != typeof(ConnectionRequestMessage))))
                {
                    if (NetworkLog.CurrentLogLevel <= LogLevel.Normal)
                    {
                        NetworkLog.LogWarning($"Message received from {nameof(senderId)}={senderId.ToString()} before it has been accepted");
                    }

                    return false;
                }

                return !m_NetworkManager.m_StopProcessingMessages;
            }
        }

        private class NetworkManagerMessageSender : IMessageSender
        {
            private NetworkManager m_NetworkManager;

            public NetworkManagerMessageSender(NetworkManager manager)
            {
                m_NetworkManager = manager;
            }

            public void Send(ulong clientId, NetworkDelivery delivery, FastBufferWriter batchData)
            {
                var sendBuffer = batchData.ToTempByteArray();

                m_NetworkManager.NetworkConfig.NetworkTransport.Send(m_NetworkManager.ClientIdToTransportId(clientId), sendBuffer, delivery);
            }
        }

        /// <summary>
        /// Returns the <see cref="GameObject"/> to use as the override as could be defined within the NetworkPrefab list
        /// Note: This should be used to create <see cref="GameObject"/> pools (with <see cref="NetworkObject"/> components)
        /// under the scenario where you are using the Host model as it spawns everything locally. As such, the override
        /// will not be applied when spawning locally on a Host.
        /// Related Classes and Interfaces:
        /// <see cref="NetworkPrefabHandler"/>
        /// <see cref="INetworkPrefabInstanceHandler"/>
        /// </summary>
        /// <param name="gameObject">the <see cref="GameObject"/> to be checked for a <see cref="NetworkManager"/> defined NetworkPrefab override</param>
        /// <returns>a <see cref="GameObject"/> that is either the override or if no overrides exist it returns the same as the one passed in as a parameter</returns>
        public GameObject GetNetworkPrefabOverride(GameObject gameObject)
        {
            var networkObject = gameObject.GetComponent<NetworkObject>();
            if (networkObject != null)
            {
                if (NetworkConfig.NetworkPrefabOverrideLinks.ContainsKey(networkObject.GlobalObjectIdHash))
                {
                    switch (NetworkConfig.NetworkPrefabOverrideLinks[networkObject.GlobalObjectIdHash].Override)
                    {
                        case NetworkPrefabOverride.Hash:
                        case NetworkPrefabOverride.Prefab:
                            {
                                return NetworkConfig.NetworkPrefabOverrideLinks[networkObject.GlobalObjectIdHash].OverridingTargetPrefab;
                            }
                    }
                }
            }
            return gameObject;
        }

        public NetworkTimeSystem NetworkTimeSystem { get; private set; }

        public NetworkTickSystem NetworkTickSystem { get; private set; }

        public NetworkTime LocalTime => NetworkTickSystem?.LocalTime ?? default;

        public NetworkTime ServerTime => NetworkTickSystem?.ServerTime ?? default;

        /// <summary>
        /// Gets or sets if the NetworkManager should be marked as DontDestroyOnLoad
        /// </summary>
        [HideInInspector] public bool DontDestroy = true;

        /// <summary>
        /// Gets or sets if the application should be set to run in background
        /// </summary>
        [HideInInspector] public bool RunInBackground = true;

        /// <summary>
        /// The log level to use
        /// </summary>
        [HideInInspector] public LogLevel LogLevel = LogLevel.Normal;

        /// <summary>
        /// The singleton instance of the NetworkManager
        /// </summary>
        public static NetworkManager Singleton { get; private set; }

        /// <summary>
        /// Gets the SpawnManager for this NetworkManager
        /// </summary>
        public NetworkSpawnManager SpawnManager { get; private set; }

        public CustomMessagingManager CustomMessagingManager { get; private set; }

        public NetworkSceneManager SceneManager { get; private set; }

        public readonly ulong ServerClientId = 0;

        /// <summary>
        /// Gets the networkId of the server
        /// </summary>
        private ulong m_ServerTransportId => NetworkConfig.NetworkTransport?.ServerClientId ??
                                       throw new NullReferenceException(
                                           $"The transport in the active {nameof(NetworkConfig)} is null");

        /// <summary>
        /// Returns ServerClientId if IsServer or LocalClientId if not
        /// </summary>
        public ulong LocalClientId
        {
            get => IsServer ? NetworkConfig.NetworkTransport.ServerClientId : m_LocalClientId;
            internal set => m_LocalClientId = value;
        }

        private ulong m_LocalClientId;

        private Dictionary<ulong, NetworkClient> m_ConnectedClients = new Dictionary<ulong, NetworkClient>();

        private ulong m_NextClientId = 1;
        private Dictionary<ulong, ulong> m_ClientIdToTransportIdMap = new Dictionary<ulong, ulong>();
        private Dictionary<ulong, ulong> m_TransportIdToClientIdMap = new Dictionary<ulong, ulong>();

        private List<NetworkClient> m_ConnectedClientsList = new List<NetworkClient>();

        private List<ulong> m_ConnectedClientIds = new List<ulong>();

        /// <summary>
        /// Gets a dictionary of connected clients and their clientId keys. This is only accessible on the server.
        /// </summary>
        public IReadOnlyDictionary<ulong, NetworkClient> ConnectedClients
        {
            get
            {
                if (IsServer == false)
                {
                    throw new NotServerException($"{nameof(ConnectedClients)} should only be accessed on server.");
                }
                return m_ConnectedClients;
            }
        }

        /// <summary>
        /// Gets a list of connected clients. This is only accessible on the server.
        /// </summary>
        public IReadOnlyList<NetworkClient> ConnectedClientsList
        {
            get
            {
                if (IsServer == false)
                {
                    throw new NotServerException($"{nameof(ConnectedClientsList)} should only be accessed on server.");
                }
                return m_ConnectedClientsList;
            }
        }

        /// <summary>
        /// Gets a list of just the IDs of all connected clients. This is only accessible on the server.
        /// </summary>
        public IReadOnlyList<ulong> ConnectedClientsIds
        {
            get
            {
                if (IsServer == false)
                {
                    throw new NotServerException($"{nameof(m_ConnectedClientIds)} should only be accessed on server.");
                }
                return m_ConnectedClientIds;
            }
        }

        /// <summary>
        /// Gets the local <see cref="NetworkClient"/> for this client.
        /// </summary>
        public NetworkClient LocalClient { get; internal set; }

        /// <summary>
        /// Gets a dictionary of the clients that have been accepted by the transport but are still pending by the Netcode. This is only populated on the server.
        /// </summary>
        public readonly Dictionary<ulong, PendingClient> PendingClients = new Dictionary<ulong, PendingClient>();

        /// <summary>
        /// Gets Whether or not a server is running
        /// </summary>
        public bool IsServer { get; internal set; }

        /// <summary>
        /// Gets Whether or not a client is running
        /// </summary>
        public bool IsClient { get; internal set; }

        /// <summary>
        /// Gets if we are running as host
        /// </summary>
        public bool IsHost => IsServer && IsClient;

        /// <summary>
        /// Gets Whether or not we are listening for connections
        /// </summary>
        public bool IsListening { get; internal set; }

        /// <summary>
        /// Gets if we are connected as a client
        /// </summary>
        public bool IsConnectedClient { get; internal set; }


        public bool ShutdownInProgress { get { return m_ShuttingDown; } }

        /// <summary>
        /// The callback to invoke once a client connects. This callback is only ran on the server and on the local client that connects.
        /// </summary>
        public event Action<ulong> OnClientConnectedCallback = null;

        internal void InvokeOnClientConnectedCallback(ulong clientId) => OnClientConnectedCallback?.Invoke(clientId);

        /// <summary>
        /// The callback to invoke when a client disconnects. This callback is only ran on the server and on the local client that disconnects.
        /// </summary>
        public event Action<ulong> OnClientDisconnectCallback = null;

        /// <summary>
        /// The callback to invoke once the server is ready
        /// </summary>
        public event Action OnServerStarted = null;

        /// <summary>
        /// Delegate type called when connection has been approved. This only has to be set on the server.
        /// </summary>
        /// <param name="createPlayerObject">If true, a player object will be created. Otherwise the client will have no object.</param>
        /// <param name="playerPrefabHash">The prefabHash to use for the client. If createPlayerObject is false, this is ignored. If playerPrefabHash is null, the default player prefab is used.</param>
        /// <param name="approved">Whether or not the client was approved</param>
        /// <param name="position">The position to spawn the client at. If null, the prefab position is used.</param>
        /// <param name="rotation">The rotation to spawn the client with. If null, the prefab position is used.</param>
        public delegate void ConnectionApprovedDelegate(bool createPlayerObject, uint? playerPrefabHash, bool approved,
            Vector3? position, Quaternion? rotation);

        /// <summary>
        /// The callback to invoke during connection approval
        /// </summary>
        public event Action<byte[], ulong, ConnectionApprovedDelegate> ConnectionApprovalCallback = null;

        internal void InvokeConnectionApproval(byte[] payload, ulong clientId, ConnectionApprovedDelegate action) =>
            ConnectionApprovalCallback?.Invoke(payload, clientId, action);

        /// <summary>
        /// The current NetworkConfig
        /// </summary>
        [HideInInspector] public NetworkConfig NetworkConfig;

        /// <summary>
        /// The current host name we are connected to, used to validate certificate
        /// </summary>
        public string ConnectedHostname { get; private set; }

        internal INetworkMetrics NetworkMetrics { get; private set; }

        internal static event Action OnSingletonReady;

#if UNITY_EDITOR
        private void OnValidate()
        {
            if (NetworkConfig == null)
            {
                return; // May occur when the component is added
            }

            if (GetComponentInChildren<NetworkObject>() != null)
            {
                if (NetworkLog.CurrentLogLevel <= LogLevel.Normal)
                {
                    NetworkLog.LogWarning($"{nameof(NetworkManager)} cannot be a {nameof(NetworkObject)}.");
                }
            }

            var activeScene = UnityEngine.SceneManagement.SceneManager.GetActiveScene();

            // If the scene is not dirty or the asset database is currently updating then we can skip updating the NetworkPrefab information
            if (!activeScene.isDirty || EditorApplication.isUpdating)
            {
                return;
            }

            // During OnValidate we will always clear out NetworkPrefabOverrideLinks and rebuild it
            NetworkConfig.NetworkPrefabOverrideLinks.Clear();

            // Check network prefabs and assign to dictionary for quick look up
            for (int i = 0; i < NetworkConfig.NetworkPrefabs.Count; i++)
            {
                var networkPrefab = NetworkConfig.NetworkPrefabs[i];
                var networkPrefabGo = networkPrefab?.Prefab;
                if (networkPrefabGo != null)
                {
                    var networkObject = networkPrefabGo.GetComponent<NetworkObject>();
                    if (networkObject == null)
                    {
                        if (NetworkLog.CurrentLogLevel <= LogLevel.Normal)
                        {
                            NetworkLog.LogError($"Cannot register {PrefabDebugHelper(networkPrefab)}, it does not have a {nameof(NetworkObject)} component at its root");
                        }
                    }
                    else
                    {
                        {
                            var childNetworkObjects = new List<NetworkObject>();
                            networkPrefabGo.GetComponentsInChildren(true, childNetworkObjects);
                            if (childNetworkObjects.Count > 1) // total count = 1 root NetworkObject + n child NetworkObjects
                            {
                                if (NetworkLog.CurrentLogLevel <= LogLevel.Normal)
                                {
                                    NetworkLog.LogWarning($"{PrefabDebugHelper(networkPrefab)} has child {nameof(NetworkObject)}(s) but they will not be spawned across the network (unsupported {nameof(NetworkPrefab)} setup)");
                                }
                            }
                        }

                        // Default to the standard NetworkPrefab.Prefab's NetworkObject first
                        var globalObjectIdHash = networkObject.GlobalObjectIdHash;

                        // Now check to see if it has an override
                        switch (networkPrefab.Override)
                        {
                            case NetworkPrefabOverride.Prefab:
                                {
                                    if (NetworkConfig.NetworkPrefabs[i].SourcePrefabToOverride == null &&
                                        NetworkConfig.NetworkPrefabs[i].Prefab != null)
                                    {
                                        if (networkPrefab.SourcePrefabToOverride == null)
                                        {
                                            networkPrefab.SourcePrefabToOverride = networkPrefabGo;
                                        }

                                        globalObjectIdHash = networkPrefab.SourcePrefabToOverride.GetComponent<NetworkObject>().GlobalObjectIdHash;
                                    }

                                    break;
                                }
                            case NetworkPrefabOverride.Hash:
                                globalObjectIdHash = networkPrefab.SourceHashToOverride;
                                break;
                        }

                        // Add to the NetworkPrefabOverrideLinks or handle a new (blank) entries
                        if (!NetworkConfig.NetworkPrefabOverrideLinks.ContainsKey(globalObjectIdHash))
                        {
                            NetworkConfig.NetworkPrefabOverrideLinks.Add(globalObjectIdHash, networkPrefab);
                        }
                        else
                        {
                            // Duplicate entries can happen when adding a new entry into a list of existing entries
                            // Either this is user error or a new entry, either case we replace it with a new, blank, NetworkPrefab under this condition
                            NetworkConfig.NetworkPrefabs[i] = new NetworkPrefab();
                        }
                    }
                }
            }
        }
#endif

        private void Initialize(bool server)
        {
            if (NetworkLog.CurrentLogLevel <= LogLevel.Developer)
            {
                NetworkLog.LogInfo(nameof(Initialize));
            }

            this.RegisterNetworkUpdate(NetworkUpdateStage.EarlyUpdate);
            this.RegisterNetworkUpdate(NetworkUpdateStage.PostLateUpdate);

            MessagingSystem = new MessagingSystem(new NetworkManagerMessageSender(this), this);

            MessagingSystem.Hook(new NetworkManagerHooks(this));
#if DEVELOPMENT_BUILD || UNITY_EDITOR
            MessagingSystem.Hook(new ProfilingHooks());
#endif

#if MULTIPLAYER_TOOLS
            MessagingSystem.Hook(new MetricHooks(this));
#endif
            LocalClientId = ulong.MaxValue;

            PendingClients.Clear();
            m_ConnectedClients.Clear();
            m_ConnectedClientsList.Clear();
            m_ConnectedClientIds.Clear();
            LocalClient = null;
            NetworkObject.OrphanChildren.Clear();

            // Create spawn manager instance
            SpawnManager = new NetworkSpawnManager(this);

            CustomMessagingManager = new CustomMessagingManager(this);

            SceneManager = new NetworkSceneManager(this);

            BehaviourUpdater = new NetworkBehaviourUpdater();


            if (NetworkMetrics == null)
            {
#if MULTIPLAYER_TOOLS
                NetworkMetrics = new NetworkMetrics();
#else
                NetworkMetrics = new NullNetworkMetrics();
#endif
            }

#if MULTIPLAYER_TOOLS
            NetworkSolutionInterface.SetInterface(new NetworkSolutionInterfaceParameters
            {
                NetworkObjectProvider = new NetworkObjectProvider(this),
            });
#endif

            if (NetworkConfig.NetworkTransport == null)
            {
                if (NetworkLog.CurrentLogLevel <= LogLevel.Error)
                {
                    NetworkLog.LogError("No transport has been selected!");
                }

                return;
            }

            //This 'if' should never enter
            if (SnapshotSystem != null)
            {
                SnapshotSystem.Dispose();
                SnapshotSystem = null;
            }

            if (server)
            {
                NetworkTimeSystem = NetworkTimeSystem.ServerTimeSystem();
            }
            else
            {
                NetworkTimeSystem = new NetworkTimeSystem(1.0 / NetworkConfig.TickRate, k_DefaultBufferSizeSec, 0.2);
            }

            NetworkTickSystem = new NetworkTickSystem(NetworkConfig.TickRate, 0, 0);
            NetworkTickSystem.Tick += OnNetworkManagerTick;

            SnapshotSystem = new SnapshotSystem(this, NetworkConfig, NetworkTickSystem);

            this.RegisterNetworkUpdate(NetworkUpdateStage.PreUpdate);

            // This is used to remove entries not needed or invalid
            var removeEmptyPrefabs = new List<int>();

            // Always clear our prefab override links before building
            NetworkConfig.NetworkPrefabOverrideLinks.Clear();

            // Build the NetworkPrefabOverrideLinks dictionary
            for (int i = 0; i < NetworkConfig.NetworkPrefabs.Count; i++)
            {
                var sourcePrefabGlobalObjectIdHash = (uint)0;
                var targetPrefabGlobalObjectIdHash = (uint)0;
                var networkObject = (NetworkObject)null;
                if (NetworkConfig.NetworkPrefabs[i] == null || (NetworkConfig.NetworkPrefabs[i].Prefab == null && NetworkConfig.NetworkPrefabs[i].Override == NetworkPrefabOverride.None))
                {
                    if (NetworkLog.CurrentLogLevel <= LogLevel.Error)
                    {
                        NetworkLog.LogWarning(
                            $"{nameof(NetworkPrefab)} cannot be null ({nameof(NetworkPrefab)} at index: {i})");
                    }

                    removeEmptyPrefabs.Add(i);
                    continue;
                }
                else if (NetworkConfig.NetworkPrefabs[i].Override == NetworkPrefabOverride.None)
                {
                    var networkPrefab = NetworkConfig.NetworkPrefabs[i];
                    networkObject = networkPrefab.Prefab.GetComponent<NetworkObject>();
                    if (networkObject == null)
                    {
                        if (NetworkLog.CurrentLogLevel <= LogLevel.Error)
                        {
                            NetworkLog.LogWarning($"{PrefabDebugHelper(networkPrefab)} is missing " +
                                $"a {nameof(NetworkObject)} component (entry will be ignored).");
                        }
                        removeEmptyPrefabs.Add(i);
                        continue;
                    }

                    // Otherwise get the GlobalObjectIdHash value
                    sourcePrefabGlobalObjectIdHash = networkObject.GlobalObjectIdHash;
                }
                else // Validate Overrides
                {
                    // Validate source prefab override values first
                    switch (NetworkConfig.NetworkPrefabs[i].Override)
                    {
                        case NetworkPrefabOverride.Hash:
                            {
                                if (NetworkConfig.NetworkPrefabs[i].SourceHashToOverride == 0)
                                {
                                    if (NetworkLog.CurrentLogLevel <= LogLevel.Error)
                                    {
                                        NetworkLog.LogWarning($"{nameof(NetworkPrefab)} {nameof(NetworkPrefab.SourceHashToOverride)} is zero " +
                                            "(entry will be ignored).");
                                    }
                                    removeEmptyPrefabs.Add(i);
                                    continue;
                                }
                                sourcePrefabGlobalObjectIdHash = NetworkConfig.NetworkPrefabs[i].SourceHashToOverride;
                                break;
                            }
                        case NetworkPrefabOverride.Prefab:
                            {
                                if (NetworkConfig.NetworkPrefabs[i].SourcePrefabToOverride == null)
                                {
                                    if (NetworkLog.CurrentLogLevel <= LogLevel.Error)
                                    {
                                        NetworkLog.LogWarning($"{nameof(NetworkPrefab)} {nameof(NetworkPrefab.SourcePrefabToOverride)} is null (entry will be ignored).");
                                    }
                                    Debug.LogWarning($"{nameof(NetworkPrefab)} override entry {NetworkConfig.NetworkPrefabs[i].SourceHashToOverride} will be removed and ignored.");
                                    removeEmptyPrefabs.Add(i);
                                    continue;
                                }
                                else
                                {
                                    networkObject = NetworkConfig.NetworkPrefabs[i].SourcePrefabToOverride.GetComponent<NetworkObject>();
                                    if (networkObject == null)
                                    {
                                        if (NetworkLog.CurrentLogLevel <= LogLevel.Error)
                                        {
                                            NetworkLog.LogWarning($"{nameof(NetworkPrefab)} ({NetworkConfig.NetworkPrefabs[i].SourcePrefabToOverride.name}) " +
                                                $"is missing a {nameof(NetworkObject)} component (entry will be ignored).");
                                        }
                                        Debug.LogWarning($"{nameof(NetworkPrefab)} override entry (\"{NetworkConfig.NetworkPrefabs[i].SourcePrefabToOverride.name}\") will be removed and ignored.");
                                        removeEmptyPrefabs.Add(i);
                                        continue;
                                    }
                                    sourcePrefabGlobalObjectIdHash = networkObject.GlobalObjectIdHash;
                                }
                                break;
                            }
                    }

                    // Validate target prefab override values next
                    if (NetworkConfig.NetworkPrefabs[i].OverridingTargetPrefab == null)
                    {
                        if (NetworkLog.CurrentLogLevel <= LogLevel.Error)
                        {
                            NetworkLog.LogWarning($"{nameof(NetworkPrefab)} {nameof(NetworkPrefab.OverridingTargetPrefab)} is null!");
                        }
                        removeEmptyPrefabs.Add(i);
                        switch (NetworkConfig.NetworkPrefabs[i].Override)
                        {
                            case NetworkPrefabOverride.Hash:
                                {
                                    Debug.LogWarning($"{nameof(NetworkPrefab)} override entry {NetworkConfig.NetworkPrefabs[i].SourceHashToOverride} will be removed and ignored.");
                                    break;
                                }
                            case NetworkPrefabOverride.Prefab:
                                {
                                    Debug.LogWarning($"{nameof(NetworkPrefab)} override entry ({NetworkConfig.NetworkPrefabs[i].SourcePrefabToOverride.name}) will be removed and ignored.");
                                    break;
                                }
                        }
                        continue;
                    }
                    else
                    {
                        targetPrefabGlobalObjectIdHash = NetworkConfig.NetworkPrefabs[i].OverridingTargetPrefab.GetComponent<NetworkObject>().GlobalObjectIdHash;
                    }
                }

                // Assign the appropriate GlobalObjectIdHash to the appropriate NetworkPrefab
                if (!NetworkConfig.NetworkPrefabOverrideLinks.ContainsKey(sourcePrefabGlobalObjectIdHash))
                {
                    if (NetworkConfig.NetworkPrefabs[i].Override == NetworkPrefabOverride.None)
                    {
                        NetworkConfig.NetworkPrefabOverrideLinks.Add(sourcePrefabGlobalObjectIdHash, NetworkConfig.NetworkPrefabs[i]);
                    }
                    else
                    {
                        if (!NetworkConfig.OverrideToNetworkPrefab.ContainsKey(targetPrefabGlobalObjectIdHash))
                        {
                            switch (NetworkConfig.NetworkPrefabs[i].Override)
                            {
                                case NetworkPrefabOverride.Prefab:
                                    {
                                        NetworkConfig.NetworkPrefabOverrideLinks.Add(sourcePrefabGlobalObjectIdHash, NetworkConfig.NetworkPrefabs[i]);
                                        NetworkConfig.OverrideToNetworkPrefab.Add(targetPrefabGlobalObjectIdHash, sourcePrefabGlobalObjectIdHash);
                                    }
                                    break;
                                case NetworkPrefabOverride.Hash:
                                    {
                                        NetworkConfig.NetworkPrefabOverrideLinks.Add(sourcePrefabGlobalObjectIdHash, NetworkConfig.NetworkPrefabs[i]);
                                        NetworkConfig.OverrideToNetworkPrefab.Add(targetPrefabGlobalObjectIdHash, sourcePrefabGlobalObjectIdHash);
                                    }
                                    break;
                            }
                        }
                        else
                        {
                            // This can happen if a user tries to make several GlobalObjectIdHash values point to the same target
                            Debug.LogError($"{nameof(NetworkPrefab)} (\"{networkObject.name}\") has a duplicate {nameof(NetworkObject.GlobalObjectIdHash)} target entry value of: {targetPrefabGlobalObjectIdHash}! Removing entry from list!");
                            removeEmptyPrefabs.Add(i);
                        }
                    }
                }
                else
                {
                    // This should never happen, but in the case it somehow does log an error and remove the duplicate entry
                    Debug.LogError($"{nameof(NetworkPrefab)} ({networkObject.name}) has a duplicate {nameof(NetworkObject.GlobalObjectIdHash)} source entry value of: {sourcePrefabGlobalObjectIdHash}! Removing entry from list!");
                    removeEmptyPrefabs.Add(i);
                }
            }

            // If we have a player prefab, then we need to verify it is in the list of NetworkPrefabOverrideLinks for client side spawning.
            if (NetworkConfig.PlayerPrefab != null)
            {
                var playerPrefabNetworkObject = NetworkConfig.PlayerPrefab.GetComponent<NetworkObject>();
                if (playerPrefabNetworkObject != null)
                {
                    //In the event there is no NetworkPrefab entry (i.e. no override for default player prefab)
                    if (!NetworkConfig.NetworkPrefabOverrideLinks.ContainsKey(playerPrefabNetworkObject
                        .GlobalObjectIdHash))
                    {
                        //Then add a new entry for the player prefab
                        var playerNetworkPrefab = new NetworkPrefab();
                        playerNetworkPrefab.Prefab = NetworkConfig.PlayerPrefab;
                        NetworkConfig.NetworkPrefabs.Insert(0, playerNetworkPrefab);
                        NetworkConfig.NetworkPrefabOverrideLinks.Add(playerPrefabNetworkObject.GlobalObjectIdHash,
                            playerNetworkPrefab);
                    }
                }
                else
                {
                    // Provide the name of the prefab with issues so the user can more easily find the prefab and fix it
                    Debug.LogError($"{nameof(NetworkConfig.PlayerPrefab)} (\"{NetworkConfig.PlayerPrefab.name}\") has no NetworkObject assigned to it!.");
                }
            }

            // Clear out anything that is invalid or not used (for invalid entries we already logged warnings to the user earlier)
            // Iterate backwards so indices don't shift as we remove
            for (int i = removeEmptyPrefabs.Count - 1; i >= 0; i--)
            {
                NetworkConfig.NetworkPrefabs.RemoveAt(removeEmptyPrefabs[i]);
            }

            removeEmptyPrefabs.Clear();

            NetworkConfig.NetworkTransport.OnTransportEvent += HandleRawTransportPoll;

            NetworkConfig.NetworkTransport.Initialize();
        }

        /// <summary>
        /// Starts a server
        /// </summary>
        public bool StartServer()
        {
            if (NetworkLog.CurrentLogLevel <= LogLevel.Developer)
            {
                NetworkLog.LogInfo("StartServer()");
            }

            if (IsServer || IsClient)
            {
                if (NetworkLog.CurrentLogLevel <= LogLevel.Normal)
                {
                    NetworkLog.LogWarning("Cannot start server while an instance is already running");
                }

                return false;
            }

            if (NetworkConfig.ConnectionApproval)
            {
                if (ConnectionApprovalCallback == null)
                {
                    if (NetworkLog.CurrentLogLevel <= LogLevel.Normal)
                    {
                        NetworkLog.LogWarning(
                            "No ConnectionApproval callback defined. Connection approval will timeout");
                    }
                }
            }

            Initialize(true);

            var result = NetworkConfig.NetworkTransport.StartServer();

            IsServer = true;
            IsClient = false;
            IsListening = true;

            SpawnManager.ServerSpawnSceneObjectsOnStartSweep();

            OnServerStarted?.Invoke();

            return result;
        }

        /// <summary>
        /// Starts a client
        /// </summary>
        public bool StartClient()
        {
            if (NetworkLog.CurrentLogLevel <= LogLevel.Developer)
            {
                NetworkLog.LogInfo(nameof(StartClient));
            }

            if (IsServer || IsClient)
            {
                if (NetworkLog.CurrentLogLevel <= LogLevel.Normal)
                {
                    NetworkLog.LogWarning("Cannot start client while an instance is already running");
                }

                return false;
            }

            Initialize(false);
            MessagingSystem.ClientConnected(ServerClientId);

            var result = NetworkConfig.NetworkTransport.StartClient();

            IsServer = false;
            IsClient = true;
            IsListening = true;

            return result;
        }

        /// <summary>
        /// Starts a Host
        /// </summary>
        public bool StartHost()
        {
            if (NetworkLog.CurrentLogLevel <= LogLevel.Developer)
            {
                NetworkLog.LogInfo(nameof(StartHost));
            }

            if (IsServer || IsClient)
            {
                if (NetworkLog.CurrentLogLevel <= LogLevel.Normal)
                {
                    NetworkLog.LogWarning("Cannot start host while an instance is already running");
                }

                return false;
            }

            if (NetworkConfig.ConnectionApproval)
            {
                if (ConnectionApprovalCallback == null)
                {
                    if (NetworkLog.CurrentLogLevel <= LogLevel.Normal)
                    {
                        NetworkLog.LogWarning(
                            "No ConnectionApproval callback defined. Connection approval will timeout");
                    }
                }
            }

            Initialize(true);

            var result = NetworkConfig.NetworkTransport.StartServer();
            MessagingSystem.ClientConnected(ServerClientId);
            LocalClientId = ServerClientId;
            NetworkMetrics.SetConnectionId(LocalClientId);

            IsServer = true;
            IsClient = true;
            IsListening = true;

            if (NetworkConfig.ConnectionApproval)
            {
                InvokeConnectionApproval(NetworkConfig.ConnectionData, ServerClientId,
                    (createPlayerObject, playerPrefabHash, approved, position, rotation) =>
                    {
                        // You cannot decline the local server. Force approved to true
                        if (!approved)
                        {
                            if (NetworkLog.CurrentLogLevel <= LogLevel.Normal)
                            {
                                NetworkLog.LogWarning(
                                    "You cannot decline the host connection. The connection was automatically approved.");
                            }
                        }

                        HandleApproval(ServerClientId, createPlayerObject, playerPrefabHash, true, position, rotation);
                    });
            }
            else
            {
                HandleApproval(ServerClientId, NetworkConfig.PlayerPrefab != null, null, true, null, null);
            }

            SpawnManager.ServerSpawnSceneObjectsOnStartSweep();

            OnServerStarted?.Invoke();

            return result;
        }

        public void SetSingleton()
        {
            Singleton = this;

            OnSingletonReady?.Invoke();
        }

        private void OnEnable()
        {
            if (DontDestroy)
            {
                DontDestroyOnLoad(gameObject);
            }

            if (RunInBackground)
            {
                Application.runInBackground = true;
            }

            if (Singleton == null)
            {
                SetSingleton();
            }
        }

        private void Awake()
        {
            UnityEngine.SceneManagement.SceneManager.sceneUnloaded += OnSceneUnloaded;
        }

        // Ensures that the NetworkManager is cleaned up before OnDestroy is run on NetworkObjects and NetworkBehaviours when unloading a scene with a NetworkManager
        private void OnSceneUnloaded(Scene scene)
        {
            if (scene == gameObject.scene)
            {
                OnDestroy();
            }
        }

        // Ensures that the NetworkManager is cleaned up before OnDestroy is run on NetworkObjects and NetworkBehaviours when quitting the application.
        private void OnApplicationQuit()
        {
            OnDestroy();
        }

        // Note that this gets also called manually by OnSceneUnloaded and OnApplicationQuit
        private void OnDestroy()
        {
            ShutdownInternal();

            UnityEngine.SceneManagement.SceneManager.sceneUnloaded -= OnSceneUnloaded;

            if (Singleton == this)
            {
                Singleton = null;
            }
        }

        private void DisconnectRemoteClient(ulong clientId)
        {
            var transportId = ClientIdToTransportId(clientId);
            NetworkConfig.NetworkTransport.DisconnectRemoteClient(transportId);
        }

        /// <summary>
        /// Globally shuts down the library.
        /// Disconnects clients if connected and stops server if running.
        /// </summary>
        /// <param name="discardMessageQueue">
        /// If false, any messages that are currently in the incoming queue will be handled,
        /// and any messages in the outgoing queue will be sent, before the shutdown is processed.
        /// If true, NetworkManager will shut down immediately, and any unprocessed or unsent messages
        /// will be discarded.
        /// </param>
        public void Shutdown(bool discardMessageQueue = false)
        {
            if (NetworkLog.CurrentLogLevel <= LogLevel.Developer)
            {
                NetworkLog.LogInfo(nameof(Shutdown));
            }

            m_ShuttingDown = true;
            m_StopProcessingMessages = discardMessageQueue;
        }

        internal void ShutdownInternal()
        {
            if (NetworkLog.CurrentLogLevel <= LogLevel.Developer)
            {
                NetworkLog.LogInfo(nameof(ShutdownInternal));
            }

            if (IsServer)
            {
                // make sure all messages are flushed before transport disconnect clients
                if (MessagingSystem != null)
                {
                    MessagingSystem.ProcessSendQueues();
                }

                var disconnectedIds = new HashSet<ulong>();

                //Don't know if I have to disconnect the clients. I'm assuming the NetworkTransport does all the cleaning on shutdown. But this way the clients get a disconnect message from server (so long it does't get lost)

                foreach (KeyValuePair<ulong, NetworkClient> pair in ConnectedClients)
                {
                    if (!disconnectedIds.Contains(pair.Key))
                    {
                        disconnectedIds.Add(pair.Key);

                        if (pair.Key == NetworkConfig.NetworkTransport.ServerClientId)
                        {
                            continue;
                        }

                        DisconnectRemoteClient(pair.Key);
                    }
                }

                foreach (KeyValuePair<ulong, PendingClient> pair in PendingClients)
                {
                    if (!disconnectedIds.Contains(pair.Key))
                    {
                        disconnectedIds.Add(pair.Key);
                        if (pair.Key == NetworkConfig.NetworkTransport.ServerClientId)
                        {
                            continue;
                        }

                        DisconnectRemoteClient(pair.Key);
                    }
                }
            }

            if (IsClient && IsConnectedClient)
            {
                // Client only, send disconnect to server
                NetworkConfig.NetworkTransport.DisconnectLocalClient();
            }

            IsConnectedClient = false;
            IsServer = false;
            IsClient = false;

            this.UnregisterAllNetworkUpdates();

            if (SnapshotSystem != null)
            {
                SnapshotSystem.Dispose();
                SnapshotSystem = null;
            }

            if (NetworkTickSystem != null)
            {
                NetworkTickSystem.Tick -= OnNetworkManagerTick;
                NetworkTickSystem = null;
            }

            if (MessagingSystem != null)
            {
                MessagingSystem.Dispose();
                MessagingSystem = null;
            }

            NetworkConfig.NetworkTransport.OnTransportEvent -= HandleRawTransportPoll;

            if (SpawnManager != null)
            {
                SpawnManager.CleanupAllTriggers();
<<<<<<< HEAD
                SpawnManager.DespawnAndDestroyNetworkObjects();
=======
                SpawnManager.DestroyNonSceneObjects();
>>>>>>> 8c84575f
                SpawnManager.ServerResetShudownStateForSceneObjects();

                SpawnManager = null;
            }

            if (SceneManager != null)
            {
                // Let the NetworkSceneManager clean up its two SceneEvenData instances
                SceneManager.Dispose();
                SceneManager = null;
            }

            if (CustomMessagingManager != null)
            {
                CustomMessagingManager = null;
            }

            if (BehaviourUpdater != null)
            {
                BehaviourUpdater = null;
            }

            // This is required for handling the potential scenario where multiple NetworkManager instances are created.
            // See MTT-860 for more information
            if (IsListening)
            {
                //The Transport is set during initialization, thus it is possible for the Transport to be null
                NetworkConfig?.NetworkTransport?.Shutdown();
            }

            m_ClientIdToTransportIdMap.Clear();
            m_TransportIdToClientIdMap.Clear();

            IsListening = false;
            m_ShuttingDown = false;
<<<<<<< HEAD
=======
            m_StopProcessingMessages = false;
>>>>>>> 8c84575f
        }

        // INetworkUpdateSystem
        public void NetworkUpdate(NetworkUpdateStage updateStage)
        {
            switch (updateStage)
            {
                case NetworkUpdateStage.EarlyUpdate:
                    OnNetworkEarlyUpdate();
                    break;
                case NetworkUpdateStage.PreUpdate:
                    OnNetworkPreUpdate();
                    break;
                case NetworkUpdateStage.PostLateUpdate:
                    OnNetworkPostLateUpdate();
                    break;
            }
        }

        private void OnNetworkEarlyUpdate()
        {
            if (!IsListening)
            {
                return;
            }

#if DEVELOPMENT_BUILD || UNITY_EDITOR
            s_TransportPoll.Begin();
#endif
            NetworkEvent networkEvent;
            do
            {
                networkEvent = NetworkConfig.NetworkTransport.PollEvent(out ulong clientId, out ArraySegment<byte> payload, out float receiveTime);
                HandleRawTransportPoll(networkEvent, clientId, payload, receiveTime);
                // Only do another iteration if: there are no more messages AND (there is no limit to max events or we have processed less than the maximum)
            } while (IsListening && networkEvent != NetworkEvent.Nothing);

            MessagingSystem.ProcessIncomingMessageQueue();

#if DEVELOPMENT_BUILD || UNITY_EDITOR
            s_TransportPoll.End();
#endif
        }

        // TODO Once we have a way to subscribe to NetworkUpdateLoop with order we can move this out of NetworkManager but for now this needs to be here because we need strict ordering.
        private void OnNetworkPreUpdate()
        {
            if (IsServer == false && IsConnectedClient == false)
            {
                // As a client wait to run the time system until we are connected.
                return;
            }

            if (m_ShuttingDown && m_StopProcessingMessages)
            {
                return;
            }

            // Only update RTT here, server time is updated by time sync messages
            var reset = NetworkTimeSystem.Advance(Time.deltaTime);
            if (reset)
            {
                NetworkTickSystem.Reset(NetworkTimeSystem.LocalTime, NetworkTimeSystem.ServerTime);
            }
            NetworkTickSystem.UpdateTick(NetworkTimeSystem.LocalTime, NetworkTimeSystem.ServerTime);

            if (IsServer == false)
            {
                NetworkTimeSystem.Sync(NetworkTimeSystem.LastSyncedServerTimeSec + Time.deltaTime, NetworkConfig.NetworkTransport.GetCurrentRtt(ServerClientId) / 1000d);
            }
        }

        private void OnNetworkPostLateUpdate()
        {

            if (!m_ShuttingDown || !m_StopProcessingMessages)
            {
                MessagingSystem.ProcessSendQueues();
                NetworkMetrics.DispatchFrame();
            }
            SpawnManager.CleanupStaleTriggers();

            if (m_ShuttingDown)
            {
                ShutdownInternal();
            }
        }

        /// <summary>
        /// This function runs once whenever the local tick is incremented and is responsible for the following (in order):
        /// - collect commands/inputs and send them to the server (TBD)
        /// - call NetworkFixedUpdate on all NetworkBehaviours in prediction/client authority mode
        /// - create a snapshot from resulting state
        /// </summary>
        private void OnNetworkManagerTick()
        {
            // Do NetworkVariable updates
            BehaviourUpdater.NetworkBehaviourUpdate(this);

            int timeSyncFrequencyTicks = (int)(k_TimeSyncFrequency * NetworkConfig.TickRate);
            if (IsServer && NetworkTickSystem.ServerTime.Tick % timeSyncFrequencyTicks == 0)
            {
                SyncTime();
            }
        }

        private void SendConnectionRequest()
        {
            var message = new ConnectionRequestMessage
            {
                ConfigHash = NetworkConfig.GetConfig(),
                ShouldSendConnectionData = NetworkConfig.ConnectionApproval,
                ConnectionData = NetworkConfig.ConnectionData
            };
            SendMessage(message, NetworkDelivery.ReliableSequenced, ServerClientId);
        }

        private IEnumerator ApprovalTimeout(ulong clientId)
        {
            NetworkTime timeStarted = LocalTime;

            //We yield every frame incase a pending client disconnects and someone else gets its connection id
            while ((LocalTime - timeStarted).Time < NetworkConfig.ClientConnectionBufferTimeout && PendingClients.ContainsKey(clientId))
            {
                yield return null;
            }

            if (PendingClients.ContainsKey(clientId) && !ConnectedClients.ContainsKey(clientId))
            {
                // Timeout
                if (NetworkLog.CurrentLogLevel <= LogLevel.Developer)
                {
                    NetworkLog.LogInfo($"Client {clientId} Handshake Timed Out");
                }

                DisconnectClient(clientId);
            }
        }

        private ulong TransportIdToClientId(ulong transportId)
        {
            return transportId == m_ServerTransportId ? ServerClientId : m_TransportIdToClientIdMap[transportId];
        }

        private ulong ClientIdToTransportId(ulong clientId)
        {
            return clientId == ServerClientId ? m_ServerTransportId : m_ClientIdToTransportIdMap[clientId];
        }

        private void HandleRawTransportPoll(NetworkEvent networkEvent, ulong clientId, ArraySegment<byte> payload, float receiveTime)
        {
            var transportId = clientId;
            switch (networkEvent)
            {
                case NetworkEvent.Connect:
#if DEVELOPMENT_BUILD || UNITY_EDITOR
                    s_TransportConnect.Begin();
#endif

                    clientId = m_NextClientId++;
                    m_ClientIdToTransportIdMap[clientId] = transportId;
                    m_TransportIdToClientIdMap[transportId] = clientId;

                    MessagingSystem.ClientConnected(clientId);
                    if (IsServer)
                    {
                        if (NetworkLog.CurrentLogLevel <= LogLevel.Developer)
                        {
                            NetworkLog.LogInfo("Client Connected");
                        }

                        PendingClients.Add(clientId, new PendingClient()
                        {
                            ClientId = clientId,
                            ConnectionState = PendingClient.State.PendingConnection
                        });

                        StartCoroutine(ApprovalTimeout(clientId));
                    }
                    else
                    {
                        if (NetworkLog.CurrentLogLevel <= LogLevel.Developer)
                        {
                            NetworkLog.LogInfo("Connected");
                        }

                        SendConnectionRequest();
                        StartCoroutine(ApprovalTimeout(clientId));
                    }

#if DEVELOPMENT_BUILD || UNITY_EDITOR
                    s_TransportConnect.End();
#endif
                    break;
                case NetworkEvent.Data:
                    {
                        if (NetworkLog.CurrentLogLevel <= LogLevel.Developer)
                        {
                            NetworkLog.LogInfo($"Incoming Data From {clientId}: {payload.Count} bytes");
                        }

                        clientId = TransportIdToClientId(clientId);

                        HandleIncomingData(clientId, payload, receiveTime);
                        break;
                    }
                case NetworkEvent.Disconnect:
#if DEVELOPMENT_BUILD || UNITY_EDITOR
                    s_TransportDisconnect.Begin();
#endif
                    OnClientDisconnectCallback?.Invoke(clientId);

                    clientId = TransportIdToClientId(clientId);

                    m_TransportIdToClientIdMap.Remove(transportId);
                    m_ClientIdToTransportIdMap.Remove(clientId);

                    if (NetworkLog.CurrentLogLevel <= LogLevel.Developer)
                    {
                        NetworkLog.LogInfo($"Disconnect Event From {clientId}");
                    }

                    if (IsServer)
                    {
                        OnClientDisconnectFromServer(clientId);
                    }
                    else
                    {
                        Shutdown();
                    }
#if DEVELOPMENT_BUILD || UNITY_EDITOR
                    s_TransportDisconnect.End();
#endif
                    break;
            }
        }

        internal unsafe int SendMessage<TMessageType, TClientIdListType>(in TMessageType message, NetworkDelivery delivery, in TClientIdListType clientIds)
            where TMessageType : INetworkMessage
            where TClientIdListType : IReadOnlyList<ulong>
        {
            // Prevent server sending to itself
            if (IsServer)
            {
                ulong* nonServerIds = stackalloc ulong[clientIds.Count];
                int newIdx = 0;
                for (int idx = 0; idx < clientIds.Count; ++idx)
                {
                    if (clientIds[idx] == ServerClientId)
                    {
                        continue;
                    }

                    nonServerIds[newIdx++] = clientIds[idx];
                }

                if (newIdx == 0)
                {
                    return 0;
                }
                return MessagingSystem.SendMessage(message, delivery, nonServerIds, newIdx);
            }
            return MessagingSystem.SendMessage(message, delivery, clientIds);
        }

        internal unsafe int SendMessage<T>(in T message, NetworkDelivery delivery,
            ulong* clientIds, int numClientIds)
            where T : INetworkMessage
        {
            // Prevent server sending to itself
            if (IsServer)
            {
                ulong* nonServerIds = stackalloc ulong[numClientIds];
                int newIdx = 0;
                for (int idx = 0; idx < numClientIds; ++idx)
                {
                    if (clientIds[idx] == ServerClientId)
                    {
                        continue;
                    }

                    nonServerIds[newIdx++] = clientIds[idx];
                }

                if (newIdx == 0)
                {
                    return 0;
                }
                return MessagingSystem.SendMessage(message, delivery, nonServerIds, newIdx);
            }

            return MessagingSystem.SendMessage(message, delivery, clientIds, numClientIds);
        }

        internal unsafe int SendMessage<T>(in T message, NetworkDelivery delivery, in NativeArray<ulong> clientIds)
            where T : INetworkMessage
        {
            return SendMessage(message, delivery, (ulong*)clientIds.GetUnsafePtr(), clientIds.Length);
        }

        internal int SendMessage<T>(in T message, NetworkDelivery delivery, ulong clientId)
            where T : INetworkMessage
        {
            // Prevent server sending to itself
            if (IsServer && clientId == ServerClientId)
            {
                return 0;
            }
            return MessagingSystem.SendMessage(message, delivery, clientId);
        }

        internal void HandleIncomingData(ulong clientId, ArraySegment<byte> payload, float receiveTime)
        {
#if DEVELOPMENT_BUILD || UNITY_EDITOR
            s_HandleIncomingData.Begin();
#endif

            MessagingSystem.HandleIncomingData(clientId, payload, receiveTime);

#if DEVELOPMENT_BUILD || UNITY_EDITOR
            s_HandleIncomingData.End();
#endif
        }

        /// <summary>
        /// Disconnects the remote client.
        /// </summary>
        /// <param name="clientId">The ClientId to disconnect</param>
        public void DisconnectClient(ulong clientId)
        {
            if (!IsServer)
            {
                throw new NotServerException("Only server can disconnect remote clients. Use StopClient instead.");
            }

            OnClientDisconnectFromServer(clientId);
            DisconnectRemoteClient(clientId);
        }

        private void OnClientDisconnectFromServer(ulong clientId)
        {
            PendingClients.Remove(clientId);

            if (ConnectedClients.TryGetValue(clientId, out NetworkClient networkClient))
            {
                if (IsServer)
                {
                    var playerObject = networkClient.PlayerObject;
                    if (playerObject != null)
                    {
                        if (PrefabHandler.ContainsHandler(ConnectedClients[clientId].PlayerObject.GlobalObjectIdHash))
                        {
                            PrefabHandler.HandleNetworkPrefabDestroy(ConnectedClients[clientId].PlayerObject);
                        }
                        else
                        {
                            Destroy(playerObject.gameObject);
                        }
                    }

                    for (int i = networkClient.OwnedObjects.Count - 1; i >= 0; i--)
                    {
                        var ownedObject = networkClient.OwnedObjects[i];
                        if (ownedObject != null)
                        {
                            if (!ownedObject.DontDestroyWithOwner)
                            {
                                if (PrefabHandler.ContainsHandler(ConnectedClients[clientId].OwnedObjects[i]
                                    .GlobalObjectIdHash))
                                {
                                    PrefabHandler.HandleNetworkPrefabDestroy(ConnectedClients[clientId].OwnedObjects[i]);
                                }
                                else
                                {
                                    Destroy(ownedObject.gameObject);
                                }
                            }
                            else
                            {
                                ownedObject.RemoveOwnership();
                            }
                        }
                    }

                    // TODO: Could(should?) be replaced with more memory per client, by storing the visibility

                    foreach (var sobj in SpawnManager.SpawnedObjectsList)
                    {
                        sobj.Observers.Remove(clientId);
                    }
                }

                for (int i = 0; i < ConnectedClientsList.Count; i++)
                {
                    if (ConnectedClientsList[i].ClientId == clientId)
                    {
                        m_ConnectedClientsList.RemoveAt(i);
                        break;
                    }
                }

                for (int i = 0; i < ConnectedClientsIds.Count; i++)
                {
                    if (ConnectedClientsIds[i] == clientId)
                    {
                        m_ConnectedClientIds.RemoveAt(i);
                        break;
                    }
                }

                m_ConnectedClients.Remove(clientId);
            }
            MessagingSystem.ClientDisconnected(clientId);
        }

        private void SyncTime()
        {
#if DEVELOPMENT_BUILD || UNITY_EDITOR
            s_SyncTime.Begin();
#endif
            if (NetworkLog.CurrentLogLevel <= LogLevel.Developer)
            {
                NetworkLog.LogInfo("Syncing Time To Clients");
            }

            var message = new TimeSyncMessage
            {
                Tick = NetworkTickSystem.ServerTime.Tick
            };
            SendMessage(message, NetworkDelivery.Unreliable, ConnectedClientsIds);
#if DEVELOPMENT_BUILD || UNITY_EDITOR
            s_SyncTime.End();
#endif
        }

        /// <summary>
        /// Server Side: Handles the approval of a client
        /// </summary>
        /// <param name="ownerClientId">client being approved</param>
        /// <param name="createPlayerObject">whether we want to create a player or not</param>
        /// <param name="playerPrefabHash">the GlobalObjectIdHash value for the Network Prefab to create as the player</param>
        /// <param name="approved">Is the player approved or not?</param>
        /// <param name="position">Used when createPlayerObject is true, position of the player when spawned </param>
        /// <param name="rotation">Used when createPlayerObject is true, rotation of the player when spawned</param>
        internal void HandleApproval(ulong ownerClientId, bool createPlayerObject, uint? playerPrefabHash, bool approved, Vector3? position, Quaternion? rotation)
        {
            if (approved)
            {
                // Inform new client it got approved
                PendingClients.Remove(ownerClientId);

                var client = new NetworkClient { ClientId = ownerClientId, };
                m_ConnectedClients.Add(ownerClientId, client);
                m_ConnectedClientsList.Add(client);
                m_ConnectedClientIds.Add(client.ClientId);

                if (createPlayerObject)
                {
                    var networkObject = SpawnManager.CreateLocalNetworkObject(false, playerPrefabHash ?? NetworkConfig.PlayerPrefab.GetComponent<NetworkObject>().GlobalObjectIdHash, ownerClientId, null, position, rotation);
                    SpawnManager.SpawnNetworkObjectLocally(networkObject, SpawnManager.GetNetworkObjectId(), false, true, ownerClientId, false);

                    ConnectedClients[ownerClientId].PlayerObject = networkObject;
                }

                // Server doesn't send itself the connection approved message
                if (ownerClientId != ServerClientId)
                {
                    var message = new ConnectionApprovedMessage
                    {
                        OwnerClientId = ownerClientId,
                        NetworkTick = LocalTime.Tick
                    };
                    if (!NetworkConfig.EnableSceneManagement)
                    {
                        if (SpawnManager.SpawnedObjectsList.Count != 0)
                        {
                            message.SceneObjectCount = SpawnManager.SpawnedObjectsList.Count;
                            message.SpawnedObjectsList = SpawnManager.SpawnedObjectsList;
                        }
                    }

                    SendMessage(message, NetworkDelivery.ReliableFragmentedSequenced, ownerClientId);

                    // If scene management is enabled, then let NetworkSceneManager handle the initial scene and NetworkObject synchronization
                    if (!NetworkConfig.EnableSceneManagement)
                    {
                        InvokeOnClientConnectedCallback(ownerClientId);
                    }
                    else
                    {
                        SceneManager.SynchronizeNetworkObjects(ownerClientId);
                    }
                }
                else // Server just adds itself as an observer to all spawned NetworkObjects
                {
                    SpawnManager.UpdateObservedNetworkObjects(ownerClientId);
                    InvokeOnClientConnectedCallback(ownerClientId);
                }

                if (!createPlayerObject || (playerPrefabHash == null && NetworkConfig.PlayerPrefab == null))
                {
                    return;
                }

                // Separating this into a contained function call for potential further future separation of when this notification is sent.
                ApprovedPlayerSpawn(ownerClientId, playerPrefabHash ?? NetworkConfig.PlayerPrefab.GetComponent<NetworkObject>().GlobalObjectIdHash);
            }
            else
            {
                PendingClients.Remove(ownerClientId);
                DisconnectRemoteClient(ownerClientId);
            }
        }

        /// <summary>
        /// Spawns the newly approved player
        /// </summary>
        /// <param name="clientId">new player client identifier</param>
        /// <param name="playerPrefabHash">the prefab GlobalObjectIdHash value for this player</param>
        internal void ApprovedPlayerSpawn(ulong clientId, uint playerPrefabHash)
        {
            foreach (var clientPair in ConnectedClients)
            {
                if (clientPair.Key == clientId ||
                    clientPair.Key == ServerClientId || // Server already spawned it
                    ConnectedClients[clientId].PlayerObject == null ||
                    !ConnectedClients[clientId].PlayerObject.Observers.Contains(clientPair.Key))
                {
                    continue; //The new client.
                }

                var message = new CreateObjectMessage
                {
                    ObjectInfo = ConnectedClients[clientId].PlayerObject.GetMessageSceneObject(clientPair.Key, false)
                };
                message.ObjectInfo.Header.Hash = playerPrefabHash;
                message.ObjectInfo.Header.IsSceneObject = false;
                message.ObjectInfo.Header.HasParent = false;
                message.ObjectInfo.Header.IsPlayerObject = true;
                message.ObjectInfo.Header.OwnerClientId = clientId;
                var size = SendMessage(message, NetworkDelivery.ReliableFragmentedSequenced, clientPair.Key);
                NetworkMetrics.TrackObjectSpawnSent(clientPair.Key, ConnectedClients[clientId].PlayerObject, size);
            }
        }
    }
}<|MERGE_RESOLUTION|>--- conflicted
+++ resolved
@@ -74,10 +74,6 @@
         }
 
         private bool m_ShuttingDown;
-<<<<<<< HEAD
-
-=======
->>>>>>> 8c84575f
         private bool m_StopProcessingMessages;
 
         private class NetworkManagerHooks : INetworkHooks
@@ -1105,11 +1101,7 @@
             if (SpawnManager != null)
             {
                 SpawnManager.CleanupAllTriggers();
-<<<<<<< HEAD
                 SpawnManager.DespawnAndDestroyNetworkObjects();
-=======
-                SpawnManager.DestroyNonSceneObjects();
->>>>>>> 8c84575f
                 SpawnManager.ServerResetShudownStateForSceneObjects();
 
                 SpawnManager = null;
@@ -1145,10 +1137,7 @@
 
             IsListening = false;
             m_ShuttingDown = false;
-<<<<<<< HEAD
-=======
             m_StopProcessingMessages = false;
->>>>>>> 8c84575f
         }
 
         // INetworkUpdateSystem
