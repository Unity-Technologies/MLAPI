--- conflicted
+++ resolved
@@ -1309,7 +1309,6 @@
             m_StopProcessingMessages = false;
 
             ClearClients();
-<<<<<<< HEAD
 
             if (wasClient)
             {
@@ -1319,10 +1318,9 @@
             {
                 OnServerStopped?.Invoke(wasClient);
             }
-=======
+            
             // This cleans up the internal prefabs list
             NetworkConfig?.Prefabs.Shutdown();
->>>>>>> 08005ff8
         }
 
         /// <inheritdoc />
