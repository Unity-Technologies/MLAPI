--- conflicted
+++ resolved
@@ -1252,9 +1252,9 @@
                 parentNetworkObject = transform.parent.GetComponent<NetworkObject>();
                 // In-scene placed NetworkObjects parented under GameObjects with no NetworkObject
                 // should set the has parent flag and preserve the world position stays value
-                if (parentNetworkObject == null && obj.Header.IsSceneObject)
-                {
-                    obj.Header.HasParent = true;
+                if (parentNetworkObject == null && obj.IsSceneObject)
+                {
+                    obj.HasParent = true;
                     obj.WorldPositionStays = m_CachedWorldPositionStays;
                 }
             }
@@ -1275,15 +1275,12 @@
 
             if (IncludeTransformWhenSpawning == null || IncludeTransformWhenSpawning(OwnerClientId))
             {
-<<<<<<< HEAD
                 obj.HasTransform = true;
-=======
-                obj.Header.HasTransform = true;
 
                 // We start with the default AutoObjectParentSync values to determine which transform space we will
                 // be synchronizing clients with.
-                var syncRotationPositionLocalSpaceRelative = obj.Header.HasParent && !m_CachedWorldPositionStays;
-                var syncScaleLocalSpaceRelative = obj.Header.HasParent && !m_CachedWorldPositionStays;
+                var syncRotationPositionLocalSpaceRelative = obj.HasParent && !m_CachedWorldPositionStays;
+                var syncScaleLocalSpaceRelative = obj.HasParent && !m_CachedWorldPositionStays;
 
                 // If auto object synchronization is turned off
                 if (!AutoObjectParentSync)
@@ -1293,11 +1290,10 @@
                     // Scale is special, it synchronizes local space relative if it has a
                     // parent since applying the world space scale under a parent with scale
                     // will result in the improper scale for the child
-                    syncScaleLocalSpaceRelative = obj.Header.HasParent;
-                }
-
-
->>>>>>> f6db03f2
+                    syncScaleLocalSpaceRelative = obj.HasParent;
+                }
+
+
                 obj.Transform = new SceneObject.TransformData
                 {
                     // If we are parented and we have the m_CachedWorldPositionStays disabled, then use local space
