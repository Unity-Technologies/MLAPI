using System;
using System.Collections.Generic;
using System.Linq;
using System.Runtime.CompilerServices;
using Unity.Netcode.Components;
#if UNITY_EDITOR
using UnityEditor;
#if UNITY_2021_2_OR_NEWER
using UnityEditor.SceneManagement;
#else
using UnityEditor.Experimental.SceneManagement;
#endif
#endif
using UnityEngine;
using UnityEngine.SceneManagement;



namespace Unity.Netcode
{
    /// <summary>
    /// A component used to identify that a GameObject in the network
    /// </summary>
    [AddComponentMenu("Netcode/Network Object", -99)]
    [DisallowMultipleComponent]
    public sealed class NetworkObject : MonoBehaviour
    {
        [HideInInspector]
        [SerializeField]
        internal uint GlobalObjectIdHash;

        /// <summary>
        /// Used to track the source GlobalObjectIdHash value of the associated network prefab.
        /// When an override exists or it is in-scene placed, GlobalObjectIdHash and PrefabGlobalObjectIdHash
        /// will be different. The PrefabGlobalObjectIdHash value is what is used when sending a <see cref="CreateObjectMessage"/>.
        /// </summary>
        internal uint PrefabGlobalObjectIdHash;

        /// <summary>
        /// This is the source prefab of an in-scene placed NetworkObject. This is not set for in-scene
        /// placd NetworkObjects that are not prefab instances, dynamically spawned prefab instances,
        /// or for network prefab assets.
        /// </summary>
        [HideInInspector]
        [SerializeField]
        internal uint InScenePlacedSourceGlobalObjectIdHash;

        /// <summary>
        /// Gets the Prefab Hash Id of this object if the object is registerd as a prefab otherwise it returns 0
        /// </summary>
        [HideInInspector]
        public uint PrefabIdHash
        {
            get
            {
                return GlobalObjectIdHash;
            }
        }

        /// <summary>
        /// All <see cref="NetworkTransform"></see> component instances associated with a <see cref="NetworkObject"/> component instance.
        /// </summary>
        /// <remarks>
        /// When parented, all child <see cref="NetworkTransform"/> component instances under a <see cref="NetworkObject"/> component instance that do not have
        /// another <see cref="NetworkObject"/> component instance will be associated with the initial component instance. This list does not contain any parented
        /// children <see cref="NetworkObject"/> instances with one or more <see cref="NetworkTransform"/> component instance(s).
        /// </remarks>
        public List<NetworkTransform> NetworkTransforms { get; private set; }


#if COM_UNITY_MODULES_PHYSICS
        /// <summary>
        /// All <see cref="NetworkRigidbodyBase"></see> component instances associated with a <see cref="NetworkObject"/> component instance.
        /// NOTE: This is only available if a physics package is included. If not, then this will not be available!
        /// </summary>
        /// <remarks>
        /// When parented, all child <see cref="NetworkRigidbodyBase"/> component instances under a <see cref="NetworkObject"/> component instance that do not have
        /// another <see cref="NetworkObject"/> component instance will be associated with the initial component instance. This list does not contain any parented
        /// child <see cref="NetworkObject"/> instances with one or more <see cref="NetworkTransform"/> component instance(s).
        /// </remarks>
        public List<NetworkRigidbodyBase> NetworkRigidbodies { get; private set; }
#endif
        /// <summary>
        /// The current parent <see cref="NetworkObject"/> component instance to this <see cref="NetworkObject"/> component instance. When there is no parent then
        /// this will be <see cref="null"/>.
        /// </summary>
        public NetworkObject CurrentParent { get; private set; }

#if UNITY_EDITOR
        private const string k_GlobalIdTemplate = "GlobalObjectId_V1-{0}-{1}-{2}-{3}";

        /// <summary>
        /// Object Types <see href="https://docs.unity3d.com/ScriptReference/GlobalObjectId.html"/>
        /// Parameter 0 of <see cref="k_GlobalIdTemplate"/>
        /// </summary>
        // 0 = Null (when considered a null object type we can ignore)
        // 1 = Imported Asset
        // 2 = Scene Object
        // 3 = Source Asset.
        private const int k_NullObjectType = 0;
        private const int k_ImportedAssetObjectType = 1;
        private const int k_SceneObjectType = 2;
        private const int k_SourceAssetObjectType = 3;

        // Used to track any InContext or InIsolation prefab being edited.
        private static PrefabStage s_PrefabStage;
        // The network prefab asset that the edit mode scene has created an instance of (s_PrefabInstance).
        private static NetworkObject s_PrefabAsset;
        // The InContext or InIsolation edit mode network prefab scene instance of the prefab asset (s_PrefabAsset).
        private static NetworkObject s_PrefabInstance;

        private static bool s_DebugPrefabIdGeneration;


        [ContextMenu("Refresh In-Scene Prefab Instances")]
        internal void RefreshAllPrefabInstances()
        {
            var instanceGlobalId = GlobalObjectId.GetGlobalObjectIdSlow(this);
            // Assign the currently selected instance to be updated
            NetworkObjectRefreshTool.PrefabNetworkObject = this;
            if (!PrefabUtility.IsPartOfAnyPrefab(this) || instanceGlobalId.identifierType != k_ImportedAssetObjectType)
            {
                EditorUtility.DisplayDialog("Network Prefab Assets Only", "This action can only be performed on a network prefab asset.", "Ok");
                return;
            }

            // Handle updating the currently active scene
            NetworkObjectRefreshTool.ProcessActiveScene();

            // Refresh all build settings scenes
            var activeScene = SceneManager.GetActiveScene();
            foreach (var editorScene in EditorBuildSettings.scenes)
            {
                // skip disabled scenes and the currently active scene
                if (!editorScene.enabled || activeScene.path == editorScene.path)
                {
                    continue;
                }
                // Add the scene to be processed
                NetworkObjectRefreshTool.ProcessScene(editorScene.path, true);
            }

            // Process all added scenes
            NetworkObjectRefreshTool.ProcessScenes();
        }

        /// <summary>
        /// Register for <see cref="PrefabStage"/> opened and closing event notifications.
        /// </summary>
        [InitializeOnLoadMethod]
        private static void OnApplicationStart()
        {
            PrefabStage.prefabStageOpened -= PrefabStageOpened;
            PrefabStage.prefabStageOpened += PrefabStageOpened;
            PrefabStage.prefabStageClosing -= PrefabStageClosing;
            PrefabStage.prefabStageClosing += PrefabStageClosing;
        }

        private static void PrefabStageClosing(PrefabStage prefabStage)
        {
            // If domain reloading is enabled, then this will be null when we return from playmode.
            if (s_PrefabStage == null)
            {
                // Determine if we have a network prefab opened in edit mode or not.
                CheckPrefabStage(prefabStage);
            }

            s_PrefabStage = null;
            s_PrefabInstance = null;
            s_PrefabAsset = null;
        }

        private static void PrefabStageOpened(PrefabStage prefabStage)
        {
            // Determine if we have a network prefab opened in edit mode or not.
            CheckPrefabStage(prefabStage);
        }

        /// <summary>
        /// Determines if we have opened a network prefab in edit mode (InContext or InIsolation)
        /// </summary>
        /// <remarks>
        /// InContext: Typically means a are in prefab edit mode for an in-scene placed network prefab instance.
        /// (currently no such thing as a network prefab with nested network prefab instances)
        ///
        /// InIsolation: Typically means we are in prefb edit mode for a prefab asset.
        /// </remarks>
        /// <param name="prefabStage"></param>
        private static void CheckPrefabStage(PrefabStage prefabStage)
        {
            s_PrefabStage = prefabStage;
            s_PrefabInstance = prefabStage.prefabContentsRoot?.GetComponent<NetworkObject>();
            if (s_PrefabInstance)
            {
                // We acquire the source prefab that the prefab edit mode scene instance was instantiated from differently for InContext than InSolation.
                if (s_PrefabStage.mode == PrefabStage.Mode.InContext && s_PrefabStage.openedFromInstanceRoot != null)
                {
                    // This is needed to handle the scenario where a user completely loads a new scene while in an InContext prefab edit mode.
                    try
                    {
                        s_PrefabAsset = s_PrefabStage.openedFromInstanceRoot?.GetComponent<NetworkObject>();
                    }
                    catch
                    {
                        s_PrefabAsset = null;
                    }
                }
                else
                {
                    // When editing in InIsolation mode, load the original prefab asset from the provided path.
                    s_PrefabAsset = AssetDatabase.LoadAssetAtPath<NetworkObject>(s_PrefabStage.assetPath);
                }

                if (s_PrefabInstance.GlobalObjectIdHash != s_PrefabAsset.GlobalObjectIdHash)
                {
                    s_PrefabInstance.GlobalObjectIdHash = s_PrefabAsset.GlobalObjectIdHash;
                    // For InContext mode, we don't want to record these modifications (the in-scene GlobalObjectIdHash is serialized with the scene).
                    if (s_PrefabStage.mode == PrefabStage.Mode.InIsolation)
                    {
                        PrefabUtility.RecordPrefabInstancePropertyModifications(s_PrefabAsset);
                    }
                }
            }
            else
            {
                s_PrefabStage = null;
                s_PrefabInstance = null;
                s_PrefabAsset = null;
            }
        }

        /// <summary>
        /// GlobalObjectIdHash values are generated during validation.
        /// </summary>
        internal void OnValidate()
        {
            // Always exit early if we are in prefab edit mode and this instance is the
            // prefab instance within the InContext or InIsolation edit scene.
            if (s_PrefabInstance == this)
            {
                return;
            }

            // Do not regenerate GlobalObjectIdHash for NetworkPrefabs while Editor is in play mode.
            if (EditorApplication.isPlaying && !string.IsNullOrEmpty(gameObject.scene.name))
            {
                return;
            }

            // Do not regenerate GlobalObjectIdHash if Editor is transitioning into or out of play mode.
            if (!EditorApplication.isPlaying && EditorApplication.isPlayingOrWillChangePlaymode)
            {
                return;
            }

            // Get a global object identifier for this network prefab.
            var globalId = GlobalObjectId.GetGlobalObjectIdSlow(this);

            // if the identifier type is 0, then don't update the GlobalObjectIdHash.
            if (globalId.identifierType == k_NullObjectType)
            {
                return;
            }

            var oldValue = GlobalObjectIdHash;
            GlobalObjectIdHash = globalId.ToString().Hash32();

            // Always check for in-scene placed to assure any previous version scene assets with in-scene place NetworkObjects gets updated.
            CheckForInScenePlaced();

            // If the GlobalObjectIdHash value changed, then mark the asset dirty.
            if (GlobalObjectIdHash != oldValue)
            {
                // Check if this is an in-scnee placed NetworkObject (Special Case for In-Scene Placed).
                if (IsSceneObject.HasValue && IsSceneObject.Value)
                {
                    // Sanity check to make sure this is a scene placed object.
                    if (globalId.identifierType != k_SceneObjectType)
                    {
                        // This should never happen, but in the event it does throw and error.
                        Debug.LogError($"[{gameObject.name}] is detected as an in-scene placed object but its identifier is of type {globalId.identifierType}! **Report this error**");
                    }

                    // If this is a prefab instance, then we want to mark it as having been updated in order for the udpated GlobalObjectIdHash value to be saved.
                    if (PrefabUtility.IsPartOfAnyPrefab(this))
                    {
                        // We must invoke this in order for the modifications to get saved with the scene (does not mark scene as dirty).
                        PrefabUtility.RecordPrefabInstancePropertyModifications(this);
                    }
                }
                else // Otherwise, this is a standard network prefab asset so we just mark it dirty for the AssetDatabase to update it.
                {
                    EditorUtility.SetDirty(this);
                }
            }
        }

        /// <summary>
        /// This checks to see if this NetworkObject is an in-scene placed prefab instance. If so it will
        /// automatically find the source prefab asset's GlobalObjectIdHash value, assign it to
        /// InScenePlacedSourceGlobalObjectIdHash and mark this as being in-scene placed.
        /// </summary>
        /// <remarks>
        /// This NetworkObject is considered an in-scene placed prefab asset instance if it is:
        /// - Part of a prefab
        /// - Within a valid scene that is part of the scenes in build list
        /// (In-scene defined NetworkObjects that are not part of a prefab instance are excluded.)
        /// </remarks>
        private void CheckForInScenePlaced()
        {
            if (PrefabUtility.IsPartOfAnyPrefab(this) && gameObject.scene.IsValid() && gameObject.scene.isLoaded && gameObject.scene.buildIndex >= 0)
            {
                var prefab = PrefabUtility.GetCorrespondingObjectFromSource(gameObject);
                var assetPath = AssetDatabase.GetAssetPath(prefab);
                var sourceAsset = AssetDatabase.LoadAssetAtPath<NetworkObject>(assetPath);
                if (sourceAsset != null && sourceAsset.GlobalObjectIdHash != 0 && InScenePlacedSourceGlobalObjectIdHash != sourceAsset.GlobalObjectIdHash)
                {
                    InScenePlacedSourceGlobalObjectIdHash = sourceAsset.GlobalObjectIdHash;
                    EditorUtility.SetDirty(this);
                }
                IsSceneObject = true;
            }
        }
#endif // UNITY_EDITOR

        /// <summary>
        /// Gets the NetworkManager that owns this NetworkObject instance
        /// </summary>
        public NetworkManager NetworkManager => NetworkManagerOwner ? NetworkManagerOwner : NetworkManager.Singleton;

        /// <summary>
        /// Useful to know if we should or should not send a message
        /// </summary>
        internal bool HasRemoteObservers => !(Observers.Count() == 0 || (Observers.Contains(NetworkManager.LocalClientId) && Observers.Count() == 1));

        /// <summary>
        /// Distributed Authority Mode Only
        /// When set, NetworkObjects despawned remotely will be delayed until the tick count specified is reached on all non-owner instances.
        /// It will still despawn immediately on the owner-local side.
        /// </summary>
        [HideInInspector]
        public int DeferredDespawnTick;

        /// <summary>
        /// Distributed Authority Mode Only
        /// The delegate handler declaration for <see cref="OnDeferedDespawnComplete"/>.
        /// </summary>
        /// <returns>true (despawn) or false (do not despawn)</returns>
        public delegate bool OnDeferedDespawnCompleteDelegateHandler();

        /// <summary>
        /// If assigned, this callback will be invoked each frame update to determine if a <see cref="NetworkObject"/> that has had its despawn deferred
        /// should despawn. Use this callback to handle scenarios where you might have additional changes in state that could vindicate despawning earlier
        /// than the deferred despawn targeted future network tick.
        /// </summary>
        public OnDeferedDespawnCompleteDelegateHandler OnDeferredDespawnComplete;

        /// <summary>
        /// Distributed Authority Mode Only
        /// When invoked by the authority of the <see cref="NetworkObject"/>, this will locally despawn the <see cref="NetworkObject"/> while
        /// sending a delayed despawn to all non-authority instances. The tick offset + the authority's current known network tick (ServerTime.Tick)
        /// is when non-authority instances will despawn this <see cref="NetworkObject"/> instance.
        /// </summary>
        /// <param name="tickOffset">The number of ticks from the authority's currently known <see cref="NetworkManager.ServerTime.Tick"/> to delay the despawn.</param>
        /// <param name="destroy">Defaults to true, determines whether the <see cref="NetworkObject"/> will be destroyed.</param>
        public void DeferDespawn(int tickOffset, bool destroy = true)
        {
            if (!NetworkManager.DistributedAuthorityMode)
            {
                NetworkLog.LogError($"This method is only available in distributed authority mode.");
                return;
            }

            if (!IsSpawned)
            {
                NetworkLog.LogError($"Cannot defer despawning {name} because it is not spawned!");
                return;
            }

            if (!HasAuthority)
            {
                NetworkLog.LogError($"Only the authority can invoke {nameof(DeferDespawn)} and local Client-{NetworkManager.LocalClientId} is not the authority of {name}!");
                return;
            }

            // Apply the relative tick offset for when this NetworkObject should be despawned on
            // non-authoritative instances.
            DeferredDespawnTick = NetworkManager.ServerTime.Tick + tickOffset;

            var connectionManager = NetworkManager.ConnectionManager;

            for (int i = 0; i < ChildNetworkBehaviours.Count; i++)
            {
                ChildNetworkBehaviours[i].PreVariableUpdate();
                // Notify all NetworkBehaviours that the authority is performing a deferred despawn.
                // This is when user script would update NetworkVariable states that might be needed
                // for the deferred despawn sequence on non-authoritative instances.
                ChildNetworkBehaviours[i].OnDeferringDespawn(DeferredDespawnTick);
            }

            // DAHost handles sending updates to all clients
            if (NetworkManager.DAHost)
            {
                for (int i = 0; i < connectionManager.ConnectedClientsList.Count; i++)
                {
                    var client = connectionManager.ConnectedClientsList[i];
                    if (IsNetworkVisibleTo(client.ClientId))
                    {
                        // Sync just the variables for just the objects this client sees
                        for (int k = 0; k < ChildNetworkBehaviours.Count; k++)
                        {
                            ChildNetworkBehaviours[k].NetworkVariableUpdate(client.ClientId);
                        }
                    }
                }
            }
            else // Clients just send their deltas to the service or DAHost
            {
                for (int k = 0; k < ChildNetworkBehaviours.Count; k++)
                {
                    ChildNetworkBehaviours[k].NetworkVariableUpdate(NetworkManager.ServerClientId);
                }
            }

            // Now despawn the local authority instance
            Despawn(destroy);
        }

        /// <summary>
        /// When enabled, NetworkObject ownership is distributed amongst clients.
        /// To set <see cref="OwnershipStatus.Distributable"/> during runtime, use <see cref="SetOwnershipStatus(OwnershipStatus, bool, OwnershipLockActions)"/>
        /// </summary>
        /// <remarks>
        /// Scenarios of interest:
        /// - If the <see cref="NetworkObject"/> is locked and the current owner is still connected, then it will not be redistributed upon a new client joining.
        /// - If the <see cref="NetworkObject"/> has an ownership request in progress, then it will not be redistributed upon a new client joining.
        /// - If the <see cref="NetworkObject"/> is locked but the owner is not longer connected, then it will be redistributed.
        /// - If the <see cref="NetworkObject"/> has an ownership request in progress but the target client is no longer connected, then it will be redistributed.
        /// </remarks>
        public bool IsOwnershipDistributable => Ownership.HasFlag(OwnershipStatus.Distributable);
        public bool IsOwnershipSessionOwner => Ownership.HasFlag(OwnershipStatus.SessionOwner);

        /// <summary>
        /// When true, the <see cref="NetworkObject"/> can only be owned by the current Session Owner.
        /// To set <see cref="OwnershipStatus.SessionOwner"/> during runtime, use  <see cref="ChangeOwnership(ulong)"/> to ensure the session owner owns the object.
        /// Once the session owner owns the object, then use <see cref="SetOwnershipStatus(OwnershipStatus, bool, OwnershipLockActions)"/>.
        /// </summary>
        public bool IsOwnershipSessionOwner => Ownership.HasFlag(OwnershipStatus.SessionOwner);

        /// <summary>
        /// Returns true if the <see cref="NetworkObject"/> is has ownership locked.
        /// When locked, the <see cref="NetworkObject"/> cannot be redistributed nor can it be transferred by another client.
        /// To toggle the ownership loked status during runtime, use <see cref="SetOwnershipLock(bool)"/>.
        /// </summary>
        public bool IsOwnershipLocked => ((OwnershipStatusExtended)Ownership).HasFlag(OwnershipStatusExtended.Locked);

        /// <summary>
        /// When true, the <see cref="NetworkObject"/>'s ownership can be acquired by any non-owner client.
        /// To set <see cref="OwnershipStatus.Transferable"/> during runtime, use <see cref="SetOwnershipStatus(OwnershipStatus, bool, OwnershipLockActions)"/>.
        /// </summary>
        public bool IsOwnershipTransferable => Ownership.HasFlag(OwnershipStatus.Transferable);

        /// <summary>
        /// When true, the <see cref="NetworkObject"/>'s ownership can be acquired through non-owner client requesting ownership.
        /// To set <see cref="OwnershipStatus.Transferable"/> during runtime, use <see cref="SetOwnershipStatus(OwnershipStatus, bool, OwnershipLockActions)"/>
        /// To request ownership, use <see cref="RequestOwnership"/>.
        /// </summary>
        public bool IsOwnershipRequestRequired => Ownership.HasFlag(OwnershipStatus.RequestRequired);

        /// <summary>
        /// When true, the <see cref="NetworkObject"/>'s ownership cannot be acquired because an ownership request is underway.
        /// In order for this status to be applied, the the <see cref="NetworkObject"/> must have the <see cref="OwnershipStatus.RequestRequired"/>
        /// flag set and a non-owner client must have sent a request via <see cref="RequestOwnership"/>.
        /// </summary>
        public bool IsRequestInProgress => ((OwnershipStatusExtended)Ownership).HasFlag(OwnershipStatusExtended.Requested);

        /// <summary>
        /// Determines whether a NetworkObject can be distributed to other clients during
        /// a <see cref="NetworkTopologyTypes.DistributedAuthority"/> session.
        /// </summary>
#if !MULTIPLAYER_SERVICES_SDK_INSTALLED
        [HideInInspector]
#endif
        [SerializeField]
        internal OwnershipStatus Ownership = OwnershipStatus.Distributable;

        /// <summary>
        /// Ownership status flags:
        /// <see cref="None"/>: If nothing is set, then ownership is considered "static" and cannot be redistributed, requested, or transferred (i.e. a Player would have this).
        /// <see cref="Distributable"/>: When set, this instance will be automatically redistributed when a client joins (if not locked or no request is pending) or leaves.
        /// <see cref="Transferable"/>: When set, a non-owner can obtain ownership immediately (without requesting and as long as it is not locked).
        /// <see cref="RequestRequired"/>: When set, When set, a non-owner must request ownership from the owner (will always get locked once ownership is transferred).
<<<<<<< HEAD
        /// <see cref="RequestRequired"/>: When set, When set, a non-owner must request ownership from the owner (will always get locked once ownership is transferred).
=======
        /// <see cref="SessionOwner"/>: When set, only the current session owner may have ownership over this object.
>>>>>>> 8a05ef23
        /// </summary>
        // Ranges from 1 to 8 bits
        [Flags]
        public enum OwnershipStatus
        {
            None = 0,
            Distributable = 1 << 0,
            Transferable = 1 << 1,
            RequestRequired = 1 << 2,
            SessionOwner = 1 << 3,
        }

        /// <summary>
        /// Intentionally internal
        /// </summary>
        // Ranges from 9 to 16 bits
        [Flags]
        internal enum OwnershipStatusExtended
        {
            // When locked and CanRequest is set, a non-owner can request ownership. If the owner responds by removing the Locked status, then ownership is transferred.
            // If the owner responds by removing the Requested status only, then ownership is denied.
            Requested = (1 << 8),
            Locked = (1 << 9),
        }

        internal bool HasExtendedOwnershipStatus(OwnershipStatusExtended extended)
        {
            var extendedOwnership = (OwnershipStatusExtended)Ownership;
            return extendedOwnership.HasFlag(extended);
        }

        internal void AddOwnershipExtended(OwnershipStatusExtended extended)
        {
            var extendedOwnership = (OwnershipStatusExtended)Ownership;
            extendedOwnership |= extended;
            Ownership = (OwnershipStatus)extendedOwnership;
        }

        internal void RemoveOwnershipExtended(OwnershipStatusExtended extended)
        {
            var extendedOwnership = (OwnershipStatusExtended)Ownership;
            extendedOwnership &= ~extended;
            Ownership = (OwnershipStatus)extendedOwnership;
        }

        /// <summary>
        /// Distributed Authority Only
        /// Locks ownership of a NetworkObject by the current owner.
        /// </summary>
        /// <param name="lockOwnership">defaults to lock (true) or unlock (false)</param>
        /// <returns>true or false depending upon lock operation's success</returns>
        public bool SetOwnershipLock(bool lockOwnership = true)
        {
            // If we are not in distributed autority mode, then exit early
            if (!NetworkManager.DistributedAuthorityMode)
            {
                Debug.LogError($"[Feature Not Allowed In Client-Server Mode] Ownership flags are a distributed authority feature only!");
                return false;
            }

            // If we don't have authority exit early
            if (!HasAuthority)
            {
                NetworkLog.LogWarningServer($"[Attempted Lock Without Authority] Client-{NetworkManager.LocalClientId} is trying to lock ownership but does not have authority!");
                return false;
            }

            // If we don't have the Transferable flag set and it is not a player object, then it is the same as having a static lock on ownership
            if (!(IsOwnershipTransferable || IsPlayerObject) || IsOwnershipSessionOwner)
            {
                NetworkLog.LogWarning($"Trying to add or remove ownership lock on [{name}] which does not have the {nameof(OwnershipStatus.Transferable)} flag set!");
                return false;
            }

            // If we are locking and are already locked or we are unlocking and are already unlocked exit early and return true
            if (!(IsOwnershipLocked ^ lockOwnership))
            {
                return true;
            }

            if (lockOwnership)
            {
                AddOwnershipExtended(OwnershipStatusExtended.Locked);
            }
            else
            {
                RemoveOwnershipExtended(OwnershipStatusExtended.Locked);
            }

            SendOwnershipStatusUpdate();

            return true;
        }

        /// <summary>
        /// In the event of an immediate (local instance) failure to change ownership, the following ownership
        /// permission failure status codes will be returned via <see cref="OnOwnershipPermissionsFailure"/>.
        /// <see cref="Locked"/>: The <see cref="NetworkObject"/> is locked and ownership cannot be acquired.
        /// <see cref="RequestRequired"/>: The <see cref="NetworkObject"/> requires an ownership request via <see cref="RequestOwnership"/>.
        /// <see cref="RequestInProgress"/>: The <see cref="NetworkObject"/> is already processing an ownership request and ownership cannot be acquired at this time.
        /// <see cref="NotTransferrable"/>: The <see cref="NetworkObject"/> does not have the <see cref="OwnershipStatus.Transferable"/> flag set and ownership cannot be acquired.
        /// <see cref="SessionOwnerOnly"/>: The <see cref="NetworkObject"/> has the  <see cref="OwnershipStatus.SessionOwner"/> flag set and ownership cannot be acquired.
        /// </summary>
        public enum OwnershipPermissionsFailureStatus
        {
            Locked,
            RequestRequired,
            RequestInProgress,
            NotTransferrable,
            SessionOwnerOnly
        }

        /// <summary>
        /// <see cref="OnOwnershipPermissionsFailure"/>
        /// </summary>
        /// <param name="changeOwnershipFailure"></param>
        public delegate void OnOwnershipPermissionsFailureDelegateHandler(OwnershipPermissionsFailureStatus changeOwnershipFailure);

        /// <summary>
        /// If there is any callback assigned or subscriptions to this handler, then upon any ownership permissions failure that occurs during
        /// the invocation of <see cref="ChangeOwnership(ulong)"/> will trigger this notification containing an <see cref="OwnershipPermissionsFailureStatus"/>.
        /// </summary>
        public OnOwnershipPermissionsFailureDelegateHandler OnOwnershipPermissionsFailure;

        /// <summary>
        /// Returned by <see cref="RequestOwnership"/> to signify w
        /// <see cref="RequestSent"/>: The request for ownership was sent (does not mean it will be granted, but the request was sent).
        /// <see cref="AlreadyOwner"/>: The current client is already the owner (no need to request ownership).
        /// <see cref="RequestRequiredNotSet"/>: The <see cref="OwnershipStatus.RequestRequired"/> flag is not set on this <see cref="NetworkObject"/>
        /// <see cref="Locked"/>: The current owner has locked ownership which means requests are not available at this time.
        /// <see cref="RequestInProgress"/>: There is already a known request in progress. You can scan for ownership changes and try upon
        /// <see cref="SessionOwnerOnly"/>: This object is marked as SessionOwnerOnly and therefore cannot be requested
        /// a change in ownership or just try again after a specific period of time or no longer attempt to request ownership.
        /// </summary>
        public enum OwnershipRequestStatus
        {
            RequestSent,
            AlreadyOwner,
            RequestRequiredNotSet,
            Locked,
            RequestInProgress,
            SessionOwnerOnly,
        }

        /// <summary>
        /// Invoke this from a non-authority client to request ownership.
        /// </summary>
        /// <remarks>
        /// The <see cref="OwnershipRequestStatus"/> results of requesting ownership:
        /// <see cref="OwnershipRequestStatus.RequestSent"/>: The request for ownership was sent (does not mean it will be granted, but the request was sent).
        /// <see cref="OwnershipRequestStatus.AlreadyOwner"/>: The current client is already the owner (no need to request ownership).
        /// <see cref="OwnershipRequestStatus.RequestRequiredNotSet"/>: The <see cref="OwnershipStatus.RequestRequired"/> flag is not set on this <see cref="NetworkObject"/>
        /// <see cref="OwnershipRequestStatus.Locked"/>: The current owner has locked ownership which means requests are not available at this time.
        /// <see cref="OwnershipRequestStatus.RequestInProgress"/>: There is already a known request in progress. You can scan for ownership changes and try upon
        /// <see cref="OwnershipRequestStatus.SessionOwnerOnly"/>: This object can only belong the the session owner and so cannot be requested
        /// a change in ownership or just try again after a specific period of time or no longer attempt to request ownership.
        /// </remarks>
        /// <returns><see cref="OwnershipRequestStatus"/></returns>
        public OwnershipRequestStatus RequestOwnership()
        {
            // Exit early the local client is already the owner
            if (OwnerClientId == NetworkManager.LocalClientId)
            {
                return OwnershipRequestStatus.AlreadyOwner;
            }

            // Exit early if it doesn't have the RequestRequired flag
            if (!IsOwnershipRequestRequired || IsOwnershipSessionOwner)
            {
                return OwnershipRequestStatus.RequestRequiredNotSet;
            }

            // Exit early if it is locked
            if (IsOwnershipLocked)
            {
                return OwnershipRequestStatus.Locked;
            }

            // Exit early if there is already a request in progress
            if (IsRequestInProgress)
            {
                return OwnershipRequestStatus.RequestInProgress;
            }

            // Exit early if it has the SessionOwner flag
            if (IsOwnershipSessionOwner)
            {
                return OwnershipRequestStatus.SessionOwnerOnly;
            }

            // Otherwise, send the request ownership message
            var changeOwnership = new ChangeOwnershipMessage
            {
                NetworkObjectId = NetworkObjectId,
                OwnerClientId = OwnerClientId,
                ClientIdCount = 1,
                RequestClientId = NetworkManager.LocalClientId,
                ClientIds = new ulong[1] { OwnerClientId },
                DistributedAuthorityMode = true,
                RequestOwnership = true,
                OwnershipFlags = (ushort)Ownership,
            };

            var sendTarget = NetworkManager.DAHost ? OwnerClientId : NetworkManager.ServerClientId;
            NetworkManager.ConnectionManager.SendMessage(ref changeOwnership, NetworkDelivery.Reliable, sendTarget);

            return OwnershipRequestStatus.RequestSent;
        }

        /// <summary>
        /// The delegate handler declaration used by <see cref="OnOwnershipRequested"/>.
        /// </summary>
        /// <param name="clientRequesting"></param>
        /// <returns></returns>
        public delegate bool OnOwnershipRequestedDelegateHandler(ulong clientRequesting);

        /// <summary>
        /// The <see cref="OnOwnershipRequestedDelegateHandler"/> callback that can be used
        /// to control when ownership can be transferred to a non-authority client.
        /// </summary>
        /// <remarks>
        /// Requesting ownership requires the <see cref="Ownership"/> flags to have the <see cref="OwnershipStatus.RequestRequired"/> flag set.
        /// </remarks>
        public OnOwnershipRequestedDelegateHandler OnOwnershipRequested;

        /// <summary>
        /// Invoked by ChangeOwnershipMessage
        /// </summary>
        /// <param name="clientRequestingOwnership">the client requesting ownership</param>
        /// <returns></returns>
        internal void OwnershipRequest(ulong clientRequestingOwnership)
        {
            var response = OwnershipRequestResponseStatus.Approved;

            // Do a last check to make sure this NetworkObject can be requested
            // CMB-DANGO-TODO: We could help optimize this process and check the below flags on the service side.
            // It wouldn't cover the scenario were an update was in-bound to the service from the owner, but it would
            // handle the case where something had already changed and the service was already "aware" of the change.
            if (IsOwnershipLocked)
            {
                response = OwnershipRequestResponseStatus.Locked;
            }
            else if (IsRequestInProgress)
            {
                response = OwnershipRequestResponseStatus.RequestInProgress;
            }
            else if (!(IsOwnershipRequestRequired || IsOwnershipTransferable) || IsOwnershipSessionOwner)
            {
                response = OwnershipRequestResponseStatus.CannotRequest;
            }

            // Finally, check to see if OnOwnershipRequested is registered and if user script is allowing
            // this transfer of ownership
            if (OnOwnershipRequested != null && !OnOwnershipRequested.Invoke(clientRequestingOwnership))
            {
                response = OwnershipRequestResponseStatus.Denied;
            }

            // If we made it here and the response is still approved, then change ownership
            if (response == OwnershipRequestResponseStatus.Approved)
            {
                // When requested and approved, the owner immediately sets the Requested flag **prior to**
                // changing the ownership. This prevents race conditions from happening.
                // Until the ownership change has propagated out, requests can still flow through this owner,
                // but by that time this owner's instance will have the extended Requested flag and will
                // respond to any additional ownership request with OwnershipRequestResponseStatus.RequestInProgress.
                AddOwnershipExtended(OwnershipStatusExtended.Requested);

                // This action is always authorized as long as the client still has authority.
                // We need to pass in that this is a request approval ownership change.
                NetworkManager.SpawnManager.ChangeOwnership(this, clientRequestingOwnership, HasAuthority, true);
            }
            else
            {
                // Otherwise, send back the reason why the ownership request was denied for the clientRequestingOwnership
                /// Notes:
                /// We always apply the <see cref="NetworkManager.LocalClientId"/> as opposed to <see cref="OwnerClientId"/> to the
                /// <see cref="ChangeOwnershipMessage.OwnerClientId"/> value as ownership could have changed and the denied requests
                /// targeting this instance are because there is a request pending.
                /// DANGO-TODO: What happens if the client requesting disconnects prior to responding with the update in request pending?
                var changeOwnership = new ChangeOwnershipMessage
                {
                    NetworkObjectId = NetworkObjectId,
                    OwnerClientId = NetworkManager.LocalClientId, // Always use the local clientId (see above notes)
                    RequestClientId = clientRequestingOwnership,
                    DistributedAuthorityMode = true,
                    RequestDenied = true,
                    OwnershipRequestResponseStatus = (byte)response,
                    OwnershipFlags = (ushort)Ownership,
                };

                var sendTarget = NetworkManager.DAHost ? clientRequestingOwnership : NetworkManager.ServerClientId;
                NetworkManager.ConnectionManager.SendMessage(ref changeOwnership, NetworkDelivery.Reliable, sendTarget);
            }
        }

        /// <summary>
        /// What is returned via <see cref="OnOwnershipRequestResponse"/> after an ownership request has been sent via <see cref="RequestOwnership"/>
        /// </summary>
        /// <remarks>
        /// Approved: Granted ownership, and returned after the requesting client has gained ownership on the local instance.
        /// Locked: Was locked after request was sent.
        /// RequestInProgress: A request started before this request was received.
        /// CannotRequest: The RequestRequired status changed while the request was in flight.
        /// Denied: General denied message that is only set if <see cref="OnOwnershipRequested"/> returns false by the authority instance.
        /// </remarks>
        public enum OwnershipRequestResponseStatus
        {
            Approved,
            Locked,
            RequestInProgress,
            CannotRequest,
            Denied,
        }

        /// <summary>
        /// The delegate handler declaration used by <see cref="OnOwnershipRequestResponse"/>.
        /// </summary>
        /// <param name="ownershipRequestResponse"></param>
        public delegate void OnOwnershipRequestResponseDelegateHandler(OwnershipRequestResponseStatus ownershipRequestResponse);

        /// <summary>
        /// The <see cref="OnOwnershipRequestedDelegateHandler"/> callback that can be used
        /// to control when ownership can be transferred to a non-authority client.
        /// </summary>
        /// <remarks>
        /// Requesting ownership requires the <see cref="Ownership"/> flags to have the <see cref="OwnershipStatus.RequestRequired"/> flag set.
        /// </remarks>
        public OnOwnershipRequestResponseDelegateHandler OnOwnershipRequestResponse;

        /// <summary>
        /// Invoked when a request is denied
        /// </summary>
        internal void OwnershipRequestResponse(OwnershipRequestResponseStatus ownershipRequestResponse)
        {
            OnOwnershipRequestResponse?.Invoke(ownershipRequestResponse);
        }

        /// <summary>
        /// When passed as a parameter in <see cref="SetOwnershipStatus"/>, the following additional locking actions will occur:
        /// - <see cref="None"/>: (default) No locking action
        /// - <see cref="SetAndLock"/>: Will set the passed in flags and then lock the <see cref="NetworkObject"/>
        /// - <see cref="SetAndUnlock"/>: Will set the passed in flags and then unlock the <see cref="NetworkObject"/>
        /// </summary>
        public enum OwnershipLockActions
        {
            None,
            SetAndLock,
            SetAndUnlock
        }

        /// <summary>
        /// Adds an <see cref="OwnershipStatus"/> flag to the <see cref="Ownership"/> flags
        /// </summary>
        /// <param name="status">flag(s) to update</param>
        /// <param name="clearAndSet">defaults to false, but when true will clear the permissions and then set the permissions flags</param>
        /// <param name="lockAction">defaults to <see cref="OwnershipLockActions.None"/>, but when set it to anther action type it will either lock or unlock ownership after setting the flags</param>
        /// <returns>true (applied)/false (not applied)</returns>
        /// <remarks>
        /// If it returns false, then this means the flag(s) you are attempting to
        /// set were already set on the <see cref="NetworkObject"/> instance.
        /// If it returns true, then the flags were set and an ownership update message
        /// was sent to all observers of the <see cref="NetworkObject"/> instance.
        /// </remarks>
        public bool SetOwnershipStatus(OwnershipStatus status, bool clearAndSet = false, OwnershipLockActions lockAction = OwnershipLockActions.None)
        {
            if (status.HasFlag(OwnershipStatus.SessionOwner) && !NetworkManager.LocalClient.IsSessionOwner)
            {
                NetworkLog.LogWarning("Only the session owner is allowed to set the ownership status to session owner only.");
                return false;
            }

            // If it already has the flag do nothing
            if (!clearAndSet && Ownership.HasFlag(status))
            {
                return false;
            }

            if (clearAndSet || status == OwnershipStatus.None)
            {
                Ownership = OwnershipStatus.None;
            }

            if (status.HasFlag(OwnershipStatus.SessionOwner))
            {

                Ownership = OwnershipStatus.SessionOwner;
            }
            else
            {
                // Faster to just OR a None status than to check
                // if it is !None before "OR'ing".
                Ownership |= status;

                if (lockAction != OwnershipLockActions.None)
                {
                    SetOwnershipLock(lockAction == OwnershipLockActions.SetAndLock);
                }
            }

            SendOwnershipStatusUpdate();

            return true;
        }

        /// <summary>
        /// Use this method to remove one or more ownership flags from the NetworkObject.
        /// If you want to clear and then set, use <see cref="SetOwnershipStatus"/>.
        /// </summary>
        /// <param name="status">the flag(s) to remove</param>
        /// <returns>true/false</returns>
        /// <remarks>
        /// If it returns false, then this means the flag(s) you are attempting to
        /// remove were not already set on the <see cref="NetworkObject"/> instance.
        /// If it returns true, then the flags were removed and an ownership update message
        /// was sent to all observers of the <see cref="NetworkObject"/> instance.
        /// </remarks>
        public bool RemoveOwnershipStatus(OwnershipStatus status)
        {
            // If it doesn't have the ownership flag or we are trying to remove the None permission, then return false
            if (!Ownership.HasFlag(status) || status == OwnershipStatus.None)
            {
                return false;
            }

            Ownership &= ~status;

            SendOwnershipStatusUpdate();

            return true;
        }

        /// <summary>
        /// Sends an update ownership status to all non-owner clients
        /// </summary>
        internal void SendOwnershipStatusUpdate()
        {
            // If there are no remote observers, then exit early
            if (!HasRemoteObservers)
            {
                return;
            }

            var changeOwnership = new ChangeOwnershipMessage
            {
                NetworkObjectId = NetworkObjectId,
                OwnerClientId = OwnerClientId,
                DistributedAuthorityMode = true,
                OwnershipFlagsUpdate = true,
                OwnershipFlags = (ushort)Ownership,
            };

            if (NetworkManager.DAHost)
            {
                foreach (var clientId in Observers)
                {
                    if (clientId == NetworkManager.LocalClientId)
                    {
                        continue;
                    }
                    NetworkManager.ConnectionManager.SendMessage(ref changeOwnership, NetworkDelivery.Reliable, clientId);
                }
            }
            else
            {
                changeOwnership.ClientIdCount = Observers.Count();
                changeOwnership.ClientIds = Observers.ToArray();
                NetworkManager.ConnectionManager.SendMessage(ref changeOwnership, NetworkDelivery.Reliable, NetworkManager.ServerClientId);
            }
        }

        /// <summary>
        /// Use this method to determine if a <see cref="NetworkObject"/> has one or more ownership flags set.
        /// </summary>
        /// <param name="status">one or more <see cref="OwnershipStatus"/> flags</param>
        /// <returns>true if the flag(s) are set and false if the flag or any one of the flags are not set</returns>
        public bool HasOwnershipStatus(OwnershipStatus status)
        {
            return Ownership.HasFlag(status);
        }

        /// <summary>
        /// This property can be used in client-server or distributed authority modes to determine if the local instance has authority.
        /// When in client-server mode, the server will always have authority over the NetworkObject and associated NetworkBehaviours.
        /// When in distributed authority mode, the owner is always the authority.
        /// </summary>
        /// <remarks>
        /// When in client-server mode, authority should is not considered the same as ownership.
        /// </remarks>
        public bool HasAuthority => InternalHasAuthority();

        [MethodImpl(MethodImplOptions.AggressiveInlining)]
        private bool InternalHasAuthority()
        {
            var networkManager = NetworkManager;
            return networkManager.DistributedAuthorityMode ? OwnerClientId == networkManager.LocalClientId : networkManager.IsServer;
        }

        /// <summary>
        /// The NetworkManager that owns this NetworkObject.
        /// This property controls where this NetworkObject belongs.
        /// This property is null by default currently, which means that the above NetworkManager getter will return the Singleton.
        /// In the future this is the path where alternative NetworkManagers should be injected for running multi NetworkManagers
        /// </summary>
        internal NetworkManager NetworkManagerOwner;

        /// <summary>
        /// Gets the unique Id of this object that is synced across the network
        /// </summary>
        public ulong NetworkObjectId { get; internal set; }

        /// <summary>
        /// Gets the ClientId of the owner of this NetworkObject
        /// </summary>
        public ulong OwnerClientId { get; internal set; }

        internal ulong PreviousOwnerId;

        /// <summary>
        /// If true, the object will always be replicated as root on clients and the parent will be ignored.
        /// </summary>
        [Tooltip("If enabled (default disabled), instances of this NetworkObject will ignore any parent(s) it might have and replicate on clients as the root being its parent.")]
        public bool AlwaysReplicateAsRoot;

        /// <summary>
        /// Gets if this object is a player object
        /// </summary>
        public bool IsPlayerObject { get; internal set; }

        /// <summary>
        /// Determines if the associated NetworkObject's transform will get
        /// synchronized when spawned.
        /// </summary>
        /// <remarks>
        /// For things like in-scene placed NetworkObjects that have no visual
        /// components can help reduce the instance's initial synchronization
        /// bandwidth cost. This can also be useful for UI elements that have
        /// a predetermined fixed position.
        /// </remarks>
        [Tooltip("If enabled (default enabled), newly joining clients will be synchronized with the transform of the associated GameObject this component is attached to. Typical use case" +
            " scenario would be for managment objects or in-scene placed objects that don't move and already have their transform settings applied within the scene information.")]
        public bool SynchronizeTransform = true;

        /// <summary>
        /// Gets if the object is the personal clients player object
        /// </summary>
        public bool IsLocalPlayer => NetworkManager != null && IsPlayerObject && OwnerClientId == NetworkManager.LocalClientId;

        /// <summary>
        /// Gets if the object is owned by the local player or if the object is the local player object
        /// </summary>
        public bool IsOwner => NetworkManager != null && OwnerClientId == NetworkManager.LocalClientId;

        /// <summary>
        /// Gets Whether or not the object is owned by anyone
        /// </summary>
        public bool IsOwnedByServer => NetworkManager != null && OwnerClientId == NetworkManager.ServerClientId;

        /// <summary>
        /// Gets if the object has yet been spawned across the network
        /// </summary>
        public bool IsSpawned { get; internal set; }

        /// <summary>
        /// Gets if the object is a SceneObject, null if it's not yet spawned but is a scene object.
        /// </summary>
        public bool? IsSceneObject { get; internal set; }

        //DANGOEXP TODO: Determine if we want to keep this
        public void SetSceneObjectStatus(bool isSceneObject = false)
        {
            IsSceneObject = isSceneObject;
        }

        /// <summary>
        /// Gets whether or not the object should be automatically removed when the scene is unloaded.
        /// </summary>
        public bool DestroyWithScene { get; set; }

        /// <summary>
        /// When set to true and the active scene is changed, this will automatically migrate the <see cref="NetworkObject"/>
        /// into the new active scene on both the server and client instances.
        /// </summary>
        /// <remarks>
        /// - This only applies to dynamically spawned <see cref="NetworkObject"/>s.
        /// - This only works when using integrated scene management (<see cref="NetworkSceneManager"/>).
        ///
        /// If there are more than one scenes loaded and the currently active scene is unloaded, then typically
        /// the <see cref="SceneManager"/> will automatically assign a new active scene. Similar to <see cref="DestroyWithScene"/>
        /// being set to <see cref="false"/>, this prevents any <see cref="NetworkObject"/> from being destroyed
        /// with the unloaded active scene by migrating it into the automatically assigned active scene.
        /// Additionally, this is can be useful in some seamless scene streaming implementations.
        /// Note:
        /// Only having <see cref="ActiveSceneSynchronization"/> set to true will *not* synchronize clients when
        /// changing a <see cref="NetworkObject"/>'s scene via <see cref="SceneManager.MoveGameObjectToScene(GameObject, Scene)"/>.
        /// To synchronize clients of a <see cref="NetworkObject"/>'s scene being changed via <see cref="SceneManager.MoveGameObjectToScene(GameObject, Scene)"/>,
        /// make sure <see cref="SceneMigrationSynchronization"/> is enabled (it is by default).
        /// </remarks>
        [Tooltip("When enabled (default disabled), spawned instances of this NetworkObject will automatically migrate to any newly assigned active scene.")]
        public bool ActiveSceneSynchronization;

        /// <summary>
        /// When enabled (the default), if a <see cref="NetworkObject"/> is migrated to a different scene (active or not)
        /// via <see cref="SceneManager.MoveGameObjectToScene(GameObject, Scene)"/> on the server side all client
        /// instances will be synchronized  and the <see cref="NetworkObject"/> migrated into the newly assigned scene.
        /// The updated scene migration will get synchronized with late joining clients as well.
        /// </summary>
        /// <remarks>
        /// - This only applies to dynamically spawned <see cref="NetworkObject"/>s.
        /// - This only works when using integrated scene management (<see cref="NetworkSceneManager"/>).
        /// Note:
        /// You can have both <see cref="ActiveSceneSynchronization"/> and <see cref="SceneMigrationSynchronization"/> enabled.
        /// The primary difference between the two is that <see cref="SceneMigrationSynchronization"/> only synchronizes clients
        /// when the server migrates a <see cref="NetworkObject"/> to a new scene. If the scene is unloaded and <see cref="DestroyWithScene"/>
        /// is <see cref="true"/> and <see cref="ActiveSceneSynchronization"/> is <see cref="false"/> and the scene is not the currently
        /// active scene, then the <see cref="NetworkObject"/> will be destroyed.
        /// </remarks>
        [Tooltip("When enabled (default enabled), dynamically spawned instances of this NetworkObject's migration to a different scene will automatically be synchonize amongst clients.")]
        public bool SceneMigrationSynchronization = true;

        /// <summary>
        /// Notifies when the NetworkObject is migrated into a new scene
        /// </summary>
        /// <remarks>
        /// - <see cref="ActiveSceneSynchronization"/> or <see cref="SceneMigrationSynchronization"/> (or both) need to be enabled
        /// - This only applies to dynamically spawned <see cref="NetworkObject"/>s.
        /// - This only works when using integrated scene management (<see cref="NetworkSceneManager"/>).
        /// </remarks>
        public Action OnMigratedToNewScene;

        /// <summary>
        /// When set to false, the NetworkObject will be spawned with no observers initially (other than the server)
        /// </summary>
        [Tooltip("When disabled (default enabled), the NetworkObject will spawn with no observers. You control object visibility using NetworkShow. This applies to newly joining clients as well.")]
        public bool SpawnWithObservers = true;

        /// <summary>
        /// Delegate type for checking visibility
        /// </summary>
        /// <param name="clientId">The clientId to check visibility for</param>
        public delegate bool VisibilityDelegate(ulong clientId);

        /// <summary>
        /// Delegate invoked when the netcode needs to know if the object should be visible to a client, if null it will assume true
        /// </summary>
        public VisibilityDelegate CheckObjectVisibility = null;

        /// <summary>
        /// Delegate type for checking spawn options
        /// </summary>
        /// <param name="clientId">The clientId to check spawn options for</param>
        public delegate bool SpawnDelegate(ulong clientId);

        /// <summary>
        /// Delegate invoked when the netcode needs to know if it should include the transform when spawning the object, if null it will assume true
        /// </summary>
        public SpawnDelegate IncludeTransformWhenSpawning = null;

        /// <summary>
        /// Whether or not to destroy this object if it's owner is destroyed.
        /// If true, the objects ownership will be given to the server.
        /// </summary>
        [Tooltip("When enabled (default disabled), instances of this NetworkObject will not be destroyed if the owning client disconnects.")]
        public bool DontDestroyWithOwner;

        /// <summary>
        /// Whether or not to enable automatic NetworkObject parent synchronization.
        /// </summary>
        [Tooltip("When disabled (default enabled), NetworkObject parenting will not be automatically synchronized. This is typically used when you want to implement your own custom parenting solution.")]
        public bool AutoObjectParentSync = true;

        /// <summary>
        /// Determines if the owner will apply transform values sent by the parenting message.
        /// </summary>
        /// <remarks>
        /// When enabled, the resultant parenting transform changes sent by the authority will be applied on all instances. <br />
        /// When disabled, the resultant parenting transform changes sent by the authority will not be applied on the owner's instance. <br />
        /// When disabled, all non-owner instances will still be synchronized by the authority's transform values when parented.
        /// When using a <see cref="NetworkTopologyTypes.ClientServer"/> network topology and an owner authoritative motion model, disabling this can help smooth parenting transitions.
        /// When using a <see cref="NetworkTopologyTypes.DistributedAuthority"/> network topology this will have no impact on the owner's instance since only the authority/owner can parent.
        /// </remarks>
        [Tooltip("When disabled (default enabled), the owner will not apply a server or host's transform properties when parenting changes. Primarily useful for client-server network topology configurations.")]
        public bool SyncOwnerTransformWhenParented = true;

        /// <summary>
        /// Client-Server specific, when enabled an owner of a NetworkObject can parent locally as opposed to requiring the owner to notify the server it would like to be parented.
        /// This behavior is always true when using a distributed authority network topology and does not require it to be set.
        /// </summary>
        [Tooltip("When enabled (default disabled), owner's can parent a NetworkObject locally without having to send an RPC to the server or host. Only pertinent when using client-server network topology configurations.")]
        public bool AllowOwnerToParent;

        internal readonly HashSet<ulong> Observers = new HashSet<ulong>();

#if MULTIPLAYER_TOOLS
        private string m_CachedNameForMetrics;
#endif
        internal string GetNameForMetrics()
        {
#if MULTIPLAYER_TOOLS
            return m_CachedNameForMetrics ??= name;
#else
            return null;
#endif
        }

        private readonly HashSet<ulong> m_EmptyULongHashSet = new HashSet<ulong>();
        /// <summary>
        /// Returns Observers enumerator
        /// </summary>
        /// <returns>Observers enumerator</returns>
        public HashSet<ulong>.Enumerator GetObservers()
        {
            if (!IsSpawned)
            {
                return m_EmptyULongHashSet.GetEnumerator();
            }

            return Observers.GetEnumerator();
        }

        /// <summary>
        /// Whether or not this object is visible to a specific client
        /// </summary>
        /// <param name="clientId">The clientId of the client</param>
        /// <returns>True if the client knows about the object</returns>
        [MethodImpl(MethodImplOptions.AggressiveInlining)]
        public bool IsNetworkVisibleTo(ulong clientId)
        {
            if (!IsSpawned)
            {
                return false;
            }
            return Observers.Contains(clientId);
        }

        /// <summary>
        ///  In the event the scene of origin gets unloaded, we keep
        ///  the most important part to uniquely identify in-scene
        ///  placed NetworkObjects
        /// </summary>
        internal int SceneOriginHandle = 0;

        /// <summary>
        /// The server-side scene origin handle
        /// </summary>
        internal int NetworkSceneHandle = 0;

        private Scene m_SceneOrigin;
        /// <summary>
        /// The scene where the NetworkObject was first instantiated
        /// Note: Primarily for in-scene placed NetworkObjects
        /// We need to keep track of the original scene of origin for
        /// the NetworkObject in order to be able to uniquely identify it
        /// using the scene of origin's handle.
        /// </summary>
        internal Scene SceneOrigin
        {
            get
            {
                return m_SceneOrigin;
            }

            set
            {
                // The scene origin should only be set once.
                // Once set, it should never change.
                if (SceneOriginHandle == 0 && value.IsValid() && value.isLoaded)
                {
                    m_SceneOrigin = value;
                    SceneOriginHandle = value.handle;
                }
            }
        }

        /// <summary>
        /// Helper method to return the correct scene handle
        /// Note: Do not use this within NetworkSpawnManager.SpawnNetworkObjectLocallyCommon
        /// </summary>
        internal int GetSceneOriginHandle()
        {
            if (SceneOriginHandle == 0 && IsSpawned && IsSceneObject != false)
            {
                throw new Exception($"{nameof(GetSceneOriginHandle)} called when {nameof(SceneOriginHandle)} is still zero but the {nameof(NetworkObject)} is already spawned!");
            }
            return SceneOriginHandle != 0 ? SceneOriginHandle : gameObject.scene.handle;
        }

        /// <summary>
        /// Makes the previously hidden <see cref="NetworkObject"/> "netcode visible" to the targeted client.
        /// </summary>
        /// <remarks>
        /// Usage: Use to start sending updates for a previously hidden <see cref="NetworkObject"/> to the targeted client.<br />
        /// <br />
        /// Dynamically Spawned: <see cref="NetworkObject"/>s will be instantiated and spawned on the targeted client side.<br />
        /// In-Scene Placed: The instantiated but despawned <see cref="NetworkObject"/>s will be spawned on the targeted client side.<br />
        /// <br />
        /// See Also:<br />
        /// <see cref="NetworkShow(ulong)"/><br />
        /// <see cref="NetworkHide(ulong)"/> or <see cref="NetworkHide(List{NetworkObject}, ulong)"/><br />
        /// </remarks>
        /// <param name="clientId">The targeted client</param>
        public void NetworkShow(ulong clientId)
        {
            if (!IsSpawned)
            {
                throw new SpawnStateException("Object is not spawned");
            }

            if (!HasAuthority)
            {
                if (NetworkManager.DistributedAuthorityMode)
                {
                    throw new NotServerException($"Only the owner-authority can change visibility when distributed authority mode is enabled!");
                }
                else
                {
                    throw new NotServerException("Only the authority can change visibility");
                }
            }

            if (Observers.Contains(clientId))
            {
                if (NetworkManager.DistributedAuthorityMode)
                {
                    Debug.LogError($"The object {name} is already visible to Client-{clientId}!");
                    return;
                }
                else
                {
                    throw new NotServerException("Only server can change visibility");
                }
            }

            if (CheckObjectVisibility != null && !CheckObjectVisibility(clientId))
            {
                if (NetworkManager.LogLevel <= LogLevel.Normal)
                {
                    NetworkLog.LogWarning($"[NetworkShow] Trying to make {nameof(NetworkObject)} {gameObject.name} visible to client ({clientId}) but {nameof(CheckObjectVisibility)} returned false!");
                }
                return;
            }
            NetworkManager.SpawnManager.MarkObjectForShowingTo(this, clientId);
            Observers.Add(clientId);
        }


        /// <summary>
        /// Makes a list of previously hidden <see cref="NetworkObject"/>s "netcode visible" for the client specified.
        /// </summary>
        /// <remarks>
        /// Usage: Use to start sending updates for previously hidden <see cref="NetworkObject"/>s to the targeted client.<br />
        /// <br />
        /// Dynamically Spawned: <see cref="NetworkObject"/>s will be instantiated and spawned on the targeted client's side.<br />
        /// In-Scene Placed: Already instantiated but despawned <see cref="NetworkObject"/>s will be spawned on the targeted client's side.<br />
        /// <br />
        /// See Also:<br />
        /// <see cref="NetworkShow(ulong)"/><br />
        /// <see cref="NetworkHide(ulong)"/> or <see cref="NetworkHide(List{NetworkObject}, ulong)"/><br />
        /// </remarks>
        /// <param name="networkObjects">The objects to become "netcode visible" to the targeted client</param>
        /// <param name="clientId">The targeted client</param>
        public static void NetworkShow(List<NetworkObject> networkObjects, ulong clientId)
        {
            if (networkObjects == null || networkObjects.Count == 0)
            {
                NetworkLog.LogErrorServer($"At least one {nameof(NetworkObject)} has to be provided when showing a list of {nameof(NetworkObject)}s!");
                return;
            }

            // Do the safety loop first to prevent putting the netcode in an invalid state.
            for (int i = 0; i < networkObjects.Count; i++)
            {
                var networkObject = networkObjects[i];
                var networkManager = networkObject.NetworkManager;

                if (networkManager.DistributedAuthorityMode && clientId == networkObject.OwnerClientId)
                {
                    NetworkLog.LogErrorServer($"Cannot hide an object from the owner when distributed authority mode is enabled! (Skipping {networkObject.gameObject.name})");
                }
                else if (!networkManager.DistributedAuthorityMode && clientId == NetworkManager.ServerClientId)
                {
                    NetworkLog.LogErrorServer("Cannot hide an object from the server!");
                    continue;
                }

                // Distributed authority mode adjustments to log a network error and continue when trying to show a NetworkObject
                // that the local instance does not own
                if (!networkObjects[i].HasAuthority)
                {
                    if (networkObjects[i].NetworkManager.DistributedAuthorityMode)
                    {
                        // It will log locally and to the "master-host".
                        NetworkLog.LogErrorServer("Only the owner-authority can change visibility when distributed authority mode is enabled!");
                        continue;
                    }
                    else
                    {
                        throw new NotServerException("Only server can change visibility");
                    }
                }

                if (!networkObjects[i].IsSpawned)
                {
                    throw new SpawnStateException("Object is not spawned");
                }

                if (networkObjects[i].Observers.Contains(clientId))
                {
                    throw new VisibilityChangeException($"{nameof(NetworkObject)} with NetworkId: {networkObjects[i].NetworkObjectId} is already visible");
                }

                if (networkObjects[i].NetworkManager != networkManager)
                {
                    throw new ArgumentNullException("All " + nameof(NetworkObject) + "s must belong to the same " + nameof(NetworkManager));
                }
            }

            foreach (var networkObject in networkObjects)
            {
                networkObject.NetworkShow(clientId);
            }
        }

        /// <summary>
        /// Hides the <see cref="NetworkObject"/> from the targeted client.
        /// </summary>
        /// <remarks>
        /// Usage: Use to stop sending updates to the targeted client, "netcode invisible", for a currently visible <see cref="NetworkObject"/>.<br />
        /// <br />
        /// Dynamically Spawned: <see cref="NetworkObject"/>s will be despawned and destroyed on the targeted client's side.<br />
        /// In-Scene Placed: <see cref="NetworkObject"/>s will only be despawned on the targeted client's side.<br />
        /// <br />
        /// See Also:<br />
        /// <see cref="NetworkHide(List{NetworkObject}, ulong)"/><br />
        /// <see cref="NetworkShow(ulong)"/> or <see cref="NetworkShow(List{NetworkObject}, ulong)"/><br />
        /// </remarks>
        /// <param name="clientId">The targeted client</param>
        public void NetworkHide(ulong clientId)
        {
            if (!IsSpawned)
            {
                throw new SpawnStateException("Object is not spawned");
            }

            if (!HasAuthority && !NetworkManager.DAHost)
            {
                if (NetworkManager.DistributedAuthorityMode)
                {
                    throw new NotServerException($"Only the owner-authority can change visibility when distributed authority mode is enabled!");
                }
                else
                {
                    throw new NotServerException("Only the authority can change visibility");
                }
            }

            if (!NetworkManager.SpawnManager.RemoveObjectFromShowingTo(this, clientId))
            {
                if (!Observers.Contains(clientId))
                {
                    if (NetworkManager.LogLevel <= LogLevel.Developer)
                    {
                        Debug.LogWarning($"{name} is already hidden from Client-{clientId}! (ignoring)");
                        return;
                    }
                }
                Observers.Remove(clientId);

                var message = new DestroyObjectMessage
                {
                    NetworkObjectId = NetworkObjectId,
                    DestroyGameObject = !IsSceneObject.Value,
                    IsDistributedAuthority = NetworkManager.DistributedAuthorityMode,
                    IsTargetedDestroy = NetworkManager.DistributedAuthorityMode,
                    TargetClientId = clientId, // Just always populate this value whether we write it or not
                    DeferredDespawnTick = DeferredDespawnTick,
                };

                var size = 0;
                if (NetworkManager.DistributedAuthorityMode)
                {
                    if (!NetworkManager.DAHost)
                    {
                        // Send destroy call to service or DAHost
                        size = NetworkManager.ConnectionManager.SendMessage(ref message, NetworkDelivery.ReliableSequenced, NetworkManager.ServerClientId);
                    }
                    else // DAHost mocking service
                    {
                        // Send destroy call
                        size = NetworkManager.ConnectionManager.SendMessage(ref message, NetworkDelivery.ReliableSequenced, clientId);
                        // Broadcast the destroy to all clients so they can update their observers list
                        foreach (var client in NetworkManager.ConnectedClientsIds)
                        {
                            if (client == clientId || client == NetworkManager.LocalClientId)
                            {
                                continue;
                            }
                            size += NetworkManager.ConnectionManager.SendMessage(ref message, NetworkDelivery.ReliableSequenced, client);
                        }
                    }
                }
                else
                {
                    // Send destroy call
                    size = NetworkManager.ConnectionManager.SendMessage(ref message, NetworkDelivery.ReliableSequenced, clientId);
                }
                NetworkManager.NetworkMetrics.TrackObjectDestroySent(clientId, this, size);
            }
        }

        /// <summary>
        /// Hides a list of <see cref="NetworkObject"/>s from the targeted client.
        /// </summary>
        /// <remarks>
        /// Usage: Use to stop sending updates to the targeted client, "netcode invisible", for the currently visible <see cref="NetworkObject"/>s.<br />
        /// <br />
        /// Dynamically Spawned: <see cref="NetworkObject"/>s will be despawned and destroyed on the targeted client's side.<br />
        /// In-Scene Placed: <see cref="NetworkObject"/>s will only be despawned on the targeted client's side.<br />
        /// <br />
        /// See Also:<br />
        /// <see cref="NetworkHide(ulong)"/><br />
        /// <see cref="NetworkShow(ulong)"/> or <see cref="NetworkShow(List{NetworkObject}, ulong)"/><br />
        /// </remarks>
        /// <param name="networkObjects">The <see cref="NetworkObject"/>s that will become "netcode invisible" to the targeted client</param>
        /// <param name="clientId">The targeted client</param>
        public static void NetworkHide(List<NetworkObject> networkObjects, ulong clientId)
        {
            if (networkObjects == null || networkObjects.Count == 0)
            {
                NetworkLog.LogErrorServer($"At least one {nameof(NetworkObject)} has to be provided when hiding a list of {nameof(NetworkObject)}s!");
                return;
            }

            // Do the safety loop first to prevent putting the netcode in an invalid state.
            for (int i = 0; i < networkObjects.Count; i++)
            {
                var networkObject = networkObjects[i];
                var networkManager = networkObject.NetworkManager;

                if (networkManager.DistributedAuthorityMode && clientId == networkObject.OwnerClientId)
                {
                    NetworkLog.LogErrorServer($"Cannot hide an object from the owner when distributed authority mode is enabled! (Skipping {networkObject.gameObject.name})");
                }
                else if (!networkManager.DistributedAuthorityMode && clientId == NetworkManager.ServerClientId)
                {
                    NetworkLog.LogErrorServer("Cannot hide an object from the server!");
                    continue;
                }

                // Distributed authority mode adjustments to log a network error and continue when trying to show a NetworkObject
                // that the local instance does not own
                if (!networkObjects[i].HasAuthority)
                {
                    if (networkObjects[i].NetworkManager.DistributedAuthorityMode)
                    {
                        // It will log locally and to the "master-host".
                        NetworkLog.LogErrorServer($"Only the owner-authority can change hide a {nameof(NetworkObject)} when distributed authority mode is enabled!");
                        continue;
                    }
                    else
                    {
                        throw new NotServerException("Only server can change visibility!");
                    }
                }

                // CLIENT SPAWNING TODO: Log error and continue as opposed to throwing an exception
                if (!networkObjects[i].IsSpawned)
                {
                    throw new SpawnStateException("Object is not spawned");
                }

                if (!networkObjects[i].Observers.Contains(clientId))
                {
                    throw new VisibilityChangeException($"{nameof(NetworkObject)} with {nameof(NetworkObjectId)}: {networkObjects[i].NetworkObjectId} is already hidden");
                }

                if (networkObjects[i].NetworkManager != networkManager)
                {
                    throw new ArgumentNullException("All " + nameof(NetworkObject) + "s must belong to the same " + nameof(NetworkManager));
                }
            }

            foreach (var networkObject in networkObjects)
            {
                networkObject.NetworkHide(clientId);
            }
        }

        private void OnDestroy()
        {
            // If no NetworkManager is assigned, then just exit early
            if (!NetworkManager)
            {
                return;
            }

            // Authority is the server (client-server) and the owner or DAHost (distributed authority) when destroying a NetworkObject
            var isAuthority = HasAuthority || NetworkManager.DAHost;

            if (NetworkManager.IsListening && !isAuthority && IsSpawned &&
                (IsSceneObject == null || (IsSceneObject.Value != true)))
            {
                // Clients should not despawn NetworkObjects while connected to a session, but we don't want to destroy the current call stack
                // if this happens. Instead, we should just generate a network log error and exit early (as long as we are not shutting down).
                if (!NetworkManager.ShutdownInProgress)
                {
                    // Since we still have a session connection, log locally and on the server to inform user of this issue.
                    if (NetworkManager.LogLevel <= LogLevel.Error)
                    {
                        if (NetworkManager.DistributedAuthorityMode)
                        {
                            NetworkLog.LogError($"[Invalid Destroy][{gameObject.name}][NetworkObjectId:{NetworkObjectId}] Destroy a spawned {nameof(NetworkObject)} on a non-owner client is not valid during a distributed authority session. Call {nameof(Destroy)} or {nameof(Despawn)} on the client-owner instead.");
                        }
                        else
                        {
                            NetworkLog.LogErrorServer($"[Invalid Destroy][{gameObject.name}][NetworkObjectId:{NetworkObjectId}] Destroy a spawned {nameof(NetworkObject)} on a non-host client is not valid. Call {nameof(Destroy)} or {nameof(Despawn)} on the server/host instead.");
                        }
                    }
                    return;
                }
                // Otherwise, clients can despawn NetworkObjects while shutting down and should not generate any messages when this happens
            }

            if (NetworkManager.SpawnManager != null && NetworkManager.SpawnManager.SpawnedObjects.TryGetValue(NetworkObjectId, out var networkObject))
            {
                if (this == networkObject)
                {
                    NetworkManager.SpawnManager.OnDespawnObject(networkObject, false);
                }
            }
        }

        [MethodImpl(MethodImplOptions.AggressiveInlining)]
        internal void SpawnInternal(bool destroyWithScene, ulong ownerClientId, bool playerObject)
        {
            if (NetworkManagerOwner == null)
            {
                NetworkManagerOwner = NetworkManager.Singleton;
            }
            if (!NetworkManager.IsListening)
            {
                throw new NotListeningException($"{nameof(NetworkManager)} is not listening, start a server or host before spawning objects");
            }

            if ((!NetworkManager.IsServer && !NetworkManager.DistributedAuthorityMode) || (NetworkManager.DistributedAuthorityMode && !NetworkManager.LocalClient.IsSessionOwner && NetworkManager.LocalClientId != ownerClientId))
            {
                if (NetworkManager.DistributedAuthorityMode)
                {
                    throw new NotServerException($"When distributed authority mode is enabled, you can only spawn NetworkObjects that belong to the local instance! Local instance id {NetworkManager.LocalClientId} is not the same as the assigned owner id: {ownerClientId}!");
                }
                else
                {
                    throw new NotServerException($"Only server can spawn {nameof(NetworkObject)}s");
                }
            }

            if (NetworkManager.DistributedAuthorityMode)
            {
                if (NetworkManager.LocalClient == null || !NetworkManager.IsConnectedClient || !NetworkManager.ConnectionManager.LocalClient.IsApproved)
                {
                    Debug.LogError($"Cannot spawn {name} until the client is fully connected to the session!");
                    return;
                }
                if (NetworkManager.NetworkConfig.EnableSceneManagement)
                {
                    NetworkSceneHandle = NetworkManager.SceneManager.ClientSceneHandleToServerSceneHandle[gameObject.scene.handle];
                }
                if (DontDestroyWithOwner && !IsOwnershipDistributable)
                {
                    //Ownership |= OwnershipStatus.Distributable;
                    // DANGO-TODO: Review over don't destroy with owner being set but DistributeOwnership not being set
                    if (NetworkManager.LogLevel == LogLevel.Developer)
                    {
                        NetworkLog.LogWarning("DANGO-TODO: Review over don't destroy with owner being set but DistributeOwnership not being set. For now, if the NetworkObject does not destroy with the owner it will set ownership to SessionOwner.");
                    }
                }
            }

            NetworkManager.SpawnManager.SpawnNetworkObjectLocally(this, NetworkManager.SpawnManager.GetNetworkObjectId(), IsSceneObject.HasValue && IsSceneObject.Value, playerObject, ownerClientId, destroyWithScene);

            if ((NetworkManager.DistributedAuthorityMode && NetworkManager.DAHost) || (!NetworkManager.DistributedAuthorityMode && NetworkManager.IsServer))
            {
                for (int i = 0; i < NetworkManager.ConnectedClientsList.Count; i++)
                {
                    if (NetworkManager.ConnectedClientsList[i].ClientId == NetworkManager.ServerClientId)
                    {
                        continue;
                    }
                    if (Observers.Contains(NetworkManager.ConnectedClientsList[i].ClientId))
                    {
                        NetworkManager.SpawnManager.SendSpawnCallForObject(NetworkManager.ConnectedClientsList[i].ClientId, this);
                    }
                }
            }
            else if (NetworkManager.DistributedAuthorityMode && !NetworkManager.DAHost)
            {
                // If spawning with observers or if not spawning with observers but the observer count is greater than 1 (i.e. owner/authority creating),
                // then we want to send a spawn notification.
                if (SpawnWithObservers || !SpawnWithObservers && Observers.Count > 1)
                {
                    NetworkManager.SpawnManager.SendSpawnCallForObject(NetworkManager.ServerClientId, this);
                }
            }
            else
            {
                NetworkLog.LogWarningServer($"Ran into unknown conditional check during spawn when determining distributed authority mode or not");
            }
        }

        /// <summary>
        /// This invokes <see cref="NetworkSpawnManager.InstantiateAndSpawn(NetworkObject, ulong, bool, bool, bool, Vector3, Quaternion)"/>.
        /// </summary>
        /// <param name="networkPrefab">The NetworkPrefab to instantiate and spawn.</param>
        /// <param name="networkManager">The local instance of the NetworkManager connected to an session in progress.</param>
        /// <param name="ownerClientId">The owner of the <see cref="NetworkObject"/> instance (defaults to server).</param>
        /// <param name="destroyWithScene">Whether the <see cref="NetworkObject"/> instance will be destroyed when the scene it is located within is unloaded (default is false).</param>
        /// <param name="isPlayerObject">Whether the <see cref="NetworkObject"/> instance is a player object or not (default is false).</param>
        /// <param name="forceOverride">Whether you want to force spawning the override when running as a host or server or if you want it to spawn the override for host mode and
        /// the source prefab for server. If there is an override, clients always spawn that as opposed to the source prefab (defaults to false).  </param>
        /// <param name="position">The starting poisiton of the <see cref="NetworkObject"/> instance.</param>
        /// <param name="rotation">The starting rotation of the <see cref="NetworkObject"/> instance.</param>
        /// <returns>The newly instantiated and spawned <see cref="NetworkObject"/> prefab instance.</returns>
        public static NetworkObject InstantiateAndSpawn(GameObject networkPrefab, NetworkManager networkManager, ulong ownerClientId = NetworkManager.ServerClientId, bool destroyWithScene = false, bool isPlayerObject = false, bool forceOverride = false, Vector3 position = default, Quaternion rotation = default)
        {
            var networkObject = networkPrefab.GetComponent<NetworkObject>();
            if (networkObject == null)
            {
                Debug.LogError($"The {nameof(NetworkPrefab)} {networkPrefab.name} does not have a {nameof(NetworkObject)} component!");
                return null;
            }
            return networkObject.InstantiateAndSpawn(networkManager, ownerClientId, destroyWithScene, isPlayerObject, forceOverride, position, rotation);
        }

        /// <summary>
        /// This invokes <see cref="NetworkSpawnManager.InstantiateAndSpawn(NetworkObject, ulong, bool, bool, bool, Vector3, Quaternion)"/>.
        /// </summary>
        /// <param name="networkManager">The local instance of the NetworkManager connected to an session in progress.</param>
        /// <param name="ownerClientId">The owner of the <see cref="NetworkObject"/> instance (defaults to server).</param>
        /// <param name="destroyWithScene">Whether the <see cref="NetworkObject"/> instance will be destroyed when the scene it is located within is unloaded (default is false).</param>
        /// <param name="isPlayerObject">Whether the <see cref="NetworkObject"/> instance is a player object or not (default is false).</param>
        /// <param name="forceOverride">Whether you want to force spawning the override when running as a host or server or if you want it to spawn the override for host mode and
        /// the source prefab for server. If there is an override, clients always spawn that as opposed to the source prefab (defaults to false).  </param>
        /// <param name="position">The starting poisiton of the <see cref="NetworkObject"/> instance.</param>
        /// <param name="rotation">The starting rotation of the <see cref="NetworkObject"/> instance.</param>
        /// <returns>The newly instantiated and spawned <see cref="NetworkObject"/> prefab instance.</returns>
        public NetworkObject InstantiateAndSpawn(NetworkManager networkManager, ulong ownerClientId = NetworkManager.ServerClientId, bool destroyWithScene = false, bool isPlayerObject = false, bool forceOverride = false, Vector3 position = default, Quaternion rotation = default)
        {
            if (networkManager == null)
            {
                Debug.LogError(NetworkSpawnManager.InstantiateAndSpawnErrors[NetworkSpawnManager.InstantiateAndSpawnErrorTypes.NetworkManagerNull]);
                return null;
            }

            if (!networkManager.IsListening)
            {
                Debug.LogError(NetworkSpawnManager.InstantiateAndSpawnErrors[NetworkSpawnManager.InstantiateAndSpawnErrorTypes.NoActiveSession]);
                return null;
            }

            ownerClientId = networkManager.DistributedAuthorityMode ? networkManager.LocalClientId : ownerClientId;
            // We only need to check for authority when running in client-server mode
            if (!networkManager.IsServer && !networkManager.DistributedAuthorityMode)
            {
                Debug.LogError(NetworkSpawnManager.InstantiateAndSpawnErrors[NetworkSpawnManager.InstantiateAndSpawnErrorTypes.NotAuthority]);
                return null;
            }

            if (networkManager.ShutdownInProgress)
            {
                Debug.LogWarning(NetworkSpawnManager.InstantiateAndSpawnErrors[NetworkSpawnManager.InstantiateAndSpawnErrorTypes.InvokedWhenShuttingDown]);
                return null;
            }

            // Verify it is actually a valid prefab
            if (!networkManager.NetworkConfig.Prefabs.Contains(gameObject))
            {
                Debug.LogError(NetworkSpawnManager.InstantiateAndSpawnErrors[NetworkSpawnManager.InstantiateAndSpawnErrorTypes.NotRegisteredNetworkPrefab]);
                return null;
            }

            return networkManager.SpawnManager.InstantiateAndSpawnNoParameterChecks(this, ownerClientId, destroyWithScene, isPlayerObject, forceOverride, position, rotation);
        }

        /// <summary>
        /// Spawns this <see cref="NetworkObject"/> across the network. Can only be called from the Server
        /// </summary>
        /// <param name="destroyWithScene">Should the object be destroyed when the scene is changed</param>
        public void Spawn(bool destroyWithScene = false)
        {
            var clientId = NetworkManager.DistributedAuthorityMode ? NetworkManager.LocalClientId : NetworkManager.ServerClientId;
            SpawnInternal(destroyWithScene, clientId, false);
        }

        /// <summary>
        /// Spawns a <see cref="NetworkObject"/> across the network with a given owner. Can only be called from server
        /// </summary>
        /// <param name="clientId">The clientId to own the object</param>
        /// <param name="destroyWithScene">Should the object be destroyed when the scene is changed</param>
        public void SpawnWithOwnership(ulong clientId, bool destroyWithScene = false)
        {
            SpawnInternal(destroyWithScene, clientId, false);
        }

        /// <summary>
        /// Spawns a <see cref="NetworkObject"/> across the network and makes it the player object for the given client
        /// </summary>
        /// <param name="clientId">The clientId who's player object this is</param>
        /// <param name="destroyWithScene">Should the object be destroyed when the scene is changed</param>
        public void SpawnAsPlayerObject(ulong clientId, bool destroyWithScene = false)
        {
            SpawnInternal(destroyWithScene, clientId, true);
        }

        /// <summary>
        /// Despawns the <see cref="GameObject"/> of this <see cref="NetworkObject"/> and sends a destroy message for it to all connected clients.
        /// </summary>
        /// <param name="destroy">(true) the <see cref="GameObject"/> will be destroyed (false) the <see cref="GameObject"/> will persist after being despawned</param>
        public void Despawn(bool destroy = true)
        {
            MarkVariablesDirty(false);
            NetworkManager.SpawnManager.DespawnObject(this, destroy);
        }

        /// <summary>
        /// Removes all ownership of an object from any client. Can only be called from server
        /// </summary>
        public void RemoveOwnership()
        {
            NetworkManager.SpawnManager.RemoveOwnership(this);
        }

        /// <summary>
        /// Changes the owner of the object. Can only be called from server
        /// </summary>
        /// <param name="newOwnerClientId">The new owner clientId</param>
        public void ChangeOwnership(ulong newOwnerClientId)
        {
            NetworkManager.SpawnManager.ChangeOwnership(this, newOwnerClientId, HasAuthority);
        }

        internal void InvokeBehaviourOnLostOwnership()
        {
            // Always update the ownership table in distributed authority mode
            if (NetworkManager.DistributedAuthorityMode)
            {
                NetworkManager.SpawnManager.UpdateOwnershipTable(this, OwnerClientId, true);
            }
            else // Server already handles this earlier, hosts should ignore and only client owners should update
            if (!NetworkManager.IsServer)
            {
                NetworkManager.SpawnManager.UpdateOwnershipTable(this, OwnerClientId, true);
            }
            for (int i = 0; i < ChildNetworkBehaviours.Count; i++)
            {
                ChildNetworkBehaviours[i].InternalOnLostOwnership();
            }
        }

        internal void InvokeBehaviourOnGainedOwnership()
        {
            // Always update the ownership table in distributed authority mode
            if (NetworkManager.DistributedAuthorityMode)
            {
                NetworkManager.SpawnManager.UpdateOwnershipTable(this, OwnerClientId);
            }
            else // Server already handles this earlier, hosts should ignore and only client owners should update
            if (!NetworkManager.IsServer && NetworkManager.LocalClientId == OwnerClientId)
            {
                NetworkManager.SpawnManager.UpdateOwnershipTable(this, OwnerClientId);
            }

            for (int i = 0; i < ChildNetworkBehaviours.Count; i++)
            {
                if (ChildNetworkBehaviours[i].gameObject.activeInHierarchy)
                {
                    ChildNetworkBehaviours[i].InternalOnGainedOwnership();
                }
                else
                {
                    Debug.LogWarning($"{ChildNetworkBehaviours[i].gameObject.name} is disabled! Netcode for GameObjects does not support disabled NetworkBehaviours! The {ChildNetworkBehaviours[i].GetType().Name} component was skipped during ownership assignment!");
                }
            }
        }

        internal void InvokeOwnershipChanged(ulong previous, ulong next)
        {
            for (int i = 0; i < ChildNetworkBehaviours.Count; i++)
            {
                if (ChildNetworkBehaviours[i].gameObject.activeInHierarchy)
                {
                    ChildNetworkBehaviours[i].InternalOnOwnershipChanged(previous, next);
                }
                else
                {
                    Debug.LogWarning($"{ChildNetworkBehaviours[i].gameObject.name} is disabled! Netcode for GameObjects does not support disabled NetworkBehaviours! The {ChildNetworkBehaviours[i].GetType().Name} component was skipped during ownership assignment!");
                }
            }
        }

        internal void InvokeBehaviourOnNetworkObjectParentChanged(NetworkObject parentNetworkObject)
        {
            for (int i = 0; i < ChildNetworkBehaviours.Count; i++)
            {
                // Invoke internal notification
                ChildNetworkBehaviours[i].InternalOnNetworkObjectParentChanged(parentNetworkObject);
                // Invoke public notification
                ChildNetworkBehaviours[i].OnNetworkObjectParentChanged(parentNetworkObject);
            }
        }

        private ulong? m_LatestParent; // What is our last set parent NetworkObject's ID?
        private Transform m_CachedParent; // What is our last set parent Transform reference?
        private bool m_CachedWorldPositionStays = true; // Used to preserve the world position stays parameter passed in TrySetParent

        /// <summary>
        /// With distributed authority, we need to have a way to determine if the parenting action is authorized.
        /// This is set when handling an incoming ParentSyncMessage and when running as a DAHost and a client has disconnected.
        /// </summary>
        internal bool AuthorityAppliedParenting = false;


        /// <summary>
        /// Returns the last known cached WorldPositionStays value for this NetworkObject
        /// </summary>
        /// <remarks>
        /// When parenting NetworkObjects, the optional WorldPositionStays value is cached and synchronized with clients.
        /// This method provides access to the instance relative cached value.
        /// <see cref="TrySetParent(GameObject, bool)"/>
        /// <see cref="TrySetParent(NetworkObject, bool)"/>
        /// <see cref="TrySetParent(Transform, bool)"/>
        /// </remarks>
        /// <returns><see cref="true"/> or <see cref="false"/></returns>
        public bool WorldPositionStays()
        {
            return m_CachedWorldPositionStays;
        }

        internal void SetCachedParent(Transform parentTransform)
        {
            AuthorityAppliedParenting = false;
            m_CachedParent = parentTransform;
        }

        internal Transform GetCachedParent()
        {
            return m_CachedParent;
        }

        internal ulong? GetNetworkParenting() => m_LatestParent;

        internal void SetNetworkParenting(ulong? latestParent, bool worldPositionStays)
        {
            m_LatestParent = latestParent;
            m_CachedWorldPositionStays = worldPositionStays;
        }

        /// <summary>
        /// Set the parent of the NetworkObject transform.
        /// </summary>
        /// <param name="parent">The new parent for this NetworkObject transform will be the child of.</param>
        /// <param name="worldPositionStays">If true, the parent-relative position, scale and rotation are modified such that the object keeps the same world space position, rotation and scale as before.</param>
        /// <returns>Whether or not reparenting was successful.</returns>
        public bool TrySetParent(Transform parent, bool worldPositionStays = true)
        {
            // If we are removing ourself from a parent
            if (parent == null)
            {
                return TrySetParent((NetworkObject)null, worldPositionStays);
            }

            var networkObject = parent.GetComponent<NetworkObject>();

            // If the parent doesn't have a NetworkObjet then return false, otherwise continue trying to parent
            return networkObject == null ? false : TrySetParent(networkObject, worldPositionStays);
        }

        /// <summary>
        /// Set the parent of the NetworkObject transform.
        /// </summary>
        /// <param name="parent">The new parent for this NetworkObject transform will be the child of.</param>
        /// <param name="worldPositionStays">If true, the parent-relative position, scale and rotation are modified such that the object keeps the same world space position, rotation and scale as before.</param>
        /// <returns>Whether or not reparenting was successful.</returns>
        public bool TrySetParent(GameObject parent, bool worldPositionStays = true)
        {
            // If we are removing ourself from a parent
            if (parent == null)
            {
                return TrySetParent((NetworkObject)null, worldPositionStays);
            }

            var networkObject = parent.GetComponent<NetworkObject>();

            // If the parent doesn't have a NetworkObjet then return false, otherwise continue trying to parent
            return networkObject == null ? false : TrySetParent(networkObject, worldPositionStays);
        }

        /// <summary>
        /// Used when despawning the parent, we want to preserve the cached WorldPositionStays value
        /// </summary>
        internal bool TryRemoveParentCachedWorldPositionStays()
        {
            return InternalTrySetParent(null, m_CachedWorldPositionStays);
        }

        /// <summary>
        /// Removes the parent of the NetworkObject's transform
        /// </summary>
        /// <remarks>
        /// This is a more convenient way to remove the parent without  having to cast the null value to either <see cref="GameObject"/> or <see cref="NetworkObject"/>
        /// </remarks>
        /// <param name="worldPositionStays">If true, the parent-relative position, scale and rotation are modified such that the object keeps the same world space position, rotation and scale as before.</param>
        /// <returns></returns>
        public bool TryRemoveParent(bool worldPositionStays = true)
        {
            return TrySetParent((NetworkObject)null, worldPositionStays);
        }

        /// <summary>
        /// Set the parent of the NetworkObject transform.
        /// </summary>
        /// <param name="parent">The new parent for this NetworkObject transform will be the child of.</param>
        /// <param name="worldPositionStays">If true, the parent-relative position, scale and rotation are modified such that the object keeps the same world space position, rotation and scale as before.</param>
        /// <returns>Whether or not reparenting was successful.</returns>
        public bool TrySetParent(NetworkObject parent, bool worldPositionStays = true)
        {
            if (!AutoObjectParentSync)
            {
                return false;
            }

            if (NetworkManager == null || !NetworkManager.IsListening)
            {
                return false;
            }

            // DANGO-TODO: Do we want to worry about ownership permissions here?
            // It wouldn't make sense to not allow parenting, but keeping this note here as a reminder.
            var isAuthority = HasAuthority || (AllowOwnerToParent && IsOwner);

            // If we don't have authority and we are not shutting down, then don't allow any parenting.
            // If we are shutting down and don't have authority then allow it.
            if (!isAuthority && !NetworkManager.ShutdownInProgress)
            {
                return false;
            }

            return InternalTrySetParent(parent, worldPositionStays);
        }

        internal bool InternalTrySetParent(NetworkObject parent, bool worldPositionStays = true)
        {
            if (parent != null && (IsSpawned ^ parent.IsSpawned))
            {
                if (NetworkManager != null && !NetworkManager.ShutdownInProgress)
                {
                    return false;
                }
            }

            m_CachedWorldPositionStays = worldPositionStays;

            if (parent == null)
            {
                CurrentParent = null;
                transform.SetParent(null, worldPositionStays);
            }
            else
            {
                CurrentParent = parent;
                transform.SetParent(parent.transform, worldPositionStays);
            }

            return true;
        }

        private void OnTransformParentChanged()
        {
            if (!AutoObjectParentSync || NetworkManager.ShutdownInProgress)
            {
                return;
            }

            if (transform.parent == m_CachedParent)
            {
                return;
            }

            if (NetworkManager == null || !NetworkManager.IsListening)
            {
                // DANGO-TODO: Review as to whether we want to provide a better way to handle changing parenting of objects when the
                // object is not spawned. Really, we shouldn't care about these types of changes.
                if (NetworkManager.DistributedAuthorityMode && m_CachedParent != null && transform.parent == null)
                {
                    m_CachedParent = null;
                    return;
                }
                transform.parent = m_CachedParent;
                Debug.LogException(new NotListeningException($"{nameof(NetworkManager)} is not listening, start a server or host before reparenting"));
                return;
            }
            var isAuthority = false;
            // With distributed authority, we need to track "valid authoritative" parenting changes.
            // So, either the authority or AuthorityAppliedParenting is considered a "valid parenting change".
            isAuthority = HasAuthority || AuthorityAppliedParenting || (AllowOwnerToParent && IsOwner);
            var distributedAuthority = NetworkManager.DistributedAuthorityMode;

            // If we do not have authority and we are spawned
            if (!isAuthority && IsSpawned)
            {

                // If the cached parent has not already been set and we are in distributed authority mode, then log an exception and exit early as a non-authority instance
                // is trying to set the parent.
                if (distributedAuthority)
                {
                    transform.parent = m_CachedParent;
                    NetworkLog.LogError($"[Not Owner] Only the owner-authority of child {gameObject.name}'s {nameof(NetworkObject)} component can reparent it!");
                }
                else
                {
                    transform.parent = m_CachedParent;
                    Debug.LogException(new NotServerException($"Only the server can reparent {nameof(NetworkObject)}s"));
                }
                return;
            }

            if (!IsSpawned)
            {
                AuthorityAppliedParenting = false;
                // and we are removing the parent, then go ahead and allow parenting to occur
                if (transform.parent == null)
                {
                    m_LatestParent = null;
                    SetCachedParent(null);
                    InvokeBehaviourOnNetworkObjectParentChanged(null);
                }
                else
                {
                    transform.parent = m_CachedParent;
                    Debug.LogException(new SpawnStateException($"{nameof(NetworkObject)} can only be reparented after being spawned"));
                }
                return;
            }
            var removeParent = false;
            var parentTransform = transform.parent;
            if (parentTransform != null)
            {
                if (!transform.parent.TryGetComponent<NetworkObject>(out var parentObject))
                {
                    transform.parent = m_CachedParent;
                    AuthorityAppliedParenting = false;
                    Debug.LogException(new InvalidParentException($"Invalid parenting, {nameof(NetworkObject)} moved under a non-{nameof(NetworkObject)} parent"));
                    return;
                }
                else if (!parentObject.IsSpawned)
                {
                    transform.parent = m_CachedParent;
                    AuthorityAppliedParenting = false;
                    Debug.LogException(new SpawnStateException($"{nameof(NetworkObject)} can only be reparented under another spawned {nameof(NetworkObject)}"));
                    return;
                }

                m_LatestParent = parentObject.NetworkObjectId;
            }
            else
            {
                m_LatestParent = null;
                removeParent = m_CachedParent != null;
            }

            // This can be reset within ApplyNetworkParenting
            var authorityApplied = AuthorityAppliedParenting;
            ApplyNetworkParenting(removeParent);

            var message = new ParentSyncMessage
            {
                NetworkObjectId = NetworkObjectId,
                IsLatestParentSet = m_LatestParent != null && m_LatestParent.HasValue,
                LatestParent = m_LatestParent,
                RemoveParent = removeParent,
                AuthorityApplied = authorityApplied,
                WorldPositionStays = m_CachedWorldPositionStays,
                Position = m_CachedWorldPositionStays ? transform.position : transform.localPosition,
                Rotation = m_CachedWorldPositionStays ? transform.rotation : transform.localRotation,
                Scale = transform.localScale,
            };

            // We need to preserve the m_CachedWorldPositionStays value until after we create the message
            // in order to assure any local space values changed/reset get applied properly. If our
            // parent is null then go ahead and reset the m_CachedWorldPositionStays the default value.
            if (parentTransform == null)
            {
                m_CachedWorldPositionStays = true;
            }

            // If we are connected to a CMB service or we are running a mock CMB service then send to the "server" identifier
            if (distributedAuthority || (!distributedAuthority && AllowOwnerToParent && IsOwner && !NetworkManager.IsServer))
            {
                if (!NetworkManager.DAHost)
                {
                    NetworkManager.ConnectionManager.SendMessage(ref message, NetworkDelivery.ReliableSequenced, 0);
                    return;
                }
                else
                {
                    foreach (var clientId in NetworkManager.ConnectedClientsIds)
                    {
                        if (clientId == NetworkManager.ServerClientId)
                        {
                            continue;
                        }
                        NetworkManager.ConnectionManager.SendMessage(ref message, NetworkDelivery.ReliableSequenced, clientId);
                    }
                }
            }
            else
            {
                // Otherwise we are running in client-server =or= this has to be a DAHost instance.
                // Send to all connected clients.
                unsafe
                {
                    var maxCount = NetworkManager.ConnectedClientsIds.Count;
                    ulong* clientIds = stackalloc ulong[maxCount];
                    int idx = 0;
                    foreach (var clientId in NetworkManager.ConnectedClientsIds)
                    {
                        if (clientId == NetworkManager.ServerClientId)
                        {
                            continue;
                        }
                        if (Observers.Contains(clientId))
                        {
                            clientIds[idx++] = clientId;
                        }
                    }
                    NetworkManager.ConnectionManager.SendMessage(ref message, NetworkDelivery.ReliableSequenced, clientIds, idx);
                }
            }
        }

        // We're keeping this set called OrphanChildren which contains NetworkObjects
        // because at the time we initialize/spawn NetworkObject locally, we might not have its parent replicated from the other side
        //
        // For instance, if we're spawning NetworkObject 5 and its parent is 10, what should happen if we do not have 10 yet?
        // let's say 10 is on the way to be replicated in a few frames and we could fix that parent-child relationship later.
        //
        // If you couldn't find your parent, we put you into OrphanChildren set and every time we spawn another NetworkObject locally due to replication,
        // we call CheckOrphanChildren() method and quickly iterate over OrphanChildren set and see if we can reparent/adopt one.
        internal static HashSet<NetworkObject> OrphanChildren = new HashSet<NetworkObject>();

        internal bool ApplyNetworkParenting(bool removeParent = false, bool ignoreNotSpawned = false, bool orphanedChildPass = false)
        {
            if (!AutoObjectParentSync)
            {
                return false;
            }

            // SPECIAL CASE:
            // The ignoreNotSpawned is a special case scenario where a late joining client has joined
            // and loaded one or more scenes that contain nested in-scene placed NetworkObject children
            // yet the server's synchronization information does not indicate the NetworkObject in question
            // has a parent. Under this scenario, we want to remove the parent before spawning and setting
            // the transform values. This is the only scenario where the ignoreNotSpawned parameter is used.
            if (!IsSpawned && !ignoreNotSpawned)
            {
                return false;
            }

            // Handle the first in-scene placed NetworkObject parenting scenarios. Once the m_LatestParent
            // has been set, this will not be entered into again (i.e. the later code will be invoked and
            // users will get notifications when the parent changes).
            var isInScenePlaced = IsSceneObject.HasValue && IsSceneObject.Value;
            if (transform.parent != null && !removeParent && !m_LatestParent.HasValue && isInScenePlaced)
            {
                var parentNetworkObject = transform.parent.GetComponent<NetworkObject>();

                // If parentNetworkObject is null then the parent is a GameObject without a NetworkObject component
                // attached. Under this case, we preserve the hierarchy but we don't keep track of the parenting.
                // Note: We only start tracking parenting if the user removes the child from the standard GameObject
                // parent and then re-parents the child under a GameObject with a NetworkObject component attached.
                if (parentNetworkObject == null)
                {
                    // If we are parented under a GameObject, go ahead and mark the world position stays as false
                    // so clients synchronize their transform in local space. (only for in-scene placed NetworkObjects)
                    m_CachedWorldPositionStays = false;
                    return true;
                }
                else // If the parent still isn't spawned add this to the orphaned children and return false
                if (!parentNetworkObject.IsSpawned)
                {
                    OrphanChildren.Add(this);
                    return false;
                }
                else
                {
                    // If we made it this far, go ahead and set the network parenting values
                    // with the WorldPoisitonSays value set to false
                    // Note: Since in-scene placed NetworkObjects are parented in the scene
                    // the default "assumption" is that children are parenting local space
                    // relative.
                    SetNetworkParenting(parentNetworkObject.NetworkObjectId, false);

                    // Set the cached parent
                    SetCachedParent(parentNetworkObject.transform);

                    return true;
                }
            }

            // If we are removing the parent or our latest parent is not set, then remove the parent
            // removeParent is only set when:
            //  - The server-side NetworkObject.OnTransformParentChanged is invoked and the parent is being removed
            //  - The client-side when handling a ParentSyncMessage
            // When clients are synchronizing only the m_LatestParent.HasValue will not have a value if there is no parent
            // or a parent was removed prior to the client connecting (i.e. in-scene placed NetworkObjects)
            if (removeParent || !m_LatestParent.HasValue)
            {
                SetCachedParent(null);
                // We must use Transform.SetParent when taking WorldPositionStays into
                // consideration, otherwise just setting transform.parent = null defaults
                // to WorldPositionStays which can cause scaling issues if the parent's
                // scale is not the default (Vetctor3.one) value.
                transform.SetParent(null, m_CachedWorldPositionStays);
                InvokeBehaviourOnNetworkObjectParentChanged(null);
                return true;
            }

            // If we have a latest parent id but it hasn't been spawned yet, then add this instance to the orphanChildren
            // HashSet and return false (i.e. parenting not applied yet)
            if (m_LatestParent.HasValue && !NetworkManager.SpawnManager.SpawnedObjects.ContainsKey(m_LatestParent.Value))
            {
                OrphanChildren.Add(this);
                return false;
            }

            // If we made it here, then parent this instance under the parentObject
            var parentObject = NetworkManager.SpawnManager.SpawnedObjects[m_LatestParent.Value];

            // If we are handling an orphaned child and its parent is orphaned too, then don't parent yet.
            if (orphanedChildPass)
            {
                if (OrphanChildren.Contains(parentObject))
                {
                    return false;
                }
            }
            SetCachedParent(parentObject.transform);
            transform.SetParent(parentObject.transform, m_CachedWorldPositionStays);
            InvokeBehaviourOnNetworkObjectParentChanged(parentObject);
            return true;
        }

        internal static void CheckOrphanChildren()
        {
            var objectsToRemove = new List<NetworkObject>();
            foreach (var orphanObject in OrphanChildren)
            {
                if (orphanObject.ApplyNetworkParenting(orphanedChildPass: true))
                {
                    objectsToRemove.Add(orphanObject);
                }
            }
            foreach (var networkObject in objectsToRemove)
            {
                OrphanChildren.Remove(networkObject);
            }
        }

        internal void InvokeBehaviourNetworkPreSpawn()
        {
            var networkManager = NetworkManager;
            for (int i = 0; i < ChildNetworkBehaviours.Count; i++)
            {
                if (ChildNetworkBehaviours[i].gameObject.activeInHierarchy)
                {
                    ChildNetworkBehaviours[i].NetworkPreSpawn(ref networkManager);
                }
            }
        }

        internal void InvokeBehaviourNetworkSpawn()
        {
            NetworkManager.SpawnManager.UpdateOwnershipTable(this, OwnerClientId);

            if (SceneMigrationSynchronization && NetworkManager.NetworkConfig.EnableSceneManagement)
            {
                AddNetworkObjectToSceneChangedUpdates(this);
            }

            for (int i = 0; i < ChildNetworkBehaviours.Count; i++)
            {
                if (ChildNetworkBehaviours[i].gameObject.activeInHierarchy)
                {
                    ChildNetworkBehaviours[i].InternalOnNetworkSpawn();
                }
                else
                {
                    Debug.LogWarning($"{ChildNetworkBehaviours[i].gameObject.name} is disabled! Netcode for GameObjects does not support spawning disabled NetworkBehaviours! The {ChildNetworkBehaviours[i].GetType().Name} component was skipped during spawn!");
                }
            }
            for (int i = 0; i < ChildNetworkBehaviours.Count; i++)
            {
                if (ChildNetworkBehaviours[i].gameObject.activeInHierarchy)
                {
                    ChildNetworkBehaviours[i].VisibleOnNetworkSpawn();
                }
            }
        }

        internal void InvokeBehaviourNetworkPostSpawn()
        {
            for (int i = 0; i < ChildNetworkBehaviours.Count; i++)
            {
                if (ChildNetworkBehaviours[i].gameObject.activeInHierarchy)
                {
                    ChildNetworkBehaviours[i].NetworkPostSpawn();
                }
            }
        }


        internal void InternalNetworkSessionSynchronized()
        {
            for (int i = 0; i < ChildNetworkBehaviours.Count; i++)
            {
                if (ChildNetworkBehaviours[i].gameObject.activeInHierarchy)
                {
                    ChildNetworkBehaviours[i].NetworkSessionSynchronized();
                }
            }
        }

        internal void InternalInSceneNetworkObjectsSpawned()
        {
            for (int i = 0; i < ChildNetworkBehaviours.Count; i++)
            {
                if (ChildNetworkBehaviours[i].gameObject.activeInHierarchy)
                {
                    ChildNetworkBehaviours[i].InSceneNetworkObjectsSpawned();
                }
            }
        }



        internal void InvokeBehaviourNetworkDespawn()
        {
            NetworkManager.SpawnManager.UpdateOwnershipTable(this, OwnerClientId, true);

            for (int i = 0; i < ChildNetworkBehaviours.Count; i++)
            {
                ChildNetworkBehaviours[i].InternalOnNetworkDespawn();
            }

            if (SceneMigrationSynchronization && NetworkManager.NetworkConfig.EnableSceneManagement)
            {
                RemoveNetworkObjectFromSceneChangedUpdates(this);
            }
        }

        private List<NetworkBehaviour> m_ChildNetworkBehaviours;

        internal List<NetworkBehaviour> ChildNetworkBehaviours
        {
            get
            {
                if (m_ChildNetworkBehaviours != null)
                {
                    return m_ChildNetworkBehaviours;
                }

                m_ChildNetworkBehaviours = new List<NetworkBehaviour>();
                var networkBehaviours = GetComponentsInChildren<NetworkBehaviour>(true);
                for (int i = 0; i < networkBehaviours.Length; i++)
                {
                    if (networkBehaviours[i].NetworkObject == this)
                    {
                        m_ChildNetworkBehaviours.Add(networkBehaviours[i]);
                        var type = networkBehaviours[i].GetType();
                        if (type == typeof(NetworkTransform) || type.IsInstanceOfType(typeof(NetworkTransform)) || type.IsSubclassOf(typeof(NetworkTransform)))
                        {
                            if (NetworkTransforms == null)
                            {
                                NetworkTransforms = new List<NetworkTransform>();
                            }
                            var networkTransform = networkBehaviours[i] as NetworkTransform;
                            networkTransform.IsNested = i != 0 && networkTransform.gameObject != gameObject;
                            NetworkTransforms.Add(networkTransform);
                        }
#if COM_UNITY_MODULES_PHYSICS
                        else if (type.IsSubclassOf(typeof(NetworkRigidbodyBase)))
                        {
                            if (NetworkRigidbodies == null)
                            {
                                NetworkRigidbodies = new List<NetworkRigidbodyBase>();
                            }
                            NetworkRigidbodies.Add(networkBehaviours[i] as NetworkRigidbodyBase);
                        }
#endif
                    }
                }

                return m_ChildNetworkBehaviours;
            }
        }

        internal void WriteNetworkVariableData(FastBufferWriter writer, ulong targetClientId)
        {
            if (NetworkManager.DistributedAuthorityMode)
            {
                writer.WriteValueSafe((ushort)ChildNetworkBehaviours.Count);
                if (ChildNetworkBehaviours.Count == 0)
                {
                    return;
                }
            }
            for (int i = 0; i < ChildNetworkBehaviours.Count; i++)
            {
                var behavior = ChildNetworkBehaviours[i];
                behavior.InitializeVariables();
                behavior.WriteNetworkVariableData(writer, targetClientId);
            }
        }

        internal void MarkVariablesDirty(bool dirty)
        {
            for (int i = 0; i < ChildNetworkBehaviours.Count; i++)
            {
                var behavior = ChildNetworkBehaviours[i];
                behavior.MarkVariablesDirty(dirty);
            }
        }

        internal void MarkOwnerReadVariablesDirty()
        {
            for (int i = 0; i < ChildNetworkBehaviours.Count; i++)
            {
                ChildNetworkBehaviours[i].MarkOwnerReadVariablesDirty();
            }
        }

        // NGO currently guarantees that the client will receive spawn data for all objects in one network tick.
        //  Children may arrive before their parents; when they do they are stored in OrphanedChildren and then
        //  resolved when their parents arrived.  Because we don't send a partial list of spawns (yet), something
        //  has gone wrong if by the end of an update we still have unresolved orphans
        //

        // if and when we have different systems for where it is expected that orphans survive across ticks,
        //   then this warning will remind us that we need to revamp the system because then we can no longer simply
        //   spawn the orphan without its parent (at least, not when its transform is set to local coords mode)
        //   - because then you'll have children popping at the wrong location not having their parent's global position to root them
        //   - and then they'll pop to the correct location after they get the parent, and that would be not good
        internal static void VerifyParentingStatus()
        {
            if (NetworkLog.CurrentLogLevel <= LogLevel.Normal)
            {
                if (OrphanChildren.Count > 0)
                {
                    NetworkLog.LogWarning($"{nameof(NetworkObject)} ({OrphanChildren.Count}) children not resolved to parents by the end of frame");
                }
            }
        }

        /// <summary>
        /// Only invoked during first synchronization of a NetworkObject (late join or newly spawned)
        /// </summary>
        internal bool SetNetworkVariableData(FastBufferReader reader, ulong clientId)
        {
            if (NetworkManager.DistributedAuthorityMode)
            {
                var readerPosition = reader.Position;
                reader.ReadValueSafe(out ushort behaviourCount);
                if (behaviourCount != ChildNetworkBehaviours.Count)
                {
                    Debug.LogError($"[{name}] Network Behavior Count Mismatch! [In: {behaviourCount} vs Local: {ChildNetworkBehaviours.Count}][StartReaderPos: {readerPosition}] CurrentReaderPos: {reader.Position}]");
                    return false;
                }
            }

            for (int i = 0; i < ChildNetworkBehaviours.Count; i++)
            {
                var behaviour = ChildNetworkBehaviours[i];
                behaviour.InitializeVariables();
                behaviour.SetNetworkVariableData(reader, clientId);
            }
            return true;
        }

        public ushort GetNetworkBehaviourOrderIndex(NetworkBehaviour instance)
        {
            // read the cached index, and verify it first
            if (instance.NetworkBehaviourIdCache < ChildNetworkBehaviours.Count)
            {
                if (ChildNetworkBehaviours[instance.NetworkBehaviourIdCache] == instance)
                {
                    return instance.NetworkBehaviourIdCache;
                }

                // invalid cached id reset
                instance.NetworkBehaviourIdCache = default;
            }

            for (ushort i = 0; i < ChildNetworkBehaviours.Count; i++)
            {
                if (ChildNetworkBehaviours[i] == instance)
                {
                    // cache the id, for next query
                    instance.NetworkBehaviourIdCache = i;
                    return i;
                }
            }

            return 0;
        }

        internal NetworkBehaviour GetNetworkBehaviourAtOrderIndex(ushort index)
        {
            if (index >= ChildNetworkBehaviours.Count)
            {
                if (NetworkLog.CurrentLogLevel <= LogLevel.Error)
                {
                    NetworkLog.LogError($"{nameof(NetworkBehaviour)} index {index} was out of bounds for {name}. NetworkBehaviours must be the same, and in the same order, between server and client.");
                }
                if (NetworkLog.CurrentLogLevel <= LogLevel.Developer)
                {
                    var currentKnownChildren = new System.Text.StringBuilder();
                    currentKnownChildren.Append($"Known child {nameof(NetworkBehaviour)}s:");
                    for (int i = 0; i < ChildNetworkBehaviours.Count; i++)
                    {
                        var childNetworkBehaviour = ChildNetworkBehaviours[i];
                        currentKnownChildren.Append($" [{i}] {childNetworkBehaviour.__getTypeName()}");
                        currentKnownChildren.Append(i < ChildNetworkBehaviours.Count - 1 ? "," : ".");
                    }
                    NetworkLog.LogInfo(currentKnownChildren.ToString());
                }
                return null;
            }

            return ChildNetworkBehaviours[index];
        }

        internal struct SceneObject
        {
            private ushort m_BitField;
            public uint Hash;
            public ulong NetworkObjectId;
            public ulong OwnerClientId;
            public ushort OwnershipFlags;

            public bool IsPlayerObject
            {
                get => ByteUtility.GetBit(m_BitField, 0);
                set => ByteUtility.SetBit(ref m_BitField, 0, value);
            }
            public bool HasParent
            {
                get => ByteUtility.GetBit(m_BitField, 1);
                set => ByteUtility.SetBit(ref m_BitField, 1, value);
            }
            public bool IsSceneObject
            {
                get => ByteUtility.GetBit(m_BitField, 2);
                set => ByteUtility.SetBit(ref m_BitField, 2, value);
            }
            public bool HasTransform
            {
                get => ByteUtility.GetBit(m_BitField, 3);
                set => ByteUtility.SetBit(ref m_BitField, 3, value);
            }

            public bool IsLatestParentSet
            {
                get => ByteUtility.GetBit(m_BitField, 4);
                set => ByteUtility.SetBit(ref m_BitField, 4, value);
            }

            public bool WorldPositionStays
            {
                get => ByteUtility.GetBit(m_BitField, 5);
                set => ByteUtility.SetBit(ref m_BitField, 5, value);
            }

            /// <summary>
            /// Even though the server sends notifications for NetworkObjects that get
            /// destroyed when a scene is unloaded, we want to synchronize this so
            /// the client side can use it as part of a filter for automatically migrating
            /// to the current active scene when its scene is unloaded. (only for dynamically spawned)
            /// </summary>
            public bool DestroyWithScene
            {
                get => ByteUtility.GetBit(m_BitField, 6);
                set => ByteUtility.SetBit(ref m_BitField, 6, value);
            }

            public bool DontDestroyWithOwner
            {
                get => ByteUtility.GetBit(m_BitField, 7);
                set => ByteUtility.SetBit(ref m_BitField, 7, value);
            }

            public bool HasOwnershipFlags
            {
                get => ByteUtility.GetBit(m_BitField, 8);
                set => ByteUtility.SetBit(ref m_BitField, 8, value);
            }

            public bool SyncObservers
            {
                get => ByteUtility.GetBit(m_BitField, 9);
                set => ByteUtility.SetBit(ref m_BitField, 9, value);
            }

            public bool SpawnWithObservers
            {
                get => ByteUtility.GetBit(m_BitField, 10);
                set => ByteUtility.SetBit(ref m_BitField, 10, value);
            }

            // When handling the initial synchronization of NetworkObjects,
            // this will be populated with the known observers.
            public ulong[] Observers;

            //If(Metadata.HasParent)
            public ulong ParentObjectId;

            //If(Metadata.HasTransform)
            public struct TransformData : INetworkSerializeByMemcpy
            {
                public Vector3 Position;
                public Quaternion Rotation;
                public Vector3 Scale;
            }

            public TransformData Transform;

            //If(Metadata.IsReparented)

            //If(IsLatestParentSet)
            public ulong? LatestParent;

            public NetworkObject OwnerObject;
            public ulong TargetClientId;

            public int NetworkSceneHandle;


            public void Serialize(FastBufferWriter writer)
            {
                if (OwnerObject.NetworkManager.DistributedAuthorityMode)
                {
                    HasOwnershipFlags = true;
                    SpawnWithObservers = OwnerObject.SpawnWithObservers;
                }
                writer.WriteValueSafe(m_BitField);
                writer.WriteValueSafe(Hash);
                BytePacker.WriteValueBitPacked(writer, NetworkObjectId);
                BytePacker.WriteValueBitPacked(writer, OwnerClientId);

                if (HasParent)
                {
                    BytePacker.WriteValueBitPacked(writer, ParentObjectId);
                    if (IsLatestParentSet)
                    {
                        BytePacker.WriteValueBitPacked(writer, LatestParent.Value);
                    }
                }

                if (HasOwnershipFlags)
                {
                    writer.WriteValueSafe(OwnershipFlags);
                }

                if (SyncObservers)
                {
                    BytePacker.WriteValuePacked(writer, Observers.Length);
                    foreach (var observer in Observers)
                    {
                        BytePacker.WriteValuePacked(writer, observer);
                    }
                }

                var writeSize = 0;
                writeSize += HasTransform ? FastBufferWriter.GetWriteSize<TransformData>() : 0;
                writeSize += FastBufferWriter.GetWriteSize<int>();

                if (!writer.TryBeginWrite(writeSize))
                {
                    throw new OverflowException("Could not serialize SceneObject: Out of buffer space.");
                }

                if (HasTransform)
                {
                    writer.WriteValue(Transform);
                }

                // The NetworkSceneHandle is the server-side relative
                // scene handle that the NetworkObject resides in.
                if (OwnerObject.NetworkManager.DistributedAuthorityMode)
                {
                    writer.WriteValue(OwnerObject.NetworkSceneHandle);
                }
                else
                {
                    writer.WriteValue(OwnerObject.GetSceneOriginHandle());
                }

                // Synchronize NetworkVariables and NetworkBehaviours
                var bufferSerializer = new BufferSerializer<BufferSerializerWriter>(new BufferSerializerWriter(writer));
                OwnerObject.SynchronizeNetworkBehaviours(ref bufferSerializer, TargetClientId);
            }

            public void Deserialize(FastBufferReader reader)
            {
                reader.ReadValueSafe(out m_BitField);
                reader.ReadValueSafe(out Hash);
                ByteUnpacker.ReadValueBitPacked(reader, out NetworkObjectId);
                ByteUnpacker.ReadValueBitPacked(reader, out OwnerClientId);

                if (HasParent)
                {
                    ByteUnpacker.ReadValueBitPacked(reader, out ParentObjectId);
                    if (IsLatestParentSet)
                    {
                        ByteUnpacker.ReadValueBitPacked(reader, out ulong latestParent);
                        LatestParent = latestParent;
                    }
                }

                if (HasOwnershipFlags)
                {
                    reader.ReadValueSafe(out OwnershipFlags);
                }

                if (SyncObservers)
                {
                    var observerCount = 0;
                    var observerId = (ulong)0;
                    ByteUnpacker.ReadValuePacked(reader, out observerCount);
                    Observers = new ulong[observerCount];
                    for (int i = 0; i < observerCount; i++)
                    {
                        ByteUnpacker.ReadValuePacked(reader, out observerId);
                        Observers[i] = observerId;
                    }
                }

                var readSize = 0;
                readSize += HasTransform ? FastBufferWriter.GetWriteSize<TransformData>() : 0;
                readSize += FastBufferWriter.GetWriteSize<int>();

                // Try to begin reading the remaining bytes
                if (!reader.TryBeginRead(readSize))
                {
                    throw new OverflowException("Could not deserialize SceneObject: Reading past the end of the buffer");
                }

                if (HasTransform)
                {
                    reader.ReadValue(out Transform);
                }

                // The NetworkSceneHandle is the server-side relative
                // scene handle that the NetworkObject resides in.
                reader.ReadValue(out NetworkSceneHandle);
            }
        }

        internal void PostNetworkVariableWrite(bool forced = false)
        {
            for (int k = 0; k < ChildNetworkBehaviours.Count; k++)
            {
                ChildNetworkBehaviours[k].PostNetworkVariableWrite(forced);
            }
        }

        /// <summary>
        /// Handles synchronizing NetworkVariables and custom synchronization data for NetworkBehaviours.
        /// </summary>
        /// <remarks>
        /// This is where we determine how much data is written after the associated NetworkObject in order to recover
        /// from a failed instantiated NetworkObject without completely disrupting client synchronization.
        /// </remarks>
        internal void SynchronizeNetworkBehaviours<T>(ref BufferSerializer<T> serializer, ulong targetClientId = 0) where T : IReaderWriter
        {
            if (serializer.IsWriter)
            {
                var writer = serializer.GetFastBufferWriter();
                var positionBeforeSynchronizing = writer.Position;
                writer.WriteValueSafe((ushort)0);
                var sizeToSkipCalculationPosition = writer.Position;

                // Synchronize NetworkVariables
                WriteNetworkVariableData(writer, targetClientId);
                // Reserve the NetworkBehaviour synchronization count position
                var networkBehaviourCountPosition = writer.Position;
                writer.WriteValueSafe((byte)0);

                // Parse through all NetworkBehaviours and any that return true
                // had additional synchronization data written.
                // (See notes for reading/deserialization below)
                var synchronizationCount = (byte)0;
                foreach (var childBehaviour in ChildNetworkBehaviours)
                {
                    if (childBehaviour.Synchronize(ref serializer, targetClientId))
                    {
                        synchronizationCount++;
                    }
                }

                var currentPosition = writer.Position;
                // Write the total number of bytes written for NetworkVariable and NetworkBehaviour
                // synchronization.
                writer.Seek(positionBeforeSynchronizing);
                // We want the size of everything after our size to skip calculation position
                var size = (ushort)(currentPosition - sizeToSkipCalculationPosition);
                writer.WriteValueSafe(size);
                // Write the number of NetworkBehaviours synchronized
                writer.Seek(networkBehaviourCountPosition);
                writer.WriteValueSafe(synchronizationCount);
                // seek back to the position after writing NetworkVariable and NetworkBehaviour
                // synchronization data.
                writer.Seek(currentPosition);
            }
            else
            {
                var seekToEndOfSynchData = 0;
                var reader = serializer.GetFastBufferReader();
                try
                {
                    reader.ReadValueSafe(out ushort sizeOfSynchronizationData);
                    seekToEndOfSynchData = reader.Position + sizeOfSynchronizationData;
                    // Apply the network variable synchronization data
                    if (!SetNetworkVariableData(reader, targetClientId))
                    {
                        reader.Seek(seekToEndOfSynchData);
                        return;
                    }

                    // Read the number of NetworkBehaviours to synchronize
                    reader.ReadValueSafe(out byte numberSynchronized);

                    var networkBehaviourId = (ushort)0;

                    // If a NetworkBehaviour writes synchronization data, it will first
                    // write its NetworkBehaviourId so when deserializing the client-side
                    // can find the right NetworkBehaviour to deserialize the synchronization data.
                    for (int i = 0; i < numberSynchronized; i++)
                    {
                        reader.ReadValueSafe(out networkBehaviourId);
                        var networkBehaviour = GetNetworkBehaviourAtOrderIndex(networkBehaviourId);
                        networkBehaviour.Synchronize(ref serializer, targetClientId);
                    }

                    if (seekToEndOfSynchData != reader.Position)
                    {
                        Debug.LogWarning($"[Size mismatch] Expected: {seekToEndOfSynchData} Currently At: {reader.Position}!");
                    }
                }
                catch
                {
                    reader.Seek(seekToEndOfSynchData);
                }
            }
        }

        internal SceneObject GetMessageSceneObject(ulong targetClientId = NetworkManager.ServerClientId, bool syncObservers = false)
        {
            var obj = new SceneObject
            {
                NetworkObjectId = NetworkObjectId,
                OwnerClientId = OwnerClientId,
                IsPlayerObject = IsPlayerObject,
                IsSceneObject = IsSceneObject ?? true,
                DestroyWithScene = DestroyWithScene,
                DontDestroyWithOwner = DontDestroyWithOwner,
                HasOwnershipFlags = NetworkManager.DistributedAuthorityMode,
                OwnershipFlags = (ushort)Ownership,
                SyncObservers = syncObservers,
                Observers = syncObservers ? Observers.ToArray() : null,
                NetworkSceneHandle = NetworkSceneHandle,
                Hash = CheckForGlobalObjectIdHashOverride(),
                OwnerObject = this,
                TargetClientId = targetClientId
            };

            NetworkObject parentNetworkObject = null;

            if (!AlwaysReplicateAsRoot && transform.parent != null)
            {
                parentNetworkObject = transform.parent.GetComponent<NetworkObject>();
                // In-scene placed NetworkObjects parented under GameObjects with no NetworkObject
                // should set the has parent flag and preserve the world position stays value
                if (parentNetworkObject == null && obj.IsSceneObject)
                {
                    obj.HasParent = true;
                    obj.WorldPositionStays = m_CachedWorldPositionStays;
                }
            }

            if (parentNetworkObject != null)
            {
                obj.HasParent = true;
                obj.ParentObjectId = parentNetworkObject.NetworkObjectId;
                obj.WorldPositionStays = m_CachedWorldPositionStays;
                var latestParent = GetNetworkParenting();
                var isLatestParentSet = latestParent != null && latestParent.HasValue;
                obj.IsLatestParentSet = isLatestParentSet;
                if (isLatestParentSet)
                {
                    obj.LatestParent = latestParent.Value;
                }
            }

            if (IncludeTransformWhenSpawning == null || IncludeTransformWhenSpawning(OwnerClientId))
            {
                obj.HasTransform = SynchronizeTransform;

                // We start with the default AutoObjectParentSync values to determine which transform space we will
                // be synchronizing clients with.
                var syncRotationPositionLocalSpaceRelative = obj.HasParent && !m_CachedWorldPositionStays;
                var syncScaleLocalSpaceRelative = obj.HasParent && !m_CachedWorldPositionStays;

                // Always synchronize in-scene placed object's scale using local space
                if (obj.IsSceneObject)
                {
                    syncScaleLocalSpaceRelative = obj.HasParent;
                }

                // If auto object synchronization is turned off
                if (!AutoObjectParentSync)
                {
                    // We always synchronize position and rotation world space relative
                    syncRotationPositionLocalSpaceRelative = false;
                    // Scale is special, it synchronizes local space relative if it has a
                    // parent since applying the world space scale under a parent with scale
                    // will result in the improper scale for the child
                    syncScaleLocalSpaceRelative = obj.HasParent;
                }

                obj.Transform = new SceneObject.TransformData
                {
                    // If we are parented and we have the m_CachedWorldPositionStays disabled, then use local space
                    // values as opposed world space values.
                    Position = syncRotationPositionLocalSpaceRelative ? transform.localPosition : transform.position,
                    Rotation = syncRotationPositionLocalSpaceRelative ? transform.localRotation : transform.rotation,

                    // We only use the lossyScale if the NetworkObject has a parent. Multi-generation nested children scales can
                    // impact the final scale of the child NetworkObject in question. The solution is to use the lossy scale
                    // which can be thought of as "world space scale".
                    // More information:
                    // https://docs.unity3d.com/ScriptReference/Transform-lossyScale.html
                    Scale = syncScaleLocalSpaceRelative ? transform.localScale : transform.lossyScale,
                };
            }
            return obj;
        }

        /// <summary>
        /// Used to deserialize a serialized scene object which occurs
        /// when the client is approved or during a scene transition
        /// </summary>
        /// <param name="sceneObject">Deserialized scene object data</param>
        /// <param name="reader">FastBufferReader for the NetworkVariable data</param>
        /// <param name="networkManager">NetworkManager instance</param>
        /// <param name="invokedByMessage">will be true if invoked by CreateObjectMessage</param>
        /// <returns>The deserialized NetworkObject or null if deserialization failed</returns>
        internal static NetworkObject AddSceneObject(in SceneObject sceneObject, FastBufferReader reader, NetworkManager networkManager, bool invokedByMessage = false)
        {
            //Attempt to create a local NetworkObject
            var networkObject = networkManager.SpawnManager.CreateLocalNetworkObject(sceneObject);

            if (networkObject == null)
            {
                // Log the error that the NetworkObject failed to construct
                if (networkManager.LogLevel <= LogLevel.Normal)
                {
                    NetworkLog.LogError($"Failed to spawn {nameof(NetworkObject)} for Hash {sceneObject.Hash}.");
                }

                try
                {
                    // If we failed to load this NetworkObject, then skip past the Network Variable and (if any) synchronization data
                    reader.ReadValueSafe(out ushort networkBehaviourSynchronizationDataLength);
                    reader.Seek(reader.Position + networkBehaviourSynchronizationDataLength);
                }
                catch (Exception ex)
                {
                    Debug.LogException(ex);
                }

                // We have nothing left to do here.
                return null;
            }

            // This will get set again when the NetworkObject is spawned locally, but we set it here ahead of spawning
            // in order to be able to determine which NetworkVariables the client will be allowed to read.
            networkObject.OwnerClientId = sceneObject.OwnerClientId;

            // Special Case: Invoke NetworkBehaviour.OnPreSpawn methods here before SynchronizeNetworkBehaviours
            networkObject.InvokeBehaviourNetworkPreSpawn();

            // Synchronize NetworkBehaviours
            var bufferSerializer = new BufferSerializer<BufferSerializerReader>(new BufferSerializerReader(reader));
            networkObject.SynchronizeNetworkBehaviours(ref bufferSerializer, networkManager.LocalClientId);

            // Spawn the NetworkObject
            networkManager.SpawnManager.SpawnNetworkObjectLocally(networkObject, sceneObject, sceneObject.DestroyWithScene);

            if (sceneObject.SyncObservers)
            {
                foreach (var observer in sceneObject.Observers)
                {
                    networkObject.Observers.Add(observer);
                }
            }

            if (networkManager.DistributedAuthorityMode)
            {
                networkObject.SpawnWithObservers = sceneObject.SpawnWithObservers;
            }

            // If this was not invoked by a message handler, we are in distributed authority mode, and we are spawning with observers or
            // we are an observer (in case SpawnWithObservers is false)
            if (networkManager.DistributedAuthorityMode && (!invokedByMessage || networkObject.IsPlayerObject) &&
                (networkObject.SpawnWithObservers || networkObject.Observers.Contains(networkManager.LocalClientId)))
            {
                if (networkManager.LocalClient != null && networkManager.LocalClient.PlayerObject != null)
                {
                    var playerObject = networkManager.LocalClient.PlayerObject;
                    if (networkObject.IsPlayerObject)
                    {
                        // If it is another player, then make sure the local player is aware of the player
                        playerObject.Observers.Add(networkObject.OwnerClientId);
                    }

                    // Assure the local player has observability
                    networkObject.Observers.Add(playerObject.OwnerClientId);

                    // If it is a player object, then add it to all known spawned NetworkObjects that spawn with observers
                    if (networkObject.IsPlayerObject)
                    {
                        foreach (var netObject in networkManager.SpawnManager.SpawnedObjects)
                        {
                            if (netObject.Value.SpawnWithObservers)
                            {
                                netObject.Value.Observers.Add(networkObject.OwnerClientId);
                            }
                        }
                    }

                    // Only add all other players as observers if we are spawning with observers,
                    // otherwise user controls via NetworkShow.
                    if (networkObject.SpawnWithObservers)
                    {
                        // Add all known players to the observers list if they don't already exist
                        foreach (var player in networkManager.SpawnManager.PlayerObjects)
                        {
                            networkObject.Observers.Add(player.OwnerClientId);
                        }
                    }
                }
            }
            return networkObject;
        }

        /// <summary>
        /// Subscribes to changes in the currently active scene
        /// </summary>
        /// <remarks>
        /// Only for dynamically spawned NetworkObjects
        /// </remarks>
        internal void SubscribeToActiveSceneForSynch()
        {
            if (ActiveSceneSynchronization)
            {
                if (IsSceneObject.HasValue && !IsSceneObject.Value)
                {
                    // Just in case it is a recycled NetworkObject, unsubscribe first
                    SceneManager.activeSceneChanged -= CurrentlyActiveSceneChanged;
                    SceneManager.activeSceneChanged += CurrentlyActiveSceneChanged;
                }
            }
        }

        /// <summary>
        /// If AutoSynchActiveScene is enabled, then this is the callback that handles updating
        /// a NetworkObject's scene information.
        /// </summary>
        private void CurrentlyActiveSceneChanged(Scene current, Scene next)
        {
            // Early exit if there is no NetworkManager assigned, the NetworkManager is shutting down, the NetworkObject
            // is not spawned, or an in-scene placed NetworkObject
            if (NetworkManager == null || NetworkManager.ShutdownInProgress || !IsSpawned || IsSceneObject != false)
            {
                return;
            }
            // This check is here in the event a user wants to disable this for some reason but also wants
            // the NetworkObject to synchronize to changes in the currently active scene at some later time.
            if (ActiveSceneSynchronization)
            {
                // Only dynamically spawned NetworkObjects that are not already in the newly assigned active scene will migrate
                // and update their scene handles
                if (IsSceneObject.HasValue && !IsSceneObject.Value && gameObject.scene != next && gameObject.transform.parent == null)
                {
                    SceneManager.MoveGameObjectToScene(gameObject, next);
                    SceneChangedUpdate(next);
                }
            }
        }

        /// <summary>
        /// Handles updating the NetworkObject's tracked scene handles
        /// </summary>
        internal void SceneChangedUpdate(Scene scene, bool notify = false)
        {
            // Avoiding edge case scenarios, if no NetworkSceneManager exit early
            if (NetworkManager.SceneManager == null || !IsSpawned)
            {
                return;
            }

            if (NetworkManager.SceneManager.IsSceneEventInProgress())
            {
                return;
            }

            var isAuthority = HasAuthority;
            SceneOriginHandle = scene.handle;

            // non-authority needs to update the NetworkSceneHandle
            if (!isAuthority && NetworkManager.SceneManager.ClientSceneHandleToServerSceneHandle.ContainsKey(SceneOriginHandle))
            {
                NetworkSceneHandle = NetworkManager.SceneManager.ClientSceneHandleToServerSceneHandle[SceneOriginHandle];
            }
            else if (isAuthority)
            {
                // Since the authority is the source of truth for the NetworkSceneHandle,
                // the NetworkSceneHandle is the same as the SceneOriginHandle.
                if (NetworkManager.DistributedAuthorityMode)
                {
                    NetworkSceneHandle = NetworkManager.SceneManager.ClientSceneHandleToServerSceneHandle[SceneOriginHandle];
                }
                else
                {
                    NetworkSceneHandle = SceneOriginHandle;
                }

            }
            else // Otherwise, the client did not find the client to server scene handle
            if (NetworkManager.LogLevel == LogLevel.Developer)
            {
                // There could be a scenario where a user has some client-local scene loaded that they migrate the NetworkObject
                // into, but that scenario seemed very edge case and under most instances a user should be notified that this
                // server - client scene handle mismatch has occurred. It also seemed pertinent to make the message replicate to
                // the server-side too.
                NetworkLog.LogWarningServer($"[Client-{NetworkManager.LocalClientId}][{gameObject.name}] Server - " +
                    $"client scene mismatch detected! Client-side scene handle ({SceneOriginHandle}) for scene ({gameObject.scene.name})" +
                    $"has no associated server side (network) scene handle!");
            }
            OnMigratedToNewScene?.Invoke();

            // Only the authority side will notify clients of non-parented NetworkObject scene changes
            if (isAuthority && notify && transform.parent == null)
            {
                NetworkManager.SceneManager.NotifyNetworkObjectSceneChanged(this);
            }
        }

        internal static Dictionary<ulong, NetworkObject> NetworkObjectsToSynchronizeSceneChanges = new Dictionary<ulong, NetworkObject>();

        internal static void AddNetworkObjectToSceneChangedUpdates(NetworkObject networkObject)
        {
            if (!NetworkObjectsToSynchronizeSceneChanges.ContainsKey(networkObject.NetworkObjectId))
            {
                NetworkObjectsToSynchronizeSceneChanges.Add(networkObject.NetworkObjectId, networkObject);
            }

            networkObject.UpdateForSceneChanges();
        }

        internal static void RemoveNetworkObjectFromSceneChangedUpdates(NetworkObject networkObject)
        {
            NetworkObjectsToSynchronizeSceneChanges.Remove(networkObject.NetworkObjectId);
        }

        internal static void UpdateNetworkObjectSceneChanges()
        {
            foreach (var entry in NetworkObjectsToSynchronizeSceneChanges)
            {
                entry.Value.UpdateForSceneChanges();
            }
        }

        private void Awake()
        {
            m_ChildNetworkBehaviours = null;
            NetworkTransforms?.Clear();
#if COM_UNITY_MODULES_PHYSICS
            NetworkRigidbodies?.Clear();
#endif
            SetCachedParent(transform.parent);
            SceneOrigin = gameObject.scene;
        }

        /// <summary>
        /// Update
        /// Detects if a NetworkObject's scene has changed for both server and client instances
        /// </summary>
        /// <remarks>
        /// About In-Scene Placed NetworkObjects:
        /// Since the same scene can be loaded more than once and in-scene placed NetworkObjects GlobalObjectIdHash
        /// values are only unique to the scene asset itself (and not per scene instance loaded), we will not be able
        /// to add this same functionality to in-scene placed NetworkObjects until we have a way to generate
        /// per-NetworkObject-instance unique GlobalObjectIdHash values for in-scene placed NetworkObjects.
        /// </remarks>
        internal void UpdateForSceneChanges()
        {
            // Early exit if SceneMigrationSynchronization is disabled, there is no NetworkManager assigned,
            // the NetworkManager is shutting down, the NetworkObject is not spawned, it is an in-scene placed
            // NetworkObject, or the GameObject's current scene handle is the same as the SceneOriginHandle
            if (!SceneMigrationSynchronization || !IsSpawned || NetworkManager == null || NetworkManager.ShutdownInProgress ||
                !NetworkManager.NetworkConfig.EnableSceneManagement || IsSceneObject != false || gameObject.scene.handle == SceneOriginHandle)
            {
                return;
            }

            // Otherwise, this has to be a dynamically spawned NetworkObject that has been
            // migrated to a new scene.
            SceneChangedUpdate(gameObject.scene, true);
        }

        /// <summary>
        /// Client-Server: Only applies to spawn authority (i.e. Server)
        /// Distributed Authority: Applies to all clients since they all have spawn authority.
        /// Will return the registered source NetworkPrefab's GlobalObjectIdHash if one exists.
        /// Server and Clients will always return the NetworkObject's GlobalObjectIdHash.
        /// </summary>
        /// <returns>appropriate hash value</returns>
        internal uint CheckForGlobalObjectIdHashOverride()
        {
            if (NetworkManager.IsServer || NetworkManager.DistributedAuthorityMode)
            {
                if (NetworkManager.PrefabHandler.ContainsHandler(this))
                {
                    var globalObjectIdHash = NetworkManager.PrefabHandler.GetSourceGlobalObjectIdHash(GlobalObjectIdHash);
                    return globalObjectIdHash == 0 ? GlobalObjectIdHash : globalObjectIdHash;
                }

                // If scene management is disabled and this is an in-scene placed NetworkObject then go ahead
                // and send the InScenePlacedSourcePrefab's GlobalObjectIdHash value (i.e. what to dynamically spawn)
                if (!NetworkManager.NetworkConfig.EnableSceneManagement && IsSceneObject.Value && InScenePlacedSourceGlobalObjectIdHash != 0)
                {
                    return InScenePlacedSourceGlobalObjectIdHash;
                }

                // If the PrefabGlobalObjectIdHash is a non-zero value and the GlobalObjectIdHash value is
                // different from the PrefabGlobalObjectIdHash value, then the NetworkObject instance is
                // an override for the original network prefab (i.e. PrefabGlobalObjectIdHash)
                if (!IsSceneObject.Value && GlobalObjectIdHash != PrefabGlobalObjectIdHash)
                {
                    // If the PrefabGlobalObjectIdHash is already populated (i.e. InstantiateAndSpawn used), then return this
                    if (PrefabGlobalObjectIdHash != 0)
                    {
                        return PrefabGlobalObjectIdHash;
                    }
                    else
                    {
                        // For legacy manual instantiation and spawning, check the OverrideToNetworkPrefab for a possible match
                        if (NetworkManager.NetworkConfig.Prefabs.OverrideToNetworkPrefab.ContainsKey(GlobalObjectIdHash))
                        {
                            return NetworkManager.NetworkConfig.Prefabs.OverrideToNetworkPrefab[GlobalObjectIdHash];
                        }
                    }
                }
            }

            return GlobalObjectIdHash;
        }

        /// <summary>
        /// Removes a NetworkBehaviour from the ChildNetworkBehaviours list when destroyed
        /// while the NetworkObject is still spawned.
        /// </summary>
        internal void OnNetworkBehaviourDestroyed(NetworkBehaviour networkBehaviour)
        {
            if (networkBehaviour.IsSpawned && IsSpawned)
            {
                if (NetworkManager?.LogLevel == LogLevel.Developer)
                {
                    NetworkLog.LogWarning($"{nameof(NetworkBehaviour)}-{networkBehaviour.name} is being destroyed while {nameof(NetworkObject)}-{name} is still spawned! (could break state synchronization)");
                }
                ChildNetworkBehaviours.Remove(networkBehaviour);
            }
        }
    }
}<|MERGE_RESOLUTION|>--- conflicted
+++ resolved
@@ -489,12 +489,8 @@
         /// <see cref="None"/>: If nothing is set, then ownership is considered "static" and cannot be redistributed, requested, or transferred (i.e. a Player would have this).
         /// <see cref="Distributable"/>: When set, this instance will be automatically redistributed when a client joins (if not locked or no request is pending) or leaves.
         /// <see cref="Transferable"/>: When set, a non-owner can obtain ownership immediately (without requesting and as long as it is not locked).
-        /// <see cref="RequestRequired"/>: When set, When set, a non-owner must request ownership from the owner (will always get locked once ownership is transferred).
-<<<<<<< HEAD
-        /// <see cref="RequestRequired"/>: When set, When set, a non-owner must request ownership from the owner (will always get locked once ownership is transferred).
-=======
+        /// <see cref="RequestRequired"/>: When set, a non-owner must request ownership from the owner (will always get locked once ownership is transferred).
         /// <see cref="SessionOwner"/>: When set, only the current session owner may have ownership over this object.
->>>>>>> 8a05ef23
         /// </summary>
         // Ranges from 1 to 8 bits
         [Flags]
