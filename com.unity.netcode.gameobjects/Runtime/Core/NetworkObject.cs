using System;
using System.Collections.Generic;
using System.Runtime.CompilerServices;
using Unity.Netcode.Messages;
using UnityEngine;

namespace Unity.Netcode
{
    /// <summary>
    /// A component used to identify that a GameObject in the network
    /// </summary>
    [AddComponentMenu("Netcode/" + nameof(NetworkObject), -99)]
    [DisallowMultipleComponent]
    public sealed class NetworkObject : MonoBehaviour, INetworkSerializable
    {
        [HideInInspector]
        [SerializeField]
        internal uint GlobalObjectIdHash;

#if UNITY_EDITOR
        private void OnValidate()
        {
            GenerateGlobalObjectIdHash();
        }

        internal void GenerateGlobalObjectIdHash()
        {
            // do NOT regenerate GlobalObjectIdHash for NetworkPrefabs while Editor is in PlayMode
            if (UnityEditor.EditorApplication.isPlaying && !string.IsNullOrEmpty(gameObject.scene.name))
            {
                return;
            }

            // do NOT regenerate GlobalObjectIdHash if Editor is transitioning into or out of PlayMode
            if (!UnityEditor.EditorApplication.isPlaying && UnityEditor.EditorApplication.isPlayingOrWillChangePlaymode)
            {
                return;
            }

            var globalObjectIdString = UnityEditor.GlobalObjectId.GetGlobalObjectIdSlow(this).ToString();
            GlobalObjectIdHash = XXHash.Hash32(globalObjectIdString);
        }
#endif

        /// <summary>
        /// Gets the NetworkManager that owns this NetworkObject instance
        /// </summary>
        public NetworkManager NetworkManager => NetworkManagerOwner ?? NetworkManager.Singleton;

        /// <summary>
        /// The NetworkManager that owns this NetworkObject.
        /// This property controls where this NetworkObject belongs.
        /// This property is null by default currently, which means that the above NetworkManager getter will return the Singleton.
        /// In the future this is the path where alternative NetworkManagers should be injected for running multi NetworkManagers
        /// </summary>
        internal NetworkManager NetworkManagerOwner;

        private ulong m_NetworkObjectId;

        /// <summary>
        /// Gets the unique Id of this object that is synced across the network
        /// </summary>
        public ulong NetworkObjectId { get => m_NetworkObjectId; internal set => m_NetworkObjectId = value; }

        /// <summary>
        /// Gets the ClientId of the owner of this NetworkObject
        /// </summary>
        public ulong OwnerClientId
        {
            get
            {
                if (OwnerClientIdInternal == null)
                {
                    return NetworkManager != null ? NetworkManager.ServerClientId : 0;
                }
                else
                {
                    return OwnerClientIdInternal.Value;
                }
            }
            internal set
            {
                if (NetworkManager != null && value == NetworkManager.ServerClientId)
                {
                    OwnerClientIdInternal = null;
                }
                else
                {
                    OwnerClientIdInternal = value;
                }
            }
        }

        internal ulong? OwnerClientIdInternal = null;

        /// <summary>
        /// If true, the object will always be replicated as root on clients and the parent will be ignored.
        /// </summary>
        public bool AlwaysReplicateAsRoot;

        /// <summary>
        /// Gets if this object is a player object
        /// </summary>
        public bool IsPlayerObject { get; internal set; }

        /// <summary>
        /// Gets if the object is the the personal clients player object
        /// </summary>
        public bool IsLocalPlayer => NetworkManager != null && IsPlayerObject && OwnerClientId == NetworkManager.LocalClientId;

        /// <summary>
        /// Gets if the object is owned by the local player or if the object is the local player object
        /// </summary>
        public bool IsOwner => NetworkManager != null && OwnerClientId == NetworkManager.LocalClientId;

        /// <summary>
        /// Gets Whether or not the object is owned by anyone
        /// </summary>
        public bool IsOwnedByServer => NetworkManager != null && OwnerClientId == NetworkManager.ServerClientId;

        /// <summary>
        /// Gets if the object has yet been spawned across the network
        /// </summary>
        public bool IsSpawned { get; internal set; }

        /// <summary>
        /// Gets if the object is a SceneObject, null if it's not yet spawned but is a scene object.
        /// </summary>
        public bool? IsSceneObject { get; internal set; }

        /// <summary>
        /// Gets whether or not the object should be automatically removed when the scene is unloaded.
        /// </summary>
        public bool DestroyWithScene { get; set; }

        /// <summary>
        /// Delegate type for checking visibility
        /// </summary>
        /// <param name="clientId">The clientId to check visibility for</param>
        public delegate bool VisibilityDelegate(ulong clientId);

        /// <summary>
        /// Delegate invoked when the netcode needs to know if the object should be visible to a client, if null it will assume true
        /// </summary>
        public VisibilityDelegate CheckObjectVisibility = null;

        /// <summary>
        /// Delegate type for checking spawn options
        /// </summary>
        /// <param name="clientId">The clientId to check spawn options for</param>
        public delegate bool SpawnDelegate(ulong clientId);

        /// <summary>
        /// Delegate invoked when the netcode needs to know if it should include the transform when spawning the object, if null it will assume true
        /// </summary>
        public SpawnDelegate IncludeTransformWhenSpawning = null;

        /// <summary>
        /// Whether or not to destroy this object if it's owner is destroyed.
        /// If false, the objects ownership will be given to the server.
        /// </summary>
        public bool DontDestroyWithOwner;

        /// <summary>
        /// Whether or not to enable automatic NetworkObject parent synchronization.
        /// </summary>
        public bool AutoObjectParentSync = true;

        internal readonly HashSet<ulong> Observers = new HashSet<ulong>();

        /// <summary>
        /// Returns Observers enumerator
        /// </summary>
        /// <returns>Observers enumerator</returns>
        public HashSet<ulong>.Enumerator GetObservers()
        {
            if (!IsSpawned)
            {
                throw new SpawnStateException("Object is not spawned");
            }

            return Observers.GetEnumerator();
        }

        /// <summary>
        /// Whether or not this object is visible to a specific client
        /// </summary>
        /// <param name="clientId">The clientId of the client</param>
        /// <returns>True if the client knows about the object</returns>
        public bool IsNetworkVisibleTo(ulong clientId)
        {
            if (!IsSpawned)
            {
                throw new SpawnStateException("Object is not spawned");
            }

            return Observers.Contains(clientId);
        }

        private void Awake()
        {
            SetCachedParent(transform.parent);
        }

        /// <summary>
        /// Shows a previously hidden <see cref="NetworkObject"/> to a client
        /// </summary>
        /// <param name="clientId">The client to show the <see cref="NetworkObject"/> to</param>
        public void NetworkShow(ulong clientId)
        {
            if (!IsSpawned)
            {
                throw new SpawnStateException("Object is not spawned");
            }

            if (!NetworkManager.IsServer)
            {
                throw new NotServerException("Only server can change visibility");
            }

            if (Observers.Contains(clientId))
            {
                throw new VisibilityChangeException("The object is already visible");
            }

            if (NetworkManager.NetworkConfig.UseSnapshotSpawn)
            {
                SnapshotSpawn(clientId);
            }

            Observers.Add(clientId);

            NetworkManager.SpawnManager.SendSpawnCallForObject(clientId, this);
        }

        /// <summary>
        /// Shows a list of previously hidden <see cref="NetworkObject"/>s to a client
        /// </summary>
        /// <param name="networkObjects">The <see cref="NetworkObject"/>s to show</param>
        /// <param name="clientId">The client to show the objects to</param>
        public static void NetworkShow(List<NetworkObject> networkObjects, ulong clientId)
        {
            if (networkObjects == null || networkObjects.Count == 0)
            {
                throw new ArgumentNullException("At least one " + nameof(NetworkObject) + " has to be provided");
            }

            NetworkManager networkManager = networkObjects[0].NetworkManager;

            if (!networkManager.IsServer)
            {
                throw new NotServerException("Only server can change visibility");
            }

            // Do the safety loop first to prevent putting the netcode in an invalid state.
            for (int i = 0; i < networkObjects.Count; i++)
            {
                if (!networkObjects[i].IsSpawned)
                {
                    throw new SpawnStateException("Object is not spawned");
                }

                if (networkObjects[i].Observers.Contains(clientId))
                {
                    throw new VisibilityChangeException($"{nameof(NetworkObject)} with NetworkId: {networkObjects[i].NetworkObjectId} is already visible");
                }

                if (networkObjects[i].NetworkManager != networkManager)
                {
                    throw new ArgumentNullException("All " + nameof(NetworkObject) + "s must belong to the same " + nameof(NetworkManager));
                }
            }

            foreach (var networkObject in networkObjects)
            {
                networkObject.NetworkShow(clientId);
            }
        }

        /// <summary>
        /// Hides a object from a specific client
        /// </summary>
        /// <param name="clientId">The client to hide the object for</param>
        public void NetworkHide(ulong clientId)
        {
            if (!IsSpawned)
            {
                throw new SpawnStateException("Object is not spawned");
            }

            if (!NetworkManager.IsServer)
            {
                throw new NotServerException("Only server can change visibility");
            }

            if (!Observers.Contains(clientId))
            {
                throw new VisibilityChangeException("The object is already hidden");
            }

            if (clientId == NetworkManager.ServerClientId)
            {
                throw new VisibilityChangeException("Cannot hide an object from the server");
            }


            Observers.Remove(clientId);

            if (NetworkManager.NetworkConfig.UseSnapshotSpawn)
            {
                SnapshotDespawn(clientId);
            }
            else
            {
                var message = new DestroyObjectMessage
                {
                    NetworkObjectId = NetworkObjectId
                };
                var size = NetworkManager.SendMessage(message, NetworkDelivery.ReliableSequenced, clientId);
                // Send destroy call
                NetworkManager.NetworkMetrics.TrackObjectDestroySent(clientId, NetworkObjectId, name, size);
            }
        }

        /// <summary>
        /// Hides a list of objects from a client
        /// </summary>
        /// <param name="networkObjects">The objects to hide</param>
        /// <param name="clientId">The client to hide the objects from</param>
        public static void NetworkHide(List<NetworkObject> networkObjects, ulong clientId)
        {
            if (networkObjects == null || networkObjects.Count == 0)
            {
                throw new ArgumentNullException("At least one " + nameof(NetworkObject) + " has to be provided");
            }

            NetworkManager networkManager = networkObjects[0].NetworkManager;

            if (!networkManager.IsServer)
            {
                throw new NotServerException("Only server can change visibility");
            }

            if (clientId == networkManager.ServerClientId)
            {
                throw new VisibilityChangeException("Cannot hide an object from the server");
            }

            // Do the safety loop first to prevent putting the netcode in an invalid state.
            for (int i = 0; i < networkObjects.Count; i++)
            {
                if (!networkObjects[i].IsSpawned)
                {
                    throw new SpawnStateException("Object is not spawned");
                }

                if (!networkObjects[i].Observers.Contains(clientId))
                {
                    throw new VisibilityChangeException($"{nameof(NetworkObject)} with {nameof(NetworkObjectId)}: {networkObjects[i].NetworkObjectId} is already hidden");
                }

                if (networkObjects[i].NetworkManager != networkManager)
                {
                    throw new ArgumentNullException("All " + nameof(NetworkObject) + "s must belong to the same " + nameof(NetworkManager));
                }
            }

            foreach (var networkObject in networkObjects)
            {
                networkObject.NetworkHide(clientId);
            }
        }

        private void OnDestroy()
        {
            if (NetworkManager != null && NetworkManager.IsListening && NetworkManager.IsServer == false && IsSpawned
                && (IsSceneObject == null || (IsSceneObject != null && IsSceneObject.Value != true)))
            {
                throw new NotServerException($"Destroy a spawned {nameof(NetworkObject)} on a non-host client is not valid. Call {nameof(Destroy)} or {nameof(Despawn)} on the server/host instead.");
            }

            if (NetworkManager != null && NetworkManager.SpawnManager != null && NetworkManager.SpawnManager.SpawnedObjects.TryGetValue(NetworkObjectId, out var networkObject))
            {
                NetworkManager.SpawnManager.OnDespawnObject(networkObject, false);
            }
        }

        private SnapshotDespawnCommand GetDespawnCommand()
        {
            var command = new SnapshotDespawnCommand();
            command.NetworkObjectId = NetworkObjectId;

            return command;
        }

        private SnapshotSpawnCommand GetSpawnCommand()
        {
            var command = new SnapshotSpawnCommand();
            command.NetworkObjectId = NetworkObjectId;
            command.OwnerClientId = OwnerClientId;
            command.IsPlayerObject = IsPlayerObject;
            command.IsSceneObject = (IsSceneObject == null) || IsSceneObject.Value;

            ulong? parent = NetworkManager.SpawnManager.GetSpawnParentId(this);
            if (parent != null)
            {
                command.ParentNetworkId = parent.Value;
            }
            else
            {
                // write own network id, when no parents. todo: optimize this.
                command.ParentNetworkId = command.NetworkObjectId;
            }

            command.GlobalObjectIdHash = HostCheckForGlobalObjectIdHashOverride();
            // todo: check if (IncludeTransformWhenSpawning == null || IncludeTransformWhenSpawning(clientId)) for any clientId
            command.ObjectPosition = transform.position;
            command.ObjectRotation = transform.rotation;
            command.ObjectScale = transform.localScale;

            return command;
        }

        private void SnapshotSpawn()
        {
            var command = GetSpawnCommand();
            NetworkManager.SnapshotSystem.Spawn(command);
        }

        private void SnapshotSpawn(ulong clientId)
        {
            var command = GetSpawnCommand();
            command.TargetClientIds = new List<ulong>();
            command.TargetClientIds.Add(clientId);
            NetworkManager.SnapshotSystem.Spawn(command);
        }

        internal void SnapshotDespawn()
        {
            var command = GetDespawnCommand();
            NetworkManager.SnapshotSystem.Despawn(command);
        }

        internal void SnapshotDespawn(ulong clientId)
        {
            var command = GetDespawnCommand();
            command.TargetClientIds = new List<ulong>();
            command.TargetClientIds.Add(clientId);
            NetworkManager.SnapshotSystem.Despawn(command);
        }

        [MethodImpl(MethodImplOptions.AggressiveInlining)]
        private void SpawnInternal(bool destroyWithScene, ulong? ownerClientId, bool playerObject)
        {
            if (!NetworkManager.IsListening)
            {
                throw new NotListeningException($"{nameof(NetworkManager)} is not listening, start a server or host before spawning objects");
            }

            if (!NetworkManager.IsServer)
            {
                throw new NotServerException($"Only server can spawn {nameof(NetworkObject)}s");
            }

            NetworkManager.SpawnManager.SpawnNetworkObjectLocally(this, NetworkManager.SpawnManager.GetNetworkObjectId(), false, playerObject, ownerClientId, destroyWithScene);

            if (NetworkManager.NetworkConfig.UseSnapshotSpawn)
            {
                SnapshotSpawn();
            }

            ulong ownerId = ownerClientId != null ? ownerClientId.Value : NetworkManager.ServerClientId;
            for (int i = 0; i < NetworkManager.ConnectedClientsList.Count; i++)
            {
                if (Observers.Contains(NetworkManager.ConnectedClientsList[i].ClientId))
                {
                    NetworkManager.SpawnManager.SendSpawnCallForObject(NetworkManager.ConnectedClientsList[i].ClientId, this);
                }
            }
        }

        /// <summary>
        /// Spawns this <see cref="NetworkObject"/> across the network. Can only be called from the Server
        /// </summary>
        /// <param name="destroyWithScene">Should the object be destroyed when the scene is changed</param>
        public void Spawn(bool destroyWithScene = false)
        {
            SpawnInternal(destroyWithScene, null, false);
        }

        /// <summary>
        /// Spawns a <see cref="NetworkObject"/> across the network with a given owner. Can only be called from server
        /// </summary>
        /// <param name="clientId">The clientId to own the object</param>
        /// <param name="destroyWithScene">Should the object be destroyed when the scene is changed</param>
        public void SpawnWithOwnership(ulong clientId, bool destroyWithScene = false)
        {
            SpawnInternal(destroyWithScene, clientId, false);
        }

        /// <summary>
        /// Spawns a <see cref="NetworkObject"/> across the network and makes it the player object for the given client
        /// </summary>
        /// <param name="clientId">The clientId whos player object this is</param>
        /// <param name="destroyWithScene">Should the object be destroyd when the scene is changed</param>
        public void SpawnAsPlayerObject(ulong clientId, bool destroyWithScene = false)
        {
            SpawnInternal(destroyWithScene, clientId, true);
        }

        /// <summary>
        /// Despawns the <see cref="GameObject"/> of this <see cref="NetworkObject"/> and sends a destroy message for it to all connected clients.
        /// </summary>
        /// <param name="destroy">(true) the <see cref="GameObject"/> will be destroyed (false) the <see cref="GameObject"/> will persist after being despawned</param>
        public void Despawn(bool destroy = false)
        {
            NetworkManager.SpawnManager.DespawnObject(this, destroy);
        }

        /// <summary>
        /// Removes all ownership of an object from any client. Can only be called from server
        /// </summary>
        public void RemoveOwnership()
        {
            NetworkManager.SpawnManager.RemoveOwnership(this);
        }

        /// <summary>
        /// Changes the owner of the object. Can only be called from server
        /// </summary>
        /// <param name="newOwnerClientId">The new owner clientId</param>
        public void ChangeOwnership(ulong newOwnerClientId)
        {
            NetworkManager.SpawnManager.ChangeOwnership(this, newOwnerClientId);
        }

        internal void InvokeBehaviourOnLostOwnership()
        {
            for (int i = 0; i < ChildNetworkBehaviours.Count; i++)
            {
                ChildNetworkBehaviours[i].OnLostOwnership();
            }
        }

        internal void InvokeBehaviourOnGainedOwnership()
        {
            for (int i = 0; i < ChildNetworkBehaviours.Count; i++)
            {
                ChildNetworkBehaviours[i].OnGainedOwnership();
            }
        }

        internal void InvokeBehaviourOnNetworkObjectParentChanged(NetworkObject parentNetworkObject)
        {
            for (int i = 0; i < ChildNetworkBehaviours.Count; i++)
            {
                ChildNetworkBehaviours[i].OnNetworkObjectParentChanged(parentNetworkObject);
            }
        }

        private bool m_IsReparented; // Did initial parent (came from the scene hierarchy) change at runtime?
        private ulong? m_LatestParent; // What is our last set parent NetworkObject's ID?
        private Transform m_CachedParent; // What is our last set parent Transform reference?

        internal void SetCachedParent(Transform parentTransform)
        {
            m_CachedParent = parentTransform;
        }

        internal (bool IsReparented, ulong? LatestParent) GetNetworkParenting() => (m_IsReparented, m_LatestParent);

        internal void SetNetworkParenting(bool isReparented, ulong? latestParent)
        {
            m_IsReparented = isReparented;
            m_LatestParent = latestParent;
        }

        public bool TrySetParent(Transform parent, bool worldPositionStays = true)
        {
            return TrySetParent(parent.GetComponent<NetworkObject>(), worldPositionStays);
        }

        public bool TrySetParent(GameObject parent, bool worldPositionStays = true)
        {
            return TrySetParent(parent.GetComponent<NetworkObject>(), worldPositionStays);
        }

        public bool TrySetParent(NetworkObject parent, bool worldPositionStays = true)
        {
            if (!AutoObjectParentSync)
            {
                return false;
            }

            if (NetworkManager == null || !NetworkManager.IsListening)
            {
                return false;
            }

            if (!NetworkManager.IsServer)
            {
                return false;
            }

            if (!IsSpawned)
            {
                return false;
            }

            if (parent == null)
            {
                return false;
            }

            if (!parent.IsSpawned)
            {
                return false;
            }

            transform.SetParent(parent.transform, worldPositionStays);
            return true;
        }

        private void OnTransformParentChanged()
        {
            if (!AutoObjectParentSync)
            {
                return;
            }

            if (transform.parent == m_CachedParent)
            {
                return;
            }

            if (NetworkManager == null || !NetworkManager.IsListening)
            {
                transform.parent = m_CachedParent;
                Debug.LogException(new NotListeningException($"{nameof(NetworkManager)} is not listening, start a server or host before reparenting"));
                return;
            }

            if (!NetworkManager.IsServer)
            {
                transform.parent = m_CachedParent;
                Debug.LogException(new NotServerException($"Only the server can reparent {nameof(NetworkObject)}s"));
                return;
            }

            if (!IsSpawned)
            {
                transform.parent = m_CachedParent;
                Debug.LogException(new SpawnStateException($"{nameof(NetworkObject)} can only be reparented after being spawned"));
                return;
            }

            var parentTransform = transform.parent;
            if (parentTransform != null)
            {
                var parentObject = transform.parent.GetComponent<NetworkObject>();
                if (parentObject == null)
                {
                    transform.parent = m_CachedParent;
                    Debug.LogException(new InvalidParentException($"Invalid parenting, {nameof(NetworkObject)} moved under a non-{nameof(NetworkObject)} parent"));
                    return;
                }

                if (!parentObject.IsSpawned)
                {
                    transform.parent = m_CachedParent;
                    Debug.LogException(new SpawnStateException($"{nameof(NetworkObject)} can only be reparented under another spawned {nameof(NetworkObject)}"));
                    return;
                }

                m_LatestParent = parentObject.NetworkObjectId;
            }
            else
            {
                m_LatestParent = null;
            }

            m_IsReparented = true;
            ApplyNetworkParenting();

            var message = new ParentSyncMessage
            {
                NetworkObjectId = NetworkObjectId,
                IsReparented = m_IsReparented,
                IsLatestParentSet = m_LatestParent != null && m_LatestParent.HasValue,
                LatestParent = m_LatestParent
            };

            unsafe
            {
                var maxCount = NetworkManager.ConnectedClientsIds.Length;
                ulong* clientIds = stackalloc ulong[maxCount];
                int idx = 0;
                foreach (var clientId in NetworkManager.ConnectedClientsIds)
                {
                    if (Observers.Contains(clientId))
                    {
                        clientIds[idx++] = clientId;
                    }
                }

                NetworkManager.SendMessage(message, NetworkDelivery.ReliableSequenced, clientIds, idx);
            }
        }

        // We're keeping this set called OrphanChildren which contains NetworkObjects
        // because at the time we initialize/spawn NetworkObject locally, we might not have its parent replicated from the other side
        //
        // For instance, if we're spawning NetworkObject 5 and its parent is 10, what should happen if we do not have 10 yet?
        // let's say 10 is on the way to be replicated in a few frames and we could fix that parent-child relationship later.
        //
        // If you couldn't find your parent, we put you into OrphanChildren set and everytime we spawn another NetworkObject locally due to replication,
        // we call CheckOrphanChildren() method and quickly iterate over OrphanChildren set and see if we can reparent/adopt one.
        internal static HashSet<NetworkObject> OrphanChildren = new HashSet<NetworkObject>();

        internal bool ApplyNetworkParenting()
        {
            if (!AutoObjectParentSync)
            {
                return false;
            }

            if (!IsSpawned)
            {
                return false;
            }

            if (!m_IsReparented)
            {
                return true;
            }

            if (m_LatestParent == null || !m_LatestParent.HasValue)
            {
                m_CachedParent = null;
                transform.parent = null;

                InvokeBehaviourOnNetworkObjectParentChanged(null);
                return true;
            }

            if (!NetworkManager.SpawnManager.SpawnedObjects.ContainsKey(m_LatestParent.Value))
            {
                if (OrphanChildren.Add(this))
                {
                    if (NetworkLog.CurrentLogLevel <= LogLevel.Normal)
                    {
                        NetworkLog.LogWarning($"{nameof(NetworkObject)} ({name}) cannot find its parent, added to {nameof(OrphanChildren)} set");
                    }
                }
                return false;
            }

            var parentObject = NetworkManager.SpawnManager.SpawnedObjects[m_LatestParent.Value];

            m_CachedParent = parentObject.transform;
            transform.parent = parentObject.transform;

            InvokeBehaviourOnNetworkObjectParentChanged(parentObject);
            return true;
        }

        internal static void CheckOrphanChildren()
        {
            var objectsToRemove = new List<NetworkObject>();
            foreach (var orphanObject in OrphanChildren)
            {
                if (orphanObject.ApplyNetworkParenting())
                {
                    objectsToRemove.Add(orphanObject);
                }
            }
            foreach (var networkObject in objectsToRemove)
            {
                OrphanChildren.Remove(networkObject);
            }
        }

        internal void InvokeBehaviourNetworkSpawn()
        {
            for (int i = 0; i < ChildNetworkBehaviours.Count; i++)
            {
                ChildNetworkBehaviours[i].InternalOnNetworkSpawn();
                ChildNetworkBehaviours[i].OnNetworkSpawn();
            }
        }

        internal void InvokeBehaviourNetworkDespawn()
        {
            for (int i = 0; i < ChildNetworkBehaviours.Count; i++)
            {
                ChildNetworkBehaviours[i].InternalOnNetworkDespawn();
                ChildNetworkBehaviours[i].OnNetworkDespawn();
            }
        }

        private List<NetworkBehaviour> m_ChildNetworkBehaviours;

        internal List<NetworkBehaviour> ChildNetworkBehaviours
        {
            get
            {
                if (m_ChildNetworkBehaviours != null)
                {
                    return m_ChildNetworkBehaviours;
                }

                m_ChildNetworkBehaviours = new List<NetworkBehaviour>();
                var networkBehaviours = GetComponentsInChildren<NetworkBehaviour>(true);
                for (int i = 0; i < networkBehaviours.Length; i++)
                {
                    if (networkBehaviours[i].NetworkObject == this)
                    {
                        m_ChildNetworkBehaviours.Add(networkBehaviours[i]);
                    }
                }

                return m_ChildNetworkBehaviours;
            }
        }

        internal void WriteNetworkVariableData(ref FastBufferWriter writer, ulong clientId)
        {
            for (int i = 0; i < ChildNetworkBehaviours.Count; i++)
            {
                var behavior = ChildNetworkBehaviours[i];
                behavior.InitializeVariables();
                behavior.WriteNetworkVariableData(ref writer, clientId);
            }
        }

        internal void SetNetworkVariableData(ref FastBufferReader reader)
        {
            for (int i = 0; i < ChildNetworkBehaviours.Count; i++)
            {
                var behaviour = ChildNetworkBehaviours[i];
                behaviour.InitializeVariables();
                behaviour.SetNetworkVariableData(ref reader);
            }
        }

        internal ushort GetNetworkBehaviourOrderIndex(NetworkBehaviour instance)
        {
            // read the cached index, and verify it first
            if (instance.NetworkBehaviourIdCache < ChildNetworkBehaviours.Count)
            {
                if (ChildNetworkBehaviours[instance.NetworkBehaviourIdCache] == instance)
                {
                    return instance.NetworkBehaviourIdCache;
                }

                // invalid cached id reset
                instance.NetworkBehaviourIdCache = default;
            }

            for (ushort i = 0; i < ChildNetworkBehaviours.Count; i++)
            {
                if (ChildNetworkBehaviours[i] == instance)
                {
                    // cache the id, for next query
                    instance.NetworkBehaviourIdCache = i;
                    return i;
                }
            }

            return 0;
        }

        internal NetworkBehaviour GetNetworkBehaviourAtOrderIndex(ushort index)
        {
            if (index >= ChildNetworkBehaviours.Count)
            {
                if (NetworkLog.CurrentLogLevel <= LogLevel.Error)
                {
                    NetworkLog.LogError($"Behaviour index was out of bounds. Did you mess up the order of your {nameof(NetworkBehaviour)}s?");
                }

                return null;
            }

            return ChildNetworkBehaviours[index];
        }

        internal struct SceneObject
        {
            public struct SceneObjectMetadata
            {
                public ulong NetworkObjectId;
                public ulong OwnerClientId;
                public uint Hash;

                public bool IsPlayerObject;
                public bool HasParent;
                public bool IsSceneObject;
                public bool HasTransform;
                public bool IsReparented;
                public bool HasNetworkVariables;
            }

            public SceneObjectMetadata Metadata;

            #region If(Metadata.HasParent)
            public ulong ParentObjectId;
            #endregion

            #region If(Metadata.HasTransform)
            public struct TransformData
            {
                public Vector3 Position;
                public Quaternion Rotation;
            }

            public TransformData Transform;
            #endregion

            #region If(Metadata.IsReparented)
            public bool IsLatestParentSet;

            #region If(IsLatestParentSet)
            public ulong? LatestParent;
            #endregion
            #endregion

            #region If(data.HasNetworkVariables)
            public NetworkObject OwnerObject;
            public ulong TargetClientId;
            #endregion

            public unsafe void Serialize(ref FastBufferWriter writer)
            {
                if (!writer.TryBeginWrite(
                    sizeof(SceneObjectMetadata) +
                    (Metadata.HasParent ? FastBufferWriter.GetWriteSize(ParentObjectId) : 0) +
                    (Metadata.HasTransform ? FastBufferWriter.GetWriteSize(Transform) : 0) +
                    (Metadata.IsReparented
                        ? FastBufferWriter.GetWriteSize(IsLatestParentSet) +
                          (IsLatestParentSet ? FastBufferWriter.GetWriteSize<ulong>() : 0)
                        : 0)))
                {
                    throw new OverflowException("Could not serialize SceneObject: Out of buffer space.");
                }

                writer.WriteValue(Metadata);

                if (Metadata.HasParent)
                {
                    writer.WriteValue(ParentObjectId);
                }

<<<<<<< HEAD
                if (Metadata.HasTransform)
                {
                    writer.WriteValue(Transform);
                }

                if (Metadata.IsReparented)
                {
                    writer.WriteValue(IsLatestParentSet);
                    if (IsLatestParentSet)
                    {
                        writer.WriteValue((ulong)LatestParent);
                    }
                }

                if (Metadata.HasNetworkVariables)
                {
                    OwnerObject.WriteNetworkVariableData(ref writer, TargetClientId);
                }
            }

            public unsafe void Deserialize(ref FastBufferReader reader)
            {
                if (!reader.TryBeginRead(sizeof(SceneObjectMetadata)))
                {
                    throw new OverflowException("Could not deserialize SceneObject: Out of buffer space.");
                }
                reader.ReadValue(out Metadata);
                if (!reader.TryBeginRead(
                    (Metadata.HasParent ? FastBufferWriter.GetWriteSize(ParentObjectId) : 0) +
                    (Metadata.HasTransform ? FastBufferWriter.GetWriteSize(Transform) : 0) +
                    (Metadata.IsReparented
                        ? FastBufferWriter.GetWriteSize(IsLatestParentSet) +
                          (IsLatestParentSet ? FastBufferWriter.GetWriteSize<ulong>() : 0)
                        : 0)))
                {
                    throw new OverflowException("Could not deserialize SceneObject: Out of buffer space.");
                }

                if (Metadata.HasParent)
                {
                    reader.ReadValue(out ParentObjectId);
                }

                if (Metadata.HasTransform)
                {
                    reader.ReadValue(out Transform);
                }

                if (Metadata.IsReparented)
                {
                    reader.ReadValue(out IsLatestParentSet);
                    if (IsLatestParentSet)
                    {
                        reader.ReadValue(out ulong latestParent);
                        LatestParent = latestParent;
                    }
                }
            }
        }

        internal SceneObject GetMessageSceneObject(ulong targetClientId)
        {
            var obj = new SceneObject
            {
                Metadata = new SceneObject.SceneObjectMetadata
                {
                    IsPlayerObject = IsPlayerObject,
                    NetworkObjectId = NetworkObjectId,
                    OwnerClientId = OwnerClientId,
                    IsSceneObject = IsSceneObject ?? true,
                    HasNetworkVariables = NetworkManager.NetworkConfig.EnableNetworkVariable,
                    Hash = HostCheckForGlobalObjectIdHashOverride()
                },
                OwnerObject = this,
                TargetClientId = targetClientId
            };

            NetworkObject parentNetworkObject = null;

            if (!AlwaysReplicateAsRoot && transform.parent != null)
            {
                parentNetworkObject = transform.parent.GetComponent<NetworkObject>();
            }

            if (parentNetworkObject)
            {
                obj.Metadata.HasParent = true;
                obj.ParentObjectId = parentNetworkObject.NetworkObjectId;
            }
            if (IncludeTransformWhenSpawning == null || IncludeTransformWhenSpawning(OwnerClientId))
            {
                obj.Metadata.HasTransform = true;
                obj.Transform = new SceneObject.TransformData
                {
                    Position = transform.position,
                    Rotation = transform.rotation
                };
            }

            var (isReparented, latestParent) = GetNetworkParenting();
            obj.Metadata.IsReparented = isReparented;
            if (isReparented)
            {
                var isLatestParentSet = latestParent != null && latestParent.HasValue;
                obj.IsLatestParentSet = isLatestParentSet;
                if (isLatestParentSet)
                {
                    obj.LatestParent = latestParent.Value;
                }
=======
            // NetworkVariable section

            // todo: remove this WriteBool and the matching read
            writer.WriteBool(true);

            var buffer = writer.GetStream() as NetworkBuffer;

            // Write placeholder size, NOT as a packed value, initially as zero (i.e. we do not know how much NetworkVariable data will be written yet)
            writer.WriteUInt32(0);

            // Mark our current position before we potentially write any NetworkVariable data
            var positionBeforeNetworkVariableData = buffer.Position;

            // Write network variable data
            WriteNetworkVariableData(buffer, targetClientId);

            // If our current buffer position is greater than our positionBeforeNetworkVariableData then we wrote NetworkVariable data
            // Part 1: This will include the total NetworkVariable data size, if there was NetworkVariable data written, to the stream
            // in order to be able to skip past this entry on the deserialization side in the event this NetworkObject fails to be
            // constructed (See Part 2 below in the DeserializeSceneObject method)
            if (buffer.Position > positionBeforeNetworkVariableData)
            {
                // Store our current stream buffer position
                var endOfNetworkVariableData = buffer.Position;

                // Calculate the total NetworkVariable data size written
                var networkVariableDataSize = endOfNetworkVariableData - positionBeforeNetworkVariableData;

                // Move the stream position back to just before we wrote our size (we include the unpacked UInt32 data size placeholder)
                buffer.Position = positionBeforeNetworkVariableData - sizeof(uint);

                // Now write the actual data size written into our unpacked UInt32 placeholder position
                writer.WriteUInt32((uint)(networkVariableDataSize));

                // Finally, revert the buffer position back to the end of the network variable data written
                buffer.Position = endOfNetworkVariableData;
>>>>>>> d04560fa
            }

            return obj;
        }

        /// <summary>
        /// Used to deserialize a serialized scene object which occurs
        /// when the client is approved or during a scene transition
        /// </summary>
        /// <param name="sceneObject">Deserialized scene object data</param>
        /// <param name="variableData">reader for the NetworkVariable data</param>
        /// <param name="networkManager">NetworkManager instance</param>
        /// <returns>optional to use NetworkObject deserialized</returns>
        internal static NetworkObject AddSceneObject(in SceneObject sceneObject, ref FastBufferReader variableData, NetworkManager networkManager)
        {
            Vector3? position = null;
            Quaternion? rotation = null;
            ulong? parentNetworkId = null;

            if (sceneObject.Metadata.HasTransform)
            {
                position = sceneObject.Transform.Position;
                rotation = sceneObject.Transform.Rotation;
            }

            if (sceneObject.Metadata.HasParent)
            {
                parentNetworkId = sceneObject.ParentObjectId;
            }

            //Attempt to create a local NetworkObject
            var networkObject = networkManager.SpawnManager.CreateLocalNetworkObject(
                sceneObject.Metadata.IsSceneObject, sceneObject.Metadata.Hash,
                sceneObject.Metadata.OwnerClientId, parentNetworkId, position, rotation, sceneObject.Metadata.IsReparented);

            networkObject?.SetNetworkParenting(sceneObject.Metadata.IsReparented, sceneObject.LatestParent);

            if (sceneObject.Metadata.HasNetworkVariables)
            {
                if (networkObject == null)
                {
                    // Log the error that the NetworkObject failed to construct
                    Debug.LogError($"Failed to spawn {nameof(NetworkObject)} for Hash {sceneObject.Metadata.Hash}.");

                    // If we failed to load this NetworkObject, then skip past the network variable data
                    variableData.ReadValueSafe(out ushort varSize);
                    variableData.Seek(variableData.Position + varSize);

                    variableData.ReadValueSafe(out ushort magic);
                    if (magic != (ushort)0x12AB)
                    {
                        NetworkLog.LogWarning($"Var data ended not on the magic value.");
                    }

                    // We have nothing left to do here.
                    return null;
                }
            }

            // Spawn the NetworkObject
            networkManager.SpawnManager.SpawnNetworkObjectLocally(networkObject, sceneObject, ref variableData, false);

            return networkObject;
        }

        /// <summary>
        /// Only applies to Host mode.
        /// Will return the registered source NetworkPrefab's GlobalObjectIdHash if one exists.
        /// Server and Clients will always return the NetworkObject's GlobalObjectIdHash.
        /// </summary>
        /// <returns></returns>
        internal uint HostCheckForGlobalObjectIdHashOverride()
        {
            if (NetworkManager.IsHost)
            {
                if (NetworkManager.PrefabHandler.ContainsHandler(this))
                {
                    var globalObjectIdHash = NetworkManager.PrefabHandler.GetSourceGlobalObjectIdHash(GlobalObjectIdHash);
                    return globalObjectIdHash == 0 ? GlobalObjectIdHash : globalObjectIdHash;
                }
                else
                if (NetworkManager.NetworkConfig.OverrideToNetworkPrefab.ContainsKey(GlobalObjectIdHash))
                {
                    return NetworkManager.NetworkConfig.OverrideToNetworkPrefab[GlobalObjectIdHash];
                }
            }

            return GlobalObjectIdHash;
        }

        public void NetworkSerialize<T>(BufferSerializer<T> serializer) where T : IBufferSerializerImplementation
        {
            serializer.SerializeValue(ref m_NetworkObjectId);
        }
    }
}<|MERGE_RESOLUTION|>--- conflicted
+++ resolved
@@ -898,7 +898,6 @@
                 public bool IsSceneObject;
                 public bool HasTransform;
                 public bool IsReparented;
-                public bool HasNetworkVariables;
             }
 
             public SceneObjectMetadata Metadata;
@@ -925,10 +924,8 @@
             #endregion
             #endregion
 
-            #region If(data.HasNetworkVariables)
             public NetworkObject OwnerObject;
             public ulong TargetClientId;
-            #endregion
 
             public unsafe void Serialize(ref FastBufferWriter writer)
             {
@@ -951,7 +948,6 @@
                     writer.WriteValue(ParentObjectId);
                 }
 
-<<<<<<< HEAD
                 if (Metadata.HasTransform)
                 {
                     writer.WriteValue(Transform);
@@ -966,10 +962,7 @@
                     }
                 }
 
-                if (Metadata.HasNetworkVariables)
-                {
-                    OwnerObject.WriteNetworkVariableData(ref writer, TargetClientId);
-                }
+                OwnerObject.WriteNetworkVariableData(ref writer, TargetClientId);
             }
 
             public unsafe void Deserialize(ref FastBufferReader reader)
@@ -1022,7 +1015,6 @@
                     NetworkObjectId = NetworkObjectId,
                     OwnerClientId = OwnerClientId,
                     IsSceneObject = IsSceneObject ?? true,
-                    HasNetworkVariables = NetworkManager.NetworkConfig.EnableNetworkVariable,
                     Hash = HostCheckForGlobalObjectIdHashOverride()
                 },
                 OwnerObject = this,
@@ -1061,44 +1053,6 @@
                 {
                     obj.LatestParent = latestParent.Value;
                 }
-=======
-            // NetworkVariable section
-
-            // todo: remove this WriteBool and the matching read
-            writer.WriteBool(true);
-
-            var buffer = writer.GetStream() as NetworkBuffer;
-
-            // Write placeholder size, NOT as a packed value, initially as zero (i.e. we do not know how much NetworkVariable data will be written yet)
-            writer.WriteUInt32(0);
-
-            // Mark our current position before we potentially write any NetworkVariable data
-            var positionBeforeNetworkVariableData = buffer.Position;
-
-            // Write network variable data
-            WriteNetworkVariableData(buffer, targetClientId);
-
-            // If our current buffer position is greater than our positionBeforeNetworkVariableData then we wrote NetworkVariable data
-            // Part 1: This will include the total NetworkVariable data size, if there was NetworkVariable data written, to the stream
-            // in order to be able to skip past this entry on the deserialization side in the event this NetworkObject fails to be
-            // constructed (See Part 2 below in the DeserializeSceneObject method)
-            if (buffer.Position > positionBeforeNetworkVariableData)
-            {
-                // Store our current stream buffer position
-                var endOfNetworkVariableData = buffer.Position;
-
-                // Calculate the total NetworkVariable data size written
-                var networkVariableDataSize = endOfNetworkVariableData - positionBeforeNetworkVariableData;
-
-                // Move the stream position back to just before we wrote our size (we include the unpacked UInt32 data size placeholder)
-                buffer.Position = positionBeforeNetworkVariableData - sizeof(uint);
-
-                // Now write the actual data size written into our unpacked UInt32 placeholder position
-                writer.WriteUInt32((uint)(networkVariableDataSize));
-
-                // Finally, revert the buffer position back to the end of the network variable data written
-                buffer.Position = endOfNetworkVariableData;
->>>>>>> d04560fa
             }
 
             return obj;
@@ -1136,26 +1090,23 @@
 
             networkObject?.SetNetworkParenting(sceneObject.Metadata.IsReparented, sceneObject.LatestParent);
 
-            if (sceneObject.Metadata.HasNetworkVariables)
-            {
-                if (networkObject == null)
-                {
-                    // Log the error that the NetworkObject failed to construct
-                    Debug.LogError($"Failed to spawn {nameof(NetworkObject)} for Hash {sceneObject.Metadata.Hash}.");
-
-                    // If we failed to load this NetworkObject, then skip past the network variable data
-                    variableData.ReadValueSafe(out ushort varSize);
-                    variableData.Seek(variableData.Position + varSize);
-
-                    variableData.ReadValueSafe(out ushort magic);
-                    if (magic != (ushort)0x12AB)
-                    {
-                        NetworkLog.LogWarning($"Var data ended not on the magic value.");
-                    }
-
-                    // We have nothing left to do here.
-                    return null;
-                }
+            if (networkObject == null)
+            {
+                // Log the error that the NetworkObject failed to construct
+                Debug.LogError($"Failed to spawn {nameof(NetworkObject)} for Hash {sceneObject.Metadata.Hash}.");
+
+                // If we failed to load this NetworkObject, then skip past the network variable data
+                variableData.ReadValueSafe(out ushort varSize);
+                variableData.Seek(variableData.Position + varSize);
+
+                variableData.ReadValueSafe(out ushort magic);
+                if (magic != (ushort)0x12AB)
+                {
+                    NetworkLog.LogWarning($"Var data ended not on the magic value.");
+                }
+
+                // We have nothing left to do here.
+                return null;
             }
 
             // Spawn the NetworkObject
