using System;
using System.Collections.Generic;
using System.Runtime.CompilerServices;
using UnityEngine;
using UnityEngine.SceneManagement;

namespace Unity.Netcode
{
    /// <summary>
    /// A component used to identify that a GameObject in the network
    /// </summary>
    [AddComponentMenu("Netcode/Network Object", -99)]
    [DisallowMultipleComponent]
    public sealed class NetworkObject : MonoBehaviour
    {
        [HideInInspector]
        [SerializeField]
        internal uint GlobalObjectIdHash;

#if UNITY_EDITOR
        private void OnValidate()
        {
            GenerateGlobalObjectIdHash();
        }

        internal void GenerateGlobalObjectIdHash()
        {
            // do NOT regenerate GlobalObjectIdHash for NetworkPrefabs while Editor is in PlayMode
            if (UnityEditor.EditorApplication.isPlaying && !string.IsNullOrEmpty(gameObject.scene.name))
            {
                return;
            }

            // do NOT regenerate GlobalObjectIdHash if Editor is transitioning into or out of PlayMode
            if (!UnityEditor.EditorApplication.isPlaying && UnityEditor.EditorApplication.isPlayingOrWillChangePlaymode)
            {
                return;
            }

            var globalObjectIdString = UnityEditor.GlobalObjectId.GetGlobalObjectIdSlow(this).ToString();
            GlobalObjectIdHash = XXHash.Hash32(globalObjectIdString);
        }
#endif // UNITY_EDITOR

        /// <summary>
        /// Gets the NetworkManager that owns this NetworkObject instance
        /// </summary>
        public NetworkManager NetworkManager => NetworkManagerOwner ?? NetworkManager.Singleton;

        /// <summary>
        /// The NetworkManager that owns this NetworkObject.
        /// This property controls where this NetworkObject belongs.
        /// This property is null by default currently, which means that the above NetworkManager getter will return the Singleton.
        /// In the future this is the path where alternative NetworkManagers should be injected for running multi NetworkManagers
        /// </summary>
        internal NetworkManager NetworkManagerOwner;

        /// <summary>
        /// Gets the unique Id of this object that is synced across the network
        /// </summary>
        public ulong NetworkObjectId { get; internal set; }

        /// <summary>
        /// Gets the ClientId of the owner of this NetworkObject
        /// </summary>
        public ulong OwnerClientId { get; internal set; }

        /// <summary>
        /// If true, the object will always be replicated as root on clients and the parent will be ignored.
        /// </summary>
        public bool AlwaysReplicateAsRoot;

        /// <summary>
        /// Gets if this object is a player object
        /// </summary>
        public bool IsPlayerObject { get; internal set; }

        /// <summary>
        /// Gets if the object is the personal clients player object
        /// </summary>
        public bool IsLocalPlayer => NetworkManager != null && IsPlayerObject && OwnerClientId == NetworkManager.LocalClientId;

        /// <summary>
        /// Gets if the object is owned by the local player or if the object is the local player object
        /// </summary>
        public bool IsOwner => NetworkManager != null && OwnerClientId == NetworkManager.LocalClientId;

        /// <summary>
        /// Gets Whether or not the object is owned by anyone
        /// </summary>
        public bool IsOwnedByServer => NetworkManager != null && OwnerClientId == NetworkManager.ServerClientId;

        /// <summary>
        /// Gets if the object has yet been spawned across the network
        /// </summary>
        public bool IsSpawned { get; internal set; }

        /// <summary>
        /// Gets if the object is a SceneObject, null if it's not yet spawned but is a scene object.
        /// </summary>
        public bool? IsSceneObject { get; internal set; }

        /// <summary>
        /// Gets whether or not the object should be automatically removed when the scene is unloaded.
        /// </summary>
        public bool DestroyWithScene { get; set; }

        /// <summary>
        /// Delegate type for checking visibility
        /// </summary>
        /// <param name="clientId">The clientId to check visibility for</param>
        public delegate bool VisibilityDelegate(ulong clientId);

        /// <summary>
        /// Delegate invoked when the netcode needs to know if the object should be visible to a client, if null it will assume true
        /// </summary>
        public VisibilityDelegate CheckObjectVisibility = null;

        /// <summary>
        /// Delegate type for checking spawn options
        /// </summary>
        /// <param name="clientId">The clientId to check spawn options for</param>
        public delegate bool SpawnDelegate(ulong clientId);

        /// <summary>
        /// Delegate invoked when the netcode needs to know if it should include the transform when spawning the object, if null it will assume true
        /// </summary>
        public SpawnDelegate IncludeTransformWhenSpawning = null;

        /// <summary>
        /// Whether or not to destroy this object if it's owner is destroyed.
        /// If true, the objects ownership will be given to the server.
        /// </summary>
        public bool DontDestroyWithOwner;

        /// <summary>
        /// Whether or not to enable automatic NetworkObject parent synchronization.
        /// </summary>
        public bool AutoObjectParentSync = true;

        internal readonly HashSet<ulong> Observers = new HashSet<ulong>();

#if MULTIPLAYER_TOOLS
        private string m_CachedNameForMetrics;
#endif
        internal string GetNameForMetrics()
        {
#if MULTIPLAYER_TOOLS
            return m_CachedNameForMetrics ??= name;
#else
            return null;
#endif
        }

        private readonly HashSet<ulong> m_EmptyULongHashSet = new HashSet<ulong>();
        /// <summary>
        /// Returns Observers enumerator
        /// </summary>
        /// <returns>Observers enumerator</returns>
        public HashSet<ulong>.Enumerator GetObservers()
        {
            if (!IsSpawned)
            {
                return m_EmptyULongHashSet.GetEnumerator();
            }

            return Observers.GetEnumerator();
        }

        /// <summary>
        /// Whether or not this object is visible to a specific client
        /// </summary>
        /// <param name="clientId">The clientId of the client</param>
        /// <returns>True if the client knows about the object</returns>
        public bool IsNetworkVisibleTo(ulong clientId)
        {
            if (!IsSpawned)
            {
                return false;
            }
            return Observers.Contains(clientId);
        }

        /// <summary>
        ///  In the event the scene of origin gets unloaded, we keep
        ///  the most important part to uniquely identify in-scene
        ///  placed NetworkObjects
        /// </summary>
        internal int SceneOriginHandle = 0;

        private Scene m_SceneOrigin;
        /// <summary>
        /// The scene where the NetworkObject was first instantiated
        /// Note: Primarily for in-scene placed NetworkObjects
        /// We need to keep track of the original scene of origin for
        /// the NetworkObject in order to be able to uniquely identify it
        /// using the scene of origin's handle.
        /// </summary>
        internal Scene SceneOrigin
        {
            get
            {
                return m_SceneOrigin;
            }

            set
            {
                // The scene origin should only be set once.
                // Once set, it should never change.
                if (SceneOriginHandle == 0 && value.IsValid() && value.isLoaded)
                {
                    m_SceneOrigin = value;
                    SceneOriginHandle = value.handle;
                }
            }
        }

        /// <summary>
        /// Helper method to return the correct scene handle
        /// Note: Do not use this within NetworkSpawnManager.SpawnNetworkObjectLocallyCommon
        /// </summary>
        internal int GetSceneOriginHandle()
        {
            if (SceneOriginHandle == 0 && IsSpawned && IsSceneObject != false)
            {
                throw new Exception($"{nameof(GetSceneOriginHandle)} called when {nameof(SceneOriginHandle)} is still zero but the {nameof(NetworkObject)} is already spawned!");
            }
            return SceneOriginHandle != 0 ? SceneOriginHandle : gameObject.scene.handle;
        }

        private void Awake()
        {
            SetCachedParent(transform.parent);
            SceneOrigin = gameObject.scene;
        }

        /// <summary>
        /// Makes the previously hidden <see cref="NetworkObject"/> "netcode visible" to the targeted client.
        /// </summary>
        /// <remarks>
        /// Usage: Use to start sending updates for a previously hidden <see cref="NetworkObject"/> to the targeted client.<br />
        /// <br />
        /// Dynamically Spawned: <see cref="NetworkObject"/>s will be instantiated and spawned on the targeted client side.<br />
        /// In-Scene Placed: The instantiated but despawned <see cref="NetworkObject"/>s will be spawned on the targeted client side.<br />
        /// <br />
        /// See Also:<br />
        /// <see cref="NetworkShow(ulong)"/><br />
        /// <see cref="NetworkHide(ulong)"/> or <see cref="NetworkHide(List{NetworkObject}, ulong)"/><br />
        /// </remarks>
        /// <param name="clientId">The targeted client</param>
        public void NetworkShow(ulong clientId)
        {
            if (!IsSpawned)
            {
                throw new SpawnStateException("Object is not spawned");
            }

            if (!NetworkManager.IsServer)
            {
                throw new NotServerException("Only server can change visibility");
            }

            if (Observers.Contains(clientId))
            {
                throw new VisibilityChangeException("The object is already visible");
            }

            Observers.Add(clientId);

            NetworkManager.SpawnManager.SendSpawnCallForObject(clientId, this);
        }


        /// <summary>
        /// Makes a list of previously hidden <see cref="NetworkObject"/>s "netcode visible" for the client specified.
        /// </summary>
        /// <remarks>
        /// Usage: Use to start sending updates for previously hidden <see cref="NetworkObject"/>s to the targeted client.<br />
        /// <br />
        /// Dynamically Spawned: <see cref="NetworkObject"/>s will be instantiated and spawned on the targeted client's side.<br />
        /// In-Scene Placed: Already instantiated but despawned <see cref="NetworkObject"/>s will be spawned on the targeted client's side.<br />
        /// <br />
        /// See Also:<br />
        /// <see cref="NetworkShow(ulong)"/><br />
        /// <see cref="NetworkHide(ulong)"/> or <see cref="NetworkHide(List{NetworkObject}, ulong)"/><br />
        /// </remarks>
        /// <param name="networkObjects">The objects to become "netcode visible" to the targeted client</param>
        /// <param name="clientId">The targeted client</param>
        public static void NetworkShow(List<NetworkObject> networkObjects, ulong clientId)
        {
            if (networkObjects == null || networkObjects.Count == 0)
            {
                throw new ArgumentNullException("At least one " + nameof(NetworkObject) + " has to be provided");
            }

            NetworkManager networkManager = networkObjects[0].NetworkManager;

            if (!networkManager.IsServer)
            {
                throw new NotServerException("Only server can change visibility");
            }

            // Do the safety loop first to prevent putting the netcode in an invalid state.
            for (int i = 0; i < networkObjects.Count; i++)
            {
                if (!networkObjects[i].IsSpawned)
                {
                    throw new SpawnStateException("Object is not spawned");
                }

                if (networkObjects[i].Observers.Contains(clientId))
                {
                    throw new VisibilityChangeException($"{nameof(NetworkObject)} with NetworkId: {networkObjects[i].NetworkObjectId} is already visible");
                }

                if (networkObjects[i].NetworkManager != networkManager)
                {
                    throw new ArgumentNullException("All " + nameof(NetworkObject) + "s must belong to the same " + nameof(NetworkManager));
                }
            }

            foreach (var networkObject in networkObjects)
            {
                networkObject.NetworkShow(clientId);
            }
        }

        /// <summary>
        /// Hides the <see cref="NetworkObject"/> from the targeted client.
        /// </summary>
        /// <remarks>
        /// Usage: Use to stop sending updates to the targeted client, "netcode invisible", for a currently visible <see cref="NetworkObject"/>.<br />
        /// <br />
        /// Dynamically Spawned: <see cref="NetworkObject"/>s will be despawned and destroyed on the targeted client's side.<br />
        /// In-Scene Placed: <see cref="NetworkObject"/>s will only be despawned on the targeted client's side.<br />
        /// <br />
        /// See Also:<br />
        /// <see cref="NetworkHide(List{NetworkObject}, ulong)"/><br />
        /// <see cref="NetworkShow(ulong)"/> or <see cref="NetworkShow(List{NetworkObject}, ulong)"/><br />
        /// </remarks>
        /// <param name="clientId">The targeted client</param>
        public void NetworkHide(ulong clientId)
        {
            if (!IsSpawned)
            {
                throw new SpawnStateException("Object is not spawned");
            }

            if (!NetworkManager.IsServer)
            {
                throw new NotServerException("Only server can change visibility");
            }

            if (!Observers.Contains(clientId))
            {
                throw new VisibilityChangeException("The object is already hidden");
            }

            if (clientId == NetworkManager.ServerClientId)
            {
                throw new VisibilityChangeException("Cannot hide an object from the server");
            }

            Observers.Remove(clientId);

            var message = new DestroyObjectMessage
            {
                NetworkObjectId = NetworkObjectId,
                DestroyGameObject = !IsSceneObject.Value
            };
            // Send destroy call
            var size = NetworkManager.SendMessage(ref message, NetworkDelivery.ReliableSequenced, clientId);
            NetworkManager.NetworkMetrics.TrackObjectDestroySent(clientId, this, size);
        }

        /// <summary>
        /// Hides a list of <see cref="NetworkObject"/>s from the targeted client.
        /// </summary>
        /// <remarks>
        /// Usage: Use to stop sending updates to the targeted client, "netcode invisible", for the currently visible <see cref="NetworkObject"/>s.<br />
        /// <br />
        /// Dynamically Spawned: <see cref="NetworkObject"/>s will be despawned and destroyed on the targeted client's side.<br />
        /// In-Scene Placed: <see cref="NetworkObject"/>s will only be despawned on the targeted client's side.<br />
        /// <br />
        /// See Also:<br />
        /// <see cref="NetworkHide(ulong)"/><br />
        /// <see cref="NetworkShow(ulong)"/> or <see cref="NetworkShow(List{NetworkObject}, ulong)"/><br />
        /// </remarks>
        /// <param name="networkObjects">The <see cref="NetworkObject"/>s that will become "netcode invisible" to the targeted client</param>
        /// <param name="clientId">The targeted client</param>
        public static void NetworkHide(List<NetworkObject> networkObjects, ulong clientId)
        {
            if (networkObjects == null || networkObjects.Count == 0)
            {
                throw new ArgumentNullException("At least one " + nameof(NetworkObject) + " has to be provided");
            }

            var networkManager = networkObjects[0].NetworkManager;

            if (!networkManager.IsServer)
            {
                throw new NotServerException("Only server can change visibility");
            }

            if (clientId == NetworkManager.ServerClientId)
            {
                throw new VisibilityChangeException("Cannot hide an object from the server");
            }

            // Do the safety loop first to prevent putting the netcode in an invalid state.
            for (int i = 0; i < networkObjects.Count; i++)
            {
                if (!networkObjects[i].IsSpawned)
                {
                    throw new SpawnStateException("Object is not spawned");
                }

                if (!networkObjects[i].Observers.Contains(clientId))
                {
                    throw new VisibilityChangeException($"{nameof(NetworkObject)} with {nameof(NetworkObjectId)}: {networkObjects[i].NetworkObjectId} is already hidden");
                }

                if (networkObjects[i].NetworkManager != networkManager)
                {
                    throw new ArgumentNullException("All " + nameof(NetworkObject) + "s must belong to the same " + nameof(NetworkManager));
                }
            }

            foreach (var networkObject in networkObjects)
            {
                networkObject.NetworkHide(clientId);
            }
        }

        private void OnDestroy()
        {
            if (NetworkManager != null && NetworkManager.IsListening && NetworkManager.IsServer == false && IsSpawned &&
                (IsSceneObject == null || (IsSceneObject.Value != true)))
            {
                throw new NotServerException($"Destroy a spawned {nameof(NetworkObject)} on a non-host client is not valid. Call {nameof(Destroy)} or {nameof(Despawn)} on the server/host instead.");
            }

            if (NetworkManager != null && NetworkManager.SpawnManager != null &&
                NetworkManager.SpawnManager.SpawnedObjects.TryGetValue(NetworkObjectId, out var networkObject))
            {
                if (this == networkObject)
                {
                    NetworkManager.SpawnManager.OnDespawnObject(networkObject, false);
                }
            }
        }

        [MethodImpl(MethodImplOptions.AggressiveInlining)]
        private void SpawnInternal(bool destroyWithScene, ulong ownerClientId, bool playerObject)
        {
            if (!NetworkManager.IsListening)
            {
                throw new NotListeningException($"{nameof(NetworkManager)} is not listening, start a server or host before spawning objects");
            }

            if (!NetworkManager.IsServer)
            {
                throw new NotServerException($"Only server can spawn {nameof(NetworkObject)}s");
            }

            NetworkManager.SpawnManager.SpawnNetworkObjectLocally(this, NetworkManager.SpawnManager.GetNetworkObjectId(), IsSceneObject.HasValue && IsSceneObject.Value, playerObject, ownerClientId, destroyWithScene);

            for (int i = 0; i < NetworkManager.ConnectedClientsList.Count; i++)
            {
                if (Observers.Contains(NetworkManager.ConnectedClientsList[i].ClientId))
                {
                    NetworkManager.SpawnManager.SendSpawnCallForObject(NetworkManager.ConnectedClientsList[i].ClientId, this);
                }
            }
        }

        /// <summary>
        /// Spawns this <see cref="NetworkObject"/> across the network. Can only be called from the Server
        /// </summary>
        /// <param name="destroyWithScene">Should the object be destroyed when the scene is changed</param>
        public void Spawn(bool destroyWithScene = false)
        {
            SpawnInternal(destroyWithScene, NetworkManager.ServerClientId, false);
        }

        /// <summary>
        /// Spawns a <see cref="NetworkObject"/> across the network with a given owner. Can only be called from server
        /// </summary>
        /// <param name="clientId">The clientId to own the object</param>
        /// <param name="destroyWithScene">Should the object be destroyed when the scene is changed</param>
        public void SpawnWithOwnership(ulong clientId, bool destroyWithScene = false)
        {
            SpawnInternal(destroyWithScene, clientId, false);
        }

        /// <summary>
        /// Spawns a <see cref="NetworkObject"/> across the network and makes it the player object for the given client
        /// </summary>
        /// <param name="clientId">The clientId who's player object this is</param>
        /// <param name="destroyWithScene">Should the object be destroyed when the scene is changed</param>
        public void SpawnAsPlayerObject(ulong clientId, bool destroyWithScene = false)
        {
            SpawnInternal(destroyWithScene, clientId, true);
        }

        /// <summary>
        /// Despawns the <see cref="GameObject"/> of this <see cref="NetworkObject"/> and sends a destroy message for it to all connected clients.
        /// </summary>
        /// <param name="destroy">(true) the <see cref="GameObject"/> will be destroyed (false) the <see cref="GameObject"/> will persist after being despawned</param>
        public void Despawn(bool destroy = true)
        {
            MarkVariablesDirty(false);
            NetworkManager.SpawnManager.DespawnObject(this, destroy);
        }

        /// <summary>
        /// Removes all ownership of an object from any client. Can only be called from server
        /// </summary>
        public void RemoveOwnership()
        {
            NetworkManager.SpawnManager.RemoveOwnership(this);
        }

        /// <summary>
        /// Changes the owner of the object. Can only be called from server
        /// </summary>
        /// <param name="newOwnerClientId">The new owner clientId</param>
        public void ChangeOwnership(ulong newOwnerClientId)
        {
            NetworkManager.SpawnManager.ChangeOwnership(this, newOwnerClientId);
        }

        internal void InvokeBehaviourOnLostOwnership()
        {
            // Server already handles this earlier, hosts should ignore, all clients should update
            if (!NetworkManager.IsServer)
            {
                NetworkManager.SpawnManager.UpdateOwnershipTable(this, OwnerClientId, true);
            }

            for (int i = 0; i < ChildNetworkBehaviours.Count; i++)
            {
                ChildNetworkBehaviours[i].InternalOnLostOwnership();
            }
        }

        internal void InvokeBehaviourOnGainedOwnership()
        {
            // Server already handles this earlier, hosts should ignore and only client owners should update
            if (!NetworkManager.IsServer && NetworkManager.LocalClientId == OwnerClientId)
            {
                NetworkManager.SpawnManager.UpdateOwnershipTable(this, OwnerClientId);
            }

            for (int i = 0; i < ChildNetworkBehaviours.Count; i++)
            {
                if (ChildNetworkBehaviours[i].gameObject.activeInHierarchy)
                {
                    ChildNetworkBehaviours[i].InternalOnGainedOwnership();
                }
                else
                {
                    Debug.LogWarning($"{ChildNetworkBehaviours[i].gameObject.name} is disabled! Netcode for GameObjects does not support disabled NetworkBehaviours! The {ChildNetworkBehaviours[i].GetType().Name} component was skipped during ownership assignment!");
                }
            }
        }

        internal void InvokeBehaviourOnNetworkObjectParentChanged(NetworkObject parentNetworkObject)
        {
            for (int i = 0; i < ChildNetworkBehaviours.Count; i++)
            {
                ChildNetworkBehaviours[i].OnNetworkObjectParentChanged(parentNetworkObject);
            }
        }

        private ulong? m_LatestParent; // What is our last set parent NetworkObject's ID?
        private Transform m_CachedParent; // What is our last set parent Transform reference?
        private bool m_CachedWorldPositionStays = true; // Used to preserve the world position stays parameter passed in TrySetParent

        internal void SetCachedParent(Transform parentTransform)
        {
            m_CachedParent = parentTransform;
        }

        internal ulong? GetNetworkParenting() => m_LatestParent;

        internal void SetNetworkParenting(ulong? latestParent, bool worldPositionStays)
        {
            m_LatestParent = latestParent;
            m_CachedWorldPositionStays = worldPositionStays;
        }

        /// <summary>
        /// Set the parent of the NetworkObject transform.
        /// </summary>
        /// <param name="parent">The new parent for this NetworkObject transform will be the child of.</param>
        /// <param name="worldPositionStays">If true, the parent-relative position, scale and rotation are modified such that the object keeps the same world space position, rotation and scale as before.</param>
        /// <returns>Whether or not reparenting was successful.</returns>
        public bool TrySetParent(Transform parent, bool worldPositionStays = true)
        {
            var networkObject = parent.GetComponent<NetworkObject>();

            // If the parent doesn't have a NetworkObjet then return false, otherwise continue trying to parent
            return networkObject == null ? false : TrySetParent(networkObject, worldPositionStays);
        }

        /// <summary>
        /// Set the parent of the NetworkObject transform.
        /// </summary>
        /// <param name="parent">The new parent for this NetworkObject transform will be the child of.</param>
        /// <param name="worldPositionStays">If true, the parent-relative position, scale and rotation are modified such that the object keeps the same world space position, rotation and scale as before.</param>
        /// <returns>Whether or not reparenting was successful.</returns>
        public bool TrySetParent(GameObject parent, bool worldPositionStays = true)
        {
            // If we are removing ourself from a parent
            if (parent == null)
            {
                return TrySetParent((NetworkObject)null, worldPositionStays);
            }

            var networkObject = parent.GetComponent<NetworkObject>();

            // If the parent doesn't have a NetworkObjet then return false, otherwise continue trying to parent
            return networkObject == null ? false : TrySetParent(networkObject, worldPositionStays);
        }

        /// <summary>
        /// Used when despawning the parent, we want to preserve the cached WorldPositionStays value
        /// </summary>
        internal bool TryRemoveParentCachedWorldPositionStays()
        {
            return TrySetParent((NetworkObject)null, m_CachedWorldPositionStays);
        }

        /// <summary>
        /// Removes the parent of the NetworkObject's transform
        /// </summary>
        /// <remarks>
        /// This is a more convenient way to remove the parent without  having to cast the null value to either <see cref="GameObject"/> or <see cref="NetworkObject"/>
        /// </remarks>
        /// <param name="worldPositionStays">If true, the parent-relative position, scale and rotation are modified such that the object keeps the same world space position, rotation and scale as before.</param>
        /// <returns></returns>
        public bool TryRemoveParent(bool worldPositionStays = true)
        {
            return TrySetParent((NetworkObject)null, worldPositionStays);
        }

        /// <summary>
        /// Set the parent of the NetworkObject transform.
        /// </summary>
        /// <param name="parent">The new parent for this NetworkObject transform will be the child of.</param>
        /// <param name="worldPositionStays">If true, the parent-relative position, scale and rotation are modified such that the object keeps the same world space position, rotation and scale as before.</param>
        /// <returns>Whether or not reparenting was successful.</returns>
        public bool TrySetParent(NetworkObject parent, bool worldPositionStays = true)
        {
            if (!AutoObjectParentSync)
            {
                return false;
            }

            if (NetworkManager == null || !NetworkManager.IsListening)
            {
                return false;
            }

            if (!NetworkManager.IsServer)
            {
                return false;
            }

            if (!IsSpawned)
            {
                return false;
            }

            if (parent != null && !parent.IsSpawned)
            {
                return false;
            }
            m_CachedWorldPositionStays = worldPositionStays;

            if (parent == null)
            {
                transform.SetParent(null, worldPositionStays);
            }
            else
            {
                transform.SetParent(parent.transform, worldPositionStays);
            }

            return true;
        }

        private void OnTransformParentChanged()
        {
            if (!AutoObjectParentSync)
            {
                return;
            }

            if (transform.parent == m_CachedParent)
            {
                return;
            }

            if (NetworkManager == null || !NetworkManager.IsListening)
            {
                transform.parent = m_CachedParent;
                Debug.LogException(new NotListeningException($"{nameof(NetworkManager)} is not listening, start a server or host before reparenting"));
                return;
            }

            if (!NetworkManager.IsServer)
            {
                transform.parent = m_CachedParent;
                Debug.LogException(new NotServerException($"Only the server can reparent {nameof(NetworkObject)}s"));
                return;
            }

            if (!IsSpawned)
            {
                transform.parent = m_CachedParent;
                Debug.LogException(new SpawnStateException($"{nameof(NetworkObject)} can only be reparented after being spawned"));
                return;
            }
            var removeParent = false;
            var parentTransform = transform.parent;
            if (parentTransform != null)
            {
                if (!transform.parent.TryGetComponent<NetworkObject>(out var parentObject))
                {
                    transform.parent = m_CachedParent;
                    Debug.LogException(new InvalidParentException($"Invalid parenting, {nameof(NetworkObject)} moved under a non-{nameof(NetworkObject)} parent"));
                    return;
                }

                if (!parentObject.IsSpawned)
                {
                    transform.parent = m_CachedParent;
                    Debug.LogException(new SpawnStateException($"{nameof(NetworkObject)} can only be reparented under another spawned {nameof(NetworkObject)}"));
                    return;
                }

                m_LatestParent = parentObject.NetworkObjectId;
            }
            else
            {
                m_LatestParent = null;
                removeParent = m_CachedParent != null;
            }

            ApplyNetworkParenting(removeParent);

            var message = new ParentSyncMessage
            {
                NetworkObjectId = NetworkObjectId,
                IsLatestParentSet = m_LatestParent != null && m_LatestParent.HasValue,
                LatestParent = m_LatestParent,
                RemoveParent = removeParent,
                WorldPositionStays = m_CachedWorldPositionStays,
                Position = m_CachedWorldPositionStays ? transform.position : transform.localPosition,
                Rotation = m_CachedWorldPositionStays ? transform.rotation : transform.localRotation,
                Scale = transform.localScale,
            };

            // We need to preserve the m_CachedWorldPositionStays value until after we create the message
            // in order to assure any local space values changed/reset get applied properly. If our
            // parent is null then go ahead and reset the m_CachedWorldPositionStays the default value.
            if (parentTransform == null)
            {
                m_CachedWorldPositionStays = true;
            }

            unsafe
            {
                var maxCount = NetworkManager.ConnectedClientsIds.Count;
                ulong* clientIds = stackalloc ulong[maxCount];
                int idx = 0;
                foreach (var clientId in NetworkManager.ConnectedClientsIds)
                {
                    if (Observers.Contains(clientId))
                    {
                        clientIds[idx++] = clientId;
                    }
                }

                NetworkManager.SendMessage(ref message, NetworkDelivery.ReliableSequenced, clientIds, idx);
            }
        }

        // We're keeping this set called OrphanChildren which contains NetworkObjects
        // because at the time we initialize/spawn NetworkObject locally, we might not have its parent replicated from the other side
        //
        // For instance, if we're spawning NetworkObject 5 and its parent is 10, what should happen if we do not have 10 yet?
        // let's say 10 is on the way to be replicated in a few frames and we could fix that parent-child relationship later.
        //
        // If you couldn't find your parent, we put you into OrphanChildren set and every time we spawn another NetworkObject locally due to replication,
        // we call CheckOrphanChildren() method and quickly iterate over OrphanChildren set and see if we can reparent/adopt one.
        internal static HashSet<NetworkObject> OrphanChildren = new HashSet<NetworkObject>();

        internal bool ApplyNetworkParenting(bool removeParent = false, bool ignoreNotSpawned = false)
        {
            if (!AutoObjectParentSync)
            {
                return false;
            }

            // SPECIAL CASE:
            // The ignoreNotSpawned is a special case scenario where a late joining client has joined
            // and loaded one or more scenes that contain nested in-scene placed NetworkObject children
            // yet the server's synchronization information does not indicate the NetworkObject in question
            // has a parent. Under this scenario, we want to remove the parent before spawning and setting
            // the transform values. This is the only scenario where the ignoreNotSpawned parameter is used.
            if (!IsSpawned && !ignoreNotSpawned)
            {
                return false;
            }

            // Handle the first in-scene placed NetworkObject parenting scenarios. Once the m_LatestParent
            // has been set, this will not be entered into again (i.e. the later code will be invoked and
            // users will get notifications when the parent changes).
            var isInScenePlaced = IsSceneObject.HasValue && IsSceneObject.Value;
            if (transform.parent != null && !removeParent && !m_LatestParent.HasValue && isInScenePlaced)
            {
                var parentNetworkObject = transform.parent.GetComponent<NetworkObject>();

                // If parentNetworkObject is null then the parent is a GameObject without a NetworkObject component
                // attached. Under this case, we preserve the hierarchy but we don't keep track of the parenting.
                // Note: We only start tracking parenting if the user removes the child from the standard GameObject
                // parent and then re-parents the child under a GameObject with a NetworkObject component attached.
                if (parentNetworkObject == null)
                {
                    // If we are parented under a GameObject, go ahead and mark the world position stays as false
                    // so clients synchronize their transform in local space. (only for in-scene placed NetworkObjects)
                    m_CachedWorldPositionStays = false;
                    return true;
                }
                else // If the parent still isn't spawned add this to the orphaned children and return false
                if (!parentNetworkObject.IsSpawned)
                {
                    OrphanChildren.Add(this);
                    return false;
                }
                else
                {
                    // If we made it this far, go ahead and set the network parenting values
                    // with the WorldPoisitonSays value set to false
                    // Note: Since in-scene placed NetworkObjects are parented in the scene
                    // the default "assumption" is that children are parenting local space
                    // relative.
                    SetNetworkParenting(parentNetworkObject.NetworkObjectId, false);

                    // Set the cached parent
                    m_CachedParent = parentNetworkObject.transform;

                    return true;
                }
            }

            // If we are removing the parent or our latest parent is not set, then remove the parent
            // removeParent is only set when:
            //  - The server-side NetworkObject.OnTransformParentChanged is invoked and the parent is being removed
            //  - The client-side when handling a ParentSyncMessage
            // When clients are synchronizing only the m_LatestParent.HasValue will not have a value if there is no parent
            // or a parent was removed prior to the client connecting (i.e. in-scene placed NetworkObjects)
            if (removeParent || !m_LatestParent.HasValue)
            {
                m_CachedParent = null;
                // We must use Transform.SetParent when taking WorldPositionStays into
                // consideration, otherwise just setting transform.parent = null defaults
                // to WorldPositionStays which can cause scaling issues if the parent's
                // scale is not the default (Vetctor3.one) value.
                transform.SetParent(null, m_CachedWorldPositionStays);
                InvokeBehaviourOnNetworkObjectParentChanged(null);
                return true;
            }

            // If we have a latest parent id but it hasn't been spawned yet, then add this instance to the orphanChildren
            // HashSet and return false (i.e. parenting not applied yet)
            if (m_LatestParent.HasValue && !NetworkManager.SpawnManager.SpawnedObjects.ContainsKey(m_LatestParent.Value))
            {
                OrphanChildren.Add(this);
                return false;
            }

            // If we made it here, then parent this instance under the parentObject
            var parentObject = NetworkManager.SpawnManager.SpawnedObjects[m_LatestParent.Value];

            m_CachedParent = parentObject.transform;
            transform.SetParent(parentObject.transform, m_CachedWorldPositionStays);

            InvokeBehaviourOnNetworkObjectParentChanged(parentObject);
            return true;
        }

        internal static void CheckOrphanChildren()
        {
            var objectsToRemove = new List<NetworkObject>();
            foreach (var orphanObject in OrphanChildren)
            {
                if (orphanObject.ApplyNetworkParenting())
                {
                    objectsToRemove.Add(orphanObject);
                }
            }
            foreach (var networkObject in objectsToRemove)
            {
                OrphanChildren.Remove(networkObject);
            }
        }

        internal void InvokeBehaviourNetworkSpawn()
        {
            NetworkManager.SpawnManager.UpdateOwnershipTable(this, OwnerClientId);

            for (int i = 0; i < ChildNetworkBehaviours.Count; i++)
            {
                if (ChildNetworkBehaviours[i].gameObject.activeInHierarchy)
                {
                    ChildNetworkBehaviours[i].InternalOnNetworkSpawn();
                }
                else
                {
                    Debug.LogWarning($"{ChildNetworkBehaviours[i].gameObject.name} is disabled! Netcode for GameObjects does not support spawning disabled NetworkBehaviours! The {ChildNetworkBehaviours[i].GetType().Name} component was skipped during spawn!");
                }
            }
            for (int i = 0; i < ChildNetworkBehaviours.Count; i++)
            {
                if (ChildNetworkBehaviours[i].gameObject.activeInHierarchy)
                {
                    ChildNetworkBehaviours[i].VisibleOnNetworkSpawn();
                }
            }
        }

        internal void InvokeBehaviourNetworkDespawn()
        {
            NetworkManager.SpawnManager.UpdateOwnershipTable(this, OwnerClientId, true);

            for (int i = 0; i < ChildNetworkBehaviours.Count; i++)
            {
                ChildNetworkBehaviours[i].InternalOnNetworkDespawn();
            }
        }

        private List<NetworkBehaviour> m_ChildNetworkBehaviours;

        internal List<NetworkBehaviour> ChildNetworkBehaviours
        {
            get
            {
                if (m_ChildNetworkBehaviours != null)
                {
                    return m_ChildNetworkBehaviours;
                }

                m_ChildNetworkBehaviours = new List<NetworkBehaviour>();
                var networkBehaviours = GetComponentsInChildren<NetworkBehaviour>(true);
                for (int i = 0; i < networkBehaviours.Length; i++)
                {
                    if (networkBehaviours[i].NetworkObject == this)
                    {
                        m_ChildNetworkBehaviours.Add(networkBehaviours[i]);
                    }
                }

                return m_ChildNetworkBehaviours;
            }
        }

        internal void WriteNetworkVariableData(FastBufferWriter writer, ulong targetClientId)
        {
            for (int i = 0; i < ChildNetworkBehaviours.Count; i++)
            {
                var behavior = ChildNetworkBehaviours[i];
                behavior.InitializeVariables();
                behavior.WriteNetworkVariableData(writer, targetClientId);
            }
        }

        internal void MarkVariablesDirty(bool dirty)
        {
            for (int i = 0; i < ChildNetworkBehaviours.Count; i++)
            {
                var behavior = ChildNetworkBehaviours[i];
                behavior.MarkVariablesDirty(dirty);
            }
        }

        // NGO currently guarantees that the client will receive spawn data for all objects in one network tick.
        //  Children may arrive before their parents; when they do they are stored in OrphanedChildren and then
        //  resolved when their parents arrived.  Because we don't send a partial list of spawns (yet), something
        //  has gone wrong if by the end of an update we still have unresolved orphans
        //

        // if and when we have different systems for where it is expected that orphans survive across ticks,
        //   then this warning will remind us that we need to revamp the system because then we can no longer simply
        //   spawn the orphan without its parent (at least, not when its transform is set to local coords mode)
        //   - because then you'll have children popping at the wrong location not having their parent's global position to root them
        //   - and then they'll pop to the correct location after they get the parent, and that would be not good
        internal static void VerifyParentingStatus()
        {
            if (NetworkLog.CurrentLogLevel <= LogLevel.Normal)
            {
                if (OrphanChildren.Count > 0)
                {
                    NetworkLog.LogWarning($"{nameof(NetworkObject)} ({OrphanChildren.Count}) children not resolved to parents by the end of frame");
                }
            }
        }
        internal void SetNetworkVariableData(FastBufferReader reader)
        {
            for (int i = 0; i < ChildNetworkBehaviours.Count; i++)
            {
                var behaviour = ChildNetworkBehaviours[i];
                behaviour.InitializeVariables();
                behaviour.SetNetworkVariableData(reader);
            }
        }

        internal ushort GetNetworkBehaviourOrderIndex(NetworkBehaviour instance)
        {
            // read the cached index, and verify it first
            if (instance.NetworkBehaviourIdCache < ChildNetworkBehaviours.Count)
            {
                if (ChildNetworkBehaviours[instance.NetworkBehaviourIdCache] == instance)
                {
                    return instance.NetworkBehaviourIdCache;
                }

                // invalid cached id reset
                instance.NetworkBehaviourIdCache = default;
            }

            for (ushort i = 0; i < ChildNetworkBehaviours.Count; i++)
            {
                if (ChildNetworkBehaviours[i] == instance)
                {
                    // cache the id, for next query
                    instance.NetworkBehaviourIdCache = i;
                    return i;
                }
            }

            return 0;
        }

        internal NetworkBehaviour GetNetworkBehaviourAtOrderIndex(ushort index)
        {
            if (index >= ChildNetworkBehaviours.Count)
            {
                if (NetworkLog.CurrentLogLevel <= LogLevel.Error)
                {
                    NetworkLog.LogError($"{nameof(NetworkBehaviour)} index {index} was out of bounds for {name}. NetworkBehaviours must be the same, and in the same order, between server and client.");
                }

                if (NetworkLog.CurrentLogLevel <= LogLevel.Developer)
                {
                    var currentKnownChildren = new System.Text.StringBuilder();
                    currentKnownChildren.Append($"Known child {nameof(NetworkBehaviour)}s:");
                    for (int i = 0; i < ChildNetworkBehaviours.Count; i++)
                    {
                        var childNetworkBehaviour = ChildNetworkBehaviours[i];
                        currentKnownChildren.Append($" [{i}] {childNetworkBehaviour.__getTypeName()}");
                        currentKnownChildren.Append(i < ChildNetworkBehaviours.Count - 1 ? "," : ".");
                    }
                    NetworkLog.LogInfo(currentKnownChildren.ToString());
                }

                return null;
            }

            return ChildNetworkBehaviours[index];
        }

        internal struct SceneObject
        {
            public struct HeaderData : INetworkSerializeByMemcpy
            {
                public ulong NetworkObjectId;
                public ulong OwnerClientId;
                public uint Hash;

                public bool IsPlayerObject;
                public bool HasParent;
                public bool IsSceneObject;
                public bool HasTransform;
            }

            public HeaderData Header;

            //If(Metadata.HasParent)
            public ulong ParentObjectId;

            //If(Metadata.HasTransform)
            public struct TransformData : INetworkSerializeByMemcpy
            {
                public Vector3 Position;
                public Vector3 Scale;
                public uint Rotation;
            }

            public TransformData Transform;
            public Quaternion Rotation;

            //If(Metadata.IsReparented)
            public bool IsLatestParentSet;

            //If(IsLatestParentSet)
            public ulong? LatestParent;

            public NetworkObject OwnerObject;
            public ulong TargetClientId;

            public int NetworkSceneHandle;

            public bool WorldPositionStays;

            public unsafe void Serialize(FastBufferWriter writer)
            {
                var writeSize = sizeof(HeaderData);
                if (Header.HasParent)
                {
                    writeSize += FastBufferWriter.GetWriteSize(ParentObjectId);
                    writeSize += FastBufferWriter.GetWriteSize(WorldPositionStays);
                    writeSize += FastBufferWriter.GetWriteSize(IsLatestParentSet);
                    writeSize += IsLatestParentSet ? FastBufferWriter.GetWriteSize<ulong>() : 0;
                }
                writeSize += Header.HasTransform ? FastBufferWriter.GetWriteSize<TransformData>() : 0;
                writeSize += Header.IsSceneObject ? FastBufferWriter.GetWriteSize<int>() : 0;

                if (!writer.TryBeginWrite(writeSize))
                {
                    throw new OverflowException("Could not serialize SceneObject: Out of buffer space.");
                }

                writer.WriteValue(Header);

                if (Header.HasParent)
                {
                    writer.WriteValue(ParentObjectId);
                    writer.WriteValue(WorldPositionStays);
                    writer.WriteValue(IsLatestParentSet);
                    if (IsLatestParentSet)
                    {
                        writer.WriteValue(LatestParent.Value);
                    }
                }

                if (Header.HasTransform)
                {
                    Transform.Rotation = QuaternionCompressor.CompressQuaternion(ref Rotation);
                    writer.WriteValue(Transform);
                }

                // In-Scene NetworkObjects are uniquely identified NetworkPrefabs defined by their
                // NetworkSceneHandle and GlobalObjectIdHash. Since each loaded scene has a unique
                // handle, it provides us with a unique and persistent "scene prefab asset" instance.
                // This is only set on in-scene placed NetworkObjects to reduce the over-all packet
                // sizes for dynamically spawned NetworkObjects.
                if (Header.IsSceneObject)
                {
                    writer.WriteValue(OwnerObject.GetSceneOriginHandle());
                }

                // Synchronize NetworkBehaviours
                var bufferSerializer = new BufferSerializer<BufferSerializerWriter>(new BufferSerializerWriter(writer));
                OwnerObject.SynchronizeNetworkBehaviours(bufferSerializer);

                // Write NetworkVariable information
                OwnerObject.WriteNetworkVariableData(writer, TargetClientId);
            }

            public unsafe void Deserialize(FastBufferReader reader)
            {
                if (!reader.TryBeginRead(sizeof(HeaderData)))
                {
                    throw new OverflowException("Could not deserialize SceneObject: Out of buffer space.");
                }
                reader.ReadValue(out Header);
                var readSize = 0;
                if (Header.HasParent)
                {
                    readSize += FastBufferWriter.GetWriteSize(ParentObjectId);
                    readSize += FastBufferWriter.GetWriteSize(WorldPositionStays);
                    readSize += FastBufferWriter.GetWriteSize(IsLatestParentSet);
                    // We need to read at this point in order to get the IsLatestParentSet value
                    if (!reader.TryBeginRead(readSize))
                    {
                        throw new OverflowException("Could not deserialize SceneObject: Out of buffer space.");
                    }

                    // Read the initial parenting related properties
                    reader.ReadValue(out ParentObjectId);
                    reader.ReadValue(out WorldPositionStays);
                    reader.ReadValue(out IsLatestParentSet);

                    // Now calculate the remaining bytes to read
                    readSize = 0;
                    readSize += IsLatestParentSet ? FastBufferWriter.GetWriteSize<ulong>() : 0;
                }

                readSize += Header.HasTransform ? FastBufferWriter.GetWriteSize<TransformData>() : 0;
                readSize += Header.IsSceneObject ? FastBufferWriter.GetWriteSize<int>() : 0;

                // Try to begin reading the remaining bytes
                if (!reader.TryBeginRead(readSize))
                {
                    throw new OverflowException("Could not deserialize SceneObject: Out of buffer space.");
                }

                if (IsLatestParentSet)
                {
                    reader.ReadValueSafe(out ulong latestParent);
                    LatestParent = latestParent;
                }

                if (Header.HasTransform)
                {
                    reader.ReadValue(out Transform);
                    QuaternionCompressor.DecompressQuaternion(ref Rotation, Transform.Rotation);
                }

                // In-Scene NetworkObjects are uniquely identified NetworkPrefabs defined by their
                // NetworkSceneHandle and GlobalObjectIdHash. Since each loaded scene has a unique
                // handle, it provides us with a unique and persistent "scene prefab asset" instance.
                // Client-side NetworkSceneManagers use this to locate their local instance of the
                // NetworkObject instance.
                if (Header.IsSceneObject)
                {
                    reader.ReadValueSafe(out NetworkSceneHandle);
                }
            }
        }

        internal void PostNetworkVariableWrite()
        {
            for (int k = 0; k < ChildNetworkBehaviours.Count; k++)
            {
                ChildNetworkBehaviours[k].PostNetworkVariableWrite();
            }
        }

        internal SceneObject GetMessageSceneObject(ulong targetClientId)
        {
            var obj = new SceneObject
            {
                Header = new SceneObject.HeaderData
                {
                    IsPlayerObject = IsPlayerObject,
                    NetworkObjectId = NetworkObjectId,
                    OwnerClientId = OwnerClientId,
                    IsSceneObject = IsSceneObject ?? true,
                    Hash = HostCheckForGlobalObjectIdHashOverride(),
                },
                OwnerObject = this,
                TargetClientId = targetClientId
            };

            NetworkObject parentNetworkObject = null;

            if (!AlwaysReplicateAsRoot && transform.parent != null)
            {
                parentNetworkObject = transform.parent.GetComponent<NetworkObject>();
                // In-scene placed NetworkObjects parented under GameObjects with no NetworkObject
                // should set the has parent flag and preserve the world position stays value
                if (parentNetworkObject == null && obj.Header.IsSceneObject)
                {
                    obj.Header.HasParent = true;
                    obj.WorldPositionStays = m_CachedWorldPositionStays;
                }
            }

            if (parentNetworkObject != null)
            {
                obj.Header.HasParent = true;
                obj.ParentObjectId = parentNetworkObject.NetworkObjectId;
                obj.WorldPositionStays = m_CachedWorldPositionStays;
                var latestParent = GetNetworkParenting();
                var isLatestParentSet = latestParent != null && latestParent.HasValue;
                obj.IsLatestParentSet = isLatestParentSet;
                if (isLatestParentSet)
                {
                    obj.LatestParent = latestParent.Value;
                }
            }

            if (IncludeTransformWhenSpawning == null || IncludeTransformWhenSpawning(OwnerClientId))
            {
                obj.Header.HasTransform = true;
<<<<<<< HEAD
                // Store off the quaternion outside of the TransformData, we compress/decompress the Quaternion to and from an unsigned int
                obj.Rotation = parentNetworkObject && !m_CachedWorldPositionStays ? transform.localRotation : transform.rotation;
=======

                // We start with the default AutoObjectParentSync values to determine which transform space we will
                // be synchronizing clients with.
                var syncRotationPositionLocalSpaceRelative = obj.Header.HasParent && !m_CachedWorldPositionStays;
                var syncScaleLocalSpaceRelative = obj.Header.HasParent && !m_CachedWorldPositionStays;

                // If auto object synchronization is turned off
                if (!AutoObjectParentSync)
                {
                    // We always synchronize position and rotation world space relative
                    syncRotationPositionLocalSpaceRelative = false;
                    // Scale is special, it synchronizes local space relative if it has a
                    // parent since applying the world space scale under a parent with scale
                    // will result in the improper scale for the child
                    syncScaleLocalSpaceRelative = obj.Header.HasParent;
                }


>>>>>>> 23be561b
                obj.Transform = new SceneObject.TransformData
                {
                    // If we are parented and we have the m_CachedWorldPositionStays disabled, then use local space
                    // values as opposed world space values.
<<<<<<< HEAD
                    Position = parentNetworkObject && !m_CachedWorldPositionStays ? transform.localPosition : transform.position,
=======
                    Position = syncRotationPositionLocalSpaceRelative ? transform.localPosition : transform.position,
                    Rotation = syncRotationPositionLocalSpaceRelative ? transform.localRotation : transform.rotation,
>>>>>>> 23be561b

                    // We only use the lossyScale if the NetworkObject has a parent. Multi-generation nested children scales can
                    // impact the final scale of the child NetworkObject in question. The solution is to use the lossy scale
                    // which can be thought of as "world space scale".
                    // More information:
                    // https://docs.unity3d.com/ScriptReference/Transform-lossyScale.html
                    Scale = syncScaleLocalSpaceRelative ? transform.localScale : transform.lossyScale,
                };
            }

            return obj;
        }

        /// <summary>
        /// Used to deserialize a serialized scene object which occurs
        /// when the client is approved or during a scene transition
        /// </summary>
        /// <param name="sceneObject">Deserialized scene object data</param>
        /// <param name="variableData">reader for the NetworkVariable data</param>
        /// <param name="networkManager">NetworkManager instance</param>
        /// <returns>optional to use NetworkObject deserialized</returns>
        internal static NetworkObject AddSceneObject(in SceneObject sceneObject, FastBufferReader variableData, NetworkManager networkManager)
        {
            //Attempt to create a local NetworkObject
            var networkObject = networkManager.SpawnManager.CreateLocalNetworkObject(sceneObject);

            if (networkObject == null)
            {
                // Log the error that the NetworkObject failed to construct
                Debug.LogError($"Failed to spawn {nameof(NetworkObject)} for Hash {sceneObject.Header.Hash}.");

                // If we failed to load this NetworkObject, then skip past the network variable data
                variableData.ReadValueSafe(out ushort varSize);
                variableData.Seek(variableData.Position + varSize);

                // We have nothing left to do here.
                return null;
            }

            // Synchronize NetworkBehaviours
            var bufferSerializer = new BufferSerializer<BufferSerializerReader>(new BufferSerializerReader(variableData));
            networkObject.SynchronizeNetworkBehaviours(bufferSerializer);

            // Spawn the NetworkObject
            networkManager.SpawnManager.SpawnNetworkObjectLocally(networkObject, sceneObject, variableData, false);

            return networkObject;
        }

        internal void SynchronizeNetworkBehaviours<T>(BufferSerializer<T> serializer) where T : IReaderWriter
        {
            if (serializer.IsWriter)
            {
                foreach (var childBehaviour in ChildNetworkBehaviours)
                {
                    childBehaviour.Synchronize(serializer);
                }
            }
            else
            {
                var networkBehaviourId = (ushort)0;
                for (int i = 0; i < ChildNetworkBehaviours.Count; i++)
                {
                    serializer.SerializeValue(ref networkBehaviourId);
                    var networkBehaviour = GetNetworkBehaviourAtOrderIndex(networkBehaviourId);
                    networkBehaviour.Synchronize(serializer);
                }
            }
        }

        /// <summary>
        /// Only applies to Host mode.
        /// Will return the registered source NetworkPrefab's GlobalObjectIdHash if one exists.
        /// Server and Clients will always return the NetworkObject's GlobalObjectIdHash.
        /// </summary>
        /// <returns></returns>
        internal uint HostCheckForGlobalObjectIdHashOverride()
        {
            if (NetworkManager.IsHost)
            {
                if (NetworkManager.PrefabHandler.ContainsHandler(this))
                {
                    var globalObjectIdHash = NetworkManager.PrefabHandler.GetSourceGlobalObjectIdHash(GlobalObjectIdHash);
                    return globalObjectIdHash == 0 ? GlobalObjectIdHash : globalObjectIdHash;
                }
                else if (NetworkManager.NetworkConfig.OverrideToNetworkPrefab.ContainsKey(GlobalObjectIdHash))
                {
                    return NetworkManager.NetworkConfig.OverrideToNetworkPrefab[GlobalObjectIdHash];
                }
            }

            return GlobalObjectIdHash;
        }

        /// <summary>
        /// Removes a NetworkBehaviour from the ChildNetworkBehaviours list when destroyed
        /// while the NetworkObject is still spawned.
        /// </summary>
        internal void OnNetworkBehaviourDestroyed(NetworkBehaviour networkBehaviour)
        {
            if (networkBehaviour.IsSpawned && IsSpawned)
            {
                if (NetworkManager.LogLevel == LogLevel.Developer)
                {
                    NetworkLog.LogWarning($"{nameof(NetworkBehaviour)}-{networkBehaviour.name} is being destroyed while {nameof(NetworkObject)}-{name} is still spawned! (could break state synchronization)");
                }
                ChildNetworkBehaviours.Remove(networkBehaviour);
            }
        }
    }
}<|MERGE_RESOLUTION|>--- conflicted
+++ resolved
@@ -1288,10 +1288,6 @@
             if (IncludeTransformWhenSpawning == null || IncludeTransformWhenSpawning(OwnerClientId))
             {
                 obj.Header.HasTransform = true;
-<<<<<<< HEAD
-                // Store off the quaternion outside of the TransformData, we compress/decompress the Quaternion to and from an unsigned int
-                obj.Rotation = parentNetworkObject && !m_CachedWorldPositionStays ? transform.localRotation : transform.rotation;
-=======
 
                 // We start with the default AutoObjectParentSync values to determine which transform space we will
                 // be synchronizing clients with.
@@ -1309,18 +1305,13 @@
                     syncScaleLocalSpaceRelative = obj.Header.HasParent;
                 }
 
-
->>>>>>> 23be561b
+                obj.Rotation = syncRotationPositionLocalSpaceRelative ? transform.localRotation : transform.rotation;
+
                 obj.Transform = new SceneObject.TransformData
                 {
                     // If we are parented and we have the m_CachedWorldPositionStays disabled, then use local space
                     // values as opposed world space values.
-<<<<<<< HEAD
-                    Position = parentNetworkObject && !m_CachedWorldPositionStays ? transform.localPosition : transform.position,
-=======
                     Position = syncRotationPositionLocalSpaceRelative ? transform.localPosition : transform.position,
-                    Rotation = syncRotationPositionLocalSpaceRelative ? transform.localRotation : transform.rotation,
->>>>>>> 23be561b
 
                     // We only use the lossyScale if the NetworkObject has a parent. Multi-generation nested children scales can
                     // impact the final scale of the child NetworkObject in question. The solution is to use the lossy scale
