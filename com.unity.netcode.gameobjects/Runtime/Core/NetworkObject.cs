--- conflicted
+++ resolved
@@ -394,14 +394,6 @@
 
         private void OnDestroy()
         {
-<<<<<<< HEAD
-            if (m_ApplicationQuitting)
-            {
-                return;
-            }
-
-=======
->>>>>>> 94a4bf68
             if (NetworkManager != null && NetworkManager.IsListening && NetworkManager.IsServer == false && IsSpawned
                 && (IsSceneObject == null || (IsSceneObject != null && IsSceneObject.Value != true)))
             {
@@ -547,11 +539,7 @@
         /// <param name="destroy">(true) the <see cref="GameObject"/> will be destroyed (false) the <see cref="GameObject"/> will persist after being despawned</param>
         public void Despawn(bool destroy = false)
         {
-            // An edge case scenario can occur that will throw an exception due to the fact that SpawnManager is null.
-            if (NetworkManager.SpawnManager != null)
-            {
-                NetworkManager.SpawnManager.DespawnObject(this, destroy);
-            }
+            NetworkManager.SpawnManager.DespawnObject(this, destroy);
         }
 
         /// <summary>
