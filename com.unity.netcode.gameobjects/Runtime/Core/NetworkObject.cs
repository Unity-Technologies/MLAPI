using System;
using System.Collections.Generic;
using System.Runtime.CompilerServices;
using UnityEngine;

namespace Unity.Netcode
{
    /// <summary>
    /// A component used to identify that a GameObject in the network
    /// </summary>
    [AddComponentMenu("Netcode/" + nameof(NetworkObject), -99)]
    [DisallowMultipleComponent]
    public sealed class NetworkObject : MonoBehaviour
    {
        [HideInInspector]
        [SerializeField]
        internal uint GlobalObjectIdHash;

#if UNITY_EDITOR
        private void OnValidate()
        {
            GenerateGlobalObjectIdHash();
        }

        internal void GenerateGlobalObjectIdHash()
        {
            // do NOT regenerate GlobalObjectIdHash for NetworkPrefabs while Editor is in PlayMode
            if (UnityEditor.EditorApplication.isPlaying && !string.IsNullOrEmpty(gameObject.scene.name))
            {
                return;
            }

            // do NOT regenerate GlobalObjectIdHash if Editor is transitioning into or out of PlayMode
            if (!UnityEditor.EditorApplication.isPlaying && UnityEditor.EditorApplication.isPlayingOrWillChangePlaymode)
            {
                return;
            }

            var globalObjectIdString = UnityEditor.GlobalObjectId.GetGlobalObjectIdSlow(this).ToString();
            GlobalObjectIdHash = XXHash.Hash32(globalObjectIdString);
        }
#endif

        /// <summary>
        /// Gets the NetworkManager that owns this NetworkObject instance
        /// </summary>
        public NetworkManager NetworkManager => NetworkManagerOwner ?? NetworkManager.Singleton;

        /// <summary>
        /// The NetworkManager that owns this NetworkObject.
        /// This property controls where this NetworkObject belongs.
        /// This property is null by default currently, which means that the above NetworkManager getter will return the Singleton.
        /// In the future this is the path where alternative NetworkManagers should be injected for running multi NetworkManagers
        /// </summary>
        internal NetworkManager NetworkManagerOwner;

        private ulong m_NetworkObjectId;

        /// <summary>
        /// Gets the unique Id of this object that is synced across the network
        /// </summary>
        public ulong NetworkObjectId { get; internal set; }

        /// <summary>
        /// Gets the ClientId of the owner of this NetworkObject
        /// </summary>
        public ulong OwnerClientId
        {
            get
            {
                if (OwnerClientIdInternal == null)
                {
                    return NetworkManager != null ? NetworkManager.ServerClientId : 0;
                }
                else
                {
                    return OwnerClientIdInternal.Value;
                }
            }
            internal set
            {
                if (NetworkManager != null && value == NetworkManager.ServerClientId)
                {
                    OwnerClientIdInternal = null;
                }
                else
                {
                    OwnerClientIdInternal = value;
                }
            }
        }

        internal ulong? OwnerClientIdInternal = null;

        /// <summary>
        /// If true, the object will always be replicated as root on clients and the parent will be ignored.
        /// </summary>
        public bool AlwaysReplicateAsRoot;

        /// <summary>
        /// Gets if this object is a player object
        /// </summary>
        public bool IsPlayerObject { get; internal set; }

        /// <summary>
        /// Gets if the object is the the personal clients player object
        /// </summary>
        public bool IsLocalPlayer => NetworkManager != null && IsPlayerObject && OwnerClientId == NetworkManager.LocalClientId;

        /// <summary>
        /// Gets if the object is owned by the local player or if the object is the local player object
        /// </summary>
        public bool IsOwner => NetworkManager != null && OwnerClientId == NetworkManager.LocalClientId;

        /// <summary>
        /// Gets Whether or not the object is owned by anyone
        /// </summary>
        public bool IsOwnedByServer => NetworkManager != null && OwnerClientId == NetworkManager.ServerClientId;

        /// <summary>
        /// Gets if the object has yet been spawned across the network
        /// </summary>
        public bool IsSpawned { get; internal set; }

        /// <summary>
        /// Gets if the object is a SceneObject, null if it's not yet spawned but is a scene object.
        /// </summary>
        public bool? IsSceneObject { get; internal set; }

        /// <summary>
        /// Gets whether or not the object should be automatically removed when the scene is unloaded.
        /// </summary>
        public bool DestroyWithScene { get; set; }

        /// <summary>
        /// Delegate type for checking visibility
        /// </summary>
        /// <param name="clientId">The clientId to check visibility for</param>
        public delegate bool VisibilityDelegate(ulong clientId);

        /// <summary>
        /// Delegate invoked when the netcode needs to know if the object should be visible to a client, if null it will assume true
        /// </summary>
        public VisibilityDelegate CheckObjectVisibility = null;

        /// <summary>
        /// Delegate type for checking spawn options
        /// </summary>
        /// <param name="clientId">The clientId to check spawn options for</param>
        public delegate bool SpawnDelegate(ulong clientId);

        /// <summary>
        /// Delegate invoked when the netcode needs to know if it should include the transform when spawning the object, if null it will assume true
        /// </summary>
        public SpawnDelegate IncludeTransformWhenSpawning = null;

        /// <summary>
        /// Whether or not to destroy this object if it's owner is destroyed.
        /// If false, the objects ownership will be given to the server.
        /// </summary>
        public bool DontDestroyWithOwner;

        /// <summary>
        /// Whether or not to enable automatic NetworkObject parent synchronization.
        /// </summary>
        public bool AutoObjectParentSync = true;

        internal readonly HashSet<ulong> Observers = new HashSet<ulong>();

        /// <summary>
        /// Returns Observers enumerator
        /// </summary>
        /// <returns>Observers enumerator</returns>
        public HashSet<ulong>.Enumerator GetObservers()
        {
            if (!IsSpawned)
            {
                throw new SpawnStateException("Object is not spawned");
            }

            return Observers.GetEnumerator();
        }

        /// <summary>
        /// Whether or not this object is visible to a specific client
        /// </summary>
        /// <param name="clientId">The clientId of the client</param>
        /// <returns>True if the client knows about the object</returns>
        public bool IsNetworkVisibleTo(ulong clientId)
        {
            if (!IsSpawned)
            {
                throw new SpawnStateException("Object is not spawned");
            }

            return Observers.Contains(clientId);
        }

        private void Awake()
        {
            SetCachedParent(transform.parent);
        }

        /// <summary>
        /// Shows a previously hidden <see cref="NetworkObject"/> to a client
        /// </summary>
        /// <param name="clientId">The client to show the <see cref="NetworkObject"/> to</param>
        public void NetworkShow(ulong clientId)
        {
            if (!IsSpawned)
            {
                throw new SpawnStateException("Object is not spawned");
            }

            if (!NetworkManager.IsServer)
            {
                throw new NotServerException("Only server can change visibility");
            }

            if (Observers.Contains(clientId))
            {
                throw new VisibilityChangeException("The object is already visible");
            }

            if (NetworkManager.NetworkConfig.UseSnapshotSpawn)
            {
                SnapshotSpawn(clientId);
            }

            Observers.Add(clientId);

            NetworkManager.SpawnManager.SendSpawnCallForObject(clientId, this);
        }

        /// <summary>
        /// Shows a list of previously hidden <see cref="NetworkObject"/>s to a client
        /// </summary>
        /// <param name="networkObjects">The <see cref="NetworkObject"/>s to show</param>
        /// <param name="clientId">The client to show the objects to</param>
        public static void NetworkShow(List<NetworkObject> networkObjects, ulong clientId)
        {
            if (networkObjects == null || networkObjects.Count == 0)
            {
                throw new ArgumentNullException("At least one " + nameof(NetworkObject) + " has to be provided");
            }

            NetworkManager networkManager = networkObjects[0].NetworkManager;

            if (!networkManager.IsServer)
            {
                throw new NotServerException("Only server can change visibility");
            }

            // Do the safety loop first to prevent putting the netcode in an invalid state.
            for (int i = 0; i < networkObjects.Count; i++)
            {
                if (!networkObjects[i].IsSpawned)
                {
                    throw new SpawnStateException("Object is not spawned");
                }

                if (networkObjects[i].Observers.Contains(clientId))
                {
                    throw new VisibilityChangeException($"{nameof(NetworkObject)} with NetworkId: {networkObjects[i].NetworkObjectId} is already visible");
                }

                if (networkObjects[i].NetworkManager != networkManager)
                {
                    throw new ArgumentNullException("All " + nameof(NetworkObject) + "s must belong to the same " + nameof(NetworkManager));
                }
            }

            foreach (var networkObject in networkObjects)
            {
                networkObject.NetworkShow(clientId);
            }
        }

        /// <summary>
        /// Hides a object from a specific client
        /// </summary>
        /// <param name="clientId">The client to hide the object for</param>
        public void NetworkHide(ulong clientId)
        {
            if (!IsSpawned)
            {
                throw new SpawnStateException("Object is not spawned");
            }

            if (!NetworkManager.IsServer)
            {
                throw new NotServerException("Only server can change visibility");
            }

            if (!Observers.Contains(clientId))
            {
                throw new VisibilityChangeException("The object is already hidden");
            }

            if (clientId == NetworkManager.ServerClientId)
            {
                throw new VisibilityChangeException("Cannot hide an object from the server");
            }


            Observers.Remove(clientId);

            if (NetworkManager.NetworkConfig.UseSnapshotSpawn)
            {
                SnapshotDespawn(clientId);
            }
            else
            {
                var message = new DestroyObjectMessage
                {
                    NetworkObjectId = NetworkObjectId
                };
<<<<<<< HEAD
                var size = NetworkManager.SendMessage(message, NetworkDelivery.ReliableSequenced, clientId);
                // Send destroy call
                NetworkManager.NetworkMetrics.TrackObjectDestroySent(clientId, NetworkObjectId, name, size);
=======
                // Send destroy call
                var size = NetworkManager.SendMessage(message, NetworkDelivery.ReliableSequenced, clientId);
                var bytesReported = NetworkManager.LocalClientId == clientId
                        ? 0
                        : size;
                NetworkManager.NetworkMetrics.TrackObjectDestroySent(clientId, NetworkObjectId, name, bytesReported);
>>>>>>> 6181e7e0
            }
        }

        /// <summary>
        /// Hides a list of objects from a client
        /// </summary>
        /// <param name="networkObjects">The objects to hide</param>
        /// <param name="clientId">The client to hide the objects from</param>
        public static void NetworkHide(List<NetworkObject> networkObjects, ulong clientId)
        {
            if (networkObjects == null || networkObjects.Count == 0)
            {
                throw new ArgumentNullException("At least one " + nameof(NetworkObject) + " has to be provided");
            }

            NetworkManager networkManager = networkObjects[0].NetworkManager;

            if (!networkManager.IsServer)
            {
                throw new NotServerException("Only server can change visibility");
            }

            if (clientId == networkManager.ServerClientId)
            {
                throw new VisibilityChangeException("Cannot hide an object from the server");
            }

            // Do the safety loop first to prevent putting the netcode in an invalid state.
            for (int i = 0; i < networkObjects.Count; i++)
            {
                if (!networkObjects[i].IsSpawned)
                {
                    throw new SpawnStateException("Object is not spawned");
                }

                if (!networkObjects[i].Observers.Contains(clientId))
                {
                    throw new VisibilityChangeException($"{nameof(NetworkObject)} with {nameof(NetworkObjectId)}: {networkObjects[i].NetworkObjectId} is already hidden");
                }

                if (networkObjects[i].NetworkManager != networkManager)
                {
                    throw new ArgumentNullException("All " + nameof(NetworkObject) + "s must belong to the same " + nameof(NetworkManager));
                }
            }

            foreach (var networkObject in networkObjects)
            {
                networkObject.NetworkHide(clientId);
            }
        }

        private void OnDestroy()
        {
            if (NetworkManager != null && NetworkManager.IsListening && NetworkManager.IsServer == false && IsSpawned
                && (IsSceneObject == null || (IsSceneObject != null && IsSceneObject.Value != true)))
            {
                throw new NotServerException($"Destroy a spawned {nameof(NetworkObject)} on a non-host client is not valid. Call {nameof(Destroy)} or {nameof(Despawn)} on the server/host instead.");
            }

            if (NetworkManager != null && NetworkManager.SpawnManager != null && NetworkManager.SpawnManager.SpawnedObjects.TryGetValue(NetworkObjectId, out var networkObject))
            {
                NetworkManager.SpawnManager.OnDespawnObject(networkObject, false);
            }
        }

        private SnapshotDespawnCommand GetDespawnCommand()
        {
            var command = new SnapshotDespawnCommand();
            command.NetworkObjectId = NetworkObjectId;

            return command;
        }

        private SnapshotSpawnCommand GetSpawnCommand()
        {
            var command = new SnapshotSpawnCommand();
            command.NetworkObjectId = NetworkObjectId;
            command.OwnerClientId = OwnerClientId;
            command.IsPlayerObject = IsPlayerObject;
            command.IsSceneObject = (IsSceneObject == null) || IsSceneObject.Value;

            ulong? parent = NetworkManager.SpawnManager.GetSpawnParentId(this);
            if (parent != null)
            {
                command.ParentNetworkId = parent.Value;
            }
            else
            {
                // write own network id, when no parents. todo: optimize this.
                command.ParentNetworkId = command.NetworkObjectId;
            }

            command.GlobalObjectIdHash = HostCheckForGlobalObjectIdHashOverride();
            // todo: check if (IncludeTransformWhenSpawning == null || IncludeTransformWhenSpawning(clientId)) for any clientId
            command.ObjectPosition = transform.position;
            command.ObjectRotation = transform.rotation;
            command.ObjectScale = transform.localScale;

            return command;
        }

        private void SnapshotSpawn()
        {
            var command = GetSpawnCommand();
            NetworkManager.SnapshotSystem.Spawn(command);
        }

        private void SnapshotSpawn(ulong clientId)
        {
            var command = GetSpawnCommand();
            command.TargetClientIds = new List<ulong>();
            command.TargetClientIds.Add(clientId);
            NetworkManager.SnapshotSystem.Spawn(command);
        }

        internal void SnapshotDespawn()
        {
            var command = GetDespawnCommand();
            NetworkManager.SnapshotSystem.Despawn(command);
        }

        internal void SnapshotDespawn(ulong clientId)
        {
            var command = GetDespawnCommand();
            command.TargetClientIds = new List<ulong>();
            command.TargetClientIds.Add(clientId);
            NetworkManager.SnapshotSystem.Despawn(command);
        }

        [MethodImpl(MethodImplOptions.AggressiveInlining)]
        private void SpawnInternal(bool destroyWithScene, ulong? ownerClientId, bool playerObject)
        {
            if (!NetworkManager.IsListening)
            {
                throw new NotListeningException($"{nameof(NetworkManager)} is not listening, start a server or host before spawning objects");
            }

            if (!NetworkManager.IsServer)
            {
                throw new NotServerException($"Only server can spawn {nameof(NetworkObject)}s");
            }

            NetworkManager.SpawnManager.SpawnNetworkObjectLocally(this, NetworkManager.SpawnManager.GetNetworkObjectId(), false, playerObject, ownerClientId, destroyWithScene);

            if (NetworkManager.NetworkConfig.UseSnapshotSpawn)
            {
                SnapshotSpawn();
            }

            ulong ownerId = ownerClientId != null ? ownerClientId.Value : NetworkManager.ServerClientId;
            for (int i = 0; i < NetworkManager.ConnectedClientsList.Count; i++)
            {
                if (Observers.Contains(NetworkManager.ConnectedClientsList[i].ClientId))
                {
                    NetworkManager.SpawnManager.SendSpawnCallForObject(NetworkManager.ConnectedClientsList[i].ClientId, this);
                }
            }
        }

        /// <summary>
        /// Spawns this <see cref="NetworkObject"/> across the network. Can only be called from the Server
        /// </summary>
        /// <param name="destroyWithScene">Should the object be destroyed when the scene is changed</param>
        public void Spawn(bool destroyWithScene = false)
        {
            SpawnInternal(destroyWithScene, null, false);
        }

        /// <summary>
        /// Spawns a <see cref="NetworkObject"/> across the network with a given owner. Can only be called from server
        /// </summary>
        /// <param name="clientId">The clientId to own the object</param>
        /// <param name="destroyWithScene">Should the object be destroyed when the scene is changed</param>
        public void SpawnWithOwnership(ulong clientId, bool destroyWithScene = false)
        {
            SpawnInternal(destroyWithScene, clientId, false);
        }

        /// <summary>
        /// Spawns a <see cref="NetworkObject"/> across the network and makes it the player object for the given client
        /// </summary>
        /// <param name="clientId">The clientId whos player object this is</param>
        /// <param name="destroyWithScene">Should the object be destroyd when the scene is changed</param>
        public void SpawnAsPlayerObject(ulong clientId, bool destroyWithScene = false)
        {
            SpawnInternal(destroyWithScene, clientId, true);
        }

        /// <summary>
        /// Despawns the <see cref="GameObject"/> of this <see cref="NetworkObject"/> and sends a destroy message for it to all connected clients.
        /// </summary>
        /// <param name="destroy">(true) the <see cref="GameObject"/> will be destroyed (false) the <see cref="GameObject"/> will persist after being despawned</param>
        public void Despawn(bool destroy = false)
        {
            NetworkManager.SpawnManager.DespawnObject(this, destroy);
        }

        /// <summary>
        /// Removes all ownership of an object from any client. Can only be called from server
        /// </summary>
        public void RemoveOwnership()
        {
            NetworkManager.SpawnManager.RemoveOwnership(this);
        }

        /// <summary>
        /// Changes the owner of the object. Can only be called from server
        /// </summary>
        /// <param name="newOwnerClientId">The new owner clientId</param>
        public void ChangeOwnership(ulong newOwnerClientId)
        {
            NetworkManager.SpawnManager.ChangeOwnership(this, newOwnerClientId);
        }

        internal void InvokeBehaviourOnLostOwnership()
        {
            for (int i = 0; i < ChildNetworkBehaviours.Count; i++)
            {
                ChildNetworkBehaviours[i].OnLostOwnership();
            }
        }

        internal void InvokeBehaviourOnGainedOwnership()
        {
            for (int i = 0; i < ChildNetworkBehaviours.Count; i++)
            {
                ChildNetworkBehaviours[i].OnGainedOwnership();
            }
        }

        internal void InvokeBehaviourOnNetworkObjectParentChanged(NetworkObject parentNetworkObject)
        {
            for (int i = 0; i < ChildNetworkBehaviours.Count; i++)
            {
                ChildNetworkBehaviours[i].OnNetworkObjectParentChanged(parentNetworkObject);
            }
        }

        private bool m_IsReparented; // Did initial parent (came from the scene hierarchy) change at runtime?
        private ulong? m_LatestParent; // What is our last set parent NetworkObject's ID?
        private Transform m_CachedParent; // What is our last set parent Transform reference?

        internal void SetCachedParent(Transform parentTransform)
        {
            m_CachedParent = parentTransform;
        }

        internal (bool IsReparented, ulong? LatestParent) GetNetworkParenting() => (m_IsReparented, m_LatestParent);

        internal void SetNetworkParenting(bool isReparented, ulong? latestParent)
        {
            m_IsReparented = isReparented;
            m_LatestParent = latestParent;
        }

        public bool TrySetParent(Transform parent, bool worldPositionStays = true)
        {
            return TrySetParent(parent.GetComponent<NetworkObject>(), worldPositionStays);
        }

        public bool TrySetParent(GameObject parent, bool worldPositionStays = true)
        {
            return TrySetParent(parent.GetComponent<NetworkObject>(), worldPositionStays);
        }

        public bool TrySetParent(NetworkObject parent, bool worldPositionStays = true)
        {
            if (!AutoObjectParentSync)
            {
                return false;
            }

            if (NetworkManager == null || !NetworkManager.IsListening)
            {
                return false;
            }

            if (!NetworkManager.IsServer)
            {
                return false;
            }

            if (!IsSpawned)
            {
                return false;
            }

            if (parent == null)
            {
                return false;
            }

            if (!parent.IsSpawned)
            {
                return false;
            }

            transform.SetParent(parent.transform, worldPositionStays);
            return true;
        }

        private void OnTransformParentChanged()
        {
            if (!AutoObjectParentSync)
            {
                return;
            }

            if (transform.parent == m_CachedParent)
            {
                return;
            }

            if (NetworkManager == null || !NetworkManager.IsListening)
            {
                transform.parent = m_CachedParent;
                Debug.LogException(new NotListeningException($"{nameof(NetworkManager)} is not listening, start a server or host before reparenting"));
                return;
            }

            if (!NetworkManager.IsServer)
            {
                transform.parent = m_CachedParent;
                Debug.LogException(new NotServerException($"Only the server can reparent {nameof(NetworkObject)}s"));
                return;
            }

            if (!IsSpawned)
            {
                transform.parent = m_CachedParent;
                Debug.LogException(new SpawnStateException($"{nameof(NetworkObject)} can only be reparented after being spawned"));
                return;
            }

            var parentTransform = transform.parent;
            if (parentTransform != null)
            {
                var parentObject = transform.parent.GetComponent<NetworkObject>();
                if (parentObject == null)
                {
                    transform.parent = m_CachedParent;
                    Debug.LogException(new InvalidParentException($"Invalid parenting, {nameof(NetworkObject)} moved under a non-{nameof(NetworkObject)} parent"));
                    return;
                }

                if (!parentObject.IsSpawned)
                {
                    transform.parent = m_CachedParent;
                    Debug.LogException(new SpawnStateException($"{nameof(NetworkObject)} can only be reparented under another spawned {nameof(NetworkObject)}"));
                    return;
                }

                m_LatestParent = parentObject.NetworkObjectId;
            }
            else
            {
                m_LatestParent = null;
            }

            m_IsReparented = true;
            ApplyNetworkParenting();

            var message = new ParentSyncMessage
            {
                NetworkObjectId = NetworkObjectId,
                IsReparented = m_IsReparented,
                IsLatestParentSet = m_LatestParent != null && m_LatestParent.HasValue,
                LatestParent = m_LatestParent
            };

            unsafe
            {
<<<<<<< HEAD
                var maxCount = NetworkManager.ConnectedClientsIds.Count;
=======
                var maxCount = NetworkManager.ConnectedClientsIds.Length;
>>>>>>> 6181e7e0
                ulong* clientIds = stackalloc ulong[maxCount];
                int idx = 0;
                foreach (var clientId in NetworkManager.ConnectedClientsIds)
                {
                    if (Observers.Contains(clientId))
                    {
                        clientIds[idx++] = clientId;
                    }
                }

                NetworkManager.SendMessage(message, NetworkDelivery.ReliableSequenced, clientIds, idx);
            }
        }

        // We're keeping this set called OrphanChildren which contains NetworkObjects
        // because at the time we initialize/spawn NetworkObject locally, we might not have its parent replicated from the other side
        //
        // For instance, if we're spawning NetworkObject 5 and its parent is 10, what should happen if we do not have 10 yet?
        // let's say 10 is on the way to be replicated in a few frames and we could fix that parent-child relationship later.
        //
        // If you couldn't find your parent, we put you into OrphanChildren set and everytime we spawn another NetworkObject locally due to replication,
        // we call CheckOrphanChildren() method and quickly iterate over OrphanChildren set and see if we can reparent/adopt one.
        internal static HashSet<NetworkObject> OrphanChildren = new HashSet<NetworkObject>();

        internal bool ApplyNetworkParenting()
        {
            if (!AutoObjectParentSync)
            {
                return false;
            }

            if (!IsSpawned)
            {
                return false;
            }

            if (!m_IsReparented)
            {
                return true;
            }

            if (m_LatestParent == null || !m_LatestParent.HasValue)
            {
                m_CachedParent = null;
                transform.parent = null;

                InvokeBehaviourOnNetworkObjectParentChanged(null);
                return true;
            }

            if (!NetworkManager.SpawnManager.SpawnedObjects.ContainsKey(m_LatestParent.Value))
            {
                if (OrphanChildren.Add(this))
                {
                    if (NetworkLog.CurrentLogLevel <= LogLevel.Normal)
                    {
                        NetworkLog.LogWarning($"{nameof(NetworkObject)} ({name}) cannot find its parent, added to {nameof(OrphanChildren)} set");
                    }
                }
                return false;
            }

            var parentObject = NetworkManager.SpawnManager.SpawnedObjects[m_LatestParent.Value];

            m_CachedParent = parentObject.transform;
            transform.parent = parentObject.transform;

            InvokeBehaviourOnNetworkObjectParentChanged(parentObject);
            return true;
        }

        internal static void CheckOrphanChildren()
        {
            var objectsToRemove = new List<NetworkObject>();
            foreach (var orphanObject in OrphanChildren)
            {
                if (orphanObject.ApplyNetworkParenting())
                {
                    objectsToRemove.Add(orphanObject);
                }
            }
            foreach (var networkObject in objectsToRemove)
            {
                OrphanChildren.Remove(networkObject);
            }
        }

        internal void InvokeBehaviourNetworkSpawn()
        {
            for (int i = 0; i < ChildNetworkBehaviours.Count; i++)
            {
                ChildNetworkBehaviours[i].InternalOnNetworkSpawn();
                ChildNetworkBehaviours[i].OnNetworkSpawn();
            }
        }

        internal void InvokeBehaviourNetworkDespawn()
        {
            for (int i = 0; i < ChildNetworkBehaviours.Count; i++)
            {
                ChildNetworkBehaviours[i].InternalOnNetworkDespawn();
                ChildNetworkBehaviours[i].OnNetworkDespawn();
            }
        }

        private List<NetworkBehaviour> m_ChildNetworkBehaviours;

        internal List<NetworkBehaviour> ChildNetworkBehaviours
        {
            get
            {
                if (m_ChildNetworkBehaviours != null)
                {
                    return m_ChildNetworkBehaviours;
                }

                m_ChildNetworkBehaviours = new List<NetworkBehaviour>();
                var networkBehaviours = GetComponentsInChildren<NetworkBehaviour>(true);
                for (int i = 0; i < networkBehaviours.Length; i++)
                {
                    if (networkBehaviours[i].NetworkObject == this)
                    {
                        m_ChildNetworkBehaviours.Add(networkBehaviours[i]);
                    }
                }

                return m_ChildNetworkBehaviours;
            }
        }

        internal void WriteNetworkVariableData(ref FastBufferWriter writer, ulong clientId)
        {
            for (int i = 0; i < ChildNetworkBehaviours.Count; i++)
            {
                var behavior = ChildNetworkBehaviours[i];
                behavior.InitializeVariables();
                behavior.WriteNetworkVariableData(ref writer, clientId);
            }
        }

        internal void MarkVariablesDirty()
        {
            for (int i = 0; i < ChildNetworkBehaviours.Count; i++)
            {
                var behavior = ChildNetworkBehaviours[i];
                behavior.MarkVariablesDirty();
            }
        }

        internal void SetNetworkVariableData(ref FastBufferReader reader)
        {
            for (int i = 0; i < ChildNetworkBehaviours.Count; i++)
            {
                var behaviour = ChildNetworkBehaviours[i];
                behaviour.InitializeVariables();
                behaviour.SetNetworkVariableData(ref reader);
            }
        }

        internal ushort GetNetworkBehaviourOrderIndex(NetworkBehaviour instance)
        {
            // read the cached index, and verify it first
            if (instance.NetworkBehaviourIdCache < ChildNetworkBehaviours.Count)
            {
                if (ChildNetworkBehaviours[instance.NetworkBehaviourIdCache] == instance)
                {
                    return instance.NetworkBehaviourIdCache;
                }

                // invalid cached id reset
                instance.NetworkBehaviourIdCache = default;
            }

            for (ushort i = 0; i < ChildNetworkBehaviours.Count; i++)
            {
                if (ChildNetworkBehaviours[i] == instance)
                {
                    // cache the id, for next query
                    instance.NetworkBehaviourIdCache = i;
                    return i;
                }
            }

            return 0;
        }

        internal NetworkBehaviour GetNetworkBehaviourAtOrderIndex(ushort index)
        {
            if (index >= ChildNetworkBehaviours.Count)
            {
                if (NetworkLog.CurrentLogLevel <= LogLevel.Error)
                {
                    NetworkLog.LogError($"Behaviour index was out of bounds. Did you mess up the order of your {nameof(NetworkBehaviour)}s?");
                }

                return null;
            }

            return ChildNetworkBehaviours[index];
        }

        internal struct SceneObject
        {
            public struct HeaderData
            {
                public ulong NetworkObjectId;
                public ulong OwnerClientId;
                public uint Hash;

                public bool IsPlayerObject;
                public bool HasParent;
                public bool IsSceneObject;
                public bool HasTransform;
                public bool IsReparented;
                public bool HasNetworkVariables;
            }

            public HeaderData Header;

            //If(Metadata.HasParent)
            public ulong ParentObjectId;

            //If(Metadata.HasTransform)
            public struct TransformData
            {
                public Vector3 Position;
                public Quaternion Rotation;
            }

            public TransformData Transform;

            //If(Metadata.IsReparented)
            public bool IsLatestParentSet;

            //If(IsLatestParentSet)
            public ulong? LatestParent;

            public NetworkObject OwnerObject;
            public ulong TargetClientId;

            public unsafe void Serialize(ref FastBufferWriter writer)
            {
                if (!writer.TryBeginWrite(
                    sizeof(HeaderData) +
                    (Header.HasParent ? FastBufferWriter.GetWriteSize(ParentObjectId) : 0) +
                    (Header.HasTransform ? FastBufferWriter.GetWriteSize(Transform) : 0) +
                    (Header.IsReparented
                        ? FastBufferWriter.GetWriteSize(IsLatestParentSet) +
                          (IsLatestParentSet ? FastBufferWriter.GetWriteSize<ulong>() : 0)
                        : 0)))
                {
                    throw new OverflowException("Could not serialize SceneObject: Out of buffer space.");
                }

                writer.WriteValue(Header);

                if (Header.HasParent)
                {
                    writer.WriteValue(ParentObjectId);
                }

                if (Header.HasTransform)
                {
                    writer.WriteValue(Transform);
                }

                if (Header.IsReparented)
                {
                    writer.WriteValue(IsLatestParentSet);
                    if (IsLatestParentSet)
                    {
                        writer.WriteValue((ulong)LatestParent);
                    }
                }

                if (Header.HasNetworkVariables)
                {
                    OwnerObject.WriteNetworkVariableData(ref writer, TargetClientId);
                }
            }

            public unsafe void Deserialize(ref FastBufferReader reader)
            {
                if (!reader.TryBeginRead(sizeof(HeaderData)))
                {
                    throw new OverflowException("Could not deserialize SceneObject: Out of buffer space.");
                }
                reader.ReadValue(out Header);
                if (!reader.TryBeginRead(
                    (Header.HasParent ? FastBufferWriter.GetWriteSize(ParentObjectId) : 0) +
                    (Header.HasTransform ? FastBufferWriter.GetWriteSize(Transform) : 0) +
                    (Header.IsReparented
                        ? FastBufferWriter.GetWriteSize(IsLatestParentSet) +
                          (IsLatestParentSet ? FastBufferWriter.GetWriteSize<ulong>() : 0)
                        : 0)))
                {
                    throw new OverflowException("Could not deserialize SceneObject: Out of buffer space.");
                }

                if (Header.HasParent)
                {
                    reader.ReadValue(out ParentObjectId);
                }

                if (Header.HasTransform)
                {
                    reader.ReadValue(out Transform);
                }

                if (Header.IsReparented)
                {
                    reader.ReadValue(out IsLatestParentSet);
                    if (IsLatestParentSet)
                    {
                        reader.ReadValue(out ulong latestParent);
                        LatestParent = latestParent;
                    }
                }
            }
        }

        internal SceneObject GetMessageSceneObject(ulong targetClientId, bool includeNetworkVariableData = true)
        {
            var obj = new SceneObject
            {
                Header = new SceneObject.HeaderData
                {
                    IsPlayerObject = IsPlayerObject,
                    NetworkObjectId = NetworkObjectId,
                    OwnerClientId = OwnerClientId,
                    IsSceneObject = IsSceneObject ?? true,
                    Hash = HostCheckForGlobalObjectIdHashOverride(),
                    HasNetworkVariables = includeNetworkVariableData
                },
                OwnerObject = this,
                TargetClientId = targetClientId
            };

            NetworkObject parentNetworkObject = null;

            if (!AlwaysReplicateAsRoot && transform.parent != null)
            {
                parentNetworkObject = transform.parent.GetComponent<NetworkObject>();
            }

            if (parentNetworkObject)
            {
                obj.Header.HasParent = true;
                obj.ParentObjectId = parentNetworkObject.NetworkObjectId;
            }
            if (IncludeTransformWhenSpawning == null || IncludeTransformWhenSpawning(OwnerClientId))
            {
                obj.Header.HasTransform = true;
                obj.Transform = new SceneObject.TransformData
                {
                    Position = transform.position,
                    Rotation = transform.rotation
                };
            }

            var (isReparented, latestParent) = GetNetworkParenting();
            obj.Header.IsReparented = isReparented;
            if (isReparented)
            {
                var isLatestParentSet = latestParent != null && latestParent.HasValue;
                obj.IsLatestParentSet = isLatestParentSet;
                if (isLatestParentSet)
                {
                    obj.LatestParent = latestParent.Value;
                }
            }

            return obj;
        }

        /// <summary>
        /// Used to deserialize a serialized scene object which occurs
        /// when the client is approved or during a scene transition
        /// </summary>
        /// <param name="sceneObject">Deserialized scene object data</param>
        /// <param name="variableData">reader for the NetworkVariable data</param>
        /// <param name="networkManager">NetworkManager instance</param>
        /// <returns>optional to use NetworkObject deserialized</returns>
        internal static NetworkObject AddSceneObject(in SceneObject sceneObject, ref FastBufferReader variableData, NetworkManager networkManager)
        {
            Vector3? position = null;
            Quaternion? rotation = null;
            ulong? parentNetworkId = null;

            if (sceneObject.Header.HasTransform)
            {
                position = sceneObject.Transform.Position;
                rotation = sceneObject.Transform.Rotation;
            }

            if (sceneObject.Header.HasParent)
            {
                parentNetworkId = sceneObject.ParentObjectId;
            }

            //Attempt to create a local NetworkObject
            var networkObject = networkManager.SpawnManager.CreateLocalNetworkObject(
                sceneObject.Header.IsSceneObject, sceneObject.Header.Hash,
                sceneObject.Header.OwnerClientId, parentNetworkId, position, rotation, sceneObject.Header.IsReparented);

            networkObject?.SetNetworkParenting(sceneObject.Header.IsReparented, sceneObject.LatestParent);

            if (networkObject == null)
            {
                // Log the error that the NetworkObject failed to construct
                Debug.LogError($"Failed to spawn {nameof(NetworkObject)} for Hash {sceneObject.Header.Hash}.");

                // If we failed to load this NetworkObject, then skip past the network variable data
                variableData.ReadValueSafe(out ushort varSize);
                variableData.Seek(variableData.Position + varSize);

                // We have nothing left to do here.
                return null;
            }

            // Spawn the NetworkObject(
            networkManager.SpawnManager.SpawnNetworkObjectLocally(networkObject, sceneObject, ref variableData, false);

            return networkObject;
        }

        /// <summary>
        /// Only applies to Host mode.
        /// Will return the registered source NetworkPrefab's GlobalObjectIdHash if one exists.
        /// Server and Clients will always return the NetworkObject's GlobalObjectIdHash.
        /// </summary>
        /// <returns></returns>
        internal uint HostCheckForGlobalObjectIdHashOverride()
        {
            if (NetworkManager.IsHost)
            {
                if (NetworkManager.PrefabHandler.ContainsHandler(this))
                {
                    var globalObjectIdHash = NetworkManager.PrefabHandler.GetSourceGlobalObjectIdHash(GlobalObjectIdHash);
                    return globalObjectIdHash == 0 ? GlobalObjectIdHash : globalObjectIdHash;
                }
                else
                if (NetworkManager.NetworkConfig.OverrideToNetworkPrefab.ContainsKey(GlobalObjectIdHash))
                {
                    return NetworkManager.NetworkConfig.OverrideToNetworkPrefab[GlobalObjectIdHash];
                }
            }

            return GlobalObjectIdHash;
        }
    }
}<|MERGE_RESOLUTION|>--- conflicted
+++ resolved
@@ -315,18 +315,12 @@
                 {
                     NetworkObjectId = NetworkObjectId
                 };
-<<<<<<< HEAD
-                var size = NetworkManager.SendMessage(message, NetworkDelivery.ReliableSequenced, clientId);
-                // Send destroy call
-                NetworkManager.NetworkMetrics.TrackObjectDestroySent(clientId, NetworkObjectId, name, size);
-=======
                 // Send destroy call
                 var size = NetworkManager.SendMessage(message, NetworkDelivery.ReliableSequenced, clientId);
                 var bytesReported = NetworkManager.LocalClientId == clientId
                         ? 0
                         : size;
                 NetworkManager.NetworkMetrics.TrackObjectDestroySent(clientId, NetworkObjectId, name, bytesReported);
->>>>>>> 6181e7e0
             }
         }
 
@@ -700,11 +694,7 @@
 
             unsafe
             {
-<<<<<<< HEAD
-                var maxCount = NetworkManager.ConnectedClientsIds.Count;
-=======
                 var maxCount = NetworkManager.ConnectedClientsIds.Length;
->>>>>>> 6181e7e0
                 ulong* clientIds = stackalloc ulong[maxCount];
                 int idx = 0;
                 foreach (var clientId in NetworkManager.ConnectedClientsIds)
