using System;
using System.Collections;
using System.Collections.Generic;
using System.Runtime.CompilerServices;
using System.Text;
using Unity.Collections;
using Unity.Collections.LowLevel.Unsafe;
using UnityEngine;

namespace Unity.Netcode
{
    internal class HandlerNotRegisteredException : SystemException
    {
        public HandlerNotRegisteredException()
        {
        }

        public HandlerNotRegisteredException(string issue) : base(issue)
        {
        }
    }

    internal class InvalidMessageStructureException : SystemException
    {
        public InvalidMessageStructureException()
        {
        }

        public InvalidMessageStructureException(string issue) : base(issue)
        {
        }
    }

    internal class NetworkMessageManager : IDisposable
    {
        public bool StopProcessing = false;
        private static Type s_ConnectionApprovedType = typeof(ConnectionApprovedMessage);
        private static Type s_ConnectionRequestType = typeof(ConnectionRequestMessage);
        private static Type s_DisconnectReasonType = typeof(DisconnectReasonMessage);

        private struct ReceiveQueueItem
        {
            public FastBufferReader Reader;
            public NetworkMessageHeader Header;
            public ulong SenderId;
            public float Timestamp;
            public int MessageHeaderSerializedSize;
        }

        private struct SendQueueItem
        {
            public NetworkBatchHeader BatchHeader;
            public FastBufferWriter Writer;
            public readonly NetworkDelivery NetworkDelivery;

            public SendQueueItem(NetworkDelivery delivery, int writerSize, Allocator writerAllocator, int maxWriterSize = -1)
            {
                Writer = new FastBufferWriter(writerSize, writerAllocator, maxWriterSize);
                NetworkDelivery = delivery;
                BatchHeader = new NetworkBatchHeader { Magic = NetworkBatchHeader.MagicValue };
            }
        }

        internal delegate void MessageHandler(FastBufferReader reader, ref NetworkContext context, NetworkMessageManager manager);

        internal delegate int VersionGetter();

        private NativeList<ReceiveQueueItem> m_IncomingMessageQueue = new NativeList<ReceiveQueueItem>(16, Allocator.Persistent);

        // These array will grow as we need more message handlers. 4 is just a starting size.
        private MessageHandler[] m_MessageHandlers = new MessageHandler[4];
        private Type[] m_ReverseTypeMap = new Type[4];

        private Dictionary<Type, uint> m_MessageTypes = new Dictionary<Type, uint>();
        private Dictionary<ulong, NativeList<SendQueueItem>> m_SendQueues = new Dictionary<ulong, NativeList<SendQueueItem>>();

        private HashSet<ulong> m_DisconnectedClients = new HashSet<ulong>();

        // This is m_PerClientMessageVersion[clientId][messageType] = version
        private Dictionary<ulong, Dictionary<Type, int>> m_PerClientMessageVersions = new Dictionary<ulong, Dictionary<Type, int>>();
        private Dictionary<uint, Type> m_MessagesByHash = new Dictionary<uint, Type>();
        private Dictionary<Type, int> m_LocalVersions = new Dictionary<Type, int>();

        private List<INetworkHooks> m_Hooks = new List<INetworkHooks>();

        private uint m_HighMessageType;
        private object m_Owner;
        private INetworkMessageSender m_Sender;
        private bool m_Disposed;

        private ulong m_LocalClientId;

        internal Type[] MessageTypes => m_ReverseTypeMap;
        internal MessageHandler[] MessageHandlers => m_MessageHandlers;

        internal uint MessageHandlerCount => m_HighMessageType;

        internal uint GetMessageType(Type t)
        {
            return m_MessageTypes[t];
        }

        internal object GetOwner()
        {
            return m_Owner;
        }

        internal void SetLocalClientId(ulong id)
        {
            m_LocalClientId = id;
        }

        public const int DefaultNonFragmentedMessageMaxSize = 1300 & ~7; // Round down to nearest word aligned size (1296)
        public int NonFragmentedMessageMaxSize = DefaultNonFragmentedMessageMaxSize;
        public int FragmentedMessageMaxSize = int.MaxValue;

        public Dictionary<ulong, int> PeerMTUSizes = new Dictionary<ulong, int>();

        internal struct MessageWithHandler
        {
            public Type MessageType;
            public MessageHandler Handler;
            public VersionGetter GetVersion;
        }

        public NetworkMessageManager(INetworkMessageSender sender, object owner, INetworkMessageProvider provider = null)
        {
            try
            {
                m_Sender = sender;
                m_Owner = owner;
                if (provider == null)
                {
                    provider = new ILPPMessageProvider();
                }

                // Get the presorted message types returned by the provider
                var allowedTypes = provider.GetMessages();

                foreach (var type in allowedTypes)
                {
                    RegisterMessageType(type);
                }

#if UNITY_EDITOR
                if (EnableMessageOrderConsoleLog)
                {
                    // DANGO-TODO: Remove this when we have some form of message type indices stability in place
                    // For now, just log the messages and their assigned types for reference purposes.
                    var networkManager = m_Owner as NetworkManager;
                    if (networkManager != null)
                    {
                        if (networkManager.DistributedAuthorityMode)
                        {
                            var messageListing = new StringBuilder();
                            messageListing.AppendLine("NGO Message Index to Type Listing:");
                            foreach (var message in m_MessageTypes)
                            {
                                messageListing.AppendLine($"[{message.Value}][{message.Key.Name}]");
                            }
                            Debug.Log(messageListing);
                        }
                    }
                }
#endif
            }
            catch (Exception)
            {
                Dispose();
                throw;
            }
        }

        internal static bool EnableMessageOrderConsoleLog = false;

        public void Dispose()
        {
            if (m_Disposed)
            {
                return;
            }

            // Can't just iterate SendQueues or SendQueues.Keys because ClientDisconnected removes from the queue.
            foreach (var kvp in m_SendQueues)
            {
                ClientDisconnected(kvp.Key);
            }

            CleanupDisconnectedClients();

            for (var queueIndex = 0; queueIndex < m_IncomingMessageQueue.Length; ++queueIndex)
            {
                // Avoid copies...
                ref var item = ref m_IncomingMessageQueue.ElementAt(queueIndex);
                item.Reader.Dispose();
            }

            m_IncomingMessageQueue.Dispose();
            m_Disposed = true;
        }

        ~NetworkMessageManager()
        {
            Dispose();
        }

        public void Hook(INetworkHooks hooks)
        {
            m_Hooks.Add(hooks);
        }

        public void Unhook(INetworkHooks hooks)
        {
            m_Hooks.Remove(hooks);
        }

        private void RegisterMessageType(MessageWithHandler messageWithHandler)
        {
            // If we are out of space, perform amortized linear growth
            if (m_HighMessageType == m_MessageHandlers.Length)
            {
                Array.Resize(ref m_MessageHandlers, 2 * m_MessageHandlers.Length);
                Array.Resize(ref m_ReverseTypeMap, 2 * m_ReverseTypeMap.Length);
            }

            m_MessageHandlers[m_HighMessageType] = messageWithHandler.Handler;
            m_ReverseTypeMap[m_HighMessageType] = messageWithHandler.MessageType;
            m_MessagesByHash[XXHash.Hash32(messageWithHandler.MessageType.FullName)] = messageWithHandler.MessageType;
            m_MessageTypes[messageWithHandler.MessageType] = m_HighMessageType++;
            m_LocalVersions[messageWithHandler.MessageType] = messageWithHandler.GetVersion();
        }

        public int GetLocalVersion(Type messageType)
        {
            return m_LocalVersions[messageType];
        }

        internal static string ByteArrayToString(byte[] ba, int offset, int count)
        {
            var hex = new StringBuilder(ba.Length * 2);
            for (int i = offset; i < offset + count; ++i)
            {
                hex.AppendFormat("{0:x2} ", ba[i]);
            }

            return hex.ToString();
        }

        internal void HandleIncomingData(ulong clientId, ArraySegment<byte> data, float receiveTime)
        {
            unsafe
            {
                fixed (byte* dataPtr = data.Array)
                {
                    var batchReader = new FastBufferReader(dataPtr + data.Offset, Allocator.None, data.Count);
                    if (!batchReader.TryBeginRead(sizeof(NetworkBatchHeader)))
                    {
                        NetworkLog.LogError("Received a packet too small to contain a BatchHeader. Ignoring it.");
                        return;
                    }

                    batchReader.ReadValue(out NetworkBatchHeader batchHeader);

                    if (batchHeader.Magic != NetworkBatchHeader.MagicValue)
                    {
                        NetworkLog.LogError($"Received a packet with an invalid Magic Value. Please report this to the Netcode for GameObjects team at https://github.com/Unity-Technologies/com.unity.netcode.gameobjects/issues and include the following data: Offset: {data.Offset}, Size: {data.Count}, Full receive array: {ByteArrayToString(data.Array, 0, data.Array.Length)}");
                        return;
                    }

                    if (batchHeader.BatchSize != data.Count)
                    {
                        NetworkLog.LogError($"Received a packet with an invalid Batch Size Value. Please report this to the Netcode for GameObjects team at https://github.com/Unity-Technologies/com.unity.netcode.gameobjects/issues and include the following data: Offset: {data.Offset}, Size: {data.Count}, Expected Size: {batchHeader.BatchSize}, Full receive array: {ByteArrayToString(data.Array, 0, data.Array.Length)}");
                        return;
                    }

                    var hash = XXHash.Hash64(batchReader.GetUnsafePtrAtCurrentPosition(), batchReader.Length - batchReader.Position);

                    if (hash != batchHeader.BatchHash)
                    {
                        NetworkLog.LogError($"Received a packet with an invalid Hash Value. Please report this to the Netcode for GameObjects team at https://github.com/Unity-Technologies/com.unity.netcode.gameobjects/issues and include the following data: Received Hash: {batchHeader.BatchHash}, Calculated Hash: {hash}, Offset: {data.Offset}, Size: {data.Count}, Full receive array: {ByteArrayToString(data.Array, 0, data.Array.Length)}");
                        return;
                    }

                    for (var hookIdx = 0; hookIdx < m_Hooks.Count; ++hookIdx)
                    {
                        m_Hooks[hookIdx].OnBeforeReceiveBatch(clientId, batchHeader.BatchCount, batchReader.Length);
                    }

                    for (var messageIdx = 0; messageIdx < batchHeader.BatchCount; ++messageIdx)
                    {
                        var messageHeader = new NetworkMessageHeader();
                        var position = batchReader.Position;
                        try
                        {
                            ByteUnpacker.ReadValueBitPacked(batchReader, out messageHeader.MessageType);
                            ByteUnpacker.ReadValueBitPacked(batchReader, out messageHeader.MessageSize);
                        }
                        catch (OverflowException)
                        {
                            NetworkLog.LogError("Received a batch that didn't have enough data for all of its batches, ending early!");
                            throw;
                        }

                        var receivedHeaderSize = batchReader.Position - position;

                        if (!batchReader.TryBeginRead((int)messageHeader.MessageSize))
                        {
                            NetworkLog.LogError("Received a message that claimed a size larger than the packet, ending early!");
                            return;
                        }

                        m_IncomingMessageQueue.Add(new ReceiveQueueItem
                        {
                            Header = messageHeader,
                            SenderId = clientId,
                            Timestamp = receiveTime,
                            // Copy the data for this message into a new FastBufferReader that owns that memory.
                            // We can't guarantee the memory in the ArraySegment stays valid because we don't own it, so we must move it to memory we do own.
                            Reader = new FastBufferReader(batchReader.GetUnsafePtrAtCurrentPosition(), Allocator.TempJob, (int)messageHeader.MessageSize),
                            MessageHeaderSerializedSize = receivedHeaderSize,
                        });
                        batchReader.Seek(batchReader.Position + (int)messageHeader.MessageSize);
                    }

                    for (var hookIdx = 0; hookIdx < m_Hooks.Count; ++hookIdx)
                    {
                        m_Hooks[hookIdx].OnAfterReceiveBatch(clientId, batchHeader.BatchCount, batchReader.Length);
                    }
                }
            }
        }

        private bool CanReceive(ulong clientId, Type messageType, FastBufferReader messageContent, ref NetworkContext context)
        {
            for (var hookIdx = 0; hookIdx < m_Hooks.Count; ++hookIdx)
            {
                if (!m_Hooks[hookIdx].OnVerifyCanReceive(clientId, messageType, messageContent, ref context))
                {
                    return false;
                }
            }

            return true;
        }

        internal Type GetMessageForHash(uint messageHash)
        {
            if (!m_MessagesByHash.ContainsKey(messageHash))
            {
                return null;
            }

            return m_MessagesByHash[messageHash];
        }

        internal void SetVersion(ulong clientId, uint messageHash, int version)
        {
            if (!m_MessagesByHash.ContainsKey(messageHash))
            {
                return;
            }

            var messageType = m_MessagesByHash[messageHash];

            if (!m_PerClientMessageVersions.ContainsKey(clientId))
            {
                m_PerClientMessageVersions[clientId] = new Dictionary<Type, int>();
            }

            m_PerClientMessageVersions[clientId][messageType] = version;
        }

        internal void SetServerMessageOrder(NativeArray<uint> messagesInIdOrder)
        {
            var oldHandlers = m_MessageHandlers;
            var oldTypes = m_MessageTypes;
            m_ReverseTypeMap = new Type[messagesInIdOrder.Length];
            m_MessageHandlers = new MessageHandler[messagesInIdOrder.Length];
            m_MessageTypes = new Dictionary<Type, uint>();

            for (var i = 0; i < messagesInIdOrder.Length; ++i)
            {
                if (!m_MessagesByHash.ContainsKey(messagesInIdOrder[i]))
                {
                    continue;
                }

                var messageType = m_MessagesByHash[messagesInIdOrder[i]];
                var oldId = oldTypes[messageType];
                var handler = oldHandlers[oldId];
                var newId = (uint)i;
                m_MessageTypes[messageType] = newId;
                m_MessageHandlers[newId] = handler;
                m_ReverseTypeMap[newId] = messageType;
            }
        }

        public void HandleMessage(in NetworkMessageHeader header, FastBufferReader reader, ulong senderId, float timestamp, int serializedHeaderSize)
        {
            using (reader)
            {
                if (header.MessageType >= m_HighMessageType)
                {
                    Debug.LogWarning($"Received a message with invalid message type value {header.MessageType}");
                    return;
                }

                var context = new NetworkContext
                {
                    SystemOwner = m_Owner,
                    SenderId = senderId,
                    Timestamp = timestamp,
                    Header = header,
                    SerializedHeaderSize = serializedHeaderSize,
                    MessageSize = header.MessageSize,
                };

                var type = m_ReverseTypeMap[header.MessageType];
                if (!CanReceive(senderId, type, reader, ref context))
                {
                    return;
                }

                var handler = m_MessageHandlers[header.MessageType];
                for (var hookIdx = 0; hookIdx < m_Hooks.Count; ++hookIdx)
                {
                    m_Hooks[hookIdx].OnBeforeReceiveMessage(senderId, type, reader.Length + FastBufferWriter.GetWriteSize<NetworkMessageHeader>());
                }

                // This will also log an exception is if the server knows about a message type the client doesn't know about.
                // In this case the handler will be null. It is still an issue the user must deal with:
                // If the two connecting builds know about different messages, the server should not send a message to a client that doesn't know about it
                if (handler == null)
                {
                    Debug.LogException(new HandlerNotRegisteredException(header.MessageType.ToString()));
                }
                else
                {
                    // No user-land message handler exceptions should escape the receive loop.
                    // If an exception is throw, the message is ignored.
                    // Example use case: A bad message is received that can't be deserialized and throws an OverflowException because it specifies a length greater than the number of bytes in it for some dynamic-length value.
                    try
                    {
                        handler.Invoke(reader, ref context, this);
                    }
                    catch (Exception e)
                    {
                        Debug.LogException(e);
                    }
                }

                for (var hookIdx = 0; hookIdx < m_Hooks.Count; ++hookIdx)
                {
                    m_Hooks[hookIdx].OnAfterReceiveMessage(senderId, type, reader.Length + FastBufferWriter.GetWriteSize<NetworkMessageHeader>());
                }
            }
        }

        internal void ProcessIncomingMessageQueue()
        {
            if (StopProcessing)
            {
                return;
            }

            for (var index = 0; index < m_IncomingMessageQueue.Length; ++index)
            {
                // Avoid copies...
                ref var item = ref m_IncomingMessageQueue.ElementAt(index);
                HandleMessage(item.Header, item.Reader, item.SenderId, item.Timestamp, item.MessageHeaderSerializedSize);
                if (m_Disposed)
                {
                    return;
                }
            }

            m_IncomingMessageQueue.Clear();
        }

        internal void ClientConnected(ulong clientId)
        {
            if (m_SendQueues.ContainsKey(clientId))
            {
                return;
            }

            m_SendQueues[clientId] = new NativeList<SendQueueItem>(16, Allocator.Persistent);
        }

        internal void ClientDisconnected(ulong clientId)
        {
            m_DisconnectedClients.Add(clientId);
        }

        private void CleanupDisconnectedClient(ulong clientId)
        {
            if (!m_SendQueues.ContainsKey(clientId))
            {
                return;
            }

            var queue = m_SendQueues[clientId];
            for (var i = 0; i < queue.Length; ++i)
            {
                queue.ElementAt(i).Writer.Dispose();
            }

            queue.Dispose();
            m_SendQueues.Remove(clientId);

            m_PerClientMessageVersions.Remove(clientId);
            PeerMTUSizes.Remove(clientId);
        }

        internal void CleanupDisconnectedClients()
        {
            foreach (var clientId in m_DisconnectedClients)
            {
                CleanupDisconnectedClient(clientId);
            }

            m_DisconnectedClients.Clear();
        }

        public static int CreateMessageAndGetVersion<T>() where T : INetworkMessage, new()
        {
            return new T().Version;
        }

        [MethodImpl(MethodImplOptions.AggressiveInlining)]
        internal int GetMessageVersion(Type type, ulong clientId, bool forReceive = false)
        {
            if (!m_PerClientMessageVersions.TryGetValue(clientId, out var versionMap))
            {
                var networkManager = NetworkManager.Singleton;
                if (networkManager != null && networkManager.LogLevel == LogLevel.Developer)
                {
                    if (forReceive)
                    {
                        NetworkLog.LogWarning($"Trying to receive {type.Name} from client {clientId} which is not in a connected state.");
                    }
                    else
                    {
                        NetworkLog.LogWarning($"Trying to send {type.Name} to client {clientId} which is not in a connected state.");
                    }
                }
                return -1;
            }

            if (!versionMap.TryGetValue(type, out var messageVersion))
            {
                return -1;
            }

            return messageVersion;
        }



        public static void ReceiveMessage<T>(FastBufferReader reader, ref NetworkContext context, NetworkMessageManager manager) where T : INetworkMessage, new()
        {
<<<<<<< HEAD
            // Debug.Log($"NetworkMessageManager::ReceiveMessage {reader.Length} - {context.SenderId} {context.MessageSize}");
=======
            var messageType = typeof(T);
>>>>>>> 264b30d1
            var message = new T();
            var messageVersion = 0;

            // Special cases because these are the messages that carry the version info - thus the version info isn't
            // populated yet when we get these. The first part of these messages always has to be the version data
            // and can't change.
            if (messageType != s_ConnectionRequestType && messageType != s_ConnectionApprovedType && messageType != s_DisconnectReasonType && context.SenderId != manager.m_LocalClientId)
            {
                messageVersion = manager.GetMessageVersion(messageType, context.SenderId, true);
                if (messageVersion < 0)
                {
                    return;
                }
            }

            if (message.Deserialize(reader, ref context, messageVersion))
            {
                for (var hookIdx = 0; hookIdx < manager.m_Hooks.Count; ++hookIdx)
                {
                    manager.m_Hooks[hookIdx].OnBeforeHandleMessage(ref message, ref context);
                }

                message.Handle(ref context);

                for (var hookIdx = 0; hookIdx < manager.m_Hooks.Count; ++hookIdx)
                {
                    manager.m_Hooks[hookIdx].OnAfterHandleMessage(ref message, ref context);
                }
            }
        }

        private bool CanSend(ulong clientId, Type messageType, NetworkDelivery delivery)
        {
            for (var hookIdx = 0; hookIdx < m_Hooks.Count; ++hookIdx)
            {
                if (!m_Hooks[hookIdx].OnVerifyCanSend(clientId, messageType, delivery))
                {
                    return false;
                }
            }

            return true;
        }

        internal int SendMessage<TMessageType, TClientIdListType>(ref TMessageType message, NetworkDelivery delivery, in TClientIdListType clientIds)
            where TMessageType : INetworkMessage
            where TClientIdListType : IReadOnlyList<ulong>
        {
            if (clientIds.Count == 0)
            {
                return 0;
            }

            var largestSerializedSize = 0;
            var sentMessageVersions = new NativeParallelHashSet<int>(clientIds.Count, Allocator.Temp);
            for (var i = 0; i < clientIds.Count; ++i)
            {
                var messageVersion = 0;
                // Special case because this is the message that carries the version info - thus the version info isn't populated yet when we get this.
                // The first part of this message always has to be the version data and can't change.
                if (typeof(TMessageType) != s_ConnectionRequestType)
                {
                    messageVersion = GetMessageVersion(typeof(TMessageType), clientIds[i]);
                    if (messageVersion < 0)
                    {
                        // Client doesn't know this message exists, don't send it at all.
                        continue;
                    }
                }

                if (sentMessageVersions.Contains(messageVersion))
                {
                    continue;
                }

                sentMessageVersions.Add(messageVersion);

                var maxSize = delivery == NetworkDelivery.ReliableFragmentedSequenced ? FragmentedMessageMaxSize : NonFragmentedMessageMaxSize;

                using var tmpSerializer = new FastBufferWriter(NonFragmentedMessageMaxSize - FastBufferWriter.GetWriteSize<NetworkMessageHeader>(), Allocator.Temp, maxSize - FastBufferWriter.GetWriteSize<NetworkMessageHeader>());

                message.Serialize(tmpSerializer, messageVersion);

                // Debug.Log($"Sending [CUSTOM] message with {delivery} - Size: {tmpSerializer.Position}");

                var size = SendPreSerializedMessage(tmpSerializer, maxSize, ref message, delivery, clientIds, messageVersion);
                largestSerializedSize = size > largestSerializedSize ? size : largestSerializedSize;
            }

            sentMessageVersions.Dispose();

            return largestSerializedSize;
        }

        internal unsafe int SendPreSerializedMessage<TMessageType>(in FastBufferWriter tmpSerializer, int maxSize, ref TMessageType message, NetworkDelivery delivery, in IReadOnlyList<ulong> clientIds, int messageVersionFilter)
            where TMessageType : INetworkMessage
        {
            using var headerSerializer = new FastBufferWriter(FastBufferWriter.GetWriteSize<NetworkMessageHeader>(), Allocator.Temp);

            var header = new NetworkMessageHeader
            {
                MessageSize = (uint)tmpSerializer.Length,
                MessageType = m_MessageTypes[typeof(TMessageType)],
            };
            BytePacker.WriteValueBitPacked(headerSerializer, header.MessageType);
            BytePacker.WriteValueBitPacked(headerSerializer, header.MessageSize);

            for (var i = 0; i < clientIds.Count; ++i)
            {
                if (m_DisconnectedClients.Contains(clientIds[i]))
                {
                    continue;
                }

                // Special case because this is the message that carries the version info - thus the version info isn't populated yet when we get this.
                // The first part of this message always has to be the version data and can't change.
                if (typeof(TMessageType) != s_ConnectionRequestType)
                {
                    var messageVersion = GetMessageVersion(typeof(TMessageType), clientIds[i]);
                    if (messageVersion < 0)
                    {
                        // Client doesn't know this message exists, don't send it at all.
                        continue;
                    }

                    if (messageVersion != messageVersionFilter)
                    {
                        continue;
                    }
                }

                var clientId = clientIds[i];

                if (!CanSend(clientId, typeof(TMessageType), delivery))
                {
                    continue;
                }

                var startSize = NonFragmentedMessageMaxSize;
                if (delivery != NetworkDelivery.ReliableFragmentedSequenced)
                {
                    if (PeerMTUSizes.TryGetValue(clientId, out var clientMaxSize))
                    {
                        maxSize = clientMaxSize;
                    }
                    startSize = maxSize;
                    if (tmpSerializer.Position >= maxSize)
                    {
                        Debug.LogError($"MTU size for {clientId} is too small to contain a message of type {typeof(TMessageType).FullName}");
                        continue;
                    }
                }

                for (var hookIdx = 0; hookIdx < m_Hooks.Count; ++hookIdx)
                {
                    m_Hooks[hookIdx].OnBeforeSendMessage(clientId, ref message, delivery);
                }

                var sendQueueItem = m_SendQueues[clientId];
                if (sendQueueItem.Length == 0)
                {
                    sendQueueItem.Add(new SendQueueItem(delivery, startSize, Allocator.TempJob, maxSize));
                    sendQueueItem.ElementAt(0).Writer.Seek(sizeof(NetworkBatchHeader));
                }
                else
                {
                    ref var lastQueueItem = ref sendQueueItem.ElementAt(sendQueueItem.Length - 1);
                    if (lastQueueItem.NetworkDelivery != delivery || lastQueueItem.Writer.MaxCapacity - lastQueueItem.Writer.Position < tmpSerializer.Length + headerSerializer.Length)
                    {
                        sendQueueItem.Add(new SendQueueItem(delivery, startSize, Allocator.TempJob, maxSize));
                        sendQueueItem.ElementAt(sendQueueItem.Length - 1).Writer.Seek(sizeof(NetworkBatchHeader));
                    }
                }

                ref var writeQueueItem = ref sendQueueItem.ElementAt(sendQueueItem.Length - 1);
                if (!writeQueueItem.Writer.TryBeginWrite(tmpSerializer.Length + headerSerializer.Length))
                {
                    Debug.LogError($"Not enough space to write message, size={tmpSerializer.Length + headerSerializer.Length} space used={writeQueueItem.Writer.Position} total size={writeQueueItem.Writer.Capacity}");
                    continue;
                }

                writeQueueItem.Writer.WriteBytes(headerSerializer.GetUnsafePtr(), headerSerializer.Length);
                writeQueueItem.Writer.WriteBytes(tmpSerializer.GetUnsafePtr(), tmpSerializer.Length);
                writeQueueItem.BatchHeader.BatchCount++;
                for (var hookIdx = 0; hookIdx < m_Hooks.Count; ++hookIdx)
                {
                    m_Hooks[hookIdx].OnAfterSendMessage(clientId, ref message, delivery, tmpSerializer.Length + headerSerializer.Length);
                }
            }

            return tmpSerializer.Length + headerSerializer.Length;
        }

        internal unsafe int SendPreSerializedMessage<TMessageType>(in FastBufferWriter tmpSerializer, int maxSize, ref TMessageType message, NetworkDelivery delivery, ulong clientId)
            where TMessageType : INetworkMessage
        {
            var messageVersion = 0;
            // Special case because this is the message that carries the version info - thus the version info isn't
            // populated yet when we get this. The first part of this message always has to be the version data
            // and can't change.
            if (typeof(TMessageType) != s_ConnectionRequestType)
            {
                messageVersion = GetMessageVersion(typeof(TMessageType), clientId);
                if (messageVersion < 0)
                {
                    // Client doesn't know this message exists, don't send it at all.
                    return 0;
                }
            }

            ulong* clientIds = stackalloc ulong[] { clientId };
            return SendPreSerializedMessage(tmpSerializer, maxSize, ref message, delivery, new PointerListWrapper<ulong>(clientIds, 1), messageVersion);
        }

        private struct PointerListWrapper<T> : IReadOnlyList<T>
            where T : unmanaged
        {
            private unsafe T* m_Value;
            private int m_Length;

            internal unsafe PointerListWrapper(T* ptr, int length)
            {
                m_Value = ptr;
                m_Length = length;
            }

            public int Count
            {
                [MethodImpl(MethodImplOptions.AggressiveInlining)]
                get => m_Length;
            }

            public unsafe T this[int index]
            {
                [MethodImpl(MethodImplOptions.AggressiveInlining)]
                get => m_Value[index];
            }

            public IEnumerator<T> GetEnumerator()
            {
                throw new NotImplementedException();
            }

            IEnumerator IEnumerable.GetEnumerator()
            {
                return GetEnumerator();
            }
        }

        internal unsafe int SendMessage<T>(ref T message, NetworkDelivery delivery,
            ulong* clientIds, int numClientIds)
            where T : INetworkMessage
        {
            return SendMessage(ref message, delivery, new PointerListWrapper<ulong>(clientIds, numClientIds));
        }

        internal unsafe int SendMessage<T>(ref T message, NetworkDelivery delivery, ulong clientId)
            where T : INetworkMessage
        {
            ulong* clientIds = stackalloc ulong[] { clientId };
            return SendMessage(ref message, delivery, new PointerListWrapper<ulong>(clientIds, 1));
        }

        internal unsafe int SendMessage<T>(ref T message, NetworkDelivery delivery, in NativeArray<ulong> clientIds)
            where T : INetworkMessage
        {
            return SendMessage(ref message, delivery, new PointerListWrapper<ulong>((ulong*)clientIds.GetUnsafePtr(), clientIds.Length));
        }

        internal unsafe int SendMessage<T>(ref T message, NetworkDelivery delivery, in NativeList<ulong> clientIds)
            where T : INetworkMessage
        {
#if UTP_TRANSPORT_2_0_ABOVE
            return SendMessage(ref message, delivery, new PointerListWrapper<ulong>(clientIds.GetUnsafePtr(), clientIds.Length));
#else
            return SendMessage(ref message, delivery, new PointerListWrapper<ulong>((ulong*)clientIds.GetUnsafePtr(), clientIds.Length));
#endif
        }

        internal unsafe void ProcessSendQueues()
        {
            if (StopProcessing)
            {
                return;
            }

            foreach (var kvp in m_SendQueues)
            {
                var clientId = kvp.Key;
                var sendQueueItem = kvp.Value;
                for (var i = 0; i < sendQueueItem.Length; ++i)
                {
                    ref var queueItem = ref sendQueueItem.ElementAt(i);
                    // This is checked at every iteration because
                    // 1) each writer needs to be disposed, so we have to do the full loop regardless, and
                    // 2) the call to m_MessageSender.Send() may result in calling ClientDisconnected(), so the result of this check may change partway through iteration
                    if (m_DisconnectedClients.Contains(clientId))
                    {
                        queueItem.Writer.Dispose();
                        continue;
                    }

                    if (queueItem.BatchHeader.BatchCount == 0)
                    {
                        queueItem.Writer.Dispose();
                        continue;
                    }

                    for (var hookIdx = 0; hookIdx < m_Hooks.Count; ++hookIdx)
                    {
                        m_Hooks[hookIdx].OnBeforeSendBatch(clientId, queueItem.BatchHeader.BatchCount, queueItem.Writer.Length, queueItem.NetworkDelivery);
                    }

                    queueItem.Writer.Seek(0);
#if UNITY_EDITOR || DEVELOPMENT_BUILD
                    // Skipping the Verify and sneaking the write mark in because we know it's fine.
                    queueItem.Writer.Handle->AllowedWriteMark = sizeof(NetworkBatchHeader);
#endif


                    var alignedLength = (queueItem.Writer.Length + 7) & ~7;
                    queueItem.Writer.TryBeginWrite(alignedLength);

                    queueItem.BatchHeader.BatchHash = XXHash.Hash64(queueItem.Writer.GetUnsafePtr() + sizeof(NetworkBatchHeader), alignedLength - sizeof(NetworkBatchHeader));

                    queueItem.BatchHeader.BatchSize = alignedLength;

                    queueItem.Writer.WriteValue(queueItem.BatchHeader);
                    queueItem.Writer.Seek(alignedLength);


                    try
                    {
                        m_Sender.Send(clientId, queueItem.NetworkDelivery, queueItem.Writer);

                        for (var hookIdx = 0; hookIdx < m_Hooks.Count; ++hookIdx)
                        {
                            m_Hooks[hookIdx].OnAfterSendBatch(clientId, queueItem.BatchHeader.BatchCount, queueItem.Writer.Length, queueItem.NetworkDelivery);
                        }
                    }
                    finally
                    {
                        queueItem.Writer.Dispose();
                    }
                }

                sendQueueItem.Clear();
            }
        }
    }
}<|MERGE_RESOLUTION|>--- conflicted
+++ resolved
@@ -559,11 +559,7 @@
 
         public static void ReceiveMessage<T>(FastBufferReader reader, ref NetworkContext context, NetworkMessageManager manager) where T : INetworkMessage, new()
         {
-<<<<<<< HEAD
-            // Debug.Log($"NetworkMessageManager::ReceiveMessage {reader.Length} - {context.SenderId} {context.MessageSize}");
-=======
             var messageType = typeof(T);
->>>>>>> 264b30d1
             var message = new T();
             var messageVersion = 0;
 
@@ -618,7 +614,7 @@
             }
 
             var largestSerializedSize = 0;
-            var sentMessageVersions = new NativeParallelHashSet<int>(clientIds.Count, Allocator.Temp);
+            var sentMessageVersions = new NativeHashSet<int>(clientIds.Count, Allocator.Temp);
             for (var i = 0; i < clientIds.Count; ++i)
             {
                 var messageVersion = 0;
@@ -646,8 +642,6 @@
                 using var tmpSerializer = new FastBufferWriter(NonFragmentedMessageMaxSize - FastBufferWriter.GetWriteSize<NetworkMessageHeader>(), Allocator.Temp, maxSize - FastBufferWriter.GetWriteSize<NetworkMessageHeader>());
 
                 message.Serialize(tmpSerializer, messageVersion);
-
-                // Debug.Log($"Sending [CUSTOM] message with {delivery} - Size: {tmpSerializer.Position}");
 
                 var size = SendPreSerializedMessage(tmpSerializer, maxSize, ref message, delivery, clientIds, messageVersion);
                 largestSerializedSize = size > largestSerializedSize ? size : largestSerializedSize;
