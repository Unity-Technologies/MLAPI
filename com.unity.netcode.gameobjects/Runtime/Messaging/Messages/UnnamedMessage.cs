--- conflicted
+++ resolved
@@ -1,5 +1,3 @@
-using UnityEngine;
-
 namespace Unity.Netcode
 {
     internal struct UnnamedMessage : INetworkMessage
@@ -22,12 +20,7 @@
 
         public void Handle(ref NetworkContext context)
         {
-<<<<<<< HEAD
-            // Debug.Log($"UnnamedMessage::Handle [CUSTOM] {context.MessageSize}");
-            ((NetworkManager)context.SystemOwner).CustomMessagingManager.InvokeUnnamedMessage(context.SenderId, m_ReceivedData, context.SerializedHeaderSize);
-=======
             ((NetworkManager)context.SystemOwner).CustomMessagingManager?.InvokeUnnamedMessage(context.SenderId, m_ReceivedData, context.SerializedHeaderSize);
->>>>>>> 264b30d1
         }
     }
 }