using System.Collections.Generic;
using Unity.Collections;

namespace Unity.Netcode
{
    internal struct ServiceConfig : INetworkSerializable
    {
        public uint Version;
        public bool IsRestoredSession;
        public ulong CurrentSessionOwner;

        public void NetworkSerialize<T>(BufferSerializer<T> serializer) where T : IReaderWriter
        {
            if (serializer.IsWriter)
            {
                BytePacker.WriteValueBitPacked(serializer.GetFastBufferWriter(), Version);
                serializer.SerializeValue(ref IsRestoredSession);
                BytePacker.WriteValueBitPacked(serializer.GetFastBufferWriter(), CurrentSessionOwner);
            }
            else
            {
                ByteUnpacker.ReadValueBitPacked(serializer.GetFastBufferReader(), out Version);
                serializer.SerializeValue(ref IsRestoredSession);
                ByteUnpacker.ReadValueBitPacked(serializer.GetFastBufferReader(), out CurrentSessionOwner);
            }
        }
    }

    internal struct ConnectionApprovedMessage : INetworkMessage
    {
        private const int k_AddCMBServiceConfig = 2;
        private const int k_VersionAddClientIds = 1;
        public int Version => k_AddCMBServiceConfig;

        public ulong OwnerClientId;
        public int NetworkTick;
        // The cloud state service should set this if we are restoring a session
        public ServiceConfig ServiceConfig;
        public bool IsRestoredSession;
        public ulong CurrentSessionOwner;
        // Not serialized
        public bool IsDistributedAuthority;

        // Not serialized, held as references to serialize NetworkVariable data
        public HashSet<NetworkObject> SpawnedObjectsList;

        private FastBufferReader m_ReceivedSceneObjectData;

        public NativeArray<MessageVersionData> MessageVersions;

        public NativeArray<ulong> ConnectedClientIds;

        private int m_ReceiveMessageVersion;

        private ulong GetSessionOwner()
        {
            if (m_ReceiveMessageVersion >= k_AddCMBServiceConfig)
            {
                return ServiceConfig.CurrentSessionOwner;
            }
            else
            {
                return CurrentSessionOwner;
            }
        }

        private bool GetIsSessionRestor()
        {
            if (m_ReceiveMessageVersion >= k_AddCMBServiceConfig)
            {
                return ServiceConfig.IsRestoredSession;
            }
            else
            {
                return IsRestoredSession;
            }
        }

        public void Serialize(FastBufferWriter writer, int targetVersion)
        {
            // ============================================================
            // BEGIN FORBIDDEN SEGMENT
            // DO NOT CHANGE THIS HEADER. Everything added to this message
            // must go AFTER the message version header.
            // ============================================================
            BytePacker.WriteValueBitPacked(writer, MessageVersions.Length);
            foreach (var messageVersion in MessageVersions)
            {
                messageVersion.Serialize(writer);
            }
            // ============================================================
            // END FORBIDDEN SEGMENT
            // ============================================================

            BytePacker.WriteValueBitPacked(writer, OwnerClientId);
            BytePacker.WriteValueBitPacked(writer, NetworkTick);
            if (IsDistributedAuthority)
            {
                if (targetVersion >= k_AddCMBServiceConfig)
                {
                    ServiceConfig.IsRestoredSession = false;
                    ServiceConfig.CurrentSessionOwner = CurrentSessionOwner;
                    writer.WriteNetworkSerializable(ServiceConfig);
                }
                else
                {
                    writer.WriteValueSafe(IsRestoredSession);
                    BytePacker.WriteValueBitPacked(writer, CurrentSessionOwner);
                }
            }

            if (targetVersion >= k_VersionAddClientIds)
            {
                writer.WriteValueSafe(ConnectedClientIds);
            }

            uint sceneObjectCount = 0;

            // When SpawnedObjectsList is not null then scene management is disabled. Provide a list of
            // all observed and spawned NetworkObjects that the approved client needs to synchronize.
            if (SpawnedObjectsList != null)
            {
                var pos = writer.Position;
                writer.Seek(writer.Position + FastBufferWriter.GetWriteSize(sceneObjectCount));

                // Serialize NetworkVariable data
                foreach (var sobj in SpawnedObjectsList)
                {
                    if (sobj.SpawnWithObservers && (sobj.CheckObjectVisibility == null || sobj.CheckObjectVisibility(OwnerClientId)))
                    {
                        sobj.Observers.Add(OwnerClientId);
                        // In distributed authority mode, we send the currently known observers of each NetworkObject to the client being synchronized.
                        var sceneObject = sobj.GetMessageSceneObject(OwnerClientId, IsDistributedAuthority);
                        sceneObject.Serialize(writer);
                        ++sceneObjectCount;
                    }
                }

                writer.Seek(pos);
                // Can't pack this value because its space is reserved, so it needs to always use all the reserved space.
                writer.WriteValueSafe(sceneObjectCount);
                writer.Seek(writer.Length);
            }
            else
            {
                writer.WriteValueSafe(sceneObjectCount);
            }
        }

        public bool Deserialize(FastBufferReader reader, ref NetworkContext context, int receivedMessageVersion)
        {
            var networkManager = (NetworkManager)context.SystemOwner;
            if (!networkManager.IsClient)
            {
                return false;
            }

            // ============================================================
            // BEGIN FORBIDDEN SEGMENT
            // DO NOT CHANGE THIS HEADER. Everything added to this message
            // must go AFTER the message version header.
            // ============================================================
            ByteUnpacker.ReadValueBitPacked(reader, out int length);
            var messageHashesInOrder = new NativeArray<uint>(length, Allocator.Temp);
            for (var i = 0; i < length; ++i)
            {
                var messageVersion = new MessageVersionData();
                messageVersion.Deserialize(reader);
                networkManager.ConnectionManager.MessageManager.SetVersion(context.SenderId, messageVersion.Hash, messageVersion.Version);
                messageHashesInOrder[i] = messageVersion.Hash;

                // Update the received version since this message will always be passed version 0, due to the map not
                // being initialized until just now.
                var messageType = networkManager.ConnectionManager.MessageManager.GetMessageForHash(messageVersion.Hash);
                if (messageType == typeof(ConnectionApprovedMessage))
                {
                    receivedMessageVersion = messageVersion.Version;
                }
            }
            networkManager.ConnectionManager.MessageManager.SetServerMessageOrder(messageHashesInOrder);
            messageHashesInOrder.Dispose();
            // ============================================================
            // END FORBIDDEN SEGMENT
            // ============================================================
            m_ReceiveMessageVersion = receivedMessageVersion;
            ByteUnpacker.ReadValueBitPacked(reader, out OwnerClientId);
            ByteUnpacker.ReadValueBitPacked(reader, out NetworkTick);
            if (networkManager.DistributedAuthorityMode)
            {
                if (receivedMessageVersion >= k_AddCMBServiceConfig)
                {
                    reader.ReadNetworkSerializable(out ServiceConfig);
                }
                else
                {
                    reader.ReadValueSafe(out IsRestoredSession);
                    ByteUnpacker.ReadValueBitPacked(reader, out CurrentSessionOwner);
                }
            }

            if (receivedMessageVersion >= k_VersionAddClientIds)
            {
                reader.ReadValueSafe(out ConnectedClientIds, Allocator.TempJob);
            }
            else
            {
                ConnectedClientIds = new NativeArray<ulong>(0, Allocator.TempJob);
            }

            m_ReceivedSceneObjectData = reader;
            return true;
        }

        public void Handle(ref NetworkContext context)
        {
            var networkManager = (NetworkManager)context.SystemOwner;
            if (NetworkLog.CurrentLogLevel <= LogLevel.Developer)
            {
                NetworkLog.LogInfo($"[Client-{OwnerClientId}] Connection approved! Synchronizing...");
            }
            networkManager.LocalClientId = OwnerClientId;
            networkManager.MessageManager.SetLocalClientId(networkManager.LocalClientId);
            networkManager.NetworkMetrics.SetConnectionId(networkManager.LocalClientId);

            if (networkManager.DistributedAuthorityMode)
            {
                networkManager.SetSessionOwner(GetSessionOwner());
                if (networkManager.LocalClient.IsSessionOwner && networkManager.NetworkConfig.EnableSceneManagement)
                {
                    networkManager.SceneManager.InitializeScenesLoaded();
                }
            }

            var time = new NetworkTime(networkManager.NetworkTickSystem.TickRate, NetworkTick);
            networkManager.NetworkTimeSystem.Reset(time.Time, 0.15f); // Start with a constant RTT of 150 until we receive values from the transport.
            networkManager.NetworkTickSystem.Reset(networkManager.NetworkTimeSystem.LocalTime, networkManager.NetworkTimeSystem.ServerTime);

            networkManager.ConnectionManager.LocalClient.SetRole(false, true, networkManager);
            networkManager.ConnectionManager.LocalClient.IsApproved = true;
            networkManager.ConnectionManager.LocalClient.ClientId = OwnerClientId;
            // Stop the client-side approval timeout coroutine since we are approved.
            networkManager.ConnectionManager.StopClientApprovalCoroutine();

            networkManager.ConnectionManager.ConnectedClientIds.Clear();
            foreach (var clientId in ConnectedClientIds)
            {
                if (!networkManager.ConnectionManager.ConnectedClientIds.Contains(clientId))
                {
                    networkManager.ConnectionManager.AddClient(clientId);
                }
            }

            // Only if scene management is disabled do we handle NetworkObject synchronization at this point
            if (!networkManager.NetworkConfig.EnableSceneManagement)
            {
                // DANGO-TODO: This is a temporary fix for no DA CMB scene event handling.
                // We will either use this same concept or provide some way for the CMB state plugin to handle it.
                if (networkManager.DistributedAuthorityMode && networkManager.LocalClient.IsSessionOwner)
                {
                    networkManager.SpawnManager.ServerSpawnSceneObjectsOnStartSweep();
                }
                else
                {
                    networkManager.SpawnManager.DestroySceneObjects();
                }

                m_ReceivedSceneObjectData.ReadValueSafe(out uint sceneObjectCount);

                // Deserializing NetworkVariable data is deferred from Receive() to Handle to avoid needing
                // to create a list to hold the data. This is a breach of convention for performance reasons.
                for (ushort i = 0; i < sceneObjectCount; i++)
                {
                    var sceneObject = new NetworkObject.SceneObject();
                    sceneObject.Deserialize(m_ReceivedSceneObjectData);
                    NetworkObject.AddSceneObject(sceneObject, m_ReceivedSceneObjectData, networkManager);
                }

                // Mark the client being connected
                networkManager.IsConnectedClient = true;

                if (networkManager.AutoSpawnPlayerPrefabClientSide)
                {
                    networkManager.ConnectionManager.CreateAndSpawnPlayer(OwnerClientId);
                }

                if (NetworkLog.CurrentLogLevel <= LogLevel.Developer)
                {
                    NetworkLog.LogInfo($"[Client-{OwnerClientId}][Scene Management Disabled] Synchronization complete!");
                }
                // When scene management is disabled we notify after everything is synchronized
                networkManager.ConnectionManager.InvokeOnClientConnectedCallback(context.SenderId);

                // For convenience, notify all NetworkBehaviours that synchronization is complete.
<<<<<<< HEAD
                foreach (var networkObject in networkManager.SpawnManager.SpawnedObjectsList)
                {
                    networkObject.InternalNetworkSessionSynchronized();
                }
=======
                networkManager.SpawnManager.NotifyNetworkObjectsSynchronized();
>>>>>>> 264b30d1
            }
            else
            {
                if (networkManager.DistributedAuthorityMode && networkManager.CMBServiceConnection && networkManager.LocalClient.IsSessionOwner && networkManager.NetworkConfig.EnableSceneManagement)
                {
                    // Mark the client being connected
                    networkManager.IsConnectedClient = true;

                    networkManager.SceneManager.IsRestoringSession = GetIsSessionRestor();

                    if (!networkManager.SceneManager.IsRestoringSession)
                    {
                        // Synchronize the service with the initial session owner's loaded scenes and spawned objects
                        networkManager.SceneManager.SynchronizeNetworkObjects(NetworkManager.ServerClientId);

                        // Spawn any in-scene placed NetworkObjects
                        networkManager.SpawnManager.ServerSpawnSceneObjectsOnStartSweep();

                        // Spawn the local player of the session owner
                        if (networkManager.AutoSpawnPlayerPrefabClientSide)
                        {
                            networkManager.ConnectionManager.CreateAndSpawnPlayer(OwnerClientId);
                        }

                        // Synchronize the service with the initial session owner's loaded scenes and spawned objects
                        networkManager.SceneManager.SynchronizeNetworkObjects(NetworkManager.ServerClientId);

                        // With scene management enabled and since the session owner doesn't send a Synchronize scene event synchronize itself,
                        // we need to notify the session owner that everything should be synchronized/spawned at this time.
                        networkManager.SpawnManager.NotifyNetworkObjectsSynchronized();

                        // When scene management is enabled and since the session owner is synchronizing the service (i.e. acting like  host),
                        // we need to locallyh invoke the OnClientConnected callback at this point in time.
                        networkManager.ConnectionManager.InvokeOnClientConnectedCallback(OwnerClientId);
                    }
                }
            }
            ConnectedClientIds.Dispose();
        }
    }
}<|MERGE_RESOLUTION|>--- conflicted
+++ resolved
@@ -291,14 +291,7 @@
                 networkManager.ConnectionManager.InvokeOnClientConnectedCallback(context.SenderId);
 
                 // For convenience, notify all NetworkBehaviours that synchronization is complete.
-<<<<<<< HEAD
-                foreach (var networkObject in networkManager.SpawnManager.SpawnedObjectsList)
-                {
-                    networkObject.InternalNetworkSessionSynchronized();
-                }
-=======
                 networkManager.SpawnManager.NotifyNetworkObjectsSynchronized();
->>>>>>> 264b30d1
             }
             else
             {
