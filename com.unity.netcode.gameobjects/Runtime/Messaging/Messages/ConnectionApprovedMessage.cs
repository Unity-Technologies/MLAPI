using System.Collections.Generic;
using Unity.Collections;

namespace Unity.Netcode
{
    internal struct ConnectionApprovedMessage : INetworkMessage
    {
        public int Version => 0;

        public ulong OwnerClientId;
        public int NetworkTick;

        // Not serialized, held as references to serialize NetworkVariable data
        public HashSet<NetworkObject> SpawnedObjectsList;

        private FastBufferReader m_ReceivedSceneObjectData;

        public NativeArray<MessageVersionData> MessageVersions;

        public void Serialize(FastBufferWriter writer, int targetVersion)
        {
            // ============================================================
            // BEGIN FORBIDDEN SEGMENT
            // DO NOT CHANGE THIS HEADER. Everything added to this message
            // must go AFTER the message version header.
            // ============================================================
            BytePacker.WriteValueBitPacked(writer, MessageVersions.Length);
            foreach (var messageVersion in MessageVersions)
            {
                messageVersion.Serialize(writer);
            }
<<<<<<< HEAD
            // ============================================================
            // END FORBIDDEN SEGMENT
            // ============================================================

=======
>>>>>>> 0b0679d6
            BytePacker.WriteValueBitPacked(writer, OwnerClientId);
            BytePacker.WriteValueBitPacked(writer, NetworkTick);

            uint sceneObjectCount = 0;
            if (SpawnedObjectsList != null)
            {
                var pos = writer.Position;
                writer.Seek(writer.Position + FastBufferWriter.GetWriteSize(sceneObjectCount));

                // Serialize NetworkVariable data
                foreach (var sobj in SpawnedObjectsList)
                {
                    if (sobj.CheckObjectVisibility == null || sobj.CheckObjectVisibility(OwnerClientId))
                    {
                        sobj.Observers.Add(OwnerClientId);
                        var sceneObject = sobj.GetMessageSceneObject(OwnerClientId);
                        sceneObject.Serialize(writer);
                        ++sceneObjectCount;
                    }
                }

                writer.Seek(pos);
                // Can't pack this value because its space is reserved, so it needs to always use all the reserved space.
                writer.WriteValueSafe(sceneObjectCount);
                writer.Seek(writer.Length);
            }
            else
            {
                writer.WriteValueSafe(sceneObjectCount);
            }
        }

        public bool Deserialize(FastBufferReader reader, ref NetworkContext context, int receivedMessageVersion)
        {
            var networkManager = (NetworkManager)context.SystemOwner;
            if (!networkManager.IsClient)
            {
                return false;
            }

<<<<<<< HEAD
            // ============================================================
            // BEGIN FORBIDDEN SEGMENT
            // DO NOT CHANGE THIS HEADER. Everything added to this message
            // must go AFTER the message version header.
            // ============================================================
            ByteUnpacker.ReadValueBitPacked(reader, out int length);
            var messageHashesInOrder = new NativeArray<uint>(length, Allocator.Temp);
            for (var i = 0; i < length; ++i)
            {
                var messageVersion = new MessageVersionData();
                messageVersion.Deserialize(reader);
                networkManager.MessagingSystem.SetVersion(context.SenderId, messageVersion.Hash, messageVersion.Version);
                messageHashesInOrder[i] = messageVersion.Hash;

                // Update the received version since this message will always be passed version 0, due to the map not
                // being initialized until just now.
                var messageType = networkManager.MessagingSystem.GetMessageForHash(messageVersion.Hash);
                if (messageType == typeof(ConnectionApprovedMessage))
                {
                    receivedMessageVersion = messageVersion.Version;
                }
            }
            networkManager.MessagingSystem.SetServerMessageOrder(messageHashesInOrder);
            messageHashesInOrder.Dispose();
            // ============================================================
            // END FORBIDDEN SEGMENT
            // ============================================================

=======
>>>>>>> 0b0679d6
            ByteUnpacker.ReadValueBitPacked(reader, out OwnerClientId);
            ByteUnpacker.ReadValueBitPacked(reader, out NetworkTick);
            m_ReceivedSceneObjectData = reader;
            return true;
        }

        public void Handle(ref NetworkContext context)
        {
            var networkManager = (NetworkManager)context.SystemOwner;
            networkManager.LocalClientId = OwnerClientId;
            networkManager.NetworkMetrics.SetConnectionId(networkManager.LocalClientId);

            var time = new NetworkTime(networkManager.NetworkTickSystem.TickRate, NetworkTick);
            networkManager.NetworkTimeSystem.Reset(time.Time, 0.15f); // Start with a constant RTT of 150 until we receive values from the transport.
            networkManager.NetworkTickSystem.Reset(networkManager.NetworkTimeSystem.LocalTime, networkManager.NetworkTimeSystem.ServerTime);

            networkManager.LocalClient = new NetworkClient() { ClientId = networkManager.LocalClientId };
            networkManager.IsApproved = true;

            // Only if scene management is disabled do we handle NetworkObject synchronization at this point
            if (!networkManager.NetworkConfig.EnableSceneManagement)
            {
                networkManager.SpawnManager.DestroySceneObjects();
                m_ReceivedSceneObjectData.ReadValueSafe(out uint sceneObjectCount);

                // Deserializing NetworkVariable data is deferred from Receive() to Handle to avoid needing
                // to create a list to hold the data. This is a breach of convention for performance reasons.
                for (ushort i = 0; i < sceneObjectCount; i++)
                {
                    var sceneObject = new NetworkObject.SceneObject();
                    sceneObject.Deserialize(m_ReceivedSceneObjectData);
                    NetworkObject.AddSceneObject(sceneObject, m_ReceivedSceneObjectData, networkManager);
                }

                // Mark the client being connected
                networkManager.IsConnectedClient = true;
                // When scene management is disabled we notify after everything is synchronized
                networkManager.InvokeOnClientConnectedCallback(context.SenderId);
            }
        }
    }
}<|MERGE_RESOLUTION|>--- conflicted
+++ resolved
@@ -29,13 +29,10 @@
             {
                 messageVersion.Serialize(writer);
             }
-<<<<<<< HEAD
             // ============================================================
             // END FORBIDDEN SEGMENT
             // ============================================================
 
-=======
->>>>>>> 0b0679d6
             BytePacker.WriteValueBitPacked(writer, OwnerClientId);
             BytePacker.WriteValueBitPacked(writer, NetworkTick);
 
@@ -76,7 +73,6 @@
                 return false;
             }
 
-<<<<<<< HEAD
             // ============================================================
             // BEGIN FORBIDDEN SEGMENT
             // DO NOT CHANGE THIS HEADER. Everything added to this message
@@ -105,8 +101,6 @@
             // END FORBIDDEN SEGMENT
             // ============================================================
 
-=======
->>>>>>> 0b0679d6
             ByteUnpacker.ReadValueBitPacked(reader, out OwnerClientId);
             ByteUnpacker.ReadValueBitPacked(reader, out NetworkTick);
             m_ReceivedSceneObjectData = reader;
