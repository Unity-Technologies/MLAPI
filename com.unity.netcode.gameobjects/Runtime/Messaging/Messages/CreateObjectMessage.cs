--- conflicted
+++ resolved
@@ -1,9 +1,5 @@
 using System.Linq;
 using System.Runtime.CompilerServices;
-<<<<<<< HEAD
-using UnityEngine;
-=======
->>>>>>> 264b30d1
 
 namespace Unity.Netcode
 {
@@ -91,10 +87,6 @@
 
         public void Serialize(FastBufferWriter writer, int targetVersion)
         {
-<<<<<<< HEAD
-            // Debug.Log($"CreateObjectMessage Serialize [v={targetVersion}] [H={ObjectInfo.Hash}] [id={ObjectInfo.NetworkObjectId}]");
-            ObjectInfo.Serialize(writer);
-=======
             writer.WriteValueSafe(m_CreateObjectMessageTypeFlags);
 
             if (UpdateObservers)
@@ -123,7 +115,6 @@
             {
                 BytePacker.WriteValuePacked(writer, NetworkObjectId);
             }
->>>>>>> 264b30d1
         }
 
         public bool Deserialize(FastBufferReader reader, ref NetworkContext context, int receivedMessageVersion)
@@ -176,7 +167,7 @@
                 return false;
             }
             m_ReceivedNetworkVariableData = reader;
-            // Debug.Log($"CreateObjectMessage Deserialize [v={receivedMessageVersion}] [H={ObjectInfo.Hash}] [id={ObjectInfo.NetworkObjectId}]");
+
             return true;
         }
 
