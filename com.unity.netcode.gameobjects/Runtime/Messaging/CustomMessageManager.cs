--- conflicted
+++ resolved
@@ -1,6 +1,5 @@
 using System;
 using System.Collections.Generic;
-using TrollKing.Core;
 using Unity.Collections;
 using UnityEngine;
 
@@ -12,19 +11,11 @@
     /// </summary>
     public class CustomMessagingManager
     {
-        private static readonly NetworkLogScope Log = new NetworkLogScope(nameof(CustomMessagingManager));
-
         private readonly NetworkManager m_NetworkManager;
 
         internal CustomMessagingManager(NetworkManager networkManager)
         {
-            Log.Info(() => $"Constructor");
             m_NetworkManager = networkManager;
-        }
-
-        ~CustomMessagingManager()
-        {
-            Log.Info(() => $"Deconstructor");
         }
 
         /// <summary>
@@ -41,8 +32,6 @@
 
         internal void InvokeUnnamedMessage(ulong clientId, FastBufferReader reader, int serializedHeaderSize)
         {
-            // Debug.Log($"CustomMessageManager::InvokeUnnamedMessage [CUSTOM] {clientId} {reader.Length} {serializedHeaderSize}");
-
             if (OnUnnamedMessage != null)
             {
                 var pos = reader.Position;
@@ -377,15 +366,12 @@
                 }
             }
 
-<<<<<<< HEAD
-=======
             if (clientIds.Count == 0)
             {
                 Debug.LogError($"{nameof(clientIds)} is empty! No clients to send the named message {messageName} to!");
                 return;
             }
 
->>>>>>> 264b30d1
             ValidateMessageSize(messageStream, networkDelivery, isNamed: true);
 
             ulong hash = 0;
