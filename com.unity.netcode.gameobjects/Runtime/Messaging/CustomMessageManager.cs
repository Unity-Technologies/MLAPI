using System;
using System.Collections.Generic;

namespace Unity.Netcode
{
    /// <summary>
    /// The manager class to manage custom messages, note that this is different from the NetworkManager custom messages.
    /// These are named and are much easier to use.
    /// </summary>
    public class CustomMessagingManager
    {
        private readonly NetworkManager m_NetworkManager;

        internal CustomMessagingManager(NetworkManager networkManager)
        {
            m_NetworkManager = networkManager;
        }

        /// <summary>
        /// Delegate used for incoming unnamed messages
        /// </summary>
        /// <param name="clientId">The clientId that sent the message</param>
        /// <param name="reader">The stream containing the message data</param>
        public delegate void UnnamedMessageDelegate(ulong clientId, ref FastBufferReader reader);

        /// <summary>
        /// Event invoked when unnamed messages arrive
        /// </summary>
        public event UnnamedMessageDelegate OnUnnamedMessage;

        internal void InvokeUnnamedMessage(ulong clientId, ref FastBufferReader reader)
        {
<<<<<<< HEAD
            if (OnUnnamedMessage != null)
            {
                var pos = reader.Position;
                var delegates = OnUnnamedMessage.GetInvocationList();
                foreach (var handler in delegates)
                {
                    reader.Seek(pos);
                    ((UnnamedMessageDelegate)handler).Invoke(clientId, ref reader);
                }
            }
            m_NetworkManager.NetworkMetrics.TrackUnnamedMessageReceived(clientId, reader.Length);
=======
            OnUnnamedMessage?.Invoke(clientId, stream);
            var bytesReported = m_NetworkManager.LocalClientId == clientId
                ? 0
                : stream.SafeGetLengthOrDefault();
            m_NetworkManager.NetworkMetrics.TrackUnnamedMessageReceived(clientId, bytesReported);
>>>>>>> d2db3940
        }

        /// <summary>
        /// Sends unnamed message to a list of clients
        /// </summary>
        /// <param name="clientIds">The clients to send to, sends to everyone if null</param>
        /// <param name="messageBuffer">The message stream containing the data</param>
        /// <param name="networkDelivery">The delivery type (QoS) to send data with</param>
        public void SendUnnamedMessage(List<ulong> clientIds, ref FastBufferWriter messageBuffer, NetworkDelivery networkDelivery = NetworkDelivery.ReliableSequenced)
        {
            if (!m_NetworkManager.IsServer)
            {
                throw new InvalidOperationException("Can not send unnamed messages to multiple users as a client");
            }

            var message = new UnnamedMessage
            {
                Data = messageBuffer
            };
            var size = m_NetworkManager.SendMessage(message, networkDelivery, clientIds);

            m_NetworkManager.NetworkMetrics.TrackUnnamedMessageSent(clientIds, size);
        }

        /// <summary>
        /// Sends a unnamed message to a specific client
        /// </summary>
        /// <param name="clientId">The client to send the message to</param>
        /// <param name="messageBuffer">The message stream containing the data</param>
        /// <param name="networkDelivery">The delivery type (QoS) to send data with</param>
        public void SendUnnamedMessage(ulong clientId, ref FastBufferWriter messageBuffer, NetworkDelivery networkDelivery = NetworkDelivery.ReliableSequenced)
        {
            var message = new UnnamedMessage
            {
<<<<<<< HEAD
                Data = messageBuffer
            };
            var size = m_NetworkManager.SendMessage(message, networkDelivery, clientId);
            m_NetworkManager.NetworkMetrics.TrackUnnamedMessageSent(clientId, size);
=======
                using var nonNullContext = (InternalCommandContext)context;
                var bytesReported = m_NetworkManager.LocalClientId == clientId
                    ? 0
                    : messageBuffer.Position;
                m_NetworkManager.NetworkMetrics.TrackUnnamedMessageSent(clientId, bytesReported);
                messageBuffer.Position = 0;
                messageBuffer.CopyTo(nonNullContext.NetworkWriter.GetStream());
            }
>>>>>>> d2db3940
        }

        /// <summary>
        /// Delegate used to handle named messages
        /// </summary>
        public delegate void HandleNamedMessageDelegate(ulong senderClientId, ref FastBufferReader messagePayload);

        private Dictionary<ulong, HandleNamedMessageDelegate> m_NamedMessageHandlers32 = new Dictionary<ulong, HandleNamedMessageDelegate>();
        private Dictionary<ulong, HandleNamedMessageDelegate> m_NamedMessageHandlers64 = new Dictionary<ulong, HandleNamedMessageDelegate>();

        private Dictionary<ulong, string> m_MessageHandlerNameLookup32 = new Dictionary<ulong, string>();
        private Dictionary<ulong, string> m_MessageHandlerNameLookup64 = new Dictionary<ulong, string>();

        internal void InvokeNamedMessage(ulong hash, ulong sender, ref FastBufferReader reader)
        {
            var bytesCount = reader.Length;

            if (m_NetworkManager == null)
            {
                // We dont know what size to use. Try every (more collision prone)
                if (m_NamedMessageHandlers32.TryGetValue(hash, out HandleNamedMessageDelegate messageHandler32))
                {
                    messageHandler32(sender, ref reader);
                    m_NetworkManager.NetworkMetrics.TrackNamedMessageReceived(sender, m_MessageHandlerNameLookup32[hash], bytesCount);
                }

                if (m_NamedMessageHandlers64.TryGetValue(hash, out HandleNamedMessageDelegate messageHandler64))
                {
                    messageHandler64(sender, ref reader);
                    m_NetworkManager.NetworkMetrics.TrackNamedMessageReceived(sender, m_MessageHandlerNameLookup64[hash], bytesCount);
                }
            }
            else
            {
                // Only check the right size.
                switch (m_NetworkManager.NetworkConfig.RpcHashSize)
                {
                    case HashSize.VarIntFourBytes:
                        if (m_NamedMessageHandlers32.TryGetValue(hash, out HandleNamedMessageDelegate messageHandler32))
                        {
                            messageHandler32(sender, ref reader);
                            m_NetworkManager.NetworkMetrics.TrackNamedMessageReceived(sender, m_MessageHandlerNameLookup32[hash], bytesCount);
                        }
                        break;
                    case HashSize.VarIntEightBytes:
                        if (m_NamedMessageHandlers64.TryGetValue(hash, out HandleNamedMessageDelegate messageHandler64))
                        {
                            messageHandler64(sender, ref reader);
                            m_NetworkManager.NetworkMetrics.TrackNamedMessageReceived(sender, m_MessageHandlerNameLookup64[hash], bytesCount);
                        }
                        break;
                }
            }
        }

        /// <summary>
        /// Registers a named message handler delegate.
        /// </summary>
        /// <param name="name">Name of the message.</param>
        /// <param name="callback">The callback to run when a named message is received.</param>
        public void RegisterNamedMessageHandler(string name, HandleNamedMessageDelegate callback)
        {
            var hash32 = XXHash.Hash32(name);
            var hash64 = XXHash.Hash64(name);

            m_NamedMessageHandlers32[hash32] = callback;
            m_NamedMessageHandlers64[hash64] = callback;

            m_MessageHandlerNameLookup32[hash32] = name;
            m_MessageHandlerNameLookup64[hash64] = name;
        }

        /// <summary>
        /// Unregisters a named message handler.
        /// </summary>
        /// <param name="name">The name of the message.</param>
        public void UnregisterNamedMessageHandler(string name)
        {
            var hash32 = XXHash.Hash32(name);
            var hash64 = XXHash.Hash64(name);

            m_NamedMessageHandlers32.Remove(hash32);
            m_NamedMessageHandlers64.Remove(hash64);

            m_MessageHandlerNameLookup32.Remove(hash32);
            m_MessageHandlerNameLookup64.Remove(hash64);
        }

        /// <summary>
        /// Sends a named message
        /// </summary>
        /// <param name="messageName">The message name to send</param>
        /// <param name="clientId">The client to send the message to</param>
        /// <param name="messageStream">The message stream containing the data</param>
        /// <param name="networkDelivery">The delivery type (QoS) to send data with</param>
        public void SendNamedMessage(string messageName, ulong clientId, ref FastBufferWriter messageStream, NetworkDelivery networkDelivery = NetworkDelivery.ReliableSequenced)
        {
            ulong hash = 0;
            switch (m_NetworkManager.NetworkConfig.RpcHashSize)
            {
                case HashSize.VarIntFourBytes:
                    hash = XXHash.Hash32(messageName);
                    break;
                case HashSize.VarIntEightBytes:
                    hash = XXHash.Hash64(messageName);
                    break;
            }

            var message = new NamedMessage
            {
<<<<<<< HEAD
                Hash = hash,
                Data = messageStream
            };
            var size = m_NetworkManager.SendMessage(message, networkDelivery, clientId);
            m_NetworkManager.NetworkMetrics.TrackNamedMessageSent(clientId, messageName, size);
=======
                using var nonNullContext = (InternalCommandContext)context;
                var bufferSizeCapture = new CommandContextSizeCapture(nonNullContext);
                bufferSizeCapture.StartMeasureSegment();

                nonNullContext.NetworkWriter.WriteUInt64Packed(hash);

                messageStream.Position = 0;
                messageStream.CopyTo(nonNullContext.NetworkWriter.GetStream());

                var size = bufferSizeCapture.StopMeasureSegment();

                var bytesReported = m_NetworkManager.LocalClientId == clientId
                    ? 0
                    : size;
                m_NetworkManager.NetworkMetrics.TrackNamedMessageSent(clientId, messageName, bytesReported);
            }
>>>>>>> d2db3940
        }

        /// <summary>
        /// Sends the named message
        /// </summary>
        /// <param name="messageName">The message name to send</param>
        /// <param name="clientIds">The clients to send to, sends to everyone if null</param>
        /// <param name="messageStream">The message stream containing the data</param>
        /// <param name="networkDelivery">The delivery type (QoS) to send data with</param>
        public void SendNamedMessage(string messageName, List<ulong> clientIds, ref FastBufferWriter messageStream, NetworkDelivery networkDelivery = NetworkDelivery.ReliableSequenced)
        {
            if (!m_NetworkManager.IsServer)
            {
                throw new InvalidOperationException("Can not send unnamed messages to multiple users as a client");
            }

            ulong hash = 0;
            switch (m_NetworkManager.NetworkConfig.RpcHashSize)
            {
                case HashSize.VarIntFourBytes:
                    hash = XXHash.Hash32(messageName);
                    break;
                case HashSize.VarIntEightBytes:
                    hash = XXHash.Hash64(messageName);
                    break;
            }
            var message = new NamedMessage
            {
                Hash = hash,
                Data = messageStream
            };
            var size = m_NetworkManager.SendMessage(message, networkDelivery, clientIds);
            m_NetworkManager.NetworkMetrics.TrackNamedMessageSent(clientIds, messageName, size);
        }
    }
}<|MERGE_RESOLUTION|>--- conflicted
+++ resolved
@@ -30,7 +30,6 @@
 
         internal void InvokeUnnamedMessage(ulong clientId, ref FastBufferReader reader)
         {
-<<<<<<< HEAD
             if (OnUnnamedMessage != null)
             {
                 var pos = reader.Position;
@@ -41,14 +40,10 @@
                     ((UnnamedMessageDelegate)handler).Invoke(clientId, ref reader);
                 }
             }
-            m_NetworkManager.NetworkMetrics.TrackUnnamedMessageReceived(clientId, reader.Length);
-=======
-            OnUnnamedMessage?.Invoke(clientId, stream);
             var bytesReported = m_NetworkManager.LocalClientId == clientId
                 ? 0
-                : stream.SafeGetLengthOrDefault();
+                : reader.Length;
             m_NetworkManager.NetworkMetrics.TrackUnnamedMessageReceived(clientId, bytesReported);
->>>>>>> d2db3940
         }
 
         /// <summary>
@@ -83,21 +78,13 @@
         {
             var message = new UnnamedMessage
             {
-<<<<<<< HEAD
                 Data = messageBuffer
             };
             var size = m_NetworkManager.SendMessage(message, networkDelivery, clientId);
+            var bytesReported = m_NetworkManager.LocalClientId == clientId
+                    ? 0
+                    : size;
             m_NetworkManager.NetworkMetrics.TrackUnnamedMessageSent(clientId, size);
-=======
-                using var nonNullContext = (InternalCommandContext)context;
-                var bytesReported = m_NetworkManager.LocalClientId == clientId
-                    ? 0
-                    : messageBuffer.Position;
-                m_NetworkManager.NetworkMetrics.TrackUnnamedMessageSent(clientId, bytesReported);
-                messageBuffer.Position = 0;
-                messageBuffer.CopyTo(nonNullContext.NetworkWriter.GetStream());
-            }
->>>>>>> d2db3940
         }
 
         /// <summary>
@@ -208,30 +195,14 @@
 
             var message = new NamedMessage
             {
-<<<<<<< HEAD
                 Hash = hash,
                 Data = messageStream
             };
             var size = m_NetworkManager.SendMessage(message, networkDelivery, clientId);
-            m_NetworkManager.NetworkMetrics.TrackNamedMessageSent(clientId, messageName, size);
-=======
-                using var nonNullContext = (InternalCommandContext)context;
-                var bufferSizeCapture = new CommandContextSizeCapture(nonNullContext);
-                bufferSizeCapture.StartMeasureSegment();
-
-                nonNullContext.NetworkWriter.WriteUInt64Packed(hash);
-
-                messageStream.Position = 0;
-                messageStream.CopyTo(nonNullContext.NetworkWriter.GetStream());
-
-                var size = bufferSizeCapture.StopMeasureSegment();
-
                 var bytesReported = m_NetworkManager.LocalClientId == clientId
                     ? 0
                     : size;
-                m_NetworkManager.NetworkMetrics.TrackNamedMessageSent(clientId, messageName, bytesReported);
-            }
->>>>>>> d2db3940
+            m_NetworkManager.NetworkMetrics.TrackNamedMessageSent(clientId, messageName, size);
         }
 
         /// <summary>
