--- conflicted
+++ resolved
@@ -40,7 +40,7 @@
             }
         }
 
-        internal delegate void MessageHandler(FastBufferReader reader, in NetworkContext context);
+        internal delegate void MessageHandler(FastBufferReader reader, ref NetworkContext context, MessagingSystem system);
 
         private NativeList<ReceiveQueueItem> m_IncomingMessageQueue = new NativeList<ReceiveQueueItem>(16, Allocator.Persistent);
 
@@ -236,6 +236,7 @@
                 Timestamp = timestamp,
                 Header = header,
                 SerializedHeaderSize = serializedHeaderSize,
+                MessageSize = header.MessageSize
             };
 
             var type = m_ReverseTypeMap[header.MessageType];
@@ -260,7 +261,7 @@
                 // for some dynamic-length value.
                 try
                 {
-                    handler.Invoke(reader, context);
+                    handler.Invoke(reader, ref context, this);
                 }
                 catch (Exception e)
                 {
@@ -319,6 +320,25 @@
             queue.Dispose();
         }
 
+        public static void ReceiveMessage<T>(FastBufferReader reader, ref NetworkContext context, MessagingSystem system) where T : INetworkMessage, new()
+        {
+            var message = new T();
+            if (message.Deserialize(reader, ref context))
+            {
+                for (var hookIdx = 0; hookIdx < system.m_Hooks.Count; ++hookIdx)
+                {
+                    system.m_Hooks[hookIdx].OnBeforeHandleMessage(ref message, ref context);
+                }
+
+                message.Handle(ref context);
+
+                for (var hookIdx = 0; hookIdx < system.m_Hooks.Count; ++hookIdx)
+                {
+                    system.m_Hooks[hookIdx].OnAfterHandleMessage(ref message, ref context);
+                }
+            }
+        }
+
         private bool CanSend(ulong clientId, Type messageType, NetworkDelivery delivery)
         {
             for (var hookIdx = 0; hookIdx < m_Hooks.Count; ++hookIdx)
@@ -332,11 +352,7 @@
             return true;
         }
 
-<<<<<<< HEAD
-        internal unsafe int SendMessage<TMessageType, TClientIdListType>(in TMessageType message, NetworkDelivery delivery, in TClientIdListType clientIds)
-=======
         internal int SendMessage<TMessageType, TClientIdListType>(ref TMessageType message, NetworkDelivery delivery, in TClientIdListType clientIds)
->>>>>>> 27e84987
             where TMessageType : INetworkMessage
             where TClientIdListType : IReadOnlyList<ulong>
         {
@@ -378,7 +394,7 @@
 
                 for (var hookIdx = 0; hookIdx < m_Hooks.Count; ++hookIdx)
                 {
-                    m_Hooks[hookIdx].OnBeforeSendMessage(clientId, typeof(TMessageType), delivery);
+                    m_Hooks[hookIdx].OnBeforeSendMessage(clientId, ref message, delivery);
                 }
 
                 var sendQueueItem = m_SendQueues[clientId];
@@ -409,7 +425,7 @@
                 writeQueueItem.BatchHeader.BatchSize++;
                 for (var hookIdx = 0; hookIdx < m_Hooks.Count; ++hookIdx)
                 {
-                    m_Hooks[hookIdx].OnAfterSendMessage(clientId, typeof(TMessageType), delivery, tmpSerializer.Length + headerSerializer.Length);
+                    m_Hooks[hookIdx].OnAfterSendMessage(clientId, ref message, delivery, tmpSerializer.Length + headerSerializer.Length);
                 }
             }
 
@@ -458,24 +474,24 @@
             }
         }
 
-        internal unsafe int SendMessage<T>(in T message, NetworkDelivery delivery,
+        internal unsafe int SendMessage<T>(ref T message, NetworkDelivery delivery,
             ulong* clientIds, int numClientIds)
             where T : INetworkMessage
         {
-            return SendMessage(message, delivery, new PointerListWrapper<ulong>(clientIds, numClientIds));
-        }
-
-        internal unsafe int SendMessage<T>(in T message, NetworkDelivery delivery, ulong clientId)
+            return SendMessage(ref message, delivery, new PointerListWrapper<ulong>(clientIds, numClientIds));
+        }
+
+        internal unsafe int SendMessage<T>(ref T message, NetworkDelivery delivery, ulong clientId)
             where T : INetworkMessage
         {
             ulong* clientIds = stackalloc ulong[] { clientId };
-            return SendMessage(message, delivery, new PointerListWrapper<ulong>(clientIds, 1));
-        }
-
-        internal unsafe int SendMessage<T>(in T message, NetworkDelivery delivery, in NativeArray<ulong> clientIds)
+            return SendMessage(ref message, delivery, new PointerListWrapper<ulong>(clientIds, 1));
+        }
+
+        internal unsafe int SendMessage<T>(ref T message, NetworkDelivery delivery, in NativeArray<ulong> clientIds)
             where T : INetworkMessage
         {
-            return SendMessage(message, delivery, new PointerListWrapper<ulong>((ulong*)clientIds.GetUnsafePtr(), clientIds.Length));
+            return SendMessage(ref message, delivery, new PointerListWrapper<ulong>((ulong*)clientIds.GetUnsafePtr(), clientIds.Length));
         }
 
         internal unsafe void ProcessSendQueues()
