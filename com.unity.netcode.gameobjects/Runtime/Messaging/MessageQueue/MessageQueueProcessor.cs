using System;
using System.Collections.Generic;
using Unity.Profiling;
using UnityEngine;

namespace Unity.Netcode
{
    /// <summary>
    /// MessageQueueProcessing
    /// Handles processing of MessageQueues
    /// Inbound to invocation
    /// Outbound to send
    /// </summary>
    internal class MessageQueueProcessor
    {
#if DEVELOPMENT_BUILD || UNITY_EDITOR
        private static ProfilerMarker s_ProcessReceiveQueue = new ProfilerMarker($"{nameof(MessageQueueProcessor)}.{nameof(ProcessReceiveQueue)}");
        private static ProfilerMarker s_ProcessSendQueue = new ProfilerMarker($"{nameof(MessageQueueProcessor)}.{nameof(ProcessSendQueue)}");
#endif

        // Batcher object used to manage the message batching on the send side
        private readonly MessageBatcher m_MessageBatcher = new MessageBatcher();
        private const int k_BatchThreshold = 512;
        // Selected mostly arbitrarily... Better solution to come soon.
        private const int k_FragmentationThreshold = 1024;

        private bool m_AdvanceInboundFrameHistory = false;

        //The MessageQueueContainer that is associated with this MessageQueueProcessor
        private MessageQueueContainer m_MessageQueueContainer;

        private readonly NetworkManager m_NetworkManager;
        private readonly List<ulong> m_TargetIdBuffer = new List<ulong>();

        public void Shutdown()
        {
            m_MessageBatcher.Shutdown();
        }

        public void ProcessMessage(in MessageFrameItem item)
        {
            try
            {
                switch (item.MessageType)
                {
                    case MessageQueueContainer.MessageType.ConnectionRequest:
                        if (m_NetworkManager.IsServer)
                        {
                            m_NetworkManager.MessageHandler.HandleConnectionRequest(item.NetworkId, item.NetworkBuffer);
                        }

                        break;
                    case MessageQueueContainer.MessageType.ConnectionApproved:
                        if (m_NetworkManager.IsClient)
                        {
                            m_NetworkManager.MessageHandler.HandleConnectionApproved(item.NetworkId, item.NetworkBuffer, item.Timestamp);
                        }

                        break;
                    case MessageQueueContainer.MessageType.ClientRpc:
                    case MessageQueueContainer.MessageType.ServerRpc:
                        // Can rely on currentStage == the original updateStage in the buffer
                        // After all, that's the whole point of it being in the buffer.
                        m_NetworkManager.InvokeRpc(item, item.UpdateStage);
                        break;
                    case MessageQueueContainer.MessageType.CreateObject:
                        if (m_NetworkManager.IsClient)
                        {
                            m_NetworkManager.MessageHandler.HandleAddObject(item.NetworkId, item.NetworkBuffer);
                        }

                        break;
                    case MessageQueueContainer.MessageType.DestroyObject:
                        if (m_NetworkManager.IsClient)
                        {
                            m_NetworkManager.MessageHandler.HandleDestroyObject(item.NetworkId, item.NetworkBuffer);
                        }

                        break;
                    case MessageQueueContainer.MessageType.ChangeOwner:
                        if (m_NetworkManager.IsClient)
                        {
                            m_NetworkManager.MessageHandler.HandleChangeOwner(item.NetworkId, item.NetworkBuffer);
                        }

                        break;
                    case MessageQueueContainer.MessageType.TimeSync:
                        if (m_NetworkManager.IsClient)
                        {
                            m_NetworkManager.MessageHandler.HandleTimeSync(item.NetworkId, item.NetworkBuffer);
                        }

                        break;

                    case MessageQueueContainer.MessageType.UnnamedMessage:
                        m_NetworkManager.MessageHandler.HandleUnnamedMessage(item.NetworkId, item.NetworkBuffer);
                        break;
                    case MessageQueueContainer.MessageType.NamedMessage:
                        m_NetworkManager.MessageHandler.HandleNamedMessage(item.NetworkId, item.NetworkBuffer);
                        break;
                    case MessageQueueContainer.MessageType.ServerLog:
                        if (m_NetworkManager.IsServer && m_NetworkManager.NetworkConfig.EnableNetworkLogs)
                        {
                            m_NetworkManager.MessageHandler.HandleNetworkLog(item.NetworkId, item.NetworkBuffer);
                        }

                        break;
                    case MessageQueueContainer.MessageType.SnapshotData:
                        InternalMessageHandler.HandleSnapshot(item.NetworkId, item.NetworkBuffer);
                        break;
                    case MessageQueueContainer.MessageType.NetworkVariableDelta:
                        m_NetworkManager.MessageHandler.HandleNetworkVariableDelta(item.NetworkId, item.NetworkBuffer);
                        break;
                    case MessageQueueContainer.MessageType.SceneEvent:
                        m_NetworkManager.MessageHandler.HandleSceneEvent(item.NetworkId, item.NetworkBuffer);
                        break;
                    case MessageQueueContainer.MessageType.ParentSync:
                        if (m_NetworkManager.IsClient)
                        {
                            var networkObjectId = item.NetworkReader.ReadUInt64Packed();
                            var (isReparented, latestParent) = NetworkObject.ReadNetworkParenting(item.NetworkReader);
                            if (m_NetworkManager.SpawnManager.SpawnedObjects.ContainsKey(networkObjectId))
                            {
                                var networkObject = m_NetworkManager.SpawnManager.SpawnedObjects[networkObjectId];
                                networkObject.SetNetworkParenting(isReparented, latestParent);
                                networkObject.ApplyNetworkParenting();
                            }
                            else if (NetworkLog.CurrentLogLevel <= LogLevel.Developer)
                            {
                                NetworkLog.LogWarning($"Read {item.MessageType} for {nameof(NetworkObject)} #{networkObjectId} but could not find it in the {nameof(m_NetworkManager.SpawnManager.SpawnedObjects)}");
                            }
                        }

                        break;

                    default:
                        NetworkLog.LogWarning($"Received unknown message {((int)item.MessageType).ToString()}");
                        break;
                }
            }
            catch (Exception ex)
            {
                Debug.LogException(ex);

                if (NetworkLog.CurrentLogLevel <= LogLevel.Normal)
                {
                    NetworkLog.LogWarning($"A {item.MessageType} threw an exception while executing! Please check Unity logs for more information.");
                }
            }
        }

        /// <summary>
        /// ProcessReceiveQueue
        /// Public facing interface method to start processing all messages in the current inbound frame
        /// </summary>
        public void ProcessReceiveQueue(NetworkUpdateStage currentStage, bool isTesting)
        {
            if (!ReferenceEquals(m_MessageQueueContainer, null))
            {
#if DEVELOPMENT_BUILD || UNITY_EDITOR
                s_ProcessReceiveQueue.Begin();
#endif
                var currentFrame = m_MessageQueueContainer.GetQueueHistoryFrame(MessageQueueHistoryFrame.QueueFrameType.Inbound, currentStage);
                var nextFrame = m_MessageQueueContainer.GetQueueHistoryFrame(MessageQueueHistoryFrame.QueueFrameType.Inbound, currentStage, true);
                if (nextFrame.IsDirty && nextFrame.HasLoopbackData)
                {
                    m_AdvanceInboundFrameHistory = true;
                }

                if (currentFrame != null && currentFrame.IsDirty)
                {
                    var currentQueueItem = currentFrame.GetFirstQueueItem();
                    while (currentQueueItem.MessageType != MessageQueueContainer.MessageType.None)
                    {
                        m_AdvanceInboundFrameHistory = true;

                        if (!isTesting)
                        {
                            currentQueueItem.UpdateStage = currentStage;
                            ProcessMessage(currentQueueItem);
                        }

                        currentQueueItem = currentFrame.GetNextQueueItem();
                    }

                    //We call this to dispose of the shared stream writer and stream
                    currentFrame.CloseQueue();
                }

#if DEVELOPMENT_BUILD || UNITY_EDITOR
                s_ProcessReceiveQueue.End();
#endif
            }
        }

        public void AdvanceFrameHistoryIfNeeded()
        {
            if (m_AdvanceInboundFrameHistory)
            {
                m_MessageQueueContainer.AdvanceFrameHistory(MessageQueueHistoryFrame.QueueFrameType.Inbound);
                m_AdvanceInboundFrameHistory = false;
            }
        }

        /// <summary>
        /// ProcessSendQueue
        /// Called to send both performance RPC and internal messages and then flush the outbound queue
        /// </summary>
        internal void ProcessSendQueue(bool isListening)
        {
#if DEVELOPMENT_BUILD || UNITY_EDITOR
            s_ProcessSendQueue.Begin();
#endif

            MessageQueueSendAndFlush(isListening);

#if DEVELOPMENT_BUILD || UNITY_EDITOR
            s_ProcessSendQueue.End();
#endif
        }

        /// <summary>
        /// FillTargetList
        /// Fills a list with the ClientId's an item is targeted to
        /// </summary>
        /// <param name="item">the MessageQueueItem we want targets for</param>
        /// <param name="targetList">the list to fill</param>
        private static void FillTargetList(in MessageFrameItem item, List<ulong> targetList)
        {
            switch (item.MessageType)
            {
                case MessageQueueContainer.MessageType.ServerRpc:
                    targetList.Add(item.NetworkId);
                    break;
                default:
                // todo: consider the implications of default usage of queueItem.clientIds
                case MessageQueueContainer.MessageType.ClientRpc:
                    // copy the list
                    targetList.AddRange(item.ClientNetworkIds);
                    break;
            }
        }

        /// <summary>
        /// Sends all message queue items in the current outbound frame
        /// </summary>
        /// <param name="isListening">if flase it will just process through the queue items but attempt to send</param>
        private void MessageQueueSendAndFlush(bool isListening)
        {
            var advanceFrameHistory = false;
            if (!ReferenceEquals(m_MessageQueueContainer, null))
            {
                var currentFrame = m_MessageQueueContainer.GetCurrentFrame(MessageQueueHistoryFrame.QueueFrameType.Outbound, NetworkUpdateStage.PostLateUpdate);
                if (currentFrame != null)
                {
                    var currentQueueItem = currentFrame.GetFirstQueueItem();
                    while (currentQueueItem.MessageType != MessageQueueContainer.MessageType.None)
                    {
                        advanceFrameHistory = true;
                        if (isListening)
                        {
                            m_TargetIdBuffer.Clear();
                            FillTargetList(currentQueueItem, m_TargetIdBuffer);

                            if (m_MessageQueueContainer.IsUsingBatching())
                            {
                                m_MessageBatcher.QueueItem(m_TargetIdBuffer, currentQueueItem, k_BatchThreshold, SendCallback);
                            }
                            else
                            {
                                SendFrameQueueItem(m_TargetIdBuffer, currentQueueItem);
                            }

                            foreach (var target in m_TargetIdBuffer)
                            {
                                m_NetworkManager.NetworkMetrics.TrackNetworkMessageSent(target, MessageQueueContainer.GetMessageTypeName(currentQueueItem.MessageType), currentQueueItem.MessageData.Count);
                            }
                        }

                        currentQueueItem = currentFrame.GetNextQueueItem();
                    }

                    //If the size is < m_BatchThreshold then just send the messages
                    if (isListening && advanceFrameHistory && m_MessageQueueContainer.IsUsingBatching())
                    {
                        m_MessageBatcher.SendItems(0, SendCallback);
                    }
                }

                //If we processed any messages, then advance to the next frame
                if (advanceFrameHistory)
                {
                    m_MessageQueueContainer.AdvanceFrameHistory(MessageQueueHistoryFrame.QueueFrameType.Outbound);
                }
            }
        }

        /// <summary>
        /// This is the callback from the batcher when it need to send a batch
        /// </summary>
        /// <param name="clientId"> clientId to send to</param>
        /// <param name="sendStream"> the stream to send</param>
        private void SendCallback(ulong clientId, MessageBatcher.SendStream sendStream)
        {
            var length = (int)sendStream.Buffer.Length;
            var bytes = sendStream.Buffer.GetBuffer();
            var sendBuffer = new ArraySegment<byte>(bytes, 0, length);

            var channel = sendStream.NetworkChannel;
            // If the length is greater than the fragmented threshold, switch to a fragmented channel.
            // This is kind of a hack to get around issues with certain usages patterns on fragmentation with UNet.
            // We send everything unfragmented to avoid those issues, and only switch to the fragmented channel
            // if we have no other choice.
            if (length > k_FragmentationThreshold)
            {
                channel = NetworkChannel.Fragmented;
            }

            m_MessageQueueContainer.NetworkManager.NetworkMetrics.TrackTransportBytesSent(length);
            m_MessageQueueContainer.NetworkManager.NetworkConfig.NetworkTransport.Send(clientId, sendBuffer, channel);
        }

        /// <summary>
        /// SendFrameQueueItem
        /// Sends the Message Queue Item to the specified destination
        /// </summary>
        /// <param name="item">Information on what to send</param>
        private void SendFrameQueueItem(IReadOnlyCollection<ulong> targetIds, in MessageFrameItem item)
        {
            var channel = item.NetworkChannel;
            // If the length is greater than the fragmented threshold, switch to a fragmented channel.
            // This is kind of a hack to get around issues with certain usages patterns on fragmentation with UNet.
            // We send everything unfragmented to avoid those issues, and only switch to the fragmented channel
            // if we have no other choice.
            if (item.MessageData.Count > k_FragmentationThreshold)
            {
                channel = NetworkChannel.Fragmented;
            }
<<<<<<< HEAD
=======
            switch (item.MessageType)
            {
                case MessageQueueContainer.MessageType.ServerRpc:
                    // TODO: Can we remove this special case for server RPCs?
                    {
                        m_MessageQueueContainer.NetworkManager.NetworkMetrics.TrackTransportBytesSent(item.MessageData.Count);
                        m_MessageQueueContainer.NetworkManager.NetworkConfig.NetworkTransport.Send(item.NetworkId, item.MessageData, channel);
                        break;
                    }
                default:
                    {
                        foreach (ulong clientid in item.ClientNetworkIds)
                        {
                            m_MessageQueueContainer.NetworkManager.NetworkMetrics.TrackTransportBytesSent(item.MessageData.Count);
                            m_MessageQueueContainer.NetworkManager.NetworkConfig.NetworkTransport.Send(clientid, item.MessageData, channel);
                        }
>>>>>>> 96309fb7

            foreach (var clientId in targetIds)
            {
                m_MessageQueueContainer.NetworkManager.NetworkConfig.NetworkTransport.Send(clientId, item.MessageData, channel);
            }
        }

        internal MessageQueueProcessor(MessageQueueContainer messageQueueContainer, NetworkManager networkManager)
        {
            m_MessageQueueContainer = messageQueueContainer;
            m_NetworkManager = networkManager;
        }
    }
}<|MERGE_RESOLUTION|>--- conflicted
+++ resolved
@@ -336,28 +336,10 @@
             {
                 channel = NetworkChannel.Fragmented;
             }
-<<<<<<< HEAD
-=======
-            switch (item.MessageType)
-            {
-                case MessageQueueContainer.MessageType.ServerRpc:
-                    // TODO: Can we remove this special case for server RPCs?
-                    {
-                        m_MessageQueueContainer.NetworkManager.NetworkMetrics.TrackTransportBytesSent(item.MessageData.Count);
-                        m_MessageQueueContainer.NetworkManager.NetworkConfig.NetworkTransport.Send(item.NetworkId, item.MessageData, channel);
-                        break;
-                    }
-                default:
-                    {
-                        foreach (ulong clientid in item.ClientNetworkIds)
-                        {
-                            m_MessageQueueContainer.NetworkManager.NetworkMetrics.TrackTransportBytesSent(item.MessageData.Count);
-                            m_MessageQueueContainer.NetworkManager.NetworkConfig.NetworkTransport.Send(clientid, item.MessageData, channel);
-                        }
->>>>>>> 96309fb7
 
             foreach (var clientId in targetIds)
             {
+            	m_MessageQueueContainer.NetworkManager.NetworkMetrics.TrackTransportBytesSent(item.MessageData.Count);
                 m_MessageQueueContainer.NetworkManager.NetworkConfig.NetworkTransport.Send(clientId, item.MessageData, channel);
             }
         }
