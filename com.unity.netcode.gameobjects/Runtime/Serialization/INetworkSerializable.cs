--- conflicted
+++ resolved
@@ -2,10 +2,6 @@
 {
     public interface INetworkSerializable
     {
-<<<<<<< HEAD
-        void NetworkSerialize<T>(BufferSerializer<T> serializer) where T : IBufferSerializerImplementation;
-=======
         void NetworkSerialize<T>(BufferSerializer<T> serializer) where T : IReaderWriter;
->>>>>>> 6181e7e0
     }
 }