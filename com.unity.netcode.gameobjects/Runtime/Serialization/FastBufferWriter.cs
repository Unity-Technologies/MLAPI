--- conflicted
+++ resolved
@@ -1014,12 +1014,7 @@
         [MethodImpl(MethodImplOptions.AggressiveInlining)]
         internal unsafe void WriteUnmanaged<T>(NativeList<T> value) where T : unmanaged
         {
-<<<<<<< HEAD
-            WriteUnmanaged(value.Length);
-
-=======
             WriteLength(value.Length);
->>>>>>> 264b30d1
 #if UTP_TRANSPORT_2_0_ABOVE
             var ptr = value.GetUnsafePtr();
 #else
@@ -1033,11 +1028,7 @@
         [MethodImpl(MethodImplOptions.AggressiveInlining)]
         internal unsafe void WriteUnmanagedSafe<T>(NativeList<T> value) where T : unmanaged
         {
-<<<<<<< HEAD
-            WriteUnmanagedSafe(value.Length);
-=======
             WriteLengthSafe(value.Length);
->>>>>>> 264b30d1
 #if UTP_TRANSPORT_2_0_ABOVE
             var ptr = value.GetUnsafePtr();
 #else
@@ -1241,15 +1232,9 @@
         internal void WriteValueSafe<T>(NativeHashSet<T> value) where T : unmanaged, IEquatable<T>
         {
 #if UTP_TRANSPORT_2_0_ABOVE
-<<<<<<< HEAD
-            WriteUnmanagedSafe(value.Count);
-#else
-            WriteUnmanagedSafe(value.Count());
-=======
             WriteLengthSafe(value.Count);
 #else
             WriteLengthSafe(value.Count());
->>>>>>> 264b30d1
 #endif
             foreach (var item in value)
             {
@@ -1264,15 +1249,9 @@
             where TVal : unmanaged
         {
 #if UTP_TRANSPORT_2_0_ABOVE
-<<<<<<< HEAD
-            WriteUnmanagedSafe(value.Count);
-#else
-            WriteUnmanagedSafe(value.Count());
-=======
             WriteLengthSafe(value.Count);
 #else
             WriteLengthSafe(value.Count());
->>>>>>> 264b30d1
 #endif
             foreach (var item in value)
             {
