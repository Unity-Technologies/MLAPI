--- conflicted
+++ resolved
@@ -4,15 +4,14 @@
 {
     internal interface INetworkMetrics
     {
-<<<<<<< HEAD
-        void TrackNetworkMessageSent(ulong receivedClientId, string messageType, long bytesCount);
-        void TrackNetworkMessageReceived(ulong senderClientId, string messageType, long bytesCount);
-=======
         void TrackTransportBytesSent(long bytesCount);
 
         void TrackTransportBytesReceived(long bytesCount);
 
->>>>>>> 96309fb7
+        void TrackNetworkMessageSent(ulong receivedClientId, string messageType, long bytesCount);
+        
+        void TrackNetworkMessageReceived(ulong senderClientId, string messageType, long bytesCount);
+        
         void TrackNetworkObject(NetworkObject networkObject);
 
         void TrackNamedMessageSent(ulong receiverClientId, string messageName, long bytesCount);
