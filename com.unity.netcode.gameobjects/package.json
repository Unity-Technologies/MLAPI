{
    "name": "com.unity.netcode.gameobjects",
    "displayName": "Netcode for GameObjects",
    "description": "Netcode for GameObjects is a high-level netcode SDK that provides networking capabilities to GameObject/MonoBehaviour workflows within Unity and sits on top of underlying transport layer.",
<<<<<<< HEAD
    "version": "1.11.0",
    "unity": "2021.3",
=======
    "version": "2.1.1",
    "unity": "6000.0",
>>>>>>> 264b30d1
    "dependencies": {
        "com.unity.nuget.mono-cecil": "1.11.4",
        "com.unity.transport": "2.3.0"
    }
}<|MERGE_RESOLUTION|>--- conflicted
+++ resolved
@@ -2,13 +2,8 @@
     "name": "com.unity.netcode.gameobjects",
     "displayName": "Netcode for GameObjects",
     "description": "Netcode for GameObjects is a high-level netcode SDK that provides networking capabilities to GameObject/MonoBehaviour workflows within Unity and sits on top of underlying transport layer.",
-<<<<<<< HEAD
-    "version": "1.11.0",
-    "unity": "2021.3",
-=======
     "version": "2.1.1",
     "unity": "6000.0",
->>>>>>> 264b30d1
     "dependencies": {
         "com.unity.nuget.mono-cecil": "1.11.4",
         "com.unity.transport": "2.3.0"
