using System;
using System.Collections.Generic;
using System.IO;
using Unity.Netcode.Editor.Configuration;
using UnityEditor;
using UnityEngine;

namespace Unity.Netcode.Editor
{
    /// <summary>
    /// This <see cref="CustomEditor"/> handles the translation between the <see cref="NetworkConfig"/> and
    /// the <see cref="NetworkManager"/> properties.
    /// </summary>
    [CustomEditor(typeof(NetworkManager), true)]
    [CanEditMultipleObjects]
    public class NetworkManagerEditor : NetcodeEditorBase<NetworkManager>
    {
        private static GUIStyle s_CenteredWordWrappedLabelStyle;
        private static GUIStyle s_HelpBoxStyle;

        // Properties
        private SerializedProperty m_RunInBackgroundProperty;
        private SerializedProperty m_LogLevelProperty;

        // NetworkConfig
        private SerializedProperty m_NetworkConfigProperty;

        // NetworkConfig fields
        private SerializedProperty m_PlayerPrefabProperty;
        private SerializedProperty m_ProtocolVersionProperty;
        private SerializedProperty m_NetworkTransportProperty;
        private SerializedProperty m_TickRateProperty;
#if MULTIPLAYER_SERVICES_SDK_INSTALLED
        private SerializedProperty m_AutoSpawnPlayerPrefabClientSide;
        private SerializedProperty m_NetworkTopologyProperty;
#endif
        private SerializedProperty m_ClientConnectionBufferTimeoutProperty;
        private SerializedProperty m_ConnectionApprovalProperty;
        private SerializedProperty m_EnsureNetworkVariableLengthSafetyProperty;
        private SerializedProperty m_ForceSamePrefabsProperty;
        private SerializedProperty m_EnableSceneManagementProperty;
        private SerializedProperty m_RecycleNetworkIdsProperty;
        private SerializedProperty m_NetworkIdRecycleDelayProperty;
        private SerializedProperty m_SpawnTimeOutProperty;
        private SerializedProperty m_RpcHashSizeProperty;
        private SerializedProperty m_LoadSceneTimeOutProperty;
        private SerializedProperty m_PrefabsList;

        private SerializedProperty m_NetworkProfileMetrics;
        private SerializedProperty m_NetworkMessageMetrics;

        private NetworkManager m_NetworkManager;
        private bool m_Initialized;

        private readonly List<Type> m_TransportTypes = new List<Type>();
        private string[] m_TransportNames = { "Select transport..." };

        private void ReloadTransports()
        {
            m_TransportTypes.Clear();

            var assemblies = AppDomain.CurrentDomain.GetAssemblies();

            foreach (var assembly in assemblies)
            {
                var types = assembly.GetTypes();

                foreach (var type in types)
                {
                    if (type.IsSubclassOf(typeof(NetworkTransport)) && !type.IsSubclassOf(typeof(TestingNetworkTransport)) && type != typeof(TestingNetworkTransport))
                    {
                        m_TransportTypes.Add(type);
                    }
                }
            }

            m_TransportNames = new string[m_TransportTypes.Count + 1];
            m_TransportNames[0] = "Select transport...";

            for (int i = 0; i < m_TransportTypes.Count; i++)
            {
                m_TransportNames[i + 1] = m_TransportTypes[i].Name;
            }
        }

        private void Initialize()
        {
            if (m_Initialized)
            {
                return;
            }

            m_Initialized = true;
            m_NetworkManager = (NetworkManager)target;

            // Base properties
            m_RunInBackgroundProperty = serializedObject.FindProperty(nameof(NetworkManager.RunInBackground));
            m_LogLevelProperty = serializedObject.FindProperty(nameof(NetworkManager.LogLevel));
            m_NetworkConfigProperty = serializedObject.FindProperty(nameof(NetworkManager.NetworkConfig));

            // NetworkConfig properties
            m_PlayerPrefabProperty = m_NetworkConfigProperty.FindPropertyRelative(nameof(NetworkConfig.PlayerPrefab));
            m_ProtocolVersionProperty = m_NetworkConfigProperty.FindPropertyRelative("ProtocolVersion");
            m_NetworkTransportProperty = m_NetworkConfigProperty.FindPropertyRelative("NetworkTransport");
            m_TickRateProperty = m_NetworkConfigProperty.FindPropertyRelative("TickRate");
#if MULTIPLAYER_SERVICES_SDK_INSTALLED
            m_NetworkTopologyProperty = m_NetworkConfigProperty.FindPropertyRelative("NetworkTopology");
            // Only display the auto spawn property when the distributed authority network topology is selected
            if (m_NetworkManager.NetworkConfig.NetworkTopology == NetworkTopologyTypes.DistributedAuthority)
            {
                m_AutoSpawnPlayerPrefabClientSide = m_NetworkConfigProperty.FindPropertyRelative("AutoSpawnPlayerPrefabClientSide");
            }
#endif
            m_ClientConnectionBufferTimeoutProperty = m_NetworkConfigProperty.FindPropertyRelative("ClientConnectionBufferTimeout");
            m_ConnectionApprovalProperty = m_NetworkConfigProperty.FindPropertyRelative("ConnectionApproval");
            m_EnsureNetworkVariableLengthSafetyProperty = m_NetworkConfigProperty.FindPropertyRelative("EnsureNetworkVariableLengthSafety");
            m_ForceSamePrefabsProperty = m_NetworkConfigProperty.FindPropertyRelative("ForceSamePrefabs");
            m_RecycleNetworkIdsProperty = m_NetworkConfigProperty.FindPropertyRelative("RecycleNetworkIds");
            m_NetworkIdRecycleDelayProperty = m_NetworkConfigProperty.FindPropertyRelative("NetworkIdRecycleDelay");

            m_EnableSceneManagementProperty = m_NetworkConfigProperty.FindPropertyRelative("EnableSceneManagement");
            m_SpawnTimeOutProperty = m_NetworkConfigProperty.FindPropertyRelative("SpawnTimeout");
            m_LoadSceneTimeOutProperty = m_NetworkConfigProperty.FindPropertyRelative("LoadSceneTimeOut");

            m_NetworkProfileMetrics = m_NetworkConfigProperty.FindPropertyRelative("NetworkProfileMetrics");
#if MULTIPLAYER_TOOLS
            m_NetworkMessageMetrics = m_NetworkConfigProperty.FindPropertyRelative("NetworkMessageMetrics");
#endif
            m_RpcHashSizeProperty = m_NetworkConfigProperty.FindPropertyRelative("RpcHashSize");
            m_PrefabsList = m_NetworkConfigProperty
                .FindPropertyRelative(nameof(NetworkConfig.Prefabs))
                .FindPropertyRelative(nameof(NetworkPrefabs.NetworkPrefabsLists));

            ReloadTransports();
        }

        private void CheckNullProperties()
        {
            // Base properties
            m_RunInBackgroundProperty = serializedObject.FindProperty(nameof(NetworkManager.RunInBackground));
            m_LogLevelProperty = serializedObject.FindProperty(nameof(NetworkManager.LogLevel));
            m_NetworkConfigProperty = serializedObject.FindProperty(nameof(NetworkManager.NetworkConfig));

            // NetworkConfig properties
            m_PlayerPrefabProperty = m_NetworkConfigProperty.FindPropertyRelative(nameof(NetworkConfig.PlayerPrefab));
            m_ProtocolVersionProperty = m_NetworkConfigProperty.FindPropertyRelative("ProtocolVersion");
            m_NetworkTransportProperty = m_NetworkConfigProperty.FindPropertyRelative("NetworkTransport");
            m_TickRateProperty = m_NetworkConfigProperty.FindPropertyRelative("TickRate");
#if MULTIPLAYER_SERVICES_SDK_INSTALLED
            m_NetworkTopologyProperty = m_NetworkConfigProperty.FindPropertyRelative("NetworkTopology");
            // Only display the auto spawn property when the distributed authority network topology is selected
            if (m_NetworkManager.NetworkConfig.NetworkTopology == NetworkTopologyTypes.DistributedAuthority)
            {
                m_AutoSpawnPlayerPrefabClientSide = m_NetworkConfigProperty.FindPropertyRelative("AutoSpawnPlayerPrefabClientSide");
            }
#endif
            m_ClientConnectionBufferTimeoutProperty = m_NetworkConfigProperty.FindPropertyRelative("ClientConnectionBufferTimeout");
            m_ConnectionApprovalProperty = m_NetworkConfigProperty.FindPropertyRelative("ConnectionApproval");
            m_EnsureNetworkVariableLengthSafetyProperty = m_NetworkConfigProperty.FindPropertyRelative("EnsureNetworkVariableLengthSafety");
            m_ForceSamePrefabsProperty = m_NetworkConfigProperty.FindPropertyRelative("ForceSamePrefabs");
            m_RecycleNetworkIdsProperty = m_NetworkConfigProperty.FindPropertyRelative("RecycleNetworkIds");
            m_NetworkIdRecycleDelayProperty = m_NetworkConfigProperty.FindPropertyRelative("NetworkIdRecycleDelay");


            m_EnableSceneManagementProperty = m_NetworkConfigProperty.FindPropertyRelative("EnableSceneManagement");
            m_SpawnTimeOutProperty = m_NetworkConfigProperty.FindPropertyRelative("SpawnTimeout");
            m_LoadSceneTimeOutProperty = m_NetworkConfigProperty.FindPropertyRelative("LoadSceneTimeOut");

            m_NetworkProfileMetrics = m_NetworkConfigProperty.FindPropertyRelative("NetworkProfilingMetrics");
#if MULTIPLAYER_TOOLS
            m_NetworkMessageMetrics = m_NetworkConfigProperty.FindPropertyRelative("NetworkMessageMetrics");
#endif

            m_RpcHashSizeProperty = m_NetworkConfigProperty.FindPropertyRelative("RpcHashSize");
            m_PrefabsList = m_NetworkConfigProperty
                .FindPropertyRelative(nameof(NetworkConfig.Prefabs))
                .FindPropertyRelative(nameof(NetworkPrefabs.NetworkPrefabsLists));
        }

        private void DisplayNetworkManagerProperties()
        {
            if (!m_NetworkManager.IsServer && !m_NetworkManager.IsClient)
            {
                serializedObject.Update();

                EditorGUILayout.PropertyField(m_RunInBackgroundProperty);
                EditorGUILayout.PropertyField(m_LogLevelProperty);
                EditorGUILayout.Space();

<<<<<<< HEAD
            EditorGUILayout.PropertyField(m_RecycleNetworkIdsProperty);

            using (new EditorGUI.DisabledScope(!m_NetworkManager.NetworkConfig.RecycleNetworkIds))
            {
                EditorGUILayout.PropertyField(m_NetworkIdRecycleDelayProperty);
            }

            EditorGUILayout.LabelField("Bandwidth", EditorStyles.boldLabel);
            EditorGUILayout.PropertyField(m_RpcHashSizeProperty);

            EditorGUILayout.LabelField("Scene Management", EditorStyles.boldLabel);
            EditorGUILayout.PropertyField(m_EnableSceneManagementProperty);

            using (new EditorGUI.DisabledScope(!m_NetworkManager.NetworkConfig.EnableSceneManagement))
            {
                EditorGUILayout.PropertyField(m_LoadSceneTimeOutProperty);
            }

            serializedObject.ApplyModifiedProperties();
        }

        private void DrawTransportField()
        {
#if RELAY_INTEGRATION_AVAILABLE
            var useRelay = EditorPrefs.GetBool(m_UseEasyRelayIntegrationKey, false);
#else
            var useRelay = false;
=======
                EditorGUILayout.LabelField("Network Settings", EditorStyles.boldLabel);
#if MULTIPLAYER_SERVICES_SDK_INSTALLED
                EditorGUILayout.PropertyField(m_NetworkTopologyProperty);
>>>>>>> 264b30d1
#endif
                EditorGUILayout.PropertyField(m_ProtocolVersionProperty);
                EditorGUILayout.PropertyField(m_NetworkTransportProperty);
                if (m_NetworkTransportProperty.objectReferenceValue == null)
                {
                    EditorGUILayout.HelpBox("You have no transport selected. A transport is required for netcode to work. Which one do you want?", MessageType.Warning);

                    int selection = EditorGUILayout.Popup(0, m_TransportNames);

                    if (selection > 0)
                    {
                        ReloadTransports();

                        var transportComponent = m_NetworkManager.gameObject.GetComponent(m_TransportTypes[selection - 1]) ?? m_NetworkManager.gameObject.AddComponent(m_TransportTypes[selection - 1]);
                        m_NetworkTransportProperty.objectReferenceValue = transportComponent;

                        Repaint();
                    }
                }
                EditorGUILayout.PropertyField(m_TickRateProperty);
                EditorGUILayout.PropertyField(m_SpawnTimeOutProperty);
                EditorGUILayout.PropertyField(m_ConnectionApprovalProperty);
                if (m_NetworkManager.NetworkConfig.ConnectionApproval)
                {
                    EditorGUILayout.PropertyField(m_ClientConnectionBufferTimeoutProperty);
                }
<<<<<<< HEAD
            }
        }

#if RELAY_INTEGRATION_AVAILABLE
        private readonly string m_UseEasyRelayIntegrationKey = "NetworkManagerUI_UseRelay_" + Application.dataPath.GetHashCode();
        private string m_JoinCode = "";
        private string m_StartConnectionError = null;
        private string m_Region = "";
=======
                EditorGUILayout.PropertyField(m_EnsureNetworkVariableLengthSafetyProperty, new GUIContent("NetworkVariable Length Safety"));
                EditorGUILayout.PropertyField(m_RecycleNetworkIdsProperty);
                if (m_NetworkManager.NetworkConfig.RecycleNetworkIds)
                {
                    EditorGUILayout.PropertyField(m_NetworkIdRecycleDelayProperty);
                }
                EditorGUILayout.PropertyField(m_RpcHashSizeProperty);
>>>>>>> 264b30d1

                EditorGUILayout.PropertyField(m_NetworkProfileMetrics);
#if MULTIPLAYER_TOOLS
                EditorGUILayout.PropertyField(m_NetworkMessageMetrics);
#endif

<<<<<<< HEAD
        private void ShowStartConnectionButtons()
        {
            EditorGUILayout.LabelField("Start Connection", EditorStyles.boldLabel);

#if RELAY_INTEGRATION_AVAILABLE
            // use editor prefs to persist the setting when entering / leaving play mode / exiting Unity
            var useRelay = EditorPrefs.GetBool(m_UseEasyRelayIntegrationKey, false);
            GUILayout.BeginHorizontal();
            useRelay = GUILayout.Toggle(useRelay, "Try Relay in the Editor");

            var icon = EditorGUIUtility.IconContent("_Help");
            icon.tooltip = "This will help you test relay in the Editor. Click here to know how to integrate Relay in your build";
            if (GUILayout.Button(icon, GUIStyle.none, GUILayout.Width(20)))
            {
                Application.OpenURL("https://docs-multiplayer.unity3d.com/netcode/current/relay/");
            }
            GUILayout.EndHorizontal();

            EditorPrefs.SetBool(m_UseEasyRelayIntegrationKey, useRelay);
            if (useRelay && !Application.isPlaying && !CloudProjectSettings.projectBound)
            {
                EditorGUILayout.HelpBox("To use relay, you need to setup your project in the Project Settings in the Services section.", MessageType.Warning);
                if (GUILayout.Button("Open Project settings"))
=======
                EditorGUILayout.Space();
                EditorGUILayout.LabelField("Prefab Settings", EditorStyles.boldLabel);
                EditorGUILayout.PropertyField(m_ForceSamePrefabsProperty);
#if MULTIPLAYER_SERVICES_SDK_INSTALLED
                // Only display the auto spawn property when the distributed authority network topology is selected
                if (m_NetworkManager.NetworkConfig.NetworkTopology == NetworkTopologyTypes.DistributedAuthority)
>>>>>>> 264b30d1
                {
                    EditorGUILayout.PropertyField(m_AutoSpawnPlayerPrefabClientSide, new GUIContent("Auto Spawn Player Prefab"));
                }                
#endif
                EditorGUILayout.PropertyField(m_PlayerPrefabProperty, new GUIContent("Default Player Prefab"));



                if (m_NetworkManager.NetworkConfig.HasOldPrefabList())
                {
                    EditorGUILayout.HelpBox("Network Prefabs serialized in old format. Migrate to new format to edit the list.", MessageType.Info);
                    if (GUILayout.Button(new GUIContent("Migrate Prefab List", "Converts the old format Network Prefab list to a new Scriptable Object")))
                    {
                        // Default directory
                        var directory = "Assets/";
                        var assetPath = AssetDatabase.GetAssetPath(m_NetworkManager);
                        if (assetPath == "")
                        {
                            assetPath = PrefabUtility.GetPrefabAssetPathOfNearestInstanceRoot(m_NetworkManager);
                        }

                        if (assetPath != "")
                        {
                            directory = Path.GetDirectoryName(assetPath);
                        }
                        else
                        {
#if UNITY_2021_1_OR_NEWER
                            var prefabStage = UnityEditor.SceneManagement.PrefabStageUtility.GetPrefabStage(m_NetworkManager.gameObject);
#else
                            var prefabStage = UnityEditor.Experimental.SceneManagement.PrefabStageUtility.GetPrefabStage(m_NetworkManager.gameObject);
#endif
                            if (prefabStage != null)
                            {
                                var prefabPath = prefabStage.assetPath;
                                if (!string.IsNullOrEmpty(prefabPath))
                                {
                                    directory = Path.GetDirectoryName(prefabPath);
                                }
                            }
                            if (m_NetworkManager.gameObject.scene != null)
                            {
                                var scenePath = m_NetworkManager.gameObject.scene.path;
                                if (!string.IsNullOrEmpty(scenePath))
                                {
                                    directory = Path.GetDirectoryName(scenePath);
                                }
                            }
                        }
                        var networkPrefabs = m_NetworkManager.NetworkConfig.MigrateOldNetworkPrefabsToNetworkPrefabsList();
                        string path = Path.Combine(directory, $"NetworkPrefabs-{m_NetworkManager.GetInstanceID()}.asset");
                        Debug.Log("Saving migrated Network Prefabs List to " + path);
                        AssetDatabase.CreateAsset(networkPrefabs, path);
                        EditorUtility.SetDirty(m_NetworkManager);
                    }
                }
                else
                {
                    if (m_NetworkManager.NetworkConfig.Prefabs.NetworkPrefabsLists.Count == 0)
                    {
                        EditorGUILayout.HelpBox("You have no prefab list selected. You will have to add your prefabs manually at runtime for netcode to work.", MessageType.Warning);
                    }
                    EditorGUILayout.PropertyField(m_PrefabsList);
                }

                EditorGUILayout.Space();
                EditorGUILayout.LabelField("Scene Management Settings", EditorStyles.boldLabel);
                EditorGUILayout.PropertyField(m_EnableSceneManagementProperty);
                if (m_NetworkManager.NetworkConfig.EnableSceneManagement)
                {
                    EditorGUILayout.PropertyField(m_LoadSceneTimeOutProperty);
                }

                serializedObject.ApplyModifiedProperties();
            }
        }

        private void DisplayCallToActionButtons()
        {
            if (!m_NetworkManager.IsServer && !m_NetworkManager.IsClient)
            {
                string buttonDisabledReasonSuffix = "";

                if (!EditorApplication.isPlaying)
                {
                    buttonDisabledReasonSuffix = ". This can only be done in play mode";
                    GUI.enabled = false;
                }

                if (m_NetworkManager.NetworkConfig.NetworkTopology == NetworkTopologyTypes.ClientServer)
                {
                    if (GUILayout.Button(new GUIContent("Start Host", "Starts a host instance" + buttonDisabledReasonSuffix)))
                    {
                        m_NetworkManager.StartHost();
                    }

                    if (GUILayout.Button(new GUIContent("Start Server", "Starts a server instance" + buttonDisabledReasonSuffix)))
                    {
                        m_NetworkManager.StartServer();
                    }

                    if (GUILayout.Button(new GUIContent("Start Client", "Starts a client instance" + buttonDisabledReasonSuffix)))
                    {
                        m_NetworkManager.StartClient();
                    }
                }
                else
                {
                    if (GUILayout.Button(new GUIContent("Start Client", "Starts a distributed authority client instance" + buttonDisabledReasonSuffix)))
                    {
                        m_NetworkManager.StartClient();
                    }
                }


                if (!EditorApplication.isPlaying)
                {
                    GUI.enabled = true;
                }
            }
            else
            {
                string instanceType = string.Empty;

                if (m_NetworkManager.IsHost)
                {
                    instanceType = "Host";
                }
                else if (m_NetworkManager.IsServer)
                {
                    instanceType = "Server";
                }
                else if (m_NetworkManager.IsClient)
                {
                    instanceType = "Client";
                }

                EditorGUILayout.HelpBox("You cannot edit the NetworkConfig when a " + instanceType + " is running.", MessageType.Info);

                if (GUILayout.Button(new GUIContent("Stop " + instanceType, "Stops the " + instanceType + " instance.")))
                {
                    m_NetworkManager.Shutdown();
                }
            }
        }

        /// <inheritdoc/>
        public override void OnInspectorGUI()
        {
            var networkManager = target as NetworkManager;
            Initialize();
            CheckNullProperties();
#if !MULTIPLAYER_TOOLS
            DrawInstallMultiplayerToolsTip();
#endif
            void SetExpanded(bool expanded) { networkManager.NetworkManagerExpanded = expanded; };
            DrawFoldOutGroup<NetworkManager>(networkManager.GetType(), DisplayNetworkManagerProperties, networkManager.NetworkManagerExpanded, SetExpanded);
            DisplayCallToActionButtons();
            base.OnInspectorGUI();
        }

        private static void DrawInstallMultiplayerToolsTip()
        {
            const string getToolsText = "Access additional tools for multiplayer development by installing the Multiplayer Tools package in the Package Manager.";
            const string openDocsButtonText = "Open Docs";
            const string dismissButtonText = "Dismiss";
            const string targetUrl = "https://docs-multiplayer.unity3d.com/tools/current/install-tools";
            const string infoIconName = "console.infoicon";

            if (NetcodeForGameObjectsEditorSettings.GetNetcodeInstallMultiplayerToolTips() != 0)
            {
                return;
            }

            if (s_CenteredWordWrappedLabelStyle == null)
            {
                s_CenteredWordWrappedLabelStyle = new GUIStyle(GUI.skin.label)
                {
                    wordWrap = true,
                    alignment = TextAnchor.MiddleLeft
                };
            }

            if (s_HelpBoxStyle == null)
            {
                s_HelpBoxStyle = new GUIStyle(EditorStyles.helpBox)
                {
                    padding = new RectOffset(10, 10, 10, 10)
                };
            }

            var openDocsButtonStyle = GUI.skin.button;
            var dismissButtonStyle = EditorStyles.linkLabel;

            GUILayout.BeginHorizontal();
            GUILayout.FlexibleSpace();
            GUILayout.BeginHorizontal(s_HelpBoxStyle, GUILayout.ExpandWidth(true), GUILayout.ExpandHeight(false), GUILayout.MaxWidth(800));
            {
                GUILayout.Label(new GUIContent(EditorGUIUtility.IconContent(infoIconName)), GUILayout.ExpandWidth(false), GUILayout.ExpandHeight(true));
                GUILayout.Space(4);
                GUILayout.Label(getToolsText, s_CenteredWordWrappedLabelStyle, GUILayout.ExpandHeight(true));

                GUILayout.Space(4);

                GUILayout.BeginVertical();
                GUILayout.FlexibleSpace();
                if (GUILayout.Button(openDocsButtonText, openDocsButtonStyle, GUILayout.Width(90), GUILayout.Height(30)))
                {
                    Application.OpenURL(targetUrl);
                }
                GUILayout.FlexibleSpace();
                GUILayout.EndVertical();

                GUILayout.Space(4);

                GUILayout.BeginVertical();
                GUILayout.FlexibleSpace();
                if (GUILayout.Button(dismissButtonText, dismissButtonStyle, GUILayout.ExpandWidth(false)))
                {
                    NetcodeForGameObjectsEditorSettings.SetNetcodeInstallMultiplayerToolTips(1);
                }
                EditorGUIUtility.AddCursorRect(GUILayoutUtility.GetLastRect(), MouseCursor.Link);
                GUILayout.FlexibleSpace();
                GUILayout.EndVertical();
            }
            GUILayout.EndHorizontal();
            GUILayout.FlexibleSpace();
            GUILayout.EndHorizontal();

            GUILayout.Space(10);
        }
    }
}<|MERGE_RESOLUTION|>--- conflicted
+++ resolved
@@ -187,39 +187,9 @@
                 EditorGUILayout.PropertyField(m_LogLevelProperty);
                 EditorGUILayout.Space();
 
-<<<<<<< HEAD
-            EditorGUILayout.PropertyField(m_RecycleNetworkIdsProperty);
-
-            using (new EditorGUI.DisabledScope(!m_NetworkManager.NetworkConfig.RecycleNetworkIds))
-            {
-                EditorGUILayout.PropertyField(m_NetworkIdRecycleDelayProperty);
-            }
-
-            EditorGUILayout.LabelField("Bandwidth", EditorStyles.boldLabel);
-            EditorGUILayout.PropertyField(m_RpcHashSizeProperty);
-
-            EditorGUILayout.LabelField("Scene Management", EditorStyles.boldLabel);
-            EditorGUILayout.PropertyField(m_EnableSceneManagementProperty);
-
-            using (new EditorGUI.DisabledScope(!m_NetworkManager.NetworkConfig.EnableSceneManagement))
-            {
-                EditorGUILayout.PropertyField(m_LoadSceneTimeOutProperty);
-            }
-
-            serializedObject.ApplyModifiedProperties();
-        }
-
-        private void DrawTransportField()
-        {
-#if RELAY_INTEGRATION_AVAILABLE
-            var useRelay = EditorPrefs.GetBool(m_UseEasyRelayIntegrationKey, false);
-#else
-            var useRelay = false;
-=======
                 EditorGUILayout.LabelField("Network Settings", EditorStyles.boldLabel);
 #if MULTIPLAYER_SERVICES_SDK_INSTALLED
                 EditorGUILayout.PropertyField(m_NetworkTopologyProperty);
->>>>>>> 264b30d1
 #endif
                 EditorGUILayout.PropertyField(m_ProtocolVersionProperty);
                 EditorGUILayout.PropertyField(m_NetworkTransportProperty);
@@ -246,16 +216,6 @@
                 {
                     EditorGUILayout.PropertyField(m_ClientConnectionBufferTimeoutProperty);
                 }
-<<<<<<< HEAD
-            }
-        }
-
-#if RELAY_INTEGRATION_AVAILABLE
-        private readonly string m_UseEasyRelayIntegrationKey = "NetworkManagerUI_UseRelay_" + Application.dataPath.GetHashCode();
-        private string m_JoinCode = "";
-        private string m_StartConnectionError = null;
-        private string m_Region = "";
-=======
                 EditorGUILayout.PropertyField(m_EnsureNetworkVariableLengthSafetyProperty, new GUIContent("NetworkVariable Length Safety"));
                 EditorGUILayout.PropertyField(m_RecycleNetworkIdsProperty);
                 if (m_NetworkManager.NetworkConfig.RecycleNetworkIds)
@@ -263,45 +223,18 @@
                     EditorGUILayout.PropertyField(m_NetworkIdRecycleDelayProperty);
                 }
                 EditorGUILayout.PropertyField(m_RpcHashSizeProperty);
->>>>>>> 264b30d1
 
                 EditorGUILayout.PropertyField(m_NetworkProfileMetrics);
 #if MULTIPLAYER_TOOLS
                 EditorGUILayout.PropertyField(m_NetworkMessageMetrics);
 #endif
 
-<<<<<<< HEAD
-        private void ShowStartConnectionButtons()
-        {
-            EditorGUILayout.LabelField("Start Connection", EditorStyles.boldLabel);
-
-#if RELAY_INTEGRATION_AVAILABLE
-            // use editor prefs to persist the setting when entering / leaving play mode / exiting Unity
-            var useRelay = EditorPrefs.GetBool(m_UseEasyRelayIntegrationKey, false);
-            GUILayout.BeginHorizontal();
-            useRelay = GUILayout.Toggle(useRelay, "Try Relay in the Editor");
-
-            var icon = EditorGUIUtility.IconContent("_Help");
-            icon.tooltip = "This will help you test relay in the Editor. Click here to know how to integrate Relay in your build";
-            if (GUILayout.Button(icon, GUIStyle.none, GUILayout.Width(20)))
-            {
-                Application.OpenURL("https://docs-multiplayer.unity3d.com/netcode/current/relay/");
-            }
-            GUILayout.EndHorizontal();
-
-            EditorPrefs.SetBool(m_UseEasyRelayIntegrationKey, useRelay);
-            if (useRelay && !Application.isPlaying && !CloudProjectSettings.projectBound)
-            {
-                EditorGUILayout.HelpBox("To use relay, you need to setup your project in the Project Settings in the Services section.", MessageType.Warning);
-                if (GUILayout.Button("Open Project settings"))
-=======
                 EditorGUILayout.Space();
                 EditorGUILayout.LabelField("Prefab Settings", EditorStyles.boldLabel);
                 EditorGUILayout.PropertyField(m_ForceSamePrefabsProperty);
 #if MULTIPLAYER_SERVICES_SDK_INSTALLED
                 // Only display the auto spawn property when the distributed authority network topology is selected
                 if (m_NetworkManager.NetworkConfig.NetworkTopology == NetworkTopologyTypes.DistributedAuthority)
->>>>>>> 264b30d1
                 {
                     EditorGUILayout.PropertyField(m_AutoSpawnPlayerPrefabClientSide, new GUIContent("Auto Spawn Player Prefab"));
                 }                
