--- conflicted
+++ resolved
@@ -198,13 +198,8 @@
             // The below can cause visual anomalies and/or throws an exception within the EditorGUI itself (index out of bounds of the array). and has
             // The visual anomaly is when you select one field it is set in the drop down but then the flags selection in the popup menu selects more items
             // even though if you exit the popup menu the flag setting is correct.
-<<<<<<< HEAD
             // var ownership = (NetworkObject.OwnershipStatus)EditorGUI.EnumFlagsField(position, label, (NetworkObject.OwnershipStatus)property.enumValueFlag);
             // property.enumValueFlag = (int)ownership;
-=======
-            //var ownership = (NetworkObject.OwnershipStatus)EditorGUI.EnumFlagsField(position, label, (NetworkObject.OwnershipStatus)property.enumValueFlag);
-            //property.enumValueFlag = (int)ownership;
->>>>>>> 2d109758
             EditorGUI.EndDisabledGroup();
             EditorGUI.EndProperty();
         }
