using System;
using System.IO;
using System.Linq;
using System.Collections.Generic;
using System.Reflection;
using System.Runtime.CompilerServices;
using Mono.Cecil;
using Mono.Cecil.Cil;
using Mono.Cecil.Rocks;
using Unity.Collections;
using Unity.CompilationPipeline.Common.Diagnostics;
using Unity.CompilationPipeline.Common.ILPostProcessing;
using UnityEngine;
using MethodAttributes = Mono.Cecil.MethodAttributes;
using ParameterAttributes = Mono.Cecil.ParameterAttributes;
using ILPPInterface = Unity.CompilationPipeline.Common.ILPostProcessing.ILPostProcessor;

namespace Unity.Netcode.Editor.CodeGen
{

    internal sealed class NetworkBehaviourILPP : ILPPInterface
    {
        public override ILPPInterface GetInstance() => this;

        public override bool WillProcess(ICompiledAssembly compiledAssembly) => compiledAssembly.References.Any(filePath => Path.GetFileNameWithoutExtension(filePath) == CodeGenHelpers.RuntimeAssemblyName);

        private readonly List<DiagnosticMessage> m_Diagnostics = new List<DiagnosticMessage>();

        public override ILPostProcessResult Process(ICompiledAssembly compiledAssembly)
        {
            if (!WillProcess(compiledAssembly))
            {
                return null;
            }


            m_Diagnostics.Clear();

            // read
            var assemblyDefinition = CodeGenHelpers.AssemblyDefinitionFor(compiledAssembly, out m_AssemblyResolver);
            if (assemblyDefinition == null)
            {
                m_Diagnostics.AddError($"Cannot read assembly definition: {compiledAssembly.Name}");
                return null;
            }

            // process
            var mainModule = assemblyDefinition.MainModule;
            if (mainModule != null)
            {
                m_MainModule = mainModule;
                if (ImportReferences(mainModule))
                {
                    // process `NetworkBehaviour` types
                    try
                    {
                        mainModule.GetTypes()
                            .Where(t => t.IsSubclassOf(CodeGenHelpers.NetworkBehaviour_FullName))
                            .ToList()
                            .ForEach(b => ProcessNetworkBehaviour(b, compiledAssembly.Defines));
                    }
                    catch (Exception e)
                    {
                        m_Diagnostics.AddError((e.ToString() + e.StackTrace.ToString()).Replace("\n", "|").Replace("\r", "|"));
                    }
                }
                else
                {
                    m_Diagnostics.AddError($"Cannot import references into main module: {mainModule.Name}");
                }
            }
            else
            {
                m_Diagnostics.AddError($"Cannot get main module from assembly definition: {compiledAssembly.Name}");
            }

            // write
            var pe = new MemoryStream();
            var pdb = new MemoryStream();

            var writerParameters = new WriterParameters
            {
                SymbolWriterProvider = new PortablePdbWriterProvider(),
                SymbolStream = pdb,
                WriteSymbols = true
            };

            assemblyDefinition.Write(pe, writerParameters);

            return new ILPostProcessResult(new InMemoryAssembly(pe.ToArray(), pdb.ToArray()), m_Diagnostics);
        }

        private ModuleDefinition m_MainModule;
        private PostProcessorAssemblyResolver m_AssemblyResolver;

        private MethodReference m_Debug_LogError_MethodRef;
        private TypeReference m_NetworkManager_TypeRef;
        private MethodReference m_NetworkManager_getLocalClientId_MethodRef;
        private MethodReference m_NetworkManager_getIsListening_MethodRef;
        private MethodReference m_NetworkManager_getIsHost_MethodRef;
        private MethodReference m_NetworkManager_getIsServer_MethodRef;
        private MethodReference m_NetworkManager_getIsClient_MethodRef;
        private FieldReference m_NetworkManager_LogLevel_FieldRef;
        private FieldReference m_NetworkManager_rpc_func_table_FieldRef;
        private MethodReference m_NetworkManager_rpc_func_table_Add_MethodRef;
        private FieldReference m_NetworkManager_rpc_name_table_FieldRef;
        private MethodReference m_NetworkManager_rpc_name_table_Add_MethodRef;
        private TypeReference m_NetworkBehaviour_TypeRef;
        private MethodReference m_NetworkBehaviour_SendServerRpc_MethodRef;
        private MethodReference m_NetworkBehaviour_SendClientRpc_MethodRef;
        private FieldReference m_NetworkBehaviour_rpc_exec_stage_FieldRef;
        private MethodReference m_NetworkBehaviour_getNetworkManager_MethodRef;
        private MethodReference m_NetworkBehaviour_getOwnerClientId_MethodRef;
        private MethodReference m_NetworkHandlerDelegateCtor_MethodRef;
        private TypeReference m_RpcParams_TypeRef;
        private FieldReference m_RpcParams_Server_FieldRef;
        private FieldReference m_RpcParams_Client_FieldRef;
        private TypeReference m_ServerRpcParams_TypeRef;
        private FieldReference m_ServerRpcParams_Receive_FieldRef;
        private FieldReference m_ServerRpcParams_Receive_SenderClientId_FieldRef;
        private TypeReference m_ClientRpcParams_TypeRef;

        private TypeReference m_FastBufferWriter_TypeRef;
        private MethodReference m_FastBufferWriter_Constructor;
        private MethodReference m_FastBufferWriter_Dispose;
        private Dictionary<string, MethodReference> m_FastBufferWriter_WriteValue_MethodRefs = new Dictionary<string, MethodReference>();
        private List<MethodReference> m_FastBufferWriter_ExtensionMethodRefs = new List<MethodReference>();

        private TypeReference m_FastBufferReader_TypeRef;
        private Dictionary<string, MethodReference> m_FastBufferReader_ReadValue_MethodRefs = new Dictionary<string, MethodReference>();
        private List<MethodReference> m_FastBufferReader_ExtensionMethodRefs = new List<MethodReference>();

        private const string k_Debug_LogError = nameof(Debug.LogError);
        private const string k_NetworkManager_LocalClientId = nameof(NetworkManager.LocalClientId);
        private const string k_NetworkManager_IsListening = nameof(NetworkManager.IsListening);
        private const string k_NetworkManager_IsHost = nameof(NetworkManager.IsHost);
        private const string k_NetworkManager_IsServer = nameof(NetworkManager.IsServer);
        private const string k_NetworkManager_IsClient = nameof(NetworkManager.IsClient);
        private const string k_NetworkManager_LogLevel = nameof(NetworkManager.LogLevel);
        private const string k_NetworkManager_rpc_func_table = nameof(NetworkManager.__rpc_func_table);
        private const string k_NetworkManager_rpc_name_table = nameof(NetworkManager.__rpc_name_table);

        private const string k_NetworkBehaviour_rpc_exec_stage = nameof(NetworkBehaviour.__rpc_exec_stage);
<<<<<<< HEAD
        private const string k_NetworkBehaviour_SendServerRpc = nameof(NetworkBehaviour.SendServerRpc);
        private const string k_NetworkBehaviour_SendClientRpc = nameof(NetworkBehaviour.SendClientRpc);
=======
        private const string k_NetworkBehaviour_SendServerRpc = nameof(NetworkBehaviour.__sendServerRpc);
        private const string k_NetworkBehaviour_SendClientRpc = nameof(NetworkBehaviour.__sendClientRpc);
>>>>>>> 6181e7e0
        private const string k_NetworkBehaviour_NetworkManager = nameof(NetworkBehaviour.NetworkManager);
        private const string k_NetworkBehaviour_OwnerClientId = nameof(NetworkBehaviour.OwnerClientId);

        private const string k_RpcAttribute_Delivery = nameof(RpcAttribute.Delivery);
        private const string k_ServerRpcAttribute_RequireOwnership = nameof(ServerRpcAttribute.RequireOwnership);
        private const string k_RpcParams_Server = nameof(__RpcParams.Server);
        private const string k_RpcParams_Client = nameof(__RpcParams.Client);
        private const string k_ServerRpcParams_Receive = nameof(ServerRpcParams.Receive);
        private const string k_ServerRpcReceiveParams_SenderClientId = nameof(ServerRpcReceiveParams.SenderClientId);

        private bool ImportReferences(ModuleDefinition moduleDefinition)
        {
            var debugType = typeof(Debug);
            foreach (var methodInfo in debugType.GetMethods())
            {
                switch (methodInfo.Name)
                {
                    case k_Debug_LogError:
                        if (methodInfo.GetParameters().Length == 1)
                        {
                            m_Debug_LogError_MethodRef = moduleDefinition.ImportReference(methodInfo);
                        }

                        break;
                }
            }

            var networkManagerType = typeof(NetworkManager);
            m_NetworkManager_TypeRef = moduleDefinition.ImportReference(networkManagerType);
            foreach (var propertyInfo in networkManagerType.GetProperties())
            {
                switch (propertyInfo.Name)
                {
                    case k_NetworkManager_LocalClientId:
                        m_NetworkManager_getLocalClientId_MethodRef = moduleDefinition.ImportReference(propertyInfo.GetMethod);
                        break;
                    case k_NetworkManager_IsListening:
                        m_NetworkManager_getIsListening_MethodRef = moduleDefinition.ImportReference(propertyInfo.GetMethod);
                        break;
                    case k_NetworkManager_IsHost:
                        m_NetworkManager_getIsHost_MethodRef = moduleDefinition.ImportReference(propertyInfo.GetMethod);
                        break;
                    case k_NetworkManager_IsServer:
                        m_NetworkManager_getIsServer_MethodRef = moduleDefinition.ImportReference(propertyInfo.GetMethod);
                        break;
                    case k_NetworkManager_IsClient:
                        m_NetworkManager_getIsClient_MethodRef = moduleDefinition.ImportReference(propertyInfo.GetMethod);
                        break;
                }
            }

            foreach (var fieldInfo in networkManagerType.GetFields(BindingFlags.Static | BindingFlags.Instance | BindingFlags.NonPublic | BindingFlags.Public))
            {
                switch (fieldInfo.Name)
                {
                    case k_NetworkManager_LogLevel:
                        m_NetworkManager_LogLevel_FieldRef = moduleDefinition.ImportReference(fieldInfo);
                        break;
                    case k_NetworkManager_rpc_func_table:
                        m_NetworkManager_rpc_func_table_FieldRef = moduleDefinition.ImportReference(fieldInfo);
                        m_NetworkManager_rpc_func_table_Add_MethodRef = moduleDefinition.ImportReference(fieldInfo.FieldType.GetMethod("Add"));
                        break;
                    case k_NetworkManager_rpc_name_table:
                        m_NetworkManager_rpc_name_table_FieldRef = moduleDefinition.ImportReference(fieldInfo);
                        m_NetworkManager_rpc_name_table_Add_MethodRef = moduleDefinition.ImportReference(fieldInfo.FieldType.GetMethod("Add"));
                        break;
                }
            }

            var networkBehaviourType = typeof(NetworkBehaviour);
            m_NetworkBehaviour_TypeRef = moduleDefinition.ImportReference(networkBehaviourType);
            foreach (var propertyInfo in networkBehaviourType.GetProperties())
            {
                switch (propertyInfo.Name)
                {
                    case k_NetworkBehaviour_NetworkManager:
                        m_NetworkBehaviour_getNetworkManager_MethodRef = moduleDefinition.ImportReference(propertyInfo.GetMethod);
                        break;
                    case k_NetworkBehaviour_OwnerClientId:
                        m_NetworkBehaviour_getOwnerClientId_MethodRef = moduleDefinition.ImportReference(propertyInfo.GetMethod);
                        break;
                }
            }

            foreach (var methodInfo in networkBehaviourType.GetMethods(BindingFlags.Static | BindingFlags.Instance | BindingFlags.NonPublic | BindingFlags.Public))
            {
                switch (methodInfo.Name)
                {
                    case k_NetworkBehaviour_SendServerRpc:
                        m_NetworkBehaviour_SendServerRpc_MethodRef = moduleDefinition.ImportReference(methodInfo);
                        break;
                    case k_NetworkBehaviour_SendClientRpc:
                        m_NetworkBehaviour_SendClientRpc_MethodRef = moduleDefinition.ImportReference(methodInfo);
                        break;
                }
            }

            foreach (var fieldInfo in networkBehaviourType.GetFields(BindingFlags.Instance | BindingFlags.NonPublic | BindingFlags.Public))
            {
                switch (fieldInfo.Name)
                {
                    case k_NetworkBehaviour_rpc_exec_stage:
                        m_NetworkBehaviour_rpc_exec_stage_FieldRef = moduleDefinition.ImportReference(fieldInfo);
                        break;
                }
            }

            var networkHandlerDelegateType = typeof(NetworkManager.RpcReceiveHandler);
            m_NetworkHandlerDelegateCtor_MethodRef = moduleDefinition.ImportReference(networkHandlerDelegateType.GetConstructor(new[] { typeof(object), typeof(IntPtr) }));

            var rpcParamsType = typeof(__RpcParams);
            m_RpcParams_TypeRef = moduleDefinition.ImportReference(rpcParamsType);
            foreach (var fieldInfo in rpcParamsType.GetFields())
            {
                switch (fieldInfo.Name)
                {
                    case k_RpcParams_Server:
                        m_RpcParams_Server_FieldRef = moduleDefinition.ImportReference(fieldInfo);
                        break;
                    case k_RpcParams_Client:
                        m_RpcParams_Client_FieldRef = moduleDefinition.ImportReference(fieldInfo);
                        break;
                }
            }

            var serverRpcParamsType = typeof(ServerRpcParams);
            m_ServerRpcParams_TypeRef = moduleDefinition.ImportReference(serverRpcParamsType);
            foreach (var fieldInfo in serverRpcParamsType.GetFields())
            {
                switch (fieldInfo.Name)
                {
                    case k_ServerRpcParams_Receive:
                        foreach (var recvFieldInfo in fieldInfo.FieldType.GetFields())
                        {
                            switch (recvFieldInfo.Name)
                            {
                                case k_ServerRpcReceiveParams_SenderClientId:
                                    m_ServerRpcParams_Receive_SenderClientId_FieldRef = moduleDefinition.ImportReference(recvFieldInfo);
                                    break;
                            }
                        }

                        m_ServerRpcParams_Receive_FieldRef = moduleDefinition.ImportReference(fieldInfo);
                        break;
                }
            }

            var clientRpcParamsType = typeof(ClientRpcParams);
            m_ClientRpcParams_TypeRef = moduleDefinition.ImportReference(clientRpcParamsType);

            var fastBufferWriterType = typeof(FastBufferWriter);
            m_FastBufferWriter_TypeRef = moduleDefinition.ImportReference(fastBufferWriterType);

            m_FastBufferWriter_Constructor = moduleDefinition.ImportReference(
                fastBufferWriterType.GetConstructor(new[] { typeof(int), typeof(Allocator), typeof(int) }));
            m_FastBufferWriter_Dispose = moduleDefinition.ImportReference(fastBufferWriterType.GetMethod("Dispose"));

            var fastBufferReaderType = typeof(FastBufferReader);
            m_FastBufferReader_TypeRef = moduleDefinition.ImportReference(fastBufferReaderType);

            // Find all extension methods for FastBufferReader and FastBufferWriter to enable user-implemented
            // methods to be called.
            var assemblies = new List<AssemblyDefinition>();
            assemblies.Add(m_MainModule.Assembly);
            foreach (var reference in m_MainModule.AssemblyReferences)
            {
                assemblies.Add(m_AssemblyResolver.Resolve(reference));
            }

            var extensionConstructor =
                moduleDefinition.ImportReference(typeof(ExtensionAttribute).GetConstructor(new Type[] { }));
            foreach (var assembly in assemblies)
            {
                foreach (var module in assembly.Modules)
                {
                    foreach (var type in module.Types)
                    {
                        var resolvedType = type.Resolve();
                        if (!resolvedType.IsSealed || !resolvedType.IsAbstract || resolvedType.IsNested)
                        {
                            continue;
                        }
                        foreach (var method in type.Methods)
                        {
                            if (!method.IsStatic)
                            {
                                continue;
                            }

                            var isExtension = false;

                            foreach (var attr in method.CustomAttributes)
                            {
                                if (attr.Constructor.Resolve() == extensionConstructor.Resolve())
                                {
                                    isExtension = true;
                                }
                            }

                            if (!isExtension)
                            {
                                continue;
                            }

                            var parameters = method.Parameters;

                            if (parameters.Count == 2
                                && parameters[0].ParameterType.Resolve() == m_FastBufferWriter_TypeRef.MakeByReferenceType().Resolve())
                            {
                                m_FastBufferWriter_ExtensionMethodRefs.Add(m_MainModule.ImportReference(method));
                            }
                            else if (parameters.Count == 2
                                && parameters[0].ParameterType.Resolve() == m_FastBufferReader_TypeRef.MakeByReferenceType().Resolve())
                            {
                                m_FastBufferReader_ExtensionMethodRefs.Add(m_MainModule.ImportReference(method));
                            }
                        }
                    }
                }
            }

            return true;
        }

        private void ProcessNetworkBehaviour(TypeDefinition typeDefinition, string[] assemblyDefines)
        {
            var rpcHandlers = new List<(uint RpcMethodId, MethodDefinition RpcHandler)>();
            var rpcNames = new List<(uint RpcMethodId, string RpcMethodName)>();

            bool isEditorOrDevelopment = assemblyDefines.Contains("UNITY_EDITOR") || assemblyDefines.Contains("DEVELOPMENT_BUILD");

            foreach (var methodDefinition in typeDefinition.Methods)
            {
                var rpcAttribute = CheckAndGetRpcAttribute(methodDefinition);
                if (rpcAttribute == null)
                {
                    continue;
                }

                var rpcMethodId = methodDefinition.Hash();
                if (rpcMethodId == 0)
                {
                    continue;
                }

                InjectWriteAndCallBlocks(methodDefinition, rpcAttribute, rpcMethodId);

                rpcHandlers.Add((rpcMethodId, GenerateStaticHandler(methodDefinition, rpcAttribute)));

                if (isEditorOrDevelopment)
                {
                    rpcNames.Add((rpcMethodId, methodDefinition.Name));
                }
            }

            if (rpcHandlers.Count > 0 || rpcNames.Count > 0)
            {
                var staticCtorMethodDef = typeDefinition.GetStaticConstructor();
                if (staticCtorMethodDef == null)
                {
                    staticCtorMethodDef = new MethodDefinition(
                        ".cctor", // Static Constructor (constant-constructor)
                        MethodAttributes.HideBySig |
                        MethodAttributes.SpecialName |
                        MethodAttributes.RTSpecialName |
                        MethodAttributes.Static,
                        typeDefinition.Module.TypeSystem.Void);
                    staticCtorMethodDef.Body.Instructions.Add(Instruction.Create(OpCodes.Ret));
                    typeDefinition.Methods.Add(staticCtorMethodDef);
                }

                var instructions = new List<Instruction>();
                var processor = staticCtorMethodDef.Body.GetILProcessor();

                foreach (var (rpcMethodId, rpcHandler) in rpcHandlers)
                {
                    typeDefinition.Methods.Add(rpcHandler);

                    // NetworkManager.__rpc_func_table.Add(RpcMethodId, HandleFunc);
                    instructions.Add(processor.Create(OpCodes.Ldsfld, m_NetworkManager_rpc_func_table_FieldRef));
                    instructions.Add(processor.Create(OpCodes.Ldc_I4, unchecked((int)rpcMethodId)));
                    instructions.Add(processor.Create(OpCodes.Ldnull));
                    instructions.Add(processor.Create(OpCodes.Ldftn, rpcHandler));
                    instructions.Add(processor.Create(OpCodes.Newobj, m_NetworkHandlerDelegateCtor_MethodRef));
                    instructions.Add(processor.Create(OpCodes.Call, m_NetworkManager_rpc_func_table_Add_MethodRef));
                }

                foreach (var (rpcMethodId, rpcMethodName) in rpcNames)
                {
                    // NetworkManager.__rpc_name_table.Add(RpcMethodId, RpcMethodName);
                    instructions.Add(processor.Create(OpCodes.Ldsfld, m_NetworkManager_rpc_name_table_FieldRef));
                    instructions.Add(processor.Create(OpCodes.Ldc_I4, unchecked((int)rpcMethodId)));
                    instructions.Add(processor.Create(OpCodes.Ldstr, rpcMethodName));
                    instructions.Add(processor.Create(OpCodes.Call, m_NetworkManager_rpc_name_table_Add_MethodRef));
                }

                instructions.Reverse();
                instructions.ForEach(instruction => processor.Body.Instructions.Insert(0, instruction));
            }

            // override NetworkBehaviour.__getTypeName() method to return concrete type
            {
                var networkBehaviour_TypeDef = m_NetworkBehaviour_TypeRef.Resolve();
                var baseGetTypeNameMethod = networkBehaviour_TypeDef.Methods.First(p => p.Name.Equals(nameof(NetworkBehaviour.__getTypeName)));

                var newGetTypeNameMethod = new MethodDefinition(
                    nameof(NetworkBehaviour.__getTypeName),
                    (baseGetTypeNameMethod.Attributes & ~MethodAttributes.NewSlot) | MethodAttributes.ReuseSlot,
                    baseGetTypeNameMethod.ReturnType)
                {
                    ImplAttributes = baseGetTypeNameMethod.ImplAttributes,
                    SemanticsAttributes = baseGetTypeNameMethod.SemanticsAttributes
                };

                var processor = newGetTypeNameMethod.Body.GetILProcessor();
                processor.Body.Instructions.Add(processor.Create(OpCodes.Ldstr, typeDefinition.Name));
                processor.Body.Instructions.Add(processor.Create(OpCodes.Ret));

                typeDefinition.Methods.Add(newGetTypeNameMethod);
            }

            // Weird behavior from Cecil: When importing a reference to a specific implementation of a generic
            // method, it's importing the main module as a reference into itself. This causes Unity to have issues
            // when attempting to iterate the assemblies to discover unit tests, as it goes into infinite recursion
            // and eventually hits a stack overflow. I wasn't able to find any way to stop Cecil from importing the module
            // into itself, so at the end of it all, we're just going to go back and remove it again.
            var moduleName = m_MainModule.Name;
            if (moduleName.EndsWith(".dll") || moduleName.EndsWith(".exe"))
            {
                moduleName = moduleName.Substring(0, moduleName.Length - 4);
            }

            foreach (var reference in m_MainModule.AssemblyReferences)
            {
                var referenceName = reference.Name.Split(',')[0];
                if (referenceName.EndsWith(".dll") || referenceName.EndsWith(".exe"))
                {
                    referenceName = referenceName.Substring(0, referenceName.Length - 4);
                }

                if (moduleName == referenceName)
                {
                    try
                    {
                        m_MainModule.AssemblyReferences.Remove(reference);
                        break;
                    }
                    catch (Exception e)
                    {
                        //
                    }
                }
            }
        }

        private CustomAttribute CheckAndGetRpcAttribute(MethodDefinition methodDefinition)
        {
            CustomAttribute rpcAttribute = null;
            bool isServerRpc = false;
            foreach (var customAttribute in methodDefinition.CustomAttributes)
            {
                var customAttributeType_FullName = customAttribute.AttributeType.FullName;

                if (customAttributeType_FullName == CodeGenHelpers.ServerRpcAttribute_FullName ||
                    customAttributeType_FullName == CodeGenHelpers.ClientRpcAttribute_FullName)
                {
                    bool isValid = true;

                    if (methodDefinition.IsStatic)
                    {
                        m_Diagnostics.AddError(methodDefinition, "RPC method must not be static!");
                        isValid = false;
                    }

                    if (methodDefinition.IsAbstract)
                    {
                        m_Diagnostics.AddError(methodDefinition, "RPC method must not be abstract!");
                        isValid = false;
                    }

                    if (methodDefinition.ReturnType != methodDefinition.Module.TypeSystem.Void)
                    {
                        m_Diagnostics.AddError(methodDefinition, "RPC method must return `void`!");
                        isValid = false;
                    }

                    if (customAttributeType_FullName == CodeGenHelpers.ServerRpcAttribute_FullName &&
                        !methodDefinition.Name.EndsWith("ServerRpc", StringComparison.OrdinalIgnoreCase))
                    {
                        m_Diagnostics.AddError(methodDefinition, "ServerRpc method must end with 'ServerRpc' suffix!");
                        isValid = false;
                    }

                    if (customAttributeType_FullName == CodeGenHelpers.ClientRpcAttribute_FullName &&
                        !methodDefinition.Name.EndsWith("ClientRpc", StringComparison.OrdinalIgnoreCase))
                    {
                        m_Diagnostics.AddError(methodDefinition, "ClientRpc method must end with 'ClientRpc' suffix!");
                        isValid = false;
                    }

                    if (isValid)
                    {
                        isServerRpc = customAttributeType_FullName == CodeGenHelpers.ServerRpcAttribute_FullName;
                        rpcAttribute = customAttribute;
                    }
                }
            }

            if (rpcAttribute == null)
            {
                if (methodDefinition.Name.EndsWith("ServerRpc", StringComparison.OrdinalIgnoreCase))
                {
                    m_Diagnostics.AddError(methodDefinition, "ServerRpc method must be marked with 'ServerRpc' attribute!");
                }
                else if (methodDefinition.Name.EndsWith("ClientRpc", StringComparison.OrdinalIgnoreCase))
                {
                    m_Diagnostics.AddError(methodDefinition, "ClientRpc method must be marked with 'ClientRpc' attribute!");
                }

                return null;
            }
            // Checks for IsSerializable are moved to later as the check is now done by dynamically seeing if any valid
            // serializer OR extension method exists for it.
            return rpcAttribute;
        }

        private MethodReference GetFastBufferWriterWriteMethod(string name, TypeReference paramType)
        {
            foreach (var method in m_FastBufferWriter_TypeRef.Resolve().Methods)
            {
                if (method.Name == name)
                {
                    var parameters = method.Parameters;

                    if (parameters.Count == 0 || (parameters.Count > 1 && !parameters[1].IsOptional))
                    {
                        continue;
                    }

                    if (parameters[0].ParameterType.IsArray != paramType.IsArray)
                    {
                        continue;
                    }

                    var checkType = paramType.Resolve();
                    if (paramType.IsArray)
                    {
                        checkType = paramType.GetElementType().Resolve();
                    }

                    if (
                        (parameters[0].ParameterType.Resolve() == checkType
                        || (parameters[0].ParameterType.Resolve() == checkType.MakeByReferenceType().Resolve() && parameters[0].IsIn)))
                    {
                        return method;
                    }
                    if (method.HasGenericParameters && method.GenericParameters.Count == 1)
                    {
                        if (method.GenericParameters[0].HasConstraints)
                        {
                            foreach (var constraint in method.GenericParameters[0].Constraints)
                            {
                                var resolvedConstraint = constraint.Resolve();

                                if (
                                    (resolvedConstraint.IsInterface &&
                                     checkType.HasInterface(resolvedConstraint.FullName))
                                    || (resolvedConstraint.IsClass &&
                                        checkType.Resolve().IsSubclassOf(resolvedConstraint.FullName)))
                                {
                                    var instanceMethod = new GenericInstanceMethod(method);
                                    instanceMethod.GenericArguments.Add(checkType);
                                    return instanceMethod;
                                }
                            }
                        }
                    }
                }
            }

            return null;
        }

        private bool GetWriteMethodForParameter(TypeReference paramType, out MethodReference methodRef)
        {
            var assemblyQualifiedName = paramType.FullName + ", " + paramType.Resolve().Module.Assembly.FullName;
            var foundMethodRef = m_FastBufferWriter_WriteValue_MethodRefs.TryGetValue(assemblyQualifiedName, out methodRef);

            if (!foundMethodRef)
            {
                foreach (var method in m_FastBufferWriter_ExtensionMethodRefs)
                {
                    var parameters = method.Resolve().Parameters;

                    if (method.Name == "WriteValueSafe")
                    {
                        if (parameters[1].IsIn)
                        {
                            if (parameters[1].ParameterType.Resolve() == paramType.MakeByReferenceType().Resolve()
                                && ((ByReferenceType)parameters[1].ParameterType).ElementType.IsArray == paramType.IsArray)
                            {
                                methodRef = method;
                                m_FastBufferWriter_WriteValue_MethodRefs[assemblyQualifiedName] = methodRef;
                                return true;
                            }
                        }
                        else
                        {

                            if (parameters[1].ParameterType.Resolve() == paramType.Resolve()
                                && parameters[1].ParameterType.IsArray == paramType.IsArray)
                            {
                                methodRef = method;
                                m_FastBufferWriter_WriteValue_MethodRefs[assemblyQualifiedName] = methodRef;
                                return true;
                            }
                        }
                    }
                }

                // Try NetworkSerializable first because INetworkSerializable may also be valid for WriteValueSafe
                // and that would cause boxing if so.
                var typeMethod = GetFastBufferWriterWriteMethod("WriteNetworkSerializable", paramType);
                if (typeMethod == null)
                {
                    typeMethod = GetFastBufferWriterWriteMethod("WriteValueSafe", paramType);
                }
                if (typeMethod != null)
                {
                    methodRef = m_MainModule.ImportReference(typeMethod);
                    m_FastBufferWriter_WriteValue_MethodRefs[assemblyQualifiedName] = methodRef;
                    foundMethodRef = true;
                }
            }

            return foundMethodRef;
        }
        private MethodReference GetFastBufferReaderReadMethod(string name, TypeReference paramType)
        {
            foreach (var method in m_FastBufferReader_TypeRef.Resolve().Methods)
            {
                var paramTypeDef = paramType.Resolve();
                if (method.Name == name)
                {
                    var parameters = method.Parameters;

                    if (parameters.Count == 0 || (parameters.Count > 1 && !parameters[1].IsOptional))
                    {
                        continue;
                    }

                    if (!parameters[0].IsOut)
                    {
                        return null;
                    }

                    var methodParam = ((ByReferenceType)parameters[0].ParameterType).ElementType;

                    if (methodParam.IsArray != paramType.IsArray)
                    {
                        continue;
                    }

                    var checkType = paramType.Resolve();
                    if (paramType.IsArray)
                    {
                        checkType = paramType.GetElementType().Resolve();
                    }

                    if (methodParam.Resolve() == checkType.Resolve() || methodParam.Resolve() == checkType.MakeByReferenceType().Resolve())
                    {
                        return method;
                    }
                    if (method.HasGenericParameters && method.GenericParameters.Count == 1)
                    {
                        if (method.GenericParameters[0].HasConstraints)
                        {
                            foreach (var constraint in method.GenericParameters[0].Constraints)
                            {
                                var resolvedConstraint = constraint.Resolve();

                                if (
                                    (resolvedConstraint.IsInterface &&
                                     checkType.HasInterface(resolvedConstraint.FullName))
                                    || (resolvedConstraint.IsClass &&
                                        checkType.Resolve().IsSubclassOf(resolvedConstraint.FullName)))
                                {
                                    var instanceMethod = new GenericInstanceMethod(method);
                                    instanceMethod.GenericArguments.Add(checkType);
                                    return instanceMethod;
                                }
                            }
                        }
                    }
                }
            }

            return null;
        }

        private bool GetReadMethodForParameter(TypeReference paramType, out MethodReference methodRef)
        {
            var assemblyQualifiedName = paramType.FullName + ", " + paramType.Resolve().Module.Assembly.FullName;

            var foundMethodRef = m_FastBufferReader_ReadValue_MethodRefs.TryGetValue(assemblyQualifiedName, out methodRef);
            if (!foundMethodRef)
            {
                foreach (var method in m_FastBufferReader_ExtensionMethodRefs)
                {
                    var parameters = method.Resolve().Parameters;
                    if (
                        method.Name == "ReadValueSafe"
                        && parameters[1].IsOut
                        && parameters[1].ParameterType.Resolve() == paramType.MakeByReferenceType().Resolve()
                        && ((ByReferenceType)parameters[1].ParameterType).ElementType.IsArray == paramType.IsArray)
                    {
                        methodRef = method;
                        m_FastBufferReader_ReadValue_MethodRefs[assemblyQualifiedName] = methodRef;
                        return true;
                    }
                }

                // Try NetworkSerializable first because INetworkSerializable may also be valid for ReadValueSafe
                // and that would cause boxing if so.
                var typeMethod = GetFastBufferReaderReadMethod("ReadNetworkSerializable", paramType);
                if (typeMethod == null)
                {
                    typeMethod = GetFastBufferReaderReadMethod("ReadValueSafe", paramType);
                }
                if (typeMethod != null)
                {
                    methodRef = m_MainModule.ImportReference(typeMethod);
                    m_FastBufferReader_ReadValue_MethodRefs[assemblyQualifiedName] = methodRef;
                    foundMethodRef = true;
                }
            }

            return foundMethodRef;
        }

        private void InjectWriteAndCallBlocks(MethodDefinition methodDefinition, CustomAttribute rpcAttribute, uint rpcMethodId)
        {
            var typeSystem = methodDefinition.Module.TypeSystem;
            var instructions = new List<Instruction>();
            var processor = methodDefinition.Body.GetILProcessor();
            var isServerRpc = rpcAttribute.AttributeType.FullName == CodeGenHelpers.ServerRpcAttribute_FullName;
            var requireOwnership = true; // default value MUST be = `ServerRpcAttribute.RequireOwnership`
            var rpcDelivery = RpcDelivery.Reliable; // default value MUST be = `RpcAttribute.Delivery`
            foreach (var attrField in rpcAttribute.Fields)
            {
                switch (attrField.Name)
                {
                    case k_RpcAttribute_Delivery:
                        rpcDelivery = (RpcDelivery)attrField.Argument.Value;
                        break;
                    case k_ServerRpcAttribute_RequireOwnership:
                        requireOwnership = attrField.Argument.Type == typeSystem.Boolean && (bool)attrField.Argument.Value;
                        break;
                }
            }

            var paramCount = methodDefinition.Parameters.Count;
            var hasRpcParams =
                paramCount > 0 &&
                ((isServerRpc && methodDefinition.Parameters[paramCount - 1].ParameterType.FullName == CodeGenHelpers.ServerRpcParams_FullName) ||
                 (!isServerRpc && methodDefinition.Parameters[paramCount - 1].ParameterType.FullName == CodeGenHelpers.ClientRpcParams_FullName));

            methodDefinition.Body.InitLocals = true;
            // NetworkManager networkManager;
            methodDefinition.Body.Variables.Add(new VariableDefinition(m_NetworkManager_TypeRef));
            int netManLocIdx = methodDefinition.Body.Variables.Count - 1;
            // NetworkSerializer serializer;
            methodDefinition.Body.Variables.Add(new VariableDefinition(m_FastBufferWriter_TypeRef));
            int serializerLocIdx = methodDefinition.Body.Variables.Count - 1;

            // XXXRpcParams
            if (!hasRpcParams)
            {
                methodDefinition.Body.Variables.Add(new VariableDefinition(isServerRpc ? m_ServerRpcParams_TypeRef : m_ClientRpcParams_TypeRef));
            }
            int rpcParamsIdx = !hasRpcParams ? methodDefinition.Body.Variables.Count - 1 : -1;

            {
                var returnInstr = processor.Create(OpCodes.Ret);
                var lastInstr = processor.Create(OpCodes.Nop);

                // networkManager = this.NetworkManager;
                instructions.Add(processor.Create(OpCodes.Ldarg_0));
                instructions.Add(processor.Create(OpCodes.Call, m_NetworkBehaviour_getNetworkManager_MethodRef));
                instructions.Add(processor.Create(OpCodes.Stloc, netManLocIdx));

                // if (networkManager == null || !networkManager.IsListening) return;
                instructions.Add(processor.Create(OpCodes.Ldloc, netManLocIdx));
                instructions.Add(processor.Create(OpCodes.Brfalse, returnInstr));
                instructions.Add(processor.Create(OpCodes.Ldloc, netManLocIdx));
                instructions.Add(processor.Create(OpCodes.Callvirt, m_NetworkManager_getIsListening_MethodRef));
                instructions.Add(processor.Create(OpCodes.Brtrue, lastInstr));

                instructions.Add(returnInstr);
                instructions.Add(lastInstr);
            }

            {
                var beginInstr = processor.Create(OpCodes.Nop);
                var endInstr = processor.Create(OpCodes.Nop);
                var lastInstr = processor.Create(OpCodes.Nop);

                // if (__rpc_exec_stage != __RpcExecStage.Server) -> ServerRpc
                // if (__rpc_exec_stage != __RpcExecStage.Client) -> ClientRpc
                instructions.Add(processor.Create(OpCodes.Ldarg_0));
                instructions.Add(processor.Create(OpCodes.Ldfld, m_NetworkBehaviour_rpc_exec_stage_FieldRef));
                instructions.Add(processor.Create(OpCodes.Ldc_I4, (int)(isServerRpc ? NetworkBehaviour.__RpcExecStage.Server : NetworkBehaviour.__RpcExecStage.Client)));
                instructions.Add(processor.Create(OpCodes.Ceq));
                instructions.Add(processor.Create(OpCodes.Ldc_I4, 0));
                instructions.Add(processor.Create(OpCodes.Ceq));
                instructions.Add(processor.Create(OpCodes.Brfalse, lastInstr));

                // if (networkManager.IsClient || networkManager.IsHost) { ... } -> ServerRpc
                // if (networkManager.IsServer || networkManager.IsHost) { ... } -> ClientRpc
                instructions.Add(processor.Create(OpCodes.Ldloc, netManLocIdx));
                instructions.Add(processor.Create(OpCodes.Callvirt, isServerRpc ? m_NetworkManager_getIsClient_MethodRef : m_NetworkManager_getIsServer_MethodRef));
                instructions.Add(processor.Create(OpCodes.Brtrue, beginInstr));
                instructions.Add(processor.Create(OpCodes.Ldloc, netManLocIdx));
                instructions.Add(processor.Create(OpCodes.Callvirt, m_NetworkManager_getIsHost_MethodRef));
                instructions.Add(processor.Create(OpCodes.Brfalse, lastInstr));

                instructions.Add(beginInstr);

                // var serializer = BeginSendServerRpc(rpcMethodId, serverRpcParams, rpcDelivery) -> ServerRpc
                // var serializer = BeginSendClientRpc(rpcMethodId, clientRpcParams, rpcDelivery) -> ClientRpc
                if (isServerRpc)
                {
                    // ServerRpc

                    if (requireOwnership)
                    {
                        var roReturnInstr = processor.Create(OpCodes.Ret);
                        var roLastInstr = processor.Create(OpCodes.Nop);

                        // if (this.OwnerClientId != networkManager.LocalClientId) { ... } return;
                        instructions.Add(processor.Create(OpCodes.Ldarg_0));
                        instructions.Add(processor.Create(OpCodes.Call, m_NetworkBehaviour_getOwnerClientId_MethodRef));
                        instructions.Add(processor.Create(OpCodes.Ldloc, netManLocIdx));
                        instructions.Add(
                            processor.Create(OpCodes.Callvirt, m_NetworkManager_getLocalClientId_MethodRef));
                        instructions.Add(processor.Create(OpCodes.Ceq));
                        instructions.Add(processor.Create(OpCodes.Ldc_I4, 0));
                        instructions.Add(processor.Create(OpCodes.Ceq));
                        instructions.Add(processor.Create(OpCodes.Brfalse, roLastInstr));

                        var logNextInstr = processor.Create(OpCodes.Nop);

                        // if (LogLevel.Normal > networkManager.LogLevel)
                        instructions.Add(processor.Create(OpCodes.Ldloc, netManLocIdx));
                        instructions.Add(processor.Create(OpCodes.Ldfld, m_NetworkManager_LogLevel_FieldRef));
                        instructions.Add(processor.Create(OpCodes.Ldc_I4, (int)LogLevel.Normal));
                        instructions.Add(processor.Create(OpCodes.Cgt));
                        instructions.Add(processor.Create(OpCodes.Ldc_I4, 0));
                        instructions.Add(processor.Create(OpCodes.Ceq));
                        instructions.Add(processor.Create(OpCodes.Brfalse, logNextInstr));

                        // Debug.LogError(...);
                        instructions.Add(processor.Create(OpCodes.Ldstr,
                            "Only the owner can invoke a ServerRpc that requires ownership!"));
                        instructions.Add(processor.Create(OpCodes.Call, m_Debug_LogError_MethodRef));

                        instructions.Add(logNextInstr);

                        instructions.Add(roReturnInstr);
                        instructions.Add(roLastInstr);
                    }
                }

                // var writer = new FastBufferWriter(1285, Allocator.Temp, 63985);
                instructions.Add(processor.Create(OpCodes.Ldloca, serializerLocIdx));
                instructions.Add(processor.Create(OpCodes.Ldc_I4, 1300 - sizeof(byte) - sizeof(ulong) - sizeof(uint) - sizeof(ushort)));
                instructions.Add(processor.Create(OpCodes.Ldc_I4_2));
                instructions.Add(processor.Create(OpCodes.Ldc_I4, 64000 - sizeof(byte) - sizeof(ulong) - sizeof(uint) - sizeof(ushort)));
                instructions.Add(processor.Create(OpCodes.Call, m_FastBufferWriter_Constructor));

                var firstInstruction = processor.Create(OpCodes.Nop);
                instructions.Add(firstInstruction);

                // write method parameters into stream
                for (int paramIndex = 0; paramIndex < paramCount; ++paramIndex)
                {
                    var paramDef = methodDefinition.Parameters[paramIndex];
                    var paramType = paramDef.ParameterType;
                    // ServerRpcParams
                    if (paramType.FullName == CodeGenHelpers.ServerRpcParams_FullName && isServerRpc && paramIndex == paramCount - 1)
                    {
                        continue;
                    }
                    // ClientRpcParams
                    if (paramType.FullName == CodeGenHelpers.ClientRpcParams_FullName && !isServerRpc && paramIndex == paramCount - 1)
                    {
                        continue;
                    }

                    Instruction jumpInstruction = null;

                    if (!paramType.IsValueType)
                    {
                        if (!GetWriteMethodForParameter(typeSystem.Boolean, out var boolMethodRef))
                        {
                            m_Diagnostics.AddError(methodDefinition, $"Couldn't find boolean serializer! Something's wrong!");
                            return;
                        }

                        methodDefinition.Body.Variables.Add(new VariableDefinition(typeSystem.Boolean));
                        int isSetLocalIndex = methodDefinition.Body.Variables.Count - 1;

                        // bool isSet = (param != null);
                        instructions.Add(processor.Create(OpCodes.Ldarg, paramIndex + 1));
                        instructions.Add(processor.Create(OpCodes.Ldnull));
                        instructions.Add(processor.Create(OpCodes.Cgt_Un));
                        instructions.Add(processor.Create(OpCodes.Stloc, isSetLocalIndex));

                        // writer.WriteValueSafe(isSet);
                        instructions.Add(processor.Create(OpCodes.Ldloca, serializerLocIdx));
                        instructions.Add(processor.Create(OpCodes.Ldloca, isSetLocalIndex));
                        instructions.Add(processor.Create(OpCodes.Call, boolMethodRef));

                        // if(isSet) {
                        jumpInstruction = processor.Create(OpCodes.Nop);
                        instructions.Add(processor.Create(OpCodes.Ldloc, isSetLocalIndex));
                        instructions.Add(processor.Create(OpCodes.Brfalse, jumpInstruction));
                    }

                    var foundMethodRef = GetWriteMethodForParameter(paramType, out var methodRef);
                    if (foundMethodRef)
                    {
                        // writer.WriteNetworkSerializable(param) for INetworkSerializable, OR
                        // writer.WriteNetworkSerializable(param, -1, 0) for INetworkSerializable arrays, OR
                        // writer.WriteValueSafe(param) for value types, OR
                        // writer.WriteValueSafe(param, -1, 0) for arrays of value types, OR
                        // writer.WriteValueSafe(param, false) for strings
                        instructions.Add(processor.Create(OpCodes.Ldloca, serializerLocIdx));
                        var method = methodRef.Resolve();
                        var checkParameter = method.Parameters[0];
                        var isExtensionMethod = false;
                        if (checkParameter.ParameterType.Resolve() ==
                            m_FastBufferWriter_TypeRef.MakeByReferenceType().Resolve())
                        {
                            isExtensionMethod = true;
                            checkParameter = method.Parameters[1];
                        }
                        if (checkParameter.IsIn)
                        {
                            instructions.Add(processor.Create(OpCodes.Ldarga, paramIndex + 1));
                        }
                        else
                        {
                            instructions.Add(processor.Create(OpCodes.Ldarg, paramIndex + 1));
                        }
                        // Special handling for WriteValue() on arrays and strings since they have additional arguments.
                        if (paramType.IsArray
                            && ((!isExtensionMethod && methodRef.Parameters.Count == 3)
                                || (isExtensionMethod && methodRef.Parameters.Count == 4)))
                        {
                            instructions.Add(processor.Create(OpCodes.Ldc_I4_M1));
                            instructions.Add(processor.Create(OpCodes.Ldc_I4_0));
                        }
                        else if (paramType == typeSystem.String
                             && ((!isExtensionMethod && methodRef.Parameters.Count == 2)
                                 || (isExtensionMethod && methodRef.Parameters.Count == 3)))
                        {
                            instructions.Add(processor.Create(OpCodes.Ldc_I4_0));
                        }
                        instructions.Add(processor.Create(OpCodes.Call, methodRef));
                    }
                    else
                    {
                        m_Diagnostics.AddError(methodDefinition, $"Don't know how to serialize {paramType.Name} - implement INetworkSerializable or add an extension method to FastBufferWriter to define serialization.");
                        continue;
                    }

                    if (jumpInstruction != null)
                    {
                        // }
                        instructions.Add(jumpInstruction);
                    }
                }

                instructions.Add(endInstr);

                // SendServerRpc(ref serializer, rpcMethodId, serverRpcParams, rpcDelivery) -> ServerRpc
                // SendClientRpc(ref serializer, rpcMethodId, clientRpcParams, rpcDelivery) -> ClientRpc
                if (isServerRpc)
                {
                    // ServerRpc
                    // SendServerRpc(ref serializer, rpcMethodId, serverRpcParams, rpcDelivery);
                    instructions.Add(processor.Create(OpCodes.Ldarg_0));

                    // serializer
                    instructions.Add(processor.Create(OpCodes.Ldloca, serializerLocIdx));

                    // rpcMethodId
                    instructions.Add(processor.Create(OpCodes.Ldc_I4, unchecked((int)rpcMethodId)));

                    if (hasRpcParams)
                    {
                        // rpcParams
                        instructions.Add(processor.Create(OpCodes.Ldarg, paramCount));
                    }
                    else
                    {
                        // default
                        instructions.Add(processor.Create(OpCodes.Ldloc, rpcParamsIdx));
                    }

                    // rpcDelivery
                    instructions.Add(processor.Create(OpCodes.Ldc_I4, (int)rpcDelivery));

                    // EndSendServerRpc
                    instructions.Add(processor.Create(OpCodes.Call, m_NetworkBehaviour_SendServerRpc_MethodRef));
                }
                else
                {
                    // ClientRpc
                    // SendClientRpc(ref serializer, rpcMethodId, clientRpcParams, rpcDelivery);
                    instructions.Add(processor.Create(OpCodes.Ldarg_0));

                    // serializer
                    instructions.Add(processor.Create(OpCodes.Ldloca, serializerLocIdx));

                    // rpcMethodId
                    instructions.Add(processor.Create(OpCodes.Ldc_I4, unchecked((int)rpcMethodId)));

                    if (hasRpcParams)
                    {
                        // rpcParams
                        instructions.Add(processor.Create(OpCodes.Ldarg, paramCount));
                    }
                    else
                    {
                        // default
                        instructions.Add(processor.Create(OpCodes.Ldloc, rpcParamsIdx));
                    }

                    // rpcDelivery
                    instructions.Add(processor.Create(OpCodes.Ldc_I4, (int)rpcDelivery));

                    // EndSendClientRpc
                    instructions.Add(processor.Create(OpCodes.Call, m_NetworkBehaviour_SendClientRpc_MethodRef));
                }

                {
                    // TODO: Figure out why try/catch here cause the try block not to execute at all.
                    // End try block
                    //instructions.Add(processor.Create(OpCodes.Leave, lastInstr));

                    // writer.Dispose();
                    var handlerFirst = processor.Create(OpCodes.Ldloca, serializerLocIdx);
                    instructions.Add(handlerFirst);
                    instructions.Add(processor.Create(OpCodes.Call, m_FastBufferWriter_Dispose));

                    // End finally block
                    //instructions.Add(processor.Create(OpCodes.Endfinally));

                    // try { ... serialization code ... } finally { writer.Dispose(); }
                    /*var handler = new ExceptionHandler(ExceptionHandlerType.Finally)
                    {
                        TryStart = firstInstruction,
                        TryEnd = handlerFirst,
                        HandlerStart = handlerFirst,
                        HandlerEnd = lastInstr
                    };
                    processor.Body.ExceptionHandlers.Add(handler);*/
                }

                instructions.Add(lastInstr);
            }

            {
                var returnInstr = processor.Create(OpCodes.Ret);
                var lastInstr = processor.Create(OpCodes.Nop);

                // if (__rpc_exec_stage == __RpcExecStage.Server) -> ServerRpc
                // if (__rpc_exec_stage == __RpcExecStage.Client) -> ClientRpc
                instructions.Add(processor.Create(OpCodes.Ldarg_0));
                instructions.Add(processor.Create(OpCodes.Ldfld, m_NetworkBehaviour_rpc_exec_stage_FieldRef));
                instructions.Add(processor.Create(OpCodes.Ldc_I4, (int)(isServerRpc ? NetworkBehaviour.__RpcExecStage.Server : NetworkBehaviour.__RpcExecStage.Client)));
                instructions.Add(processor.Create(OpCodes.Ceq));
                instructions.Add(processor.Create(OpCodes.Brfalse, returnInstr));

                // if (networkManager.IsServer || networkManager.IsHost) -> ServerRpc
                // if (networkManager.IsClient || networkManager.IsHost) -> ClientRpc
                instructions.Add(processor.Create(OpCodes.Ldloc, netManLocIdx));
                instructions.Add(processor.Create(OpCodes.Callvirt, isServerRpc ? m_NetworkManager_getIsServer_MethodRef : m_NetworkManager_getIsClient_MethodRef));
                instructions.Add(processor.Create(OpCodes.Brtrue, lastInstr));
                instructions.Add(processor.Create(OpCodes.Ldloc, netManLocIdx));
                instructions.Add(processor.Create(OpCodes.Callvirt, m_NetworkManager_getIsHost_MethodRef));
                instructions.Add(processor.Create(OpCodes.Brtrue, lastInstr));

                instructions.Add(returnInstr);
                instructions.Add(lastInstr);
            }

            instructions.Reverse();
            instructions.ForEach(instruction => processor.Body.Instructions.Insert(0, instruction));
        }

        private MethodDefinition GenerateStaticHandler(MethodDefinition methodDefinition, CustomAttribute rpcAttribute)
        {
            var typeSystem = methodDefinition.Module.TypeSystem;
            var nhandler = new MethodDefinition(
                $"{methodDefinition.Name}__nhandler",
                MethodAttributes.Private | MethodAttributes.Static | MethodAttributes.HideBySig,
                methodDefinition.Module.TypeSystem.Void);
            nhandler.Parameters.Add(new ParameterDefinition("target", ParameterAttributes.None, m_NetworkBehaviour_TypeRef));
            nhandler.Parameters.Add(new ParameterDefinition("reader", ParameterAttributes.None, m_FastBufferReader_TypeRef.MakeByReferenceType()));
            nhandler.Parameters.Add(new ParameterDefinition("rpcParams", ParameterAttributes.None, m_RpcParams_TypeRef));

            var processor = nhandler.Body.GetILProcessor();
            var isServerRpc = rpcAttribute.AttributeType.FullName == CodeGenHelpers.ServerRpcAttribute_FullName;
            var requireOwnership = true; // default value MUST be = `ServerRpcAttribute.RequireOwnership`
            foreach (var attrField in rpcAttribute.Fields)
            {
                switch (attrField.Name)
                {
                    case k_ServerRpcAttribute_RequireOwnership:
                        requireOwnership = attrField.Argument.Type == typeSystem.Boolean && (bool)attrField.Argument.Value;
                        break;
                }
            }

            nhandler.Body.InitLocals = true;
            // NetworkManager networkManager;
            nhandler.Body.Variables.Add(new VariableDefinition(m_NetworkManager_TypeRef));
            int netManLocIdx = nhandler.Body.Variables.Count - 1;

            {
                var returnInstr = processor.Create(OpCodes.Ret);
                var lastInstr = processor.Create(OpCodes.Nop);

                // networkManager = this.NetworkManager;
                processor.Emit(OpCodes.Ldarg_0);
                processor.Emit(OpCodes.Call, m_NetworkBehaviour_getNetworkManager_MethodRef);
                processor.Emit(OpCodes.Stloc, netManLocIdx);

                // if (networkManager == null || !networkManager.IsListening) return;
                processor.Emit(OpCodes.Ldloc, netManLocIdx);
                processor.Emit(OpCodes.Brfalse, returnInstr);
                processor.Emit(OpCodes.Ldloc, netManLocIdx);
                processor.Emit(OpCodes.Callvirt, m_NetworkManager_getIsListening_MethodRef);
                processor.Emit(OpCodes.Brtrue, lastInstr);

                processor.Append(returnInstr);
                processor.Append(lastInstr);
            }

            if (isServerRpc && requireOwnership)
            {
                var roReturnInstr = processor.Create(OpCodes.Ret);
                var roLastInstr = processor.Create(OpCodes.Nop);

                // if (rpcParams.Server.Receive.SenderClientId != target.OwnerClientId) { ... } return;
                processor.Emit(OpCodes.Ldarg_2);
                processor.Emit(OpCodes.Ldfld, m_RpcParams_Server_FieldRef);
                processor.Emit(OpCodes.Ldfld, m_ServerRpcParams_Receive_FieldRef);
                processor.Emit(OpCodes.Ldfld, m_ServerRpcParams_Receive_SenderClientId_FieldRef);
                processor.Emit(OpCodes.Ldarg_0);
                processor.Emit(OpCodes.Call, m_NetworkBehaviour_getOwnerClientId_MethodRef);
                processor.Emit(OpCodes.Ceq);
                processor.Emit(OpCodes.Ldc_I4, 0);
                processor.Emit(OpCodes.Ceq);
                processor.Emit(OpCodes.Brfalse, roLastInstr);

                var logNextInstr = processor.Create(OpCodes.Nop);

                // if (LogLevel.Normal > networkManager.LogLevel)
                processor.Emit(OpCodes.Ldloc, netManLocIdx);
                processor.Emit(OpCodes.Ldfld, m_NetworkManager_LogLevel_FieldRef);
                processor.Emit(OpCodes.Ldc_I4, (int)LogLevel.Normal);
                processor.Emit(OpCodes.Cgt);
                processor.Emit(OpCodes.Ldc_I4, 0);
                processor.Emit(OpCodes.Ceq);
                processor.Emit(OpCodes.Brfalse, logNextInstr);

                // Debug.LogError(...);
                processor.Emit(OpCodes.Ldstr, "Only the owner can invoke a ServerRpc that requires ownership!");
                processor.Emit(OpCodes.Call, m_Debug_LogError_MethodRef);

                processor.Append(logNextInstr);

                processor.Append(roReturnInstr);
                processor.Append(roLastInstr);
            }

            // read method parameters from stream
            int paramCount = methodDefinition.Parameters.Count;
            int[] paramLocalMap = new int[paramCount];
            for (int paramIndex = 0; paramIndex < paramCount; ++paramIndex)
            {
                var paramDef = methodDefinition.Parameters[paramIndex];
                var paramType = paramDef.ParameterType;

                // local variable
                nhandler.Body.Variables.Add(new VariableDefinition(paramType));
                int localIndex = nhandler.Body.Variables.Count - 1;
                paramLocalMap[paramIndex] = localIndex;

                // ServerRpcParams, ClientRpcParams
                {
                    // ServerRpcParams
                    if (paramType.FullName == CodeGenHelpers.ServerRpcParams_FullName)
                    {
                        processor.Emit(OpCodes.Ldarg_2);
                        processor.Emit(OpCodes.Ldfld, m_RpcParams_Server_FieldRef);
                        processor.Emit(OpCodes.Stloc, localIndex);
                        continue;
                    }

                    // ClientRpcParams
                    if (paramType.FullName == CodeGenHelpers.ClientRpcParams_FullName)
                    {
                        processor.Emit(OpCodes.Ldarg_2);
                        processor.Emit(OpCodes.Ldfld, m_RpcParams_Client_FieldRef);
                        processor.Emit(OpCodes.Stloc, localIndex);
                        continue;
                    }
                }

                Instruction jumpInstruction = null;

                if (!paramType.IsValueType)
                {
                    if (!GetReadMethodForParameter(typeSystem.Boolean, out var boolMethodRef))
                    {
                        m_Diagnostics.AddError(methodDefinition, $"Couldn't find boolean deserializer! Something's wrong!");
                    }

                    // reader.ReadValueSafe(out bool isSet)
                    nhandler.Body.Variables.Add(new VariableDefinition(typeSystem.Boolean));
                    int isSetLocalIndex = nhandler.Body.Variables.Count - 1;
                    processor.Emit(OpCodes.Ldarg_1);
                    processor.Emit(OpCodes.Ldloca, isSetLocalIndex);
                    processor.Emit(OpCodes.Call, boolMethodRef);

                    // paramType param = null;
                    processor.Emit(OpCodes.Ldnull);
                    processor.Emit(OpCodes.Stloc, localIndex);

                    // if(isSet) {
                    jumpInstruction = processor.Create(OpCodes.Nop);
                    processor.Emit(OpCodes.Ldloc, isSetLocalIndex);
                    processor.Emit(OpCodes.Brfalse, jumpInstruction);
                }

                var foundMethodRef = GetReadMethodForParameter(paramType, out var methodRef);
                if (foundMethodRef)
                {
                    // reader.ReadValueSafe(out localVar);
                    processor.Emit(OpCodes.Ldarg_1);
                    processor.Emit(OpCodes.Ldloca, localIndex);
                    if (paramType == typeSystem.String)
                    {
                        processor.Emit(OpCodes.Ldc_I4_0);
                    }
                    processor.Emit(OpCodes.Call, methodRef);
                }
                else
                {
                    m_Diagnostics.AddError(methodDefinition, $"Don't know how to deserialize {paramType.Name} - implement INetworkSerializable or add an extension method to FastBufferReader to define serialization.");
                    continue;
                }

                if (jumpInstruction != null)
                {
                    // }
                    processor.Append(jumpInstruction);
                }
            }

            // NetworkBehaviour.__rpc_exec_stage = __RpcExecStage.Server; -> ServerRpc
            // NetworkBehaviour.__rpc_exec_stage = __RpcExecStage.Client; -> ClientRpc
            processor.Emit(OpCodes.Ldarg_0);
            processor.Emit(OpCodes.Ldc_I4, (int)(isServerRpc ? NetworkBehaviour.__RpcExecStage.Server : NetworkBehaviour.__RpcExecStage.Client));
            processor.Emit(OpCodes.Stfld, m_NetworkBehaviour_rpc_exec_stage_FieldRef);

            // NetworkBehaviour.XXXRpc(...);
            processor.Emit(OpCodes.Ldarg_0);
            processor.Emit(OpCodes.Castclass, methodDefinition.DeclaringType);
            Enumerable.Range(0, paramCount).ToList().ForEach(paramIndex => processor.Emit(OpCodes.Ldloc, paramLocalMap[paramIndex]));
            processor.Emit(OpCodes.Callvirt, methodDefinition);

            // NetworkBehaviour.__rpc_exec_stage = __RpcExecStage.None;
            processor.Emit(OpCodes.Ldarg_0);
            processor.Emit(OpCodes.Ldc_I4, (int)NetworkBehaviour.__RpcExecStage.None);
            processor.Emit(OpCodes.Stfld, m_NetworkBehaviour_rpc_exec_stage_FieldRef);

            processor.Emit(OpCodes.Ret);
            return nhandler;
        }
    }
}<|MERGE_RESOLUTION|>--- conflicted
+++ resolved
@@ -141,13 +141,8 @@
         private const string k_NetworkManager_rpc_name_table = nameof(NetworkManager.__rpc_name_table);
 
         private const string k_NetworkBehaviour_rpc_exec_stage = nameof(NetworkBehaviour.__rpc_exec_stage);
-<<<<<<< HEAD
-        private const string k_NetworkBehaviour_SendServerRpc = nameof(NetworkBehaviour.SendServerRpc);
-        private const string k_NetworkBehaviour_SendClientRpc = nameof(NetworkBehaviour.SendClientRpc);
-=======
         private const string k_NetworkBehaviour_SendServerRpc = nameof(NetworkBehaviour.__sendServerRpc);
         private const string k_NetworkBehaviour_SendClientRpc = nameof(NetworkBehaviour.__sendClientRpc);
->>>>>>> 6181e7e0
         private const string k_NetworkBehaviour_NetworkManager = nameof(NetworkBehaviour.NetworkManager);
         private const string k_NetworkBehaviour_OwnerClientId = nameof(NetworkBehaviour.OwnerClientId);
 
