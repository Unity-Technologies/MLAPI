--- conflicted
+++ resolved
@@ -467,11 +467,8 @@
         private const string k_NetworkBehaviour_endSendServerRpc = nameof(NetworkBehaviour.__endSendServerRpc);
         private const string k_NetworkBehaviour_beginSendClientRpc = nameof(NetworkBehaviour.__beginSendClientRpc);
         private const string k_NetworkBehaviour_endSendClientRpc = nameof(NetworkBehaviour.__endSendClientRpc);
-<<<<<<< HEAD
-        private const string k_NetworkBehaviour_createNativeList = nameof(NetworkBehaviour.__createNativeList);
-=======
         private const string k_NetworkBehaviour___initializeVariables = nameof(NetworkBehaviour.__initializeVariables);
->>>>>>> 347f3c09
+        private const string k_NetworkBehaviour_createNativeList = nameof(NetworkBehaviour.__createNativeList);        
         private const string k_NetworkBehaviour_NetworkManager = nameof(NetworkBehaviour.NetworkManager);
         private const string k_NetworkBehaviour_OwnerClientId = nameof(NetworkBehaviour.OwnerClientId);
         private const string k_NetworkBehaviour___nameNetworkVariable = nameof(NetworkBehaviour.__nameNetworkVariable);
@@ -678,13 +675,11 @@
                     case k_NetworkBehaviour_endSendClientRpc:
                         m_NetworkBehaviour_endSendClientRpc_MethodRef = moduleDefinition.ImportReference(methodDef);
                         break;
-<<<<<<< HEAD
                     case k_NetworkBehaviour_createNativeList:
                         m_NetworkBehaviour_createNativeList_MethodRef = moduleDefinition.ImportReference(methodDef);
-=======
+                        break;
                     case k_NetworkBehaviour___nameNetworkVariable:
                         m_NetworkBehaviour___nameNetworkVariable_MethodRef = moduleDefinition.ImportReference(methodDef);
->>>>>>> 347f3c09
                         break;
                 }
             }
@@ -1364,6 +1359,11 @@
                     }
                     else if (method.GenericParameters.Count == 1)
                     {
+                        var resolved = method.Parameters[0].ParameterType.Resolve();
+                        if (resolved != null && resolved != paramType.Resolve())
+                        {
+                            continue;
+                        }
                         if (method.GenericParameters[0].HasConstraints)
                         {
                             if (paramType.IsGenericInstance && (paramType.Resolve().FullName == "Unity.Collections.NativeList`1" || paramType.Resolve().FullName == "Unity.Collections.NativeArray`1"))
@@ -1554,10 +1554,27 @@
                     }
                     else if (method.GenericParameters.Count == 1)
                     {
+                        var resolved = method.Parameters[0].ParameterType.Resolve();
+                        if (resolved != null && resolved != paramType.Resolve())
+                        {
+                            continue;
+                        }
                         if (paramType.IsGenericInstance && (paramType.Resolve().FullName == "Unity.Collections.NativeList`1" || paramType.Resolve().FullName == "Unity.Collections.NativeArray`1"))
                         {
+                            if (method.Name == "OnSendGlobalCounterClientRpc")
+                            {
+                                m_Diagnostics.AddWarning(
+                                    $"{method}: {method.Parameters[0].ParameterType} | {paramType}"
+                                    );
+                            }
                             if (method.Parameters[0].ParameterType.Resolve() != paramType.Resolve())
                             {
+                                if (method.Name == "OnSendGlobalCounterClientRpc")
+                                {
+                                    m_Diagnostics.AddWarning(
+                                        $"{method}: Not suitable"
+                                    );
+                                }
                                 continue;
                             }
                             var instanceType = (GenericInstanceType)paramType;
