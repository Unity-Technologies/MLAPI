using System;
using System.Collections.Generic;
using UnityEngine;

namespace Unity.Netcode.Components
{
    /// <summary>
    /// A prototype component for syncing Mecanim Animator state in a server-driven manner
    /// </summary>
    [AddComponentMenu("Netcode/" + nameof(NetworkAnimator))]
    public class NetworkAnimator : NetworkBehaviour
    {
        private class AnimatorSnapshot : INetworkSerializable, IDisposable
        {
            public KeyValuePair<int, bool>[] BoolParamArray;
            public KeyValuePair<int, float>[] FloatParamArray;
            public KeyValuePair<int, int>[] IntParamArray;
            public List<int> TriggerParameters;
            public LayerState[] LayerStates;

            public AnimatorSnapshot(int boolCount, int floatCount, int intCount, int triggerCount, int layerStatesCount)
            {
                BoolParamArray = new KeyValuePair<int, bool>[boolCount];
                IntParamArray = new KeyValuePair<int, int>[intCount];
                FloatParamArray = new KeyValuePair<int, float>[floatCount];
                TriggerParameters = new List<int>(triggerCount);
                LayerStates = new LayerState[layerStatesCount];
                SetBuffersToDefaultValues();
            }

            public AnimatorSnapshot()
            {
                BoolParamArray = new KeyValuePair<int, bool>[0];
                IntParamArray = new KeyValuePair<int, int>[0];
                FloatParamArray = new KeyValuePair<int, float>[0];
                TriggerParameters = new List<int>(0);
                LayerStates = new LayerState[0];
                SetBuffersToDefaultValues();
            }

            private void SetBuffersToDefaultValues()
            {
                for (int i = 0; i < BoolParamArray.Length; i++)
                {
                    BoolParamArray[i] = new KeyValuePair<int, bool>(-1, false);
                }

                for (int i = 0; i < FloatParamArray.Length; i++)
                {
                    FloatParamArray[i] = new KeyValuePair<int, float>(-1, 0);
                }

                for (int i = 0; i < IntParamArray.Length; i++)
                {
                    IntParamArray[i] = new KeyValuePair<int, int>(-1, 0);
                }

                TriggerParameters.Clear();

                Array.Clear(LayerStates, 0, LayerStates.Length);
            }

            public bool SetInt(int key, int value)
            {
                bool setOrUpdatedValue = false;

                int existingKvIndex = Array.FindIndex(IntParamArray, pair => pair.Key == key);

                if (existingKvIndex == -1)
                {
                    for (int i = 0; i < IntParamArray.Length; i++)
                    {
                        var kv = IntParamArray[i];

                        if (kv.Key == -1)
                        {
                            IntParamArray[i] = new KeyValuePair<int, int>(key, value);
                            setOrUpdatedValue = true;
                            break;
                        }
                    }
                }
                else if (IntParamArray[existingKvIndex].Value != value)
                {
                    IntParamArray[existingKvIndex] = new KeyValuePair<int, int>(key, value);
                    setOrUpdatedValue = true;
                }

                return setOrUpdatedValue;
            }

            public bool SetBool(int key, bool value)
            {
                bool setOrUpdatedValue = false;

                int existingKvIndex = Array.FindIndex(BoolParamArray, pair => pair.Key == key);

                if (existingKvIndex == -1)
                {
                    for (int i = 0; i < BoolParamArray.Length; i++)
                    {
                        var kv = BoolParamArray[i];

                        if (kv.Key == -1)
                        {
                            BoolParamArray[i] = new KeyValuePair<int, bool>(key, value);
                            setOrUpdatedValue = true;
                            break;
                        }
                    }
                }
                else if (BoolParamArray[existingKvIndex].Value != value)
                {
                    BoolParamArray[existingKvIndex] = new KeyValuePair<int, bool>(key, value);
                    setOrUpdatedValue = true;
                }

                return setOrUpdatedValue;
            }

            public bool SetFloat(int key, float value)
            {
                bool setOrUpdatedValue = false;

                int existingKvIndex = Array.FindIndex(FloatParamArray, pair => pair.Key == key);

                if (existingKvIndex == -1)
                {
                    for (int i = 0; i < FloatParamArray.Length; i++)
                    {
                        var kv = FloatParamArray[i];

                        if (kv.Key == -1)
                        {
                            FloatParamArray[i] = new KeyValuePair<int, float>(key, value);
                            setOrUpdatedValue = true;
                            break;
                        }
                    }
                }
                else if (FloatParamArray[existingKvIndex].Value != value)
                {
                    FloatParamArray[existingKvIndex] = new KeyValuePair<int, float>(key, value);
                    setOrUpdatedValue = true;
                }

                return setOrUpdatedValue;
            }

            public bool SetTrigger(int key)
            {
                if (TriggerParameters.Contains(key))
                {
                    return false;
                }

                TriggerParameters.Add(key);
                return true;
            }

            public void ClearTriggers()
            {
                TriggerParameters.Clear();
            }

            public void NetworkSerialize<T>(BufferSerializer<T> serializer) where T : IReaderWriter
            {
                SerializeIntParameters(serializer);
                SerializeFloatParameters(serializer);
                SerializeBoolParameters(serializer);
                SerializeTriggerParameters(serializer);
                SerializeAnimatorLayerStates(serializer);
            }

            private void SerializeAnimatorLayerStates<T>(BufferSerializer<T> serializer) where T : IReaderWriter
            {
                int layerCount = serializer.IsReader ? 0 : LayerStates.Length;
                serializer.SerializeValue(ref layerCount);

<<<<<<< HEAD
                if (LayerStates.Length != layerCount)
=======
                if (serializer.IsReader && LayerStates.Length != layerCount)
>>>>>>> 6181e7e0
                {
                    LayerStates = new LayerState[layerCount];
                }

                for (int paramIndex = 0; paramIndex < layerCount; paramIndex++)
                {
                    var stateHash = serializer.IsReader ? 0 : LayerStates[paramIndex].StateHash;
                    serializer.SerializeValue(ref stateHash);

                    var layerWeight = serializer.IsReader ? 0 : LayerStates[paramIndex].LayerWeight;
                    serializer.SerializeValue(ref layerWeight);

                    var normalizedStateTime = serializer.IsReader ? 0 : LayerStates[paramIndex].NormalizedStateTime;
                    serializer.SerializeValue(ref normalizedStateTime);

                    if (serializer.IsReader)
                    {
                        LayerStates[paramIndex] = new LayerState()
                        {
                            LayerWeight = layerWeight,
                            StateHash = stateHash,
                            NormalizedStateTime = normalizedStateTime
                        };
                    }
                }
            }

            private void SerializeTriggerParameters<T>(BufferSerializer<T> serializer) where T : IReaderWriter
            {
                int paramCount = serializer.IsReader ? 0 : TriggerParameters.Count;
                serializer.SerializeValue(ref paramCount);

<<<<<<< HEAD
                if (TriggerParameters.Count != paramCount)
                {
                    TriggerParameters = new List<int>(paramCount);
                }

                for (int i = 0; i < paramCount; i++)
                {
                    var paramId = serializer.IsReading ? 0 : TriggerParameters[i];
                    serializer.Serialize(ref paramId);
=======
                var paramArray = serializer.IsReader ? new int[paramCount] : TriggerParameters.ToArray();
                for (int i = 0; i < paramCount; i++)
                {
                    var paramId = serializer.IsReader ? 0 : paramArray[i];
                    serializer.SerializeValue(ref paramId);
>>>>>>> 6181e7e0

                    if (serializer.IsReader)
                    {
                        TriggerParameters.Add(paramId);
                    }
                }
<<<<<<< HEAD
=======

                if (serializer.IsReader)
                {
                    TriggerParameters = new HashSet<int>(paramArray);
                }
>>>>>>> 6181e7e0
            }

            private void SerializeBoolParameters<T>(BufferSerializer<T> serializer) where T : IReaderWriter
            {
<<<<<<< HEAD
                int paramCount = serializer.IsReading ? 0 : BoolParamArray.Length;
                serializer.Serialize(ref paramCount);

                if (BoolParamArray.Length != paramCount)
                {
                    BoolParamArray = new KeyValuePair<int, bool>[paramCount];
                }

                for (int paramIndex = 0; paramIndex < paramCount; paramIndex++)
                {
                    var paramId = serializer.IsReading ? 0 : BoolParamArray[paramIndex].Key;
                    serializer.Serialize(ref paramId);

                    var paramBool = serializer.IsReading ? false : BoolParamArray[paramIndex].Value;
                    serializer.Serialize(ref paramBool);
=======
                int paramCount = serializer.IsReader ? 0 : BoolParameters.Count;
                serializer.SerializeValue(ref paramCount);

                var paramArray = serializer.IsReader ? new KeyValuePair<int, bool>[paramCount] : BoolParameters.ToArray();
                for (int paramIndex = 0; paramIndex < paramCount; paramIndex++)
                {
                    var paramId = serializer.IsReader ? 0 : paramArray[paramIndex].Key;
                    serializer.SerializeValue(ref paramId);

                    var paramBool = serializer.IsReader ? false : paramArray[paramIndex].Value;
                    serializer.SerializeValue(ref paramBool);
>>>>>>> 6181e7e0

                    if (serializer.IsReader)
                    {
                        BoolParamArray[paramIndex] = new KeyValuePair<int, bool>(paramId, paramBool);
                    }
                }
<<<<<<< HEAD
=======

                if (serializer.IsReader)
                {
                    BoolParameters = paramArray.ToDictionary(pair => pair.Key, pair => pair.Value);
                }
>>>>>>> 6181e7e0
            }

            private void SerializeFloatParameters<T>(BufferSerializer<T> serializer) where T : IReaderWriter
            {
<<<<<<< HEAD
                int paramCount = serializer.IsReading ? 0 : FloatParamArray.Length;
                serializer.Serialize(ref paramCount);

                if (FloatParamArray.Length != paramCount)
                {
                    FloatParamArray = new KeyValuePair<int, float>[paramCount];
                }

                for (int paramIndex = 0; paramIndex < paramCount; paramIndex++)
                {
                    var paramId = serializer.IsReading ? 0 : FloatParamArray[paramIndex].Key;
                    serializer.Serialize(ref paramId);

                    var paramFloat = serializer.IsReading ? 0 : FloatParamArray[paramIndex].Value;
                    serializer.Serialize(ref paramFloat);
=======
                int paramCount = serializer.IsReader ? 0 : FloatParameters.Count;
                serializer.SerializeValue(ref paramCount);

                var paramArray = serializer.IsReader ? new KeyValuePair<int, float>[paramCount] : FloatParameters.ToArray();
                for (int paramIndex = 0; paramIndex < paramCount; paramIndex++)
                {
                    var paramId = serializer.IsReader ? 0 : paramArray[paramIndex].Key;
                    serializer.SerializeValue(ref paramId);

                    var paramFloat = serializer.IsReader ? 0 : paramArray[paramIndex].Value;
                    serializer.SerializeValue(ref paramFloat);
>>>>>>> 6181e7e0

                    if (serializer.IsReader)
                    {
                        FloatParamArray[paramIndex] = new KeyValuePair<int, float>(paramId, paramFloat);
                    }
                }
<<<<<<< HEAD
=======

                if (serializer.IsReader)
                {
                    FloatParameters = paramArray.ToDictionary(pair => pair.Key, pair => pair.Value);
                }
>>>>>>> 6181e7e0
            }

            private void SerializeIntParameters<T>(BufferSerializer<T> serializer) where T : IReaderWriter
            {
<<<<<<< HEAD
                int paramCount = serializer.IsReading ? 0 : IntParamArray.Length;
                serializer.Serialize(ref paramCount);

                if (IntParamArray.Length != paramCount)
                {
                    IntParamArray = new KeyValuePair<int, int>[paramCount];
                }

                for (int paramIndex = 0; paramIndex < paramCount; paramIndex++)
                {
                    var paramId = serializer.IsReading ? 0 : IntParamArray[paramIndex].Key;
                    serializer.Serialize(ref paramId);

                    var paramInt = serializer.IsReading ? 0 : IntParamArray[paramIndex].Value;
                    serializer.Serialize(ref paramInt);
=======
                int paramCount = serializer.IsReader ? 0 : IntParameters.Count;
                serializer.SerializeValue(ref paramCount);

                var paramArray = serializer.IsReader ? new KeyValuePair<int, int>[paramCount] : IntParameters.ToArray();

                for (int paramIndex = 0; paramIndex < paramCount; paramIndex++)
                {
                    var paramId = serializer.IsReader ? 0 : paramArray[paramIndex].Key;
                    serializer.SerializeValue(ref paramId);

                    var paramInt = serializer.IsReader ? 0 : paramArray[paramIndex].Value;
                    serializer.SerializeValue(ref paramInt);
>>>>>>> 6181e7e0

                    if (serializer.IsReader)
                    {
                        IntParamArray[paramIndex] = new KeyValuePair<int, int>(paramId, paramInt);
                    }
                }
            }

<<<<<<< HEAD
            public void Dispose()
            {
                BoolParamArray = null;
                LayerStates = null;
                TriggerParameters = null;
                IntParamArray = null;
                FloatParamArray = null;
=======
                if (serializer.IsReader)
                {
                    IntParameters = paramArray.ToDictionary(pair => pair.Key, pair => pair.Value);
                }
>>>>>>> 6181e7e0
            }
        }

        private struct LayerState
        {
            public int StateHash;
            public float NormalizedStateTime;
            public float LayerWeight;
        }

        /// <summary>
        /// This constant is used to force the resync if the delta between current
        /// and last synced normalized state time goes above it
        /// </summary>
        private const float k_NormalizedTimeResyncThreshold = 0.15f;

        [SerializeField]
        private float m_SendRate = 0.1f;
        private double m_NextSendTime = 0.0f;
        private bool m_ServerRequestsAnimationResync = false;
        [SerializeField]
        private Animator m_Animator;

        private AnimatorSnapshot m_AnimatorSnapshot;
        private List<(int, AnimatorControllerParameterType)> m_CachedAnimatorParameters;

        private ulong[] m_ServerMessagingTargetClientIds;
        private Dictionary<ulong, ulong[]> m_TargetClientIdsCache;

        private bool m_Initialized = false;

        /// <summary>
        /// This property tells us if the changes made to the Mecanim Animator will be synced to other peers or not.
        /// If not - then whatever local changes are done to the Mecanim Animator - they'll get overriden.
        /// </summary>
        public virtual bool WillCommitChanges => IsServer;

        public override void OnNetworkSpawn()
        {
            m_Initialized = TryInitialize(m_Animator);
        }

        /// <summary>
        /// This function call will attempt to (re)initialize the NetworkAnimator object.
        /// It will succeed if NetworkObject.IsSpawned is true and if the animator is not null.
        /// </summary>
        /// <returns></returns>
        public bool TryInitialize(Animator animator)
        {
            if (!NetworkObject.IsSpawned)
            {
                return false;
            }

            if (animator == null)
            {
                return false;
            }

            if (m_Animator != null)
            {
                m_CachedAnimatorParameters = null;
                m_AnimatorSnapshot = null;
            }

            m_Animator = animator;

            Initialize();
            return true;
        }

        private void Initialize()
        {
            var parameters = m_Animator.parameters;
            m_CachedAnimatorParameters = new List<(int, AnimatorControllerParameterType)>(parameters.Length);

            int intCount = 0;
            int floatCount = 0;
            int boolCount = 0;
            int triggerCount = 0;

            for (var i = 0; i < parameters.Length; i++)
            {
                var parameter = parameters[i];

                if (m_Animator.IsParameterControlledByCurve(parameter.nameHash))
                {
                    //we are ignoring parameters that are controlled by animation curves - syncing the layer states indirectly syncs the values that are driven by the animation curves
                    continue;
                }

                m_CachedAnimatorParameters.Add((parameter.nameHash, parameter.type));

                switch (parameter.type)
                {
                    case AnimatorControllerParameterType.Float:
                        ++floatCount;
                        break;
                    case AnimatorControllerParameterType.Int:
                        ++intCount;
                        break;
                    case AnimatorControllerParameterType.Bool:
                        ++boolCount;
                        break;
                    case AnimatorControllerParameterType.Trigger:
                        ++triggerCount;
                        break;
                }
            }

            m_AnimatorSnapshot =
                new AnimatorSnapshot(boolCount, floatCount, intCount, triggerCount, m_Animator.layerCount);

            if (!WillCommitChanges)
            {
                m_Animator.StopPlayback();
            }
        }

        private void OnEnable()
        {
            if (IsServer)
            {
                NetworkManager.OnClientConnectedCallback += ServerOnClientConnectedCallback;
            }
        }

        private void OnDisable()
        {
            if (IsServer)
            {
                NetworkManager.OnClientConnectedCallback -= ServerOnClientConnectedCallback;
            }
        }

        private ulong[] ServerToClientMessagingTargetClientIds
        {
            get
            {
                if (m_ServerMessagingTargetClientIds == null)
                {
                    var clientIds = new List<ulong>();
                    foreach (var networkClient in NetworkManager.ConnectedClientsList)
                    {
                        if (networkClient.ClientId != NetworkManager.ServerClientId)
                        {
                            clientIds.Add(networkClient.ClientId);
                        }
                    }

                    m_ServerMessagingTargetClientIds = clientIds.ToArray();
                }

                return m_ServerMessagingTargetClientIds;
            }
        }

        private void InvalidateCachedClientIds()
        {
            m_ServerMessagingTargetClientIds = null;
            m_TargetClientIdsCache = null;
        }

        private void ServerOnClientConnectedCallback(ulong clientId)
        {
            InvalidateCachedClientIds();

            if (WillCommitChanges)
            {
                m_ServerRequestsAnimationResync = true;
            }

            var clientRpcParams = new ClientRpcParams
            {
                Send = new ClientRpcSendParams
                {
                    TargetClientIds = ServerToClientMessagingTargetClientIds
                }
            };

            RequestResyncClientRpc(clientRpcParams);
        }


        [ClientRpc]
        private void RequestResyncClientRpc(ClientRpcParams clientRpcParams = default)
        {
            if (!WillCommitChanges)
            {
                return;
            }

            m_ServerRequestsAnimationResync = true;
        }

        private void FixedUpdate()
        {
            if (!m_Initialized)
            {
                return;
            }

            if (WillCommitChanges)
            {
                bool shouldSendBasedOnTime = CheckSendRate();
                bool shouldSendBasedOnChanges = StoreState();
                if (m_ServerRequestsAnimationResync || shouldSendBasedOnTime || shouldSendBasedOnChanges)
                {
                    SendAllParamsAndState();
                    m_AnimatorSnapshot.ClearTriggers();
                    m_ServerRequestsAnimationResync = false;
                }
            }
        }

        private bool CheckSendRate()
        {
            var networkTime = NetworkManager.LocalTime.FixedTime;
            if (m_SendRate != 0 && m_NextSendTime < networkTime)
            {
                m_NextSendTime = networkTime + m_SendRate;
                return true;
            }

            return false;
        }

        private bool StoreState()
        {
            bool layerStateChanged = StoreLayerState();
            bool animatorParametersChanged = StoreParameters();

            return layerStateChanged || animatorParametersChanged;
        }

        private bool StoreLayerState()
        {
            bool changed = false;

            for (int i = 0; i < m_AnimatorSnapshot.LayerStates.Length; i++)
            {
                var animStateInfo = m_Animator.GetCurrentAnimatorStateInfo(i);

                var snapshotAnimStateInfo = m_AnimatorSnapshot.LayerStates[i];
                bool didStateChange = snapshotAnimStateInfo.StateHash != animStateInfo.fullPathHash;
                bool enoughDelta = !didStateChange &&
                                   Mathf.Abs(animStateInfo.normalizedTime - snapshotAnimStateInfo.NormalizedStateTime) >= k_NormalizedTimeResyncThreshold;

                float newLayerWeight = m_Animator.GetLayerWeight(i);
                bool layerWeightChanged = Mathf.Abs(snapshotAnimStateInfo.LayerWeight - newLayerWeight) > Mathf.Epsilon;

                if (didStateChange || enoughDelta || layerWeightChanged || m_ServerRequestsAnimationResync)
                {
                    m_AnimatorSnapshot.LayerStates[i] = new LayerState
                    {
                        StateHash = animStateInfo.fullPathHash,
                        NormalizedStateTime = animStateInfo.normalizedTime,
                        LayerWeight = newLayerWeight
                    };
                    changed = true;
                }
            }

            return changed;
        }

        private bool StoreParameters()
        {
            bool changed = false;

            foreach (var animParam in m_CachedAnimatorParameters)
            {
                var animParamHash = animParam.Item1;
                var animParamType = animParam.Item2;

                switch (animParamType)
                {
                    case AnimatorControllerParameterType.Float:
                        changed = changed || m_AnimatorSnapshot.SetFloat(animParamHash, m_Animator.GetFloat(animParamHash));
                        break;
                    case AnimatorControllerParameterType.Int:
                        changed = changed || m_AnimatorSnapshot.SetInt(animParamHash, m_Animator.GetInteger(animParamHash));
                        break;
                    case AnimatorControllerParameterType.Bool:
                        changed = changed || m_AnimatorSnapshot.SetBool(animParamHash, m_Animator.GetBool(animParamHash));
                        break;
                    case AnimatorControllerParameterType.Trigger:
                        if (m_Animator.GetBool(animParamHash))
                        {
                            changed = changed || m_AnimatorSnapshot.SetTrigger(animParamHash);
                        }
                        break;
                }
            }

            return changed;
        }

        private void SendAllParamsAndState()
        {
            if (IsServer)
            {
                var clientRpcParams = new ClientRpcParams
                {
                    Send = new ClientRpcSendParams
                    {
                        TargetClientIds = ServerToClientMessagingTargetClientIds
                    }
                };

                SendParamsAndLayerStatesClientRpc(m_AnimatorSnapshot, clientRpcParams);
            }
            else
            {
                SendParamsAndLayerStatesServerRpc(m_AnimatorSnapshot);
            }
        }

        private ulong[] GetTargetClientIds(ulong originClientId)
        {

            if (m_TargetClientIdsCache == null)
            {
                m_TargetClientIdsCache = new Dictionary<ulong, ulong[]>();
            }

            if (!m_TargetClientIdsCache.TryGetValue(originClientId, out var ids))
            {
                var clientIdsBarOrigin = new List<ulong>();
                foreach (var connectedClient in NetworkManager.ConnectedClientsList)
                {
                    if (connectedClient.ClientId != originClientId &&
                        connectedClient.ClientId != NetworkManager.ServerClientId)
                    {
                        clientIdsBarOrigin.Add(connectedClient.ClientId);
                    }
                }

                ids = clientIdsBarOrigin.ToArray();

                m_TargetClientIdsCache[originClientId] = ids;
            }

            return ids;
        }

        [ServerRpc]
        private void SendParamsAndLayerStatesServerRpc(AnimatorSnapshot animSnapshot, ServerRpcParams serverRpcParams = default)
        {
            if (!WillCommitChanges)
            {
                ApplyAnimatorSnapshot(animSnapshot);
            }

            var clientRpcParams = new ClientRpcParams
            {
                Send = new ClientRpcSendParams
                {
                    TargetClientIds = GetTargetClientIds(serverRpcParams.Receive.SenderClientId)
                }
            };

            SendParamsAndLayerStatesClientRpc(animSnapshot, clientRpcParams);
        }

        [ClientRpc]
        private void SendParamsAndLayerStatesClientRpc(AnimatorSnapshot animSnapshot, ClientRpcParams clientRpcParams = default)
        {
            if (!WillCommitChanges && !IsHost)
            {
                ApplyAnimatorSnapshot(animSnapshot);
            }
        }

        private void ApplyAnimatorSnapshot(AnimatorSnapshot animatorSnapshot)
        {
            foreach (var intParameter in animatorSnapshot.IntParamArray)
            {
                m_Animator.SetInteger(intParameter.Key, intParameter.Value);
            }

            foreach (var floatParameter in animatorSnapshot.FloatParamArray)
            {
                m_Animator.SetFloat(floatParameter.Key, floatParameter.Value);
            }

            foreach (var boolParameter in animatorSnapshot.BoolParamArray)
            {
                m_Animator.SetBool(boolParameter.Key, boolParameter.Value);
            }

            foreach (var triggerParameter in animatorSnapshot.TriggerParameters)
            {
                m_Animator.SetTrigger(triggerParameter);
            }

            for (var layerIndex = 0; layerIndex < animatorSnapshot.LayerStates.Length; layerIndex++)
            {
                var layerState = animatorSnapshot.LayerStates[layerIndex];

                m_Animator.SetLayerWeight(layerIndex, layerState.LayerWeight);

                var currentAnimatorState = m_Animator.GetCurrentAnimatorStateInfo(layerIndex);

                bool stateChanged = currentAnimatorState.fullPathHash != layerState.StateHash;
                bool forceAnimationCatchup = !stateChanged &&
                                             Mathf.Abs(layerState.NormalizedStateTime - currentAnimatorState.normalizedTime) >= k_NormalizedTimeResyncThreshold;

                if (stateChanged || forceAnimationCatchup)
                {
                    m_Animator.Play(layerState.StateHash, layerIndex, layerState.NormalizedStateTime);
                }
            }
        }
    }
}<|MERGE_RESOLUTION|>--- conflicted
+++ resolved
@@ -177,11 +177,7 @@
                 int layerCount = serializer.IsReader ? 0 : LayerStates.Length;
                 serializer.SerializeValue(ref layerCount);
 
-<<<<<<< HEAD
                 if (LayerStates.Length != layerCount)
-=======
-                if (serializer.IsReader && LayerStates.Length != layerCount)
->>>>>>> 6181e7e0
                 {
                     LayerStates = new LayerState[layerCount];
                 }
@@ -214,7 +210,6 @@
                 int paramCount = serializer.IsReader ? 0 : TriggerParameters.Count;
                 serializer.SerializeValue(ref paramCount);
 
-<<<<<<< HEAD
                 if (TriggerParameters.Count != paramCount)
                 {
                     TriggerParameters = new List<int>(paramCount);
@@ -224,32 +219,16 @@
                 {
                     var paramId = serializer.IsReading ? 0 : TriggerParameters[i];
                     serializer.Serialize(ref paramId);
-=======
-                var paramArray = serializer.IsReader ? new int[paramCount] : TriggerParameters.ToArray();
-                for (int i = 0; i < paramCount; i++)
-                {
-                    var paramId = serializer.IsReader ? 0 : paramArray[i];
-                    serializer.SerializeValue(ref paramId);
->>>>>>> 6181e7e0
 
                     if (serializer.IsReader)
                     {
                         TriggerParameters.Add(paramId);
                     }
                 }
-<<<<<<< HEAD
-=======
-
-                if (serializer.IsReader)
-                {
-                    TriggerParameters = new HashSet<int>(paramArray);
-                }
->>>>>>> 6181e7e0
             }
 
             private void SerializeBoolParameters<T>(BufferSerializer<T> serializer) where T : IReaderWriter
             {
-<<<<<<< HEAD
                 int paramCount = serializer.IsReading ? 0 : BoolParamArray.Length;
                 serializer.Serialize(ref paramCount);
 
@@ -265,38 +244,16 @@
 
                     var paramBool = serializer.IsReading ? false : BoolParamArray[paramIndex].Value;
                     serializer.Serialize(ref paramBool);
-=======
-                int paramCount = serializer.IsReader ? 0 : BoolParameters.Count;
-                serializer.SerializeValue(ref paramCount);
-
-                var paramArray = serializer.IsReader ? new KeyValuePair<int, bool>[paramCount] : BoolParameters.ToArray();
-                for (int paramIndex = 0; paramIndex < paramCount; paramIndex++)
-                {
-                    var paramId = serializer.IsReader ? 0 : paramArray[paramIndex].Key;
-                    serializer.SerializeValue(ref paramId);
-
-                    var paramBool = serializer.IsReader ? false : paramArray[paramIndex].Value;
-                    serializer.SerializeValue(ref paramBool);
->>>>>>> 6181e7e0
 
                     if (serializer.IsReader)
                     {
                         BoolParamArray[paramIndex] = new KeyValuePair<int, bool>(paramId, paramBool);
                     }
                 }
-<<<<<<< HEAD
-=======
-
-                if (serializer.IsReader)
-                {
-                    BoolParameters = paramArray.ToDictionary(pair => pair.Key, pair => pair.Value);
-                }
->>>>>>> 6181e7e0
             }
 
             private void SerializeFloatParameters<T>(BufferSerializer<T> serializer) where T : IReaderWriter
             {
-<<<<<<< HEAD
                 int paramCount = serializer.IsReading ? 0 : FloatParamArray.Length;
                 serializer.Serialize(ref paramCount);
 
@@ -312,38 +269,16 @@
 
                     var paramFloat = serializer.IsReading ? 0 : FloatParamArray[paramIndex].Value;
                     serializer.Serialize(ref paramFloat);
-=======
-                int paramCount = serializer.IsReader ? 0 : FloatParameters.Count;
-                serializer.SerializeValue(ref paramCount);
-
-                var paramArray = serializer.IsReader ? new KeyValuePair<int, float>[paramCount] : FloatParameters.ToArray();
-                for (int paramIndex = 0; paramIndex < paramCount; paramIndex++)
-                {
-                    var paramId = serializer.IsReader ? 0 : paramArray[paramIndex].Key;
-                    serializer.SerializeValue(ref paramId);
-
-                    var paramFloat = serializer.IsReader ? 0 : paramArray[paramIndex].Value;
-                    serializer.SerializeValue(ref paramFloat);
->>>>>>> 6181e7e0
 
                     if (serializer.IsReader)
                     {
                         FloatParamArray[paramIndex] = new KeyValuePair<int, float>(paramId, paramFloat);
                     }
                 }
-<<<<<<< HEAD
-=======
-
-                if (serializer.IsReader)
-                {
-                    FloatParameters = paramArray.ToDictionary(pair => pair.Key, pair => pair.Value);
-                }
->>>>>>> 6181e7e0
             }
 
             private void SerializeIntParameters<T>(BufferSerializer<T> serializer) where T : IReaderWriter
             {
-<<<<<<< HEAD
                 int paramCount = serializer.IsReading ? 0 : IntParamArray.Length;
                 serializer.Serialize(ref paramCount);
 
@@ -359,20 +294,6 @@
 
                     var paramInt = serializer.IsReading ? 0 : IntParamArray[paramIndex].Value;
                     serializer.Serialize(ref paramInt);
-=======
-                int paramCount = serializer.IsReader ? 0 : IntParameters.Count;
-                serializer.SerializeValue(ref paramCount);
-
-                var paramArray = serializer.IsReader ? new KeyValuePair<int, int>[paramCount] : IntParameters.ToArray();
-
-                for (int paramIndex = 0; paramIndex < paramCount; paramIndex++)
-                {
-                    var paramId = serializer.IsReader ? 0 : paramArray[paramIndex].Key;
-                    serializer.SerializeValue(ref paramId);
-
-                    var paramInt = serializer.IsReader ? 0 : paramArray[paramIndex].Value;
-                    serializer.SerializeValue(ref paramInt);
->>>>>>> 6181e7e0
 
                     if (serializer.IsReader)
                     {
@@ -381,7 +302,6 @@
                 }
             }
 
-<<<<<<< HEAD
             public void Dispose()
             {
                 BoolParamArray = null;
@@ -389,12 +309,6 @@
                 TriggerParameters = null;
                 IntParamArray = null;
                 FloatParamArray = null;
-=======
-                if (serializer.IsReader)
-                {
-                    IntParameters = paramArray.ToDictionary(pair => pair.Key, pair => pair.Value);
-                }
->>>>>>> 6181e7e0
             }
         }
 
