#if COM_UNITY_MODULES_ANIMATION
using System;
using System.Collections.Generic;
using Unity.Collections;
using Unity.Collections.LowLevel.Unsafe;
using UnityEngine;
#if UNITY_EDITOR
using UnityEditor.Animations;
#endif

namespace Unity.Netcode.Components
{
    internal class NetworkAnimatorStateChangeHandler : INetworkUpdateSystem
    {
        private NetworkAnimator m_NetworkAnimator;
        private bool m_IsServer;

        /// <summary>
        /// This removes sending RPCs from within RPCs when the
        /// server is forwarding updates from clients to clients
        /// As well this handles newly connected client synchronization
        /// of the existing Animator's state.
        /// </summary>
        private void FlushMessages()
        {
            foreach (var clientId in m_ClientsToSynchronize)
            {
                m_NetworkAnimator.ServerSynchronizeNewPlayer(clientId);
            }
            m_ClientsToSynchronize.Clear();

            foreach (var sendEntry in m_SendParameterUpdates)
            {
                m_NetworkAnimator.SendParametersUpdateClientRpc(sendEntry.ParametersUpdateMessage, sendEntry.ClientRpcParams);
            }
            m_SendParameterUpdates.Clear();

            foreach (var sendEntry in m_SendTriggerUpdates)
            {
                if (!sendEntry.SendToServer)
                {
                    m_NetworkAnimator.SendAnimTriggerClientRpc(sendEntry.AnimationTriggerMessage, sendEntry.ClientRpcParams);
                }
                else
                {
                    m_NetworkAnimator.SendAnimTriggerServerRpc(sendEntry.AnimationTriggerMessage);
                }
            }
            m_SendTriggerUpdates.Clear();
        }

        /// <inheritdoc />
        public void NetworkUpdate(NetworkUpdateStage updateStage)
        {
            switch (updateStage)
            {
                case NetworkUpdateStage.PreUpdate:
                    {
                        // Only the owner or the server send messages
                        if (m_NetworkAnimator.IsOwner || m_IsServer)
                        {
                            // Flush any pending messages
                            FlushMessages();
                        }

                        // Everyone applies any parameters updated
                        foreach (var parameterUpdate in m_ProcessParameterUpdates)
                        {
                            m_NetworkAnimator.UpdateParameters(parameterUpdate);
                        }
                        m_ProcessParameterUpdates.Clear();

                        // Only owners check for Animator changes
                        if (m_NetworkAnimator.IsOwner && !m_NetworkAnimator.IsServerAuthoritative() || m_NetworkAnimator.IsServerAuthoritative() && m_NetworkAnimator.NetworkManager.IsServer)
                        {
                            m_NetworkAnimator.CheckForAnimatorChanges();
                        }
                        break;
                    }
            }
        }

        /// <summary>
        /// Clients that need to be synchronized to the relative Animator
        /// </summary>
        private List<ulong> m_ClientsToSynchronize = new List<ulong>();

        /// <summary>
        /// When a new client is connected, they are added to the
        /// m_ClientsToSynchronize list.
        /// </summary>
        internal void SynchronizeClient(ulong clientId)
        {
            m_ClientsToSynchronize.Add(clientId);
        }

        /// <summary>
        /// A pending outgoing Animation update for (n) clients
        /// </summary>
        private struct AnimationUpdate
        {
            public ClientRpcParams ClientRpcParams;
            public NetworkAnimator.AnimationMessage AnimationMessage;
        }

        private List<AnimationUpdate> m_SendAnimationUpdates = new List<AnimationUpdate>();

        /// <summary>
        /// Invoked when a server needs to forwarding an update to the animation state
        /// </summary>
        internal void SendAnimationUpdate(NetworkAnimator.AnimationMessage animationMessage, ClientRpcParams clientRpcParams = default)
        {
            m_SendAnimationUpdates.Add(new AnimationUpdate() { ClientRpcParams = clientRpcParams, AnimationMessage = animationMessage });
        }

        private struct ParameterUpdate
        {
            public ClientRpcParams ClientRpcParams;
            public NetworkAnimator.ParametersUpdateMessage ParametersUpdateMessage;
        }

        private List<ParameterUpdate> m_SendParameterUpdates = new List<ParameterUpdate>();

        /// <summary>
        /// Invoked when a server needs to forwarding an update to the parameter state
        /// </summary>
        internal void SendParameterUpdate(NetworkAnimator.ParametersUpdateMessage parametersUpdateMessage, ClientRpcParams clientRpcParams = default)
        {
            m_SendParameterUpdates.Add(new ParameterUpdate() { ClientRpcParams = clientRpcParams, ParametersUpdateMessage = parametersUpdateMessage });
        }

        private List<NetworkAnimator.ParametersUpdateMessage> m_ProcessParameterUpdates = new List<NetworkAnimator.ParametersUpdateMessage>();
        internal void ProcessParameterUpdate(NetworkAnimator.ParametersUpdateMessage parametersUpdateMessage)
        {
            m_ProcessParameterUpdates.Add(parametersUpdateMessage);
        }

        private struct TriggerUpdate
        {
            public bool SendToServer;
            public ClientRpcParams ClientRpcParams;
            public NetworkAnimator.AnimationTriggerMessage AnimationTriggerMessage;
        }

        private List<TriggerUpdate> m_SendTriggerUpdates = new List<TriggerUpdate>();

        /// <summary>
        /// Invoked when a server needs to forward an update to a Trigger state
        /// </summary>
        internal void QueueTriggerUpdateToClient(NetworkAnimator.AnimationTriggerMessage animationTriggerMessage, ClientRpcParams clientRpcParams = default)
        {
            m_SendTriggerUpdates.Add(new TriggerUpdate() { ClientRpcParams = clientRpcParams, AnimationTriggerMessage = animationTriggerMessage });
        }

        internal void QueueTriggerUpdateToServer(NetworkAnimator.AnimationTriggerMessage animationTriggerMessage)
        {
            m_SendTriggerUpdates.Add(new TriggerUpdate() { AnimationTriggerMessage = animationTriggerMessage, SendToServer = true });
        }

        private Queue<NetworkAnimator.AnimationMessage> m_AnimationMessageQueue = new Queue<NetworkAnimator.AnimationMessage>();

        internal void AddAnimationMessageToProcessQueue(NetworkAnimator.AnimationMessage message)
        {
            m_AnimationMessageQueue.Enqueue(message);
        }

        internal void DeregisterUpdate()
        {
            NetworkUpdateLoop.UnregisterNetworkUpdate(this, NetworkUpdateStage.PreUpdate);
        }

        internal NetworkAnimatorStateChangeHandler(NetworkAnimator networkAnimator)
        {
            m_NetworkAnimator = networkAnimator;
            m_IsServer = networkAnimator.NetworkManager.IsServer;
            NetworkUpdateLoop.RegisterNetworkUpdate(this, NetworkUpdateStage.PreUpdate);
        }
    }

    /// <summary>
    /// NetworkAnimator enables remote synchronization of <see cref="UnityEngine.Animator"/> state for on network objects.
    /// </summary>
    [AddComponentMenu("Netcode/Network Animator")]
    [RequireComponent(typeof(Animator))]
<<<<<<< HEAD
    // TODO: Enable the serialization callback receiver whenever we do a minor version update.
#if USE_SERIALIZATION_CALLBACK_RECEIVER
    public class NetworkAnimator : NetworkBehaviour, ISerializationCallbackReceiver
#else
    public class NetworkAnimator : NetworkBehaviour
#endif
=======
    public class NetworkAnimator : NetworkBehaviour, ISerializationCallbackReceiver

>>>>>>> 2f68b966
    {
        [Serializable]
        internal class TransitionStateinfo
        {
            public int Layer;
            public int OriginatingState;
            public int DestinationState;
            public float TransitionDuration;
            public int TriggerNameHash;
            public int TransitionIndex;
        }

        /// <summary>
        /// Used to build the destination state to transition info table
        /// </summary>
        [HideInInspector]
        [SerializeField]
        internal List<TransitionStateinfo> TransitionStateInfoList;

        // Used to get the associated transition information required to synchronize late joining clients with transitions
        // [Layer][DestinationState][TransitionStateInfo]
        private Dictionary<int, Dictionary<int, TransitionStateinfo>> m_DestinationStateToTransitioninfo = new Dictionary<int, Dictionary<int, TransitionStateinfo>>();

        /// <summary>
        /// Builds the m_DestinationStateToTransitioninfo lookup table
        /// </summary>
        private void BuildDestinationToTransitionInfoTable()
        {
            foreach (var entry in TransitionStateInfoList)
            {
                if (!m_DestinationStateToTransitioninfo.ContainsKey(entry.Layer))
                {
                    m_DestinationStateToTransitioninfo.Add(entry.Layer, new Dictionary<int, TransitionStateinfo>());
                }
                var destinationStateTransitionInfo = m_DestinationStateToTransitioninfo[entry.Layer];
                if (!destinationStateTransitionInfo.ContainsKey(entry.DestinationState))
                {
                    destinationStateTransitionInfo.Add(entry.DestinationState, entry);
                }
            }
        }

<<<<<<< HEAD

#if UNITY_EDITOR
=======
>>>>>>> 2f68b966
        /// <summary>
        /// Creates the
        /// </summary>
        private void BuildTransitionStateInfoList()
        {
<<<<<<< HEAD
=======
#if UNITY_EDITOR
>>>>>>> 2f68b966
            TransitionStateInfoList = new List<TransitionStateinfo>();
            var animatorController = m_Animator.runtimeAnimatorController as AnimatorController;
            if (animatorController == null)
            {
                return;
            }

            for (int x = 0; x < animatorController.layers.Length; x++)
            {
                var layer = animatorController.layers[x];

                for (int y = 0; y < layer.stateMachine.states.Length; y++)
                {
                    var animatorState = layer.stateMachine.states[y].state;
                    var transitions = layer.stateMachine.GetStateMachineTransitions(layer.stateMachine);
                    for (int z = 0; z < animatorState.transitions.Length; z++)
                    {
                        var transition = animatorState.transitions[z];
                        if (transition.conditions.Length == 0 && transition.isExit)
                        {
                            // We don't need to worry about exit transitions with no conditions
                            continue;
                        }

                        foreach (var condition in transition.conditions)
                        {
                            var parameterName = condition.parameter;
                            var parameters = animatorController.parameters;
                            foreach (var parameter in parameters)
                            {
                                switch (parameter.type)
                                {
                                    case AnimatorControllerParameterType.Trigger:
                                        {
                                            // Match the condition with an existing trigger
                                            if (parameterName == parameter.name)
                                            {
                                                var transitionInfo = new TransitionStateinfo()
                                                {
                                                    Layer = x,
                                                    OriginatingState = animatorState.nameHash,
                                                    DestinationState = transition.destinationState.nameHash,
                                                    TransitionDuration = transition.duration,
                                                    TriggerNameHash = parameter.nameHash,
                                                    TransitionIndex = z
                                                };
                                                TransitionStateInfoList.Add(transitionInfo);
                                            }
                                            break;
                                        }
                                    default:
                                        break;
                                }
                            }
                        }
                    }
                }
            }
<<<<<<< HEAD
        }
#endif

        // TODO: Enable the callback receiver when we do a minor version update
#if USE_SERIALIZATION_CALLBACK_RECEIVER
=======
#endif
        }

>>>>>>> 2f68b966
        public void OnAfterDeserialize()
        {
            BuildDestinationToTransitionInfoTable();
        }

        public void OnBeforeSerialize()
        {
            BuildTransitionStateInfoList();
        }
<<<<<<< HEAD
#else
        // For now, we can build this table during Awake
        private void Awake()
        {
            BuildDestinationToTransitionInfoTable();
        }

#if UNITY_EDITOR
        /// <summary>
        /// For now we can build the TransitionState list during OnValidate
        /// </summary>
        private void OnValidate()
        {
            // Only if we are entering into play mode, about to update the asset database, or compiling/building do we want to build the transition state info list
            if ((UnityEditor.EditorApplication.isPlaying || !UnityEditor.EditorApplication.isPlayingOrWillChangePlaymode) && !UnityEditor.EditorApplication.isUpdating && !UnityEditor.EditorApplication.isCompiling)
            {
                return;
            }
            BuildTransitionStateInfoList();
        }
#endif // UNITY_EDITOR
#endif // USE_SERIALIZATION_CALLBACK_RECEIVER
=======
>>>>>>> 2f68b966

        internal struct AnimationState : INetworkSerializable
        {
            internal bool IsDirty;
            // Not to be serialized, used for processing the animation state
            internal bool HasBeenProcessed;
            internal int StateHash;
            internal float NormalizedTime;
            internal int Layer;
            internal float Weight;

            // For synchronizing transitions
            internal bool Transition;
            // The StateHash is where the transition starts
            // and the DestinationStateHash is the destination state
            internal int DestinationStateHash;

            public void NetworkSerialize<T>(BufferSerializer<T> serializer) where T : IReaderWriter
            {
                if (serializer.IsWriter)
                {
                    var writer = serializer.GetFastBufferWriter();
<<<<<<< HEAD
                    BytePacker.WriteValuePacked(writer, StateHash);
                    BytePacker.WriteValuePacked(writer, NormalizedTime);
                    BytePacker.WriteValuePacked(writer, Layer);
                    BytePacker.WriteValuePacked(writer, Weight);
                    BytePacker.WriteValuePacked(writer, Transition);
                    if (Transition)
                    {
                        BytePacker.WriteValuePacked(writer, DestinationStateHash);
=======
                    var writeSize = FastBufferWriter.GetWriteSize(Transition);
                    writeSize += FastBufferWriter.GetWriteSize(StateHash);
                    writeSize += FastBufferWriter.GetWriteSize(NormalizedTime);
                    writeSize += FastBufferWriter.GetWriteSize(Layer);
                    writeSize += FastBufferWriter.GetWriteSize(Weight);
                    if (Transition)
                    {
                        writeSize += FastBufferWriter.GetWriteSize(DestinationStateHash);
                    }

                    if (!writer.TryBeginWrite(writeSize))
                    {
                        throw new OverflowException($"[{GetType().Name}] Could not serialize: Out of buffer space.");
                    }

                    writer.WriteValue(Transition);
                    writer.WriteValue(StateHash);
                    writer.WriteValue(NormalizedTime);
                    writer.WriteValue(Layer);
                    writer.WriteValue(Weight);
                    if (Transition)
                    {
                        writer.WriteValue(DestinationStateHash);
>>>>>>> 2f68b966
                    }
                }
                else
                {
                    var reader = serializer.GetFastBufferReader();
<<<<<<< HEAD
                    ByteUnpacker.ReadValuePacked(reader, out StateHash);
                    ByteUnpacker.ReadValuePacked(reader, out NormalizedTime);
                    ByteUnpacker.ReadValuePacked(reader, out Layer);
                    ByteUnpacker.ReadValuePacked(reader, out Weight);
                    ByteUnpacker.ReadValuePacked(reader, out Transition);
                    if (Transition)
                    {
                        ByteUnpacker.ReadValuePacked(reader, out DestinationStateHash);
=======
                    // Begin reading the Transition flag
                    if (!reader.TryBeginRead(FastBufferWriter.GetWriteSize(Transition)))
                    {
                        throw new OverflowException($"[{GetType().Name}] Could not deserialize: Out of buffer space.");
                    }
                    reader.ReadValue(out Transition);

                    // Now determine what remains to be read
                    var readSize = FastBufferWriter.GetWriteSize(StateHash);
                    readSize += FastBufferWriter.GetWriteSize(NormalizedTime);
                    readSize += FastBufferWriter.GetWriteSize(Layer);
                    readSize += FastBufferWriter.GetWriteSize(Weight);
                    if (Transition)
                    {
                        readSize += FastBufferWriter.GetWriteSize(DestinationStateHash);
                    }

                    // Now read the remaining information about this AnimationState
                    if (!reader.TryBeginRead(readSize))
                    {
                        throw new OverflowException($"[{GetType().Name}] Could not deserialize: Out of buffer space.");
                    }

                    reader.ReadValue(out StateHash);
                    reader.ReadValue(out NormalizedTime);
                    reader.ReadValue(out Layer);
                    reader.ReadValue(out Weight);
                    if (Transition)
                    {
                        reader.ReadValue(out DestinationStateHash);
>>>>>>> 2f68b966
                    }
                }
            }
        }

        internal struct AnimationMessage : INetworkSerializable
        {
            // Not to be serialized, used for processing the animation message
            internal bool HasBeenProcessed;

            // state hash per layer.  if non-zero, then Play() this animation, skipping transitions
            internal List<AnimationState> AnimationStates;

            /// <summary>
            /// Resets all AnimationStates' IsDirty flag
            /// </summary>
            internal void ClearDirty()
            {
                if (AnimationStates == null)
                {
                    return;
                }
                for (int i = 0; i < AnimationStates.Count; i++)
                {
                    var animationState = AnimationStates[i];
                    animationState.IsDirty = false;
                    AnimationStates[i] = animationState;
                }
            }

            public void NetworkSerialize<T>(BufferSerializer<T> serializer) where T : IReaderWriter
            {
                if (serializer.IsReader)
                {
                    if (AnimationStates == null)
                    {
                        AnimationStates = new List<AnimationState>();
                    }
                    else if (AnimationStates.Count > 0)
                    {
                        AnimationStates.Clear();
                    }
                }
                var count = AnimationStates.Count;
                serializer.SerializeValue(ref count);

                var animationState = new AnimationState();
                for (int i = 0; i < count; i++)
                {
                    if (serializer.IsWriter)
                    {
                        if (AnimationStates[i].IsDirty)
                        {
                            animationState = AnimationStates[i];
                        }
                    }
                    serializer.SerializeNetworkSerializable(ref animationState);
                    if (serializer.IsReader)
                    {
                        AnimationStates.Add(animationState);
                    }
                }
            }
        }

        internal struct ParametersUpdateMessage : INetworkSerializable
        {
            internal byte[] Parameters;
            public void NetworkSerialize<T>(BufferSerializer<T> serializer) where T : IReaderWriter
            {
                serializer.SerializeValue(ref Parameters);
            }
        }

        internal struct AnimationTriggerMessage : INetworkSerializable
        {
            internal int Hash;
            internal bool IsTriggerSet;

            public void NetworkSerialize<T>(BufferSerializer<T> serializer) where T : IReaderWriter
            {
                serializer.SerializeValue(ref Hash);
                serializer.SerializeValue(ref IsTriggerSet);
            }
        }

        [SerializeField] private Animator m_Animator;

        public Animator Animator
        {
            get { return m_Animator; }
            set
            {
                m_Animator = value;
            }
        }

        internal bool IsServerAuthoritative()
        {
            return OnIsServerAuthoritative();
        }

        /// <summary>
        /// Override this method and return false to switch to owner authoritative mode
        /// </summary>
        protected virtual bool OnIsServerAuthoritative()
        {
            return true;
        }

        // Animators only support up to 32 parameters
        // TODO: Look into making this a range limited property
        private const int k_MaxAnimationParams = 32;

        private int[] m_TransitionHash;
        private int[] m_AnimationHash;
        private float[] m_LayerWeights;
        private static byte[] s_EmptyArray = new byte[] { };
        private NetworkAnimatorStateChangeHandler m_NetworkAnimatorStateChangeHandler;

        private unsafe struct AnimatorParamCache
        {
            internal int Hash;
            internal int Type;
            internal fixed byte Value[4]; // this is a max size of 4 bytes
        }

        // 128 bytes per Animator
        private FastBufferWriter m_ParameterWriter = new FastBufferWriter(k_MaxAnimationParams * sizeof(float), Allocator.Persistent);

        private NativeArray<AnimatorParamCache> m_CachedAnimatorParameters;

        // We cache these values because UnsafeUtility.EnumToInt uses direct IL that allows a non-boxing conversion
        private struct AnimationParamEnumWrapper
        {
            internal static readonly int AnimatorControllerParameterInt;
            internal static readonly int AnimatorControllerParameterFloat;
            internal static readonly int AnimatorControllerParameterBool;
            internal static readonly int AnimatorControllerParameterTriggerBool;

            static AnimationParamEnumWrapper()
            {
                AnimatorControllerParameterInt = UnsafeUtility.EnumToInt(AnimatorControllerParameterType.Int);
                AnimatorControllerParameterFloat = UnsafeUtility.EnumToInt(AnimatorControllerParameterType.Float);
                AnimatorControllerParameterBool = UnsafeUtility.EnumToInt(AnimatorControllerParameterType.Bool);
                AnimatorControllerParameterTriggerBool = UnsafeUtility.EnumToInt(AnimatorControllerParameterType.Trigger);
            }
        }

        private void Cleanup()
        {
            if (m_NetworkAnimatorStateChangeHandler != null)
            {
                m_NetworkAnimatorStateChangeHandler.DeregisterUpdate();
                m_NetworkAnimatorStateChangeHandler = null;
            }

<<<<<<< HEAD
            // The safest way to be assured that you get a NetworkManager instance when also
            // taking integration testing into consideration (multiple NetworkManager instances)
            var networkManager = HasNetworkObject ? NetworkManager : NetworkManager.Singleton;
            networkManager.OnClientConnectedCallback -= OnClientConnectedCallback;
=======
            if (m_CachedNetworkManager != null)
            {
                m_CachedNetworkManager.OnClientConnectedCallback -= OnClientConnectedCallback;
            }
>>>>>>> 2f68b966

            if (m_CachedAnimatorParameters != null && m_CachedAnimatorParameters.IsCreated)
            {
                m_CachedAnimatorParameters.Dispose();
            }
            if (m_ParameterWriter.IsInitialized)
            {
                m_ParameterWriter.Dispose();
            }
        }

        public override void OnDestroy()
        {
            Cleanup();
            base.OnDestroy();
        }

        private List<int> m_ParametersToUpdate;
        private List<ulong> m_ClientSendList;
        private ClientRpcParams m_ClientRpcParams;
        private List<AnimationState> m_AnimationMessageStates;
<<<<<<< HEAD
=======

        // Only used in Cleanup
        private NetworkManager m_CachedNetworkManager;
>>>>>>> 2f68b966

        /// <inheritdoc/>
        public override void OnNetworkSpawn()
        {
            int layers = m_Animator.layerCount;

            // Initializing the below arrays for everyone handles an issue
            // when running in owner authoritative mode and the owner changes.
            m_TransitionHash = new int[layers];
            m_AnimationHash = new int[layers];
            m_LayerWeights = new float[layers];

            if (IsServer)
            {
                m_ClientSendList = new List<ulong>(128);
                m_ClientRpcParams = new ClientRpcParams();
                m_ClientRpcParams.Send = new ClientRpcSendParams();
                m_ClientRpcParams.Send.TargetClientIds = m_ClientSendList;
<<<<<<< HEAD
=======

                // Cache the NetworkManager instance to remove the OnClientConnectedCallback subscription
                m_CachedNetworkManager = NetworkManager;
>>>>>>> 2f68b966
                NetworkManager.OnClientConnectedCallback += OnClientConnectedCallback;
            }

            // !! Note !!
            // Do not clear this list. We re-use the AnimationState entries
            // initialized below
            m_AnimationMessageStates = new List<AnimationState>();

            // Store off our current layer weights and create our animation
            // state entries per layer.
            for (int layer = 0; layer < m_Animator.layerCount; layer++)
            {
                m_AnimationMessageStates.Add(new AnimationState());
                float layerWeightNow = m_Animator.GetLayerWeight(layer);
                if (layerWeightNow != m_LayerWeights[layer])
                {
                    m_LayerWeights[layer] = layerWeightNow;
                }
            }

            // Build our reference parameter values to detect when they change
            var parameters = m_Animator.parameters;
            m_CachedAnimatorParameters = new NativeArray<AnimatorParamCache>(parameters.Length, Allocator.Persistent);
            m_ParametersToUpdate = new List<int>(parameters.Length);
            for (var i = 0; i < parameters.Length; i++)
            {
                var parameter = parameters[i];

                if (m_Animator.IsParameterControlledByCurve(parameter.nameHash))
                {
                    // we are ignoring parameters that are controlled by animation curves - syncing the layer
                    //  states indirectly syncs the values that are driven by the animation curves
                    continue;
                }

                var cacheParam = new AnimatorParamCache
                {
                    Type = UnsafeUtility.EnumToInt(parameter.type),
                    Hash = parameter.nameHash
                };

                unsafe
                {
                    switch (parameter.type)
                    {
                        case AnimatorControllerParameterType.Float:
                            var value = m_Animator.GetFloat(cacheParam.Hash);
                            UnsafeUtility.WriteArrayElement(cacheParam.Value, 0, value);
                            break;
                        case AnimatorControllerParameterType.Int:
                            var valueInt = m_Animator.GetInteger(cacheParam.Hash);
                            UnsafeUtility.WriteArrayElement(cacheParam.Value, 0, valueInt);
                            break;
                        case AnimatorControllerParameterType.Bool:
                            var valueBool = m_Animator.GetBool(cacheParam.Hash);
                            UnsafeUtility.WriteArrayElement(cacheParam.Value, 0, valueBool);
                            break;
                        default:
                            break;
                    }
                }

                m_CachedAnimatorParameters[i] = cacheParam;
            }
            m_NetworkAnimatorStateChangeHandler = new NetworkAnimatorStateChangeHandler(this);
        }

        /// <inheritdoc/>
        public override void OnNetworkDespawn()
        {
            Cleanup();
        }

        /// <summary>
        /// Synchronizes newly joined players
        /// </summary>
        internal void ServerSynchronizeNewPlayer(ulong playerId)
        {
            m_ClientSendList.Clear();
            m_ClientSendList.Add(playerId);
            m_ClientRpcParams.Send.TargetClientIds = m_ClientSendList;

            // With synchronization we send all parameters
            m_ParametersToUpdate.Clear();
            for (int i = 0; i < m_CachedAnimatorParameters.Length; i++)
            {
                m_ParametersToUpdate.Add(i);
            }
            SendParametersUpdate(m_ClientRpcParams);

            var animationMessage = new AnimationMessage
            {
                // Assign the existing m_AnimationMessageStates list
                AnimationStates = m_AnimationMessageStates
            };

            for (int layer = 0; layer < m_Animator.layerCount; layer++)
            {
                AnimatorStateInfo st = m_Animator.GetCurrentAnimatorStateInfo(layer);
                var stateHash = st.fullPathHash;
                var normalizedTime = st.normalizedTime;
                var isInTransition = m_Animator.IsInTransition(layer);
                var animMsg = m_AnimationMessageStates[layer];

<<<<<<< HEAD

=======
>>>>>>> 2f68b966
                // Synchronizing transitions with trigger conditions for late joining clients is now
                // handled by cross fading between the late joining client's current layer's AnimationState
                // and the transition's destination AnimationState.
                if (isInTransition)
                {
                    var tt = m_Animator.GetAnimatorTransitionInfo(layer);
                    var nextState = m_Animator.GetNextAnimatorStateInfo(layer);

                    if (nextState.length > 0)
                    {
                        var nextStateTotalSpeed = nextState.speed * nextState.speedMultiplier;
                        var nextStateAdjustedLength = nextState.length * nextStateTotalSpeed;
                        // TODO: We need to get the transition curve for the target state as well as some
                        // reasonable RTT estimate in order to get a more precise normalized synchronization time
                        var transitionTime = Mathf.Min(tt.duration, tt.duration * tt.normalizedTime) * 0.5f;
                        normalizedTime = Mathf.Min(1.0f, transitionTime > 0.0f ? transitionTime / nextStateAdjustedLength : 0.0f);
                    }
                    else
                    {
                        normalizedTime = 0.0f;
                    }
                    stateHash = nextState.fullPathHash;

                    // Use the destination state to transition info lookup table to see if this is a transition we can
                    // synchronize using cross fading
                    if (m_DestinationStateToTransitioninfo.ContainsKey(layer))
                    {
                        if (m_DestinationStateToTransitioninfo[layer].ContainsKey(nextState.shortNameHash))
                        {
                            var destinationInfo = m_DestinationStateToTransitioninfo[layer][nextState.shortNameHash];
                            stateHash = destinationInfo.OriginatingState;
                            // Set the destination state to cross fade to from the originating state
                            animMsg.DestinationStateHash = destinationInfo.DestinationState;
                        }
                    }
                }

                animMsg.Transition = isInTransition;        // The only time this could be set to true
                animMsg.StateHash = stateHash;              // When a transition, this is the originating/starting state
                animMsg.NormalizedTime = normalizedTime;
                animMsg.Layer = layer;
                animMsg.Weight = m_LayerWeights[layer];
                animMsg.IsDirty = true;
                m_AnimationMessageStates[layer] = animMsg;
            }
            if (animationMessage.AnimationStates.Count > 0)
            {
                // Server always send via client RPC
                SendAnimStateClientRpc(animationMessage, m_ClientRpcParams);
                animationMessage.ClearDirty();
            }
        }

        /// <summary>
        /// Required for the server to synchronize newly joining players
        /// </summary>
        private void OnClientConnectedCallback(ulong playerId)
        {
            m_NetworkAnimatorStateChangeHandler.SynchronizeClient(playerId);
        }

        /// <summary>
        /// Checks for changes in both Animator parameters and state.
        /// </summary>
        internal void CheckForAnimatorChanges()
        {
            if (!IsOwner && !IsServerAuthoritative() || IsServerAuthoritative() && !IsServer)
            {
                return;
            }

            if (CheckParametersChanged())
            {
                SendParametersUpdate();
            }

            if (m_Animator.runtimeAnimatorController == null)
            {
<<<<<<< HEAD
                // TODO: While this should never happen, add a NetworkLog warning message
=======
                if (NetworkManager.LogLevel == LogLevel.Developer)
                {
                    Debug.LogError($"[{GetType().Name}] Could not find an assigned {nameof(RuntimeAnimatorController)}! Cannot check {nameof(Animator)} for changes in state!");
                }
>>>>>>> 2f68b966
                return;
            }

            int stateHash;
            float normalizedTime;

            var animationMessage = new AnimationMessage
            {
                // Assign the existing m_AnimationMessageStates list
                AnimationStates = m_AnimationMessageStates
            };

            // This sends updates only if a layer's AnimationState changes
            for (int layer = 0; layer < m_Animator.layerCount; layer++)
            {
                AnimatorStateInfo st = m_Animator.GetCurrentAnimatorStateInfo(layer);
                var totalSpeed = st.speed * st.speedMultiplier;
                var adjustedNormalizedMaxTime = totalSpeed > 0.0f ? 1.0f / totalSpeed : 0.0f;

                if (!CheckAnimStateChanged(out stateHash, out normalizedTime, layer))
                {
                    continue;
                }

                var animationState = new AnimationState
                {
                    IsDirty = true,
                    Transition = false, // Only used during synchronization
                    StateHash = stateHash,
                    NormalizedTime = normalizedTime,
                    Layer = layer,
                    Weight = m_LayerWeights[layer]
                };

                animationMessage.AnimationStates.Add(animationState);
            }

            // Make sure there is something to send
            if (animationMessage.AnimationStates.Count > 0)
            {
                if (!IsServer && IsOwner)
                {
                    SendAnimStateServerRpc(animationMessage);
                }
                else
                {
                    SendAnimStateClientRpc(animationMessage);
                }
                animationMessage.ClearDirty();
            }
        }

        private void SendParametersUpdate(ClientRpcParams clientRpcParams = default, bool sendDirect = false)
        {
            m_ParameterWriter.Seek(0);
            m_ParameterWriter.Truncate();

            WriteParameters(m_ParameterWriter, sendDirect);

            var parametersMessage = new ParametersUpdateMessage
            {
                Parameters = m_ParameterWriter.ToArray()
            };

            if (!IsServer)
            {
                SendParametersUpdateServerRpc(parametersMessage);
            }
            else
            {
                if (sendDirect)
                {
                    SendParametersUpdateClientRpc(parametersMessage, clientRpcParams);
                }
                else
                {
                    m_NetworkAnimatorStateChangeHandler.SendParameterUpdate(parametersMessage, clientRpcParams);
                }
            }
        }

        /// <summary>
        /// Helper function to get the cached value
        /// </summary>
        unsafe private T GetValue<T>(ref AnimatorParamCache animatorParamCache)
        {
            T currentValue;
            fixed (void* value = animatorParamCache.Value)
            {
                currentValue = UnsafeUtility.ReadArrayElement<T>(value, 0);
            }
            return currentValue;
        }

        /// <summary>
        /// Checks if any of the Animator's parameters have changed
        /// If so, it fills out m_ParametersToUpdate with the indices of the parameters
        /// that have changed.  Returns true if any parameters changed.
        /// </summary>
        unsafe private bool CheckParametersChanged()
        {
            m_ParametersToUpdate.Clear();
            for (int i = 0; i < m_CachedAnimatorParameters.Length; i++)
            {
                ref var cacheValue = ref UnsafeUtility.ArrayElementAsRef<AnimatorParamCache>(m_CachedAnimatorParameters.GetUnsafePtr(), i);
                var hash = cacheValue.Hash;
                if (cacheValue.Type == AnimationParamEnumWrapper.AnimatorControllerParameterInt)
                {
                    var valueInt = m_Animator.GetInteger(hash);
                    var currentValue = GetValue<int>(ref cacheValue);
                    if (currentValue != valueInt)
                    {
                        m_ParametersToUpdate.Add(i);
                        continue;
                    }
                }
                else if (cacheValue.Type == AnimationParamEnumWrapper.AnimatorControllerParameterBool)
                {
                    var valueBool = m_Animator.GetBool(hash);
                    var currentValue = GetValue<bool>(ref cacheValue);
                    if (currentValue != valueBool)
                    {
                        m_ParametersToUpdate.Add(i);
                        continue;
                    }
                }
                else if (cacheValue.Type == AnimationParamEnumWrapper.AnimatorControllerParameterFloat)
                {
                    var valueFloat = m_Animator.GetFloat(hash);
                    var currentValue = GetValue<float>(ref cacheValue);
                    if (currentValue != valueFloat)
                    {
                        m_ParametersToUpdate.Add(i);
                        continue;
                    }
                }
            }
            return m_ParametersToUpdate.Count > 0;
        }

        /// <summary>
        /// Checks if any of the Animator's states have changed
        /// </summary>
        private bool CheckAnimStateChanged(out int stateHash, out float normalizedTime, int layer)
        {
            stateHash = 0;
            normalizedTime = 0;

            float layerWeightNow = m_Animator.GetLayerWeight(layer);
            if (layerWeightNow != m_LayerWeights[layer])
            {
                m_LayerWeights[layer] = layerWeightNow;
                return true;
            }

            if (m_Animator.IsInTransition(layer))
            {
                AnimatorTransitionInfo tt = m_Animator.GetAnimatorTransitionInfo(layer);
                if (tt.fullPathHash != m_TransitionHash[layer])
                {
                    // first time in this transition for this layer
                    m_TransitionHash[layer] = tt.fullPathHash;
                    m_AnimationHash[layer] = 0;
                    return true;
                }
            }
            else
            {
                AnimatorStateInfo st = m_Animator.GetCurrentAnimatorStateInfo(layer);
                if (st.fullPathHash != m_AnimationHash[layer])
                {
                    // first time in this animation state
                    if (m_AnimationHash[layer] != 0)
                    {
                        // came from another animation directly - from Play()
                        stateHash = st.fullPathHash;
                        normalizedTime = st.normalizedTime;
                    }
                    m_TransitionHash[layer] = 0;
                    m_AnimationHash[layer] = st.fullPathHash;
                    return true;
                }
            }
            return false;
        }

        /// <summary>
        /// Writes all of the Animator's parameters
        /// This uses the m_ParametersToUpdate list to write out only
        /// the parameters that have changed
        /// </summary>
        private unsafe void WriteParameters(FastBufferWriter writer, bool sendCacheState)
        {
            // Write how many parameter entries we are going to write
            BytePacker.WriteValuePacked(writer, (uint)m_ParametersToUpdate.Count);
            foreach (var parameterIndex in m_ParametersToUpdate)
            {
                ref var cacheValue = ref UnsafeUtility.ArrayElementAsRef<AnimatorParamCache>(m_CachedAnimatorParameters.GetUnsafePtr(), parameterIndex);
                var hash = cacheValue.Hash;
                BytePacker.WriteValuePacked(writer, (uint)parameterIndex);
                if (cacheValue.Type == AnimationParamEnumWrapper.AnimatorControllerParameterInt)
                {
                    var valueInt = m_Animator.GetInteger(hash);
                    fixed (void* value = cacheValue.Value)
                    {
                        UnsafeUtility.WriteArrayElement(value, 0, valueInt);
                        BytePacker.WriteValuePacked(writer, (uint)valueInt);
                    }
                }
                else // Note: Triggers are treated like boolean values
                if (cacheValue.Type == AnimationParamEnumWrapper.AnimatorControllerParameterBool)
                {
                    var valueBool = m_Animator.GetBool(hash);
                    fixed (void* value = cacheValue.Value)
                    {
                        UnsafeUtility.WriteArrayElement(value, 0, valueBool);
                        BytePacker.WriteValuePacked(writer, valueBool);
                    }
                }
                else
                if (cacheValue.Type == AnimationParamEnumWrapper.AnimatorControllerParameterFloat)
                {
                    var valueFloat = m_Animator.GetFloat(hash);
                    fixed (void* value = cacheValue.Value)
                    {
                        UnsafeUtility.WriteArrayElement(value, 0, valueFloat);
                        BytePacker.WriteValuePacked(writer, valueFloat);
                    }
                }
            }
        }

        /// <summary>
        /// Reads all parameters that were updated and applies the values
        /// </summary>
        private unsafe void ReadParameters(FastBufferReader reader)
        {
            ByteUnpacker.ReadValuePacked(reader, out uint totalParametersToRead);
            var totalParametersRead = 0;

            while (totalParametersRead < totalParametersToRead)
            {
                ByteUnpacker.ReadValuePacked(reader, out uint parameterIndex);
                ref var cacheValue = ref UnsafeUtility.ArrayElementAsRef<AnimatorParamCache>(m_CachedAnimatorParameters.GetUnsafePtr(), (int)parameterIndex);
                var hash = cacheValue.Hash;
                if (cacheValue.Type == AnimationParamEnumWrapper.AnimatorControllerParameterInt)
                {
                    ByteUnpacker.ReadValuePacked(reader, out uint newValue);
                    m_Animator.SetInteger(hash, (int)newValue);
                    fixed (void* value = cacheValue.Value)
                    {
                        UnsafeUtility.WriteArrayElement(value, 0, newValue);
                    }
                }
                else if (cacheValue.Type == AnimationParamEnumWrapper.AnimatorControllerParameterBool)
                {
                    ByteUnpacker.ReadValuePacked(reader, out bool newBoolValue);
                    m_Animator.SetBool(hash, newBoolValue);
                    fixed (void* value = cacheValue.Value)
                    {
                        UnsafeUtility.WriteArrayElement(value, 0, newBoolValue);
                    }
                }
                else if (cacheValue.Type == AnimationParamEnumWrapper.AnimatorControllerParameterFloat)
                {
                    ByteUnpacker.ReadValuePacked(reader, out float newFloatValue);
                    m_Animator.SetFloat(hash, newFloatValue);
                    fixed (void* value = cacheValue.Value)
                    {
                        UnsafeUtility.WriteArrayElement(value, 0, newFloatValue);
                    }
                }
                totalParametersRead++;
            }
        }

        /// <summary>
        /// Applies the ParametersUpdateMessage state to the Animator
        /// </summary>
        internal unsafe void UpdateParameters(ParametersUpdateMessage parametersUpdate)
        {
            if (parametersUpdate.Parameters != null && parametersUpdate.Parameters.Length != 0)
            {
                // We use a fixed value here to avoid the copy of data from the byte buffer since we own the data
                fixed (byte* parameters = parametersUpdate.Parameters)
                {
                    var reader = new FastBufferReader(parameters, Allocator.None, parametersUpdate.Parameters.Length);
                    ReadParameters(reader);
                }
            }
        }

        /// <summary>
        /// Applies the AnimationState state to the Animator
        /// </summary>
        internal void UpdateAnimationState(AnimationState animationState)
        {
            if (animationState.StateHash == 0)
            {
                return;
            }

            var currentState = m_Animator.GetCurrentAnimatorStateInfo(animationState.Layer);
            // If it is a transition, then we are synchronizing transitions in progress when a client late joins
            if (animationState.Transition)
<<<<<<< HEAD
            {
                // We should have all valid entries for any animation state transition update
                // Verify the AnimationState's assigned Layer exists
                if (m_DestinationStateToTransitioninfo.ContainsKey(animationState.Layer))
                {
                    // Verify the inner-table has the destination AnimationState name hash
                    if (m_DestinationStateToTransitioninfo[animationState.Layer].ContainsKey(animationState.DestinationStateHash))
                    {
                        // Make sure we are on the originating/starting state we are going to cross fade into
                        if (currentState.shortNameHash == animationState.StateHash)
                        {
                            // Get the transition state information
                            var transitionStateInfo = m_DestinationStateToTransitioninfo[animationState.Layer][animationState.DestinationStateHash];

                            // Cross fade from the current to the destination state for the transitions duration while starting at the server's current normalized time of the transition
                            m_Animator.CrossFade(transitionStateInfo.DestinationState, transitionStateInfo.TransitionDuration, transitionStateInfo.Layer, 0.0f, animationState.NormalizedTime);
                        }
                        else if (NetworkManager.LogLevel == LogLevel.Developer)
                        {
                            NetworkLog.LogWarning($"Current State Hash ({currentState.fullPathHash}) != AnimationState.StateHash ({animationState.StateHash})");
                        }
                    }
                    else if (NetworkManager.LogLevel == LogLevel.Developer)
                    {
                        NetworkLog.LogError($"[DestinationState To Transition Info] Layer ({animationState.Layer}) sub-table does not contain destination state ({animationState.DestinationStateHash})!");
                    }
                }
                else if (NetworkManager.LogLevel == LogLevel.Developer)
                {
                    NetworkLog.LogError($"[DestinationState To Transition Info] Layer ({animationState.Layer}) does not exist!");
                }
            }
            else
            {
=======
            {
                // We should have all valid entries for any animation state transition update
                // Verify the AnimationState's assigned Layer exists
                if (m_DestinationStateToTransitioninfo.ContainsKey(animationState.Layer))
                {
                    // Verify the inner-table has the destination AnimationState name hash
                    if (m_DestinationStateToTransitioninfo[animationState.Layer].ContainsKey(animationState.DestinationStateHash))
                    {
                        // Make sure we are on the originating/starting state we are going to cross fade into
                        if (currentState.shortNameHash == animationState.StateHash)
                        {
                            // Get the transition state information
                            var transitionStateInfo = m_DestinationStateToTransitioninfo[animationState.Layer][animationState.DestinationStateHash];

                            // Cross fade from the current to the destination state for the transitions duration while starting at the server's current normalized time of the transition
                            m_Animator.CrossFade(transitionStateInfo.DestinationState, transitionStateInfo.TransitionDuration, transitionStateInfo.Layer, 0.0f, animationState.NormalizedTime);
                        }
                        else if (NetworkManager.LogLevel == LogLevel.Developer)
                        {
                            NetworkLog.LogWarning($"Current State Hash ({currentState.fullPathHash}) != AnimationState.StateHash ({animationState.StateHash})");
                        }
                    }
                    else if (NetworkManager.LogLevel == LogLevel.Developer)
                    {
                        NetworkLog.LogError($"[DestinationState To Transition Info] Layer ({animationState.Layer}) sub-table does not contain destination state ({animationState.DestinationStateHash})!");
                    }
                }
                else if (NetworkManager.LogLevel == LogLevel.Developer)
                {
                    NetworkLog.LogError($"[DestinationState To Transition Info] Layer ({animationState.Layer}) does not exist!");
                }
            }
            else
            {
>>>>>>> 2f68b966
                if (currentState.fullPathHash != animationState.StateHash)
                {
                    m_Animator.Play(animationState.StateHash, animationState.Layer, animationState.NormalizedTime);
                }
            }
            m_Animator.SetLayerWeight(animationState.Layer, animationState.Weight);
        }

        /// <summary>
        /// Server-side animator parameter update request
        /// The server sets its local parameters and then forwards the message to the remaining clients
        /// </summary>
        [ServerRpc]
        private unsafe void SendParametersUpdateServerRpc(ParametersUpdateMessage parametersUpdate, ServerRpcParams serverRpcParams = default)
        {
            if (IsServerAuthoritative())
            {
                m_NetworkAnimatorStateChangeHandler.SendParameterUpdate(parametersUpdate);
            }
            else
            {
                if (serverRpcParams.Receive.SenderClientId != OwnerClientId)
                {
                    return;
                }
                UpdateParameters(parametersUpdate);
                if (NetworkManager.ConnectedClientsIds.Count > (IsHost ? 2 : 1))
                {
                    m_ClientSendList.Clear();
                    m_ClientSendList.AddRange(NetworkManager.ConnectedClientsIds);
                    m_ClientSendList.Remove(serverRpcParams.Receive.SenderClientId);
                    m_ClientSendList.Remove(NetworkManager.ServerClientId);
                    m_ClientRpcParams.Send.TargetClientIds = m_ClientSendList;
                    m_NetworkAnimatorStateChangeHandler.SendParameterUpdate(parametersUpdate, m_ClientRpcParams);
                }
            }
        }

        /// <summary>
        /// Updates the client's animator's parameters
        /// </summary>
        [ClientRpc]
        internal unsafe void SendParametersUpdateClientRpc(ParametersUpdateMessage parametersUpdate, ClientRpcParams clientRpcParams = default)
        {
            var isServerAuthoritative = IsServerAuthoritative();
            if (!isServerAuthoritative && !IsOwner || isServerAuthoritative)
            {
                m_NetworkAnimatorStateChangeHandler.ProcessParameterUpdate(parametersUpdate);
            }
        }

        /// <summary>
        /// Server-side animation state update request
        /// The server sets its local state and then forwards the message to the remaining clients
        /// </summary>
        [ServerRpc]
        private unsafe void SendAnimStateServerRpc(AnimationMessage animationMessage, ServerRpcParams serverRpcParams = default)
        {
            if (IsServerAuthoritative())
            {
                m_NetworkAnimatorStateChangeHandler.SendAnimationUpdate(animationMessage);
            }
            else
            {
                if (serverRpcParams.Receive.SenderClientId != OwnerClientId)
                {
                    return;
                }

                foreach (var animationState in animationMessage.AnimationStates)
                {
                    UpdateAnimationState(animationState);
                }

                m_NetworkAnimatorStateChangeHandler.AddAnimationMessageToProcessQueue(animationMessage);
                if (NetworkManager.ConnectedClientsIds.Count > (IsHost ? 2 : 1))
                {
                    m_ClientSendList.Clear();
                    m_ClientSendList.AddRange(NetworkManager.ConnectedClientsIds);
                    m_ClientSendList.Remove(serverRpcParams.Receive.SenderClientId);
                    m_ClientSendList.Remove(NetworkManager.ServerClientId);
                    m_ClientRpcParams.Send.TargetClientIds = m_ClientSendList;
                    m_NetworkAnimatorStateChangeHandler.SendAnimationUpdate(animationMessage, m_ClientRpcParams);
                }
            }
        }

        /// <summary>
        /// Internally-called RPC client receiving function to update some animation state on a client
        /// </summary>
        [ClientRpc]
        private unsafe void SendAnimStateClientRpc(AnimationMessage animationMessage, ClientRpcParams clientRpcParams = default)
        {
            // This should never happen
            if (IsHost)
            {
                if (NetworkManager.LogLevel == LogLevel.Developer)
                {
                    NetworkLog.LogWarning("Detected the Host is sending itself animation updates! Please report this issue.");
                }
                return;
            }

            var isServerAuthoritative = IsServerAuthoritative();
            if (!isServerAuthoritative && !IsOwner || isServerAuthoritative)
            {
                foreach (var animationState in animationMessage.AnimationStates)
                {
                    UpdateAnimationState(animationState);
                }
            }
        }

        /// <summary>
        /// Server-side trigger state update request
        /// The server sets its local state and then forwards the message to the remaining clients
        /// </summary>
        [ServerRpc]
        internal void SendAnimTriggerServerRpc(AnimationTriggerMessage animationTriggerMessage, ServerRpcParams serverRpcParams = default)
        {
            // If it is server authoritative
            if (IsServerAuthoritative())
            {
                // The only condition where this should (be allowed to) happen is when the owner sends the server a trigger message
                if (OwnerClientId == serverRpcParams.Receive.SenderClientId)
                {
                    m_NetworkAnimatorStateChangeHandler.QueueTriggerUpdateToClient(animationTriggerMessage);
                }
                else if (NetworkManager.LogLevel == LogLevel.Developer)
                {
                    NetworkLog.LogWarning($"[Server Authoritative] Detected the a non-authoritative client is sending the server animation trigger updates. If you recently changed ownership of the {name} object, then this could be the reason.");
                }
            }
            else
            {
                // Ignore if a non-owner sent this.
                if (serverRpcParams.Receive.SenderClientId != OwnerClientId)
                {
                    if (NetworkManager.LogLevel == LogLevel.Developer)
                    {
                        NetworkLog.LogWarning($"[Owner Authoritative] Detected the a non-authoritative client is sending the server animation trigger updates. If you recently changed ownership of the {name} object, then this could be the reason.");
                    }
                    return;
                }

                // set the trigger locally on the server
                InternalSetTrigger(animationTriggerMessage.Hash, animationTriggerMessage.IsTriggerSet);

                // send the message to all non-authority clients excluding the server and the owner
                if (NetworkManager.ConnectedClientsIds.Count > (IsHost ? 2 : 1))
                {
                    m_ClientSendList.Clear();
                    m_ClientSendList.AddRange(NetworkManager.ConnectedClientsIds);
                    m_ClientSendList.Remove(serverRpcParams.Receive.SenderClientId);
                    m_ClientSendList.Remove(NetworkManager.ServerClientId);
                    m_ClientRpcParams.Send.TargetClientIds = m_ClientSendList;
                    m_NetworkAnimatorStateChangeHandler.QueueTriggerUpdateToClient(animationTriggerMessage, m_ClientRpcParams);
                }
            }
        }

        /// <summary>
        /// See above <see cref="m_LastTriggerHash"/>
        /// </summary>
        private void InternalSetTrigger(int hash, bool isSet = true)
        {
            m_Animator.SetBool(hash, isSet);
        }

        /// <summary>
        /// Internally-called RPC client receiving function to update a trigger when the server wants to forward
        ///   a trigger for a client to play / reset
        /// </summary>
        /// <param name="animationTriggerMessage">the payload containing the trigger data to apply</param>
        /// <param name="clientRpcParams">unused</param>
        [ClientRpc]
        internal void SendAnimTriggerClientRpc(AnimationTriggerMessage animationTriggerMessage, ClientRpcParams clientRpcParams = default)
        {
            InternalSetTrigger(animationTriggerMessage.Hash, animationTriggerMessage.IsTriggerSet);
        }

        /// <summary>
        /// Sets the trigger for the associated animation
        /// </summary>
        /// <param name="triggerName">The string name of the trigger to activate</param>
        public void SetTrigger(string triggerName)
        {
            SetTrigger(Animator.StringToHash(triggerName));
        }

        /// <inheritdoc cref="SetTrigger(string)" />
        /// <param name="hash">The hash for the trigger to activate</param>
        /// <param name="setTrigger">sets (true) or resets (false) the trigger. The default is to set it (true).</param>
        public void SetTrigger(int hash, bool setTrigger = true)
        {
            // MTT-3564:
            // After fixing the issue with trigger controlled Transitions being synchronized twice,
            // it exposed additional issues with this logic.  Now, either the owner or the server can
            // update triggers. Since server-side RPCs are immediately invoked, for a host a trigger
            // will happen when SendAnimTriggerClientRpc is called.  For a client owner, we call the
            // SendAnimTriggerServerRpc and then trigger locally when running in owner authority mode.
            if (IsOwner || IsServer)
            {
                var animTriggerMessage = new AnimationTriggerMessage() { Hash = hash, IsTriggerSet = setTrigger };
                if (IsServer)
                {
                    /// <see cref="UpdatePendingTriggerStates"/> as to why we queue
                    m_NetworkAnimatorStateChangeHandler.QueueTriggerUpdateToClient(animTriggerMessage);
                    if (!IsHost)
                    {
                        InternalSetTrigger(hash);
                    }
                }
                else
                {
                    /// <see cref="UpdatePendingTriggerStates"/> as to why we queue
                    m_NetworkAnimatorStateChangeHandler.QueueTriggerUpdateToServer(animTriggerMessage);
                    if (!IsServerAuthoritative())
                    {
                        InternalSetTrigger(hash);
                    }
                }
            }
        }

        /// <summary>
        /// Resets the trigger for the associated animation.  See <see cref="SetTrigger(string)">SetTrigger</see> for more on how triggers are special
        /// </summary>
        /// <param name="triggerName">The string name of the trigger to reset</param>
        public void ResetTrigger(string triggerName)
        {
            ResetTrigger(Animator.StringToHash(triggerName));
        }

        /// <inheritdoc cref="ResetTrigger(string)" path="summary" />
        /// <param name="hash">The hash for the trigger to activate</param>
        public void ResetTrigger(int hash)
        {
            SetTrigger(hash, false);
        }
    }
}
#endif // COM_UNITY_MODULES_ANIMATION<|MERGE_RESOLUTION|>--- conflicted
+++ resolved
@@ -182,17 +182,8 @@
     /// </summary>
     [AddComponentMenu("Netcode/Network Animator")]
     [RequireComponent(typeof(Animator))]
-<<<<<<< HEAD
-    // TODO: Enable the serialization callback receiver whenever we do a minor version update.
-#if USE_SERIALIZATION_CALLBACK_RECEIVER
     public class NetworkAnimator : NetworkBehaviour, ISerializationCallbackReceiver
-#else
-    public class NetworkAnimator : NetworkBehaviour
-#endif
-=======
-    public class NetworkAnimator : NetworkBehaviour, ISerializationCallbackReceiver
-
->>>>>>> 2f68b966
+
     {
         [Serializable]
         internal class TransitionStateinfo
@@ -235,20 +226,12 @@
             }
         }
 
-<<<<<<< HEAD
-
+        /// <summary>
+        /// Creates the
+        /// </summary>
+        private void BuildTransitionStateInfoList()
+        {
 #if UNITY_EDITOR
-=======
->>>>>>> 2f68b966
-        /// <summary>
-        /// Creates the
-        /// </summary>
-        private void BuildTransitionStateInfoList()
-        {
-<<<<<<< HEAD
-=======
-#if UNITY_EDITOR
->>>>>>> 2f68b966
             TransitionStateInfoList = new List<TransitionStateinfo>();
             var animatorController = m_Animator.runtimeAnimatorController as AnimatorController;
             if (animatorController == null)
@@ -307,17 +290,9 @@
                     }
                 }
             }
-<<<<<<< HEAD
-        }
 #endif
-
-        // TODO: Enable the callback receiver when we do a minor version update
-#if USE_SERIALIZATION_CALLBACK_RECEIVER
-=======
-#endif
-        }
-
->>>>>>> 2f68b966
+        }
+
         public void OnAfterDeserialize()
         {
             BuildDestinationToTransitionInfoTable();
@@ -327,31 +302,6 @@
         {
             BuildTransitionStateInfoList();
         }
-<<<<<<< HEAD
-#else
-        // For now, we can build this table during Awake
-        private void Awake()
-        {
-            BuildDestinationToTransitionInfoTable();
-        }
-
-#if UNITY_EDITOR
-        /// <summary>
-        /// For now we can build the TransitionState list during OnValidate
-        /// </summary>
-        private void OnValidate()
-        {
-            // Only if we are entering into play mode, about to update the asset database, or compiling/building do we want to build the transition state info list
-            if ((UnityEditor.EditorApplication.isPlaying || !UnityEditor.EditorApplication.isPlayingOrWillChangePlaymode) && !UnityEditor.EditorApplication.isUpdating && !UnityEditor.EditorApplication.isCompiling)
-            {
-                return;
-            }
-            BuildTransitionStateInfoList();
-        }
-#endif // UNITY_EDITOR
-#endif // USE_SERIALIZATION_CALLBACK_RECEIVER
-=======
->>>>>>> 2f68b966
 
         internal struct AnimationState : INetworkSerializable
         {
@@ -374,16 +324,6 @@
                 if (serializer.IsWriter)
                 {
                     var writer = serializer.GetFastBufferWriter();
-<<<<<<< HEAD
-                    BytePacker.WriteValuePacked(writer, StateHash);
-                    BytePacker.WriteValuePacked(writer, NormalizedTime);
-                    BytePacker.WriteValuePacked(writer, Layer);
-                    BytePacker.WriteValuePacked(writer, Weight);
-                    BytePacker.WriteValuePacked(writer, Transition);
-                    if (Transition)
-                    {
-                        BytePacker.WriteValuePacked(writer, DestinationStateHash);
-=======
                     var writeSize = FastBufferWriter.GetWriteSize(Transition);
                     writeSize += FastBufferWriter.GetWriteSize(StateHash);
                     writeSize += FastBufferWriter.GetWriteSize(NormalizedTime);
@@ -407,22 +347,11 @@
                     if (Transition)
                     {
                         writer.WriteValue(DestinationStateHash);
->>>>>>> 2f68b966
                     }
                 }
                 else
                 {
                     var reader = serializer.GetFastBufferReader();
-<<<<<<< HEAD
-                    ByteUnpacker.ReadValuePacked(reader, out StateHash);
-                    ByteUnpacker.ReadValuePacked(reader, out NormalizedTime);
-                    ByteUnpacker.ReadValuePacked(reader, out Layer);
-                    ByteUnpacker.ReadValuePacked(reader, out Weight);
-                    ByteUnpacker.ReadValuePacked(reader, out Transition);
-                    if (Transition)
-                    {
-                        ByteUnpacker.ReadValuePacked(reader, out DestinationStateHash);
-=======
                     // Begin reading the Transition flag
                     if (!reader.TryBeginRead(FastBufferWriter.GetWriteSize(Transition)))
                     {
@@ -453,7 +382,6 @@
                     if (Transition)
                     {
                         reader.ReadValue(out DestinationStateHash);
->>>>>>> 2f68b966
                     }
                 }
             }
@@ -611,17 +539,10 @@
                 m_NetworkAnimatorStateChangeHandler = null;
             }
 
-<<<<<<< HEAD
-            // The safest way to be assured that you get a NetworkManager instance when also
-            // taking integration testing into consideration (multiple NetworkManager instances)
-            var networkManager = HasNetworkObject ? NetworkManager : NetworkManager.Singleton;
-            networkManager.OnClientConnectedCallback -= OnClientConnectedCallback;
-=======
             if (m_CachedNetworkManager != null)
             {
                 m_CachedNetworkManager.OnClientConnectedCallback -= OnClientConnectedCallback;
             }
->>>>>>> 2f68b966
 
             if (m_CachedAnimatorParameters != null && m_CachedAnimatorParameters.IsCreated)
             {
@@ -643,12 +564,9 @@
         private List<ulong> m_ClientSendList;
         private ClientRpcParams m_ClientRpcParams;
         private List<AnimationState> m_AnimationMessageStates;
-<<<<<<< HEAD
-=======
 
         // Only used in Cleanup
         private NetworkManager m_CachedNetworkManager;
->>>>>>> 2f68b966
 
         /// <inheritdoc/>
         public override void OnNetworkSpawn()
@@ -667,12 +585,9 @@
                 m_ClientRpcParams = new ClientRpcParams();
                 m_ClientRpcParams.Send = new ClientRpcSendParams();
                 m_ClientRpcParams.Send.TargetClientIds = m_ClientSendList;
-<<<<<<< HEAD
-=======
 
                 // Cache the NetworkManager instance to remove the OnClientConnectedCallback subscription
                 m_CachedNetworkManager = NetworkManager;
->>>>>>> 2f68b966
                 NetworkManager.OnClientConnectedCallback += OnClientConnectedCallback;
             }
 
@@ -754,7 +669,6 @@
             m_ClientSendList.Clear();
             m_ClientSendList.Add(playerId);
             m_ClientRpcParams.Send.TargetClientIds = m_ClientSendList;
-
             // With synchronization we send all parameters
             m_ParametersToUpdate.Clear();
             for (int i = 0; i < m_CachedAnimatorParameters.Length; i++)
@@ -777,10 +691,6 @@
                 var isInTransition = m_Animator.IsInTransition(layer);
                 var animMsg = m_AnimationMessageStates[layer];
 
-<<<<<<< HEAD
-
-=======
->>>>>>> 2f68b966
                 // Synchronizing transitions with trigger conditions for late joining clients is now
                 // handled by cross fading between the late joining client's current layer's AnimationState
                 // and the transition's destination AnimationState.
@@ -859,14 +769,10 @@
 
             if (m_Animator.runtimeAnimatorController == null)
             {
-<<<<<<< HEAD
-                // TODO: While this should never happen, add a NetworkLog warning message
-=======
                 if (NetworkManager.LogLevel == LogLevel.Developer)
                 {
                     Debug.LogError($"[{GetType().Name}] Could not find an assigned {nameof(RuntimeAnimatorController)}! Cannot check {nameof(Animator)} for changes in state!");
                 }
->>>>>>> 2f68b966
                 return;
             }
 
@@ -1172,7 +1078,6 @@
             var currentState = m_Animator.GetCurrentAnimatorStateInfo(animationState.Layer);
             // If it is a transition, then we are synchronizing transitions in progress when a client late joins
             if (animationState.Transition)
-<<<<<<< HEAD
             {
                 // We should have all valid entries for any animation state transition update
                 // Verify the AnimationState's assigned Layer exists
@@ -1207,42 +1112,6 @@
             }
             else
             {
-=======
-            {
-                // We should have all valid entries for any animation state transition update
-                // Verify the AnimationState's assigned Layer exists
-                if (m_DestinationStateToTransitioninfo.ContainsKey(animationState.Layer))
-                {
-                    // Verify the inner-table has the destination AnimationState name hash
-                    if (m_DestinationStateToTransitioninfo[animationState.Layer].ContainsKey(animationState.DestinationStateHash))
-                    {
-                        // Make sure we are on the originating/starting state we are going to cross fade into
-                        if (currentState.shortNameHash == animationState.StateHash)
-                        {
-                            // Get the transition state information
-                            var transitionStateInfo = m_DestinationStateToTransitioninfo[animationState.Layer][animationState.DestinationStateHash];
-
-                            // Cross fade from the current to the destination state for the transitions duration while starting at the server's current normalized time of the transition
-                            m_Animator.CrossFade(transitionStateInfo.DestinationState, transitionStateInfo.TransitionDuration, transitionStateInfo.Layer, 0.0f, animationState.NormalizedTime);
-                        }
-                        else if (NetworkManager.LogLevel == LogLevel.Developer)
-                        {
-                            NetworkLog.LogWarning($"Current State Hash ({currentState.fullPathHash}) != AnimationState.StateHash ({animationState.StateHash})");
-                        }
-                    }
-                    else if (NetworkManager.LogLevel == LogLevel.Developer)
-                    {
-                        NetworkLog.LogError($"[DestinationState To Transition Info] Layer ({animationState.Layer}) sub-table does not contain destination state ({animationState.DestinationStateHash})!");
-                    }
-                }
-                else if (NetworkManager.LogLevel == LogLevel.Developer)
-                {
-                    NetworkLog.LogError($"[DestinationState To Transition Info] Layer ({animationState.Layer}) does not exist!");
-                }
-            }
-            else
-            {
->>>>>>> 2f68b966
                 if (currentState.fullPathHash != animationState.StateHash)
                 {
                     m_Animator.Play(animationState.StateHash, animationState.Layer, animationState.NormalizedTime);
