using System;
using System.Collections.Generic;
using UnityEngine;

namespace Unity.Netcode.Components
{
    /// <summary>
    /// A component for syncing transforms.
    /// NetworkTransform will read the underlying transform and replicate it to clients.
    /// The replicated value will be automatically be interpolated (if active) and applied to the underlying GameObject's transform.
    /// </summary>
    [DisallowMultipleComponent]
    [AddComponentMenu("Netcode/" + nameof(NetworkTransform))]
    [DefaultExecutionOrder(100000)] // this is needed to catch the update time after the transform was updated by user scripts
    public class NetworkTransform : NetworkBehaviour
    {
        /// <summary>
        /// The default position change threshold value.
        /// Any changes above this threshold will be replicated.
        /// </summary>
        public const float PositionThresholdDefault = 0.001f;

        /// <summary>
        /// The default rotation angle change threshold value.
        /// Any changes above this threshold will be replicated.
        /// </summary>
        public const float RotAngleThresholdDefault = 0.01f;

        /// <summary>
        /// The default scale change threshold value.
        /// Any changes above this threshold will be replicated.
        /// </summary>
        public const float ScaleThresholdDefault = 0.01f;

        /// <summary>
        /// The handler delegate type that takes client requested changes and returns resulting changes handled by the server.
        /// </summary>
        /// <param name="pos">The position requested by the client.</param>
        /// <param name="rot">The rotation requested by the client.</param>
        /// <param name="scale">The scale requested by the client.</param>
        /// <returns>The resulting position, rotation and scale changes after handling.</returns>
        public delegate (Vector3 pos, Quaternion rotOut, Vector3 scale) OnClientRequestChangeDelegate(Vector3 pos, Quaternion rot, Vector3 scale);

        /// <summary>
        /// The handler that gets invoked when server receives a change from a client.
        /// This handler would be useful for server to modify pos/rot/scale before applying client's request.
        /// </summary>
        public OnClientRequestChangeDelegate OnClientRequestChange;

        internal struct NetworkTransformState : INetworkSerializable
        {
            private const int k_InLocalSpaceBit = 0;
            private const int k_PositionXBit = 1;
            private const int k_PositionYBit = 2;
            private const int k_PositionZBit = 3;
            private const int k_RotAngleXBit = 4;
            private const int k_RotAngleYBit = 5;
            private const int k_RotAngleZBit = 6;
            private const int k_ScaleXBit = 7;
            private const int k_ScaleYBit = 8;
            private const int k_ScaleZBit = 9;
            private const int k_TeleportingBit = 10;
            // 11-15: <unused>

            private ushort m_Bitset;

            internal bool InLocalSpace
            {
                get => (m_Bitset & (1 << k_InLocalSpaceBit)) != 0;
                set
                {
                    if (value) { m_Bitset = (ushort)(m_Bitset | (1 << k_InLocalSpaceBit)); }
                    else { m_Bitset = (ushort)(m_Bitset & ~(1 << k_InLocalSpaceBit)); }
                }
            }

            // Position
            internal bool HasPositionX
            {
                get => (m_Bitset & (1 << k_PositionXBit)) != 0;
                set
                {
                    if (value) { m_Bitset = (ushort)(m_Bitset | (1 << k_PositionXBit)); }
                    else { m_Bitset = (ushort)(m_Bitset & ~(1 << k_PositionXBit)); }
                }
            }

            internal bool HasPositionY
            {
                get => (m_Bitset & (1 << k_PositionYBit)) != 0;
                set
                {
                    if (value) { m_Bitset = (ushort)(m_Bitset | (1 << k_PositionYBit)); }
                    else { m_Bitset = (ushort)(m_Bitset & ~(1 << k_PositionYBit)); }
                }
            }

            internal bool HasPositionZ
            {
                get => (m_Bitset & (1 << k_PositionZBit)) != 0;
                set
                {
                    if (value) { m_Bitset = (ushort)(m_Bitset | (1 << k_PositionZBit)); }
                    else { m_Bitset = (ushort)(m_Bitset & ~(1 << k_PositionZBit)); }
                }
            }

            // RotAngles
            internal bool HasRotAngleX
            {
                get => (m_Bitset & (1 << k_RotAngleXBit)) != 0;
                set
                {
                    if (value) { m_Bitset = (ushort)(m_Bitset | (1 << k_RotAngleXBit)); }
                    else { m_Bitset = (ushort)(m_Bitset & ~(1 << k_RotAngleXBit)); }
                }
            }

            internal bool HasRotAngleY
            {
                get => (m_Bitset & (1 << k_RotAngleYBit)) != 0;
                set
                {
                    if (value) { m_Bitset = (ushort)(m_Bitset | (1 << k_RotAngleYBit)); }
                    else { m_Bitset = (ushort)(m_Bitset & ~(1 << k_RotAngleYBit)); }
                }
            }

            internal bool HasRotAngleZ
            {
                get => (m_Bitset & (1 << k_RotAngleZBit)) != 0;
                set
                {
                    if (value) { m_Bitset = (ushort)(m_Bitset | (1 << k_RotAngleZBit)); }
                    else { m_Bitset = (ushort)(m_Bitset & ~(1 << k_RotAngleZBit)); }
                }
            }

            // Scale
            internal bool HasScaleX
            {
                get => (m_Bitset & (1 << k_ScaleXBit)) != 0;
                set
                {
                    if (value) { m_Bitset = (ushort)(m_Bitset | (1 << k_ScaleXBit)); }
                    else { m_Bitset = (ushort)(m_Bitset & ~(1 << k_ScaleXBit)); }
                }
            }

            internal bool HasScaleY
            {
                get => (m_Bitset & (1 << k_ScaleYBit)) != 0;
                set
                {
                    if (value) { m_Bitset = (ushort)(m_Bitset | (1 << k_ScaleYBit)); }
                    else { m_Bitset = (ushort)(m_Bitset & ~(1 << k_ScaleYBit)); }
                }
            }

            internal bool HasScaleZ
            {
                get => (m_Bitset & (1 << k_ScaleZBit)) != 0;
                set
                {
                    if (value) { m_Bitset = (ushort)(m_Bitset | (1 << k_ScaleZBit)); }
                    else { m_Bitset = (ushort)(m_Bitset & ~(1 << k_ScaleZBit)); }
                }
            }

            internal bool IsTeleportingNextFrame
            {
                get => (m_Bitset & (1 << k_TeleportingBit)) != 0;
                set
                {
                    if (value) { m_Bitset = (ushort)(m_Bitset | (1 << k_TeleportingBit)); }
                    else { m_Bitset = (ushort)(m_Bitset & ~(1 << k_TeleportingBit)); }
                }
            }

            internal float PositionX, PositionY, PositionZ;
            internal float RotAngleX, RotAngleY, RotAngleZ;
            internal float ScaleX, ScaleY, ScaleZ;
            internal double SentTime;

            public void NetworkSerialize<T>(BufferSerializer<T> serializer) where T : IReaderWriter
            {
                serializer.SerializeValue(ref SentTime);
                // InLocalSpace + HasXXX Bits
                serializer.SerializeValue(ref m_Bitset);
                // Position Values
                if (HasPositionX)
                {
                    serializer.SerializeValue(ref PositionX);
                }

                if (HasPositionY)
                {
                    serializer.SerializeValue(ref PositionY);
                }

                if (HasPositionZ)
                {
                    serializer.SerializeValue(ref PositionZ);
                }

                // RotAngle Values
                if (HasRotAngleX)
                {
                    serializer.SerializeValue(ref RotAngleX);
                }

                if (HasRotAngleY)
                {
                    serializer.SerializeValue(ref RotAngleY);
                }

                if (HasRotAngleZ)
                {
                    serializer.SerializeValue(ref RotAngleZ);
                }

                // Scale Values
                if (HasScaleX)
                {
                    serializer.SerializeValue(ref ScaleX);
                }

                if (HasScaleY)
                {
                    serializer.SerializeValue(ref ScaleY);
                }

                if (HasScaleZ)
                {
                    serializer.SerializeValue(ref ScaleZ);
                }
            }
        }

        /// <summary>
        /// Whether or not x component of position will be replicated
        /// </summary>
        public bool SyncPositionX = true;
        /// <summary>
        /// Whether or not y component of position will be replicated
        /// </summary>
        public bool SyncPositionY = true;
        /// <summary>
        /// Whether or not z component of position will be replicated
        /// </summary>
        public bool SyncPositionZ = true;
        /// <summary>
        /// Whether or not x component of rotation will be replicated
        /// </summary>
        public bool SyncRotAngleX = true;
        /// <summary>
        /// Whether or not y component of rotation will be replicated
        /// </summary>
        public bool SyncRotAngleY = true;
        /// <summary>
        /// Whether or not z component of rotation will be replicated
        /// </summary>
        public bool SyncRotAngleZ = true;
        /// <summary>
        /// Whether or not x component of scale will be replicated
        /// </summary>
        public bool SyncScaleX = true;
        /// <summary>
        /// Whether or not y component of scale will be replicated
        /// </summary>
        public bool SyncScaleY = true;
        /// <summary>
        /// Whether or not z component of scale will be replicated
        /// </summary>
        public bool SyncScaleZ = true;

        /// <summary>
        /// The current position threshold value
        /// Any changes to the position that exceeds the current threshold value will be replicated
        /// </summary>
        public float PositionThreshold = PositionThresholdDefault;

        /// <summary>
        /// The current rotation threshold value
        /// Any changes to the rotation that exceeds the current threshold value will be replicated
        /// Minimum Value: 0.001
        /// Maximum Value: 360.0
        /// </summary>
        [Range(0.001f, 360.0f)]
        public float RotAngleThreshold = RotAngleThresholdDefault;

        /// <summary>
        /// The current scale threshold value
        /// Any changes to the scale that exceeds the current threshold value will be replicated
        /// </summary>
        public float ScaleThreshold = ScaleThresholdDefault;


        /// <summary>
        /// Sets whether this transform should sync in local space or in world space.
        /// This is important to set since reparenting this transform could have issues,
        /// if using world position (depending on who gets synced first: the parent or the child)
        /// Having a child always at position 0,0,0 for example will have less possibilities of desync than when using world positions
        /// </summary>
        [Tooltip("Sets whether this transform should sync in local space or in world space")]
        public bool InLocalSpace = false;

        /// <summary>
        /// When enabled (default) interpolation is applied and when disabled no interpolation is applied
        /// </summary>
        /// <remarks>
        /// This should only be changed by the authoritative side during runtime. Non-authoritative changes
        /// will be overridden upon the next <see cref="NetworkTransform"></see> state update.
        /// </remarks>
        public bool Interpolate = true;

        /// <summary>
        /// Used to determine who can write to this transform. Server only for this transform.
        /// Changing this value alone in a child implementation will not allow you to create a NetworkTransform which can be written to by clients. See the ClientNetworkTransform Sample
        /// in the package samples for how to implement a NetworkTransform with client write support.
        /// If using different values, please use RPCs to write to the server. Netcode doesn't support client side network variable writing
        /// </summary>
        // This is public to make sure that users don't depend on this IsClient && IsOwner check in their code. If this logic changes in the future, we can make it invisible here
        // TODO: With recent updates 08-2022, this should be changed to a private set.
        public bool CanCommitToTransform { get; protected set; }

        /// <summary>
        /// Internally used by <see cref="NetworkTransform"/> to keep track of whether this <see cref="NetworkBehaviour"/> derived class instance
        /// was instantiated on the server side or not.
        /// </summary>
        protected bool m_CachedIsServer;

        /// <summary>
        /// Internally used by <see cref="NetworkTransform"/> to keep track of the <see cref="NetworkManager"/> instance assigned to this
        /// this <see cref="NetworkBehaviour"/> derived class instance.
        /// </summary>
        protected NetworkManager m_CachedNetworkManager;

<<<<<<< HEAD
=======
        private readonly NetworkVariable<NetworkTransformState> m_ReplicatedNetworkStateServer = new NetworkVariable<NetworkTransformState>(new NetworkTransformState(), NetworkVariableReadPermission.Everyone, NetworkVariableWritePermission.Server);
        private readonly NetworkVariable<NetworkTransformState> m_ReplicatedNetworkStateOwner = new NetworkVariable<NetworkTransformState>(new NetworkTransformState(), NetworkVariableReadPermission.Everyone, NetworkVariableWritePermission.Owner);


        internal NetworkVariable<NetworkTransformState> GetReplicatedNetworkState()
        {
            if (!IsServerAuthoritative())
            {
                return m_ReplicatedNetworkStateOwner;
            }

            return m_ReplicatedNetworkStateServer;
        }
>>>>>>> 709705bc

        /// <summary>
        /// We have two internal NetworkVariables.
        /// One for server authoritative and one for "client/owner" authoritative.
        /// </summary>
        private readonly NetworkVariable<NetworkTransformState> m_ReplicatedNetworkStateServer = new NetworkVariable<NetworkTransformState>(new NetworkTransformState(), NetworkVariableReadPermission.Everyone, NetworkVariableWritePermission.Server);
        private readonly NetworkVariable<NetworkTransformState> m_ReplicatedNetworkStateOwner = new NetworkVariable<NetworkTransformState>(new NetworkTransformState(), NetworkVariableReadPermission.Everyone, NetworkVariableWritePermission.Owner);


        internal NetworkVariable<NetworkTransformState> GetReplicatedNetworkState()
        {
            if (!IsServerAuthoritative())
            {
                return m_ReplicatedNetworkStateOwner;
            }

            return m_ReplicatedNetworkStateServer;
        }

        private NetworkTransformState m_LocalAuthoritativeNetworkState;

        private bool m_HasSentLastValue = false; // used to send one last value, so clients can make the difference between lost replication data (clients extrapolate) and no more data to send.


        private BufferedLinearInterpolator<float> m_PositionXInterpolator; // = new BufferedLinearInterpolatorFloat();
        private BufferedLinearInterpolator<float> m_PositionYInterpolator; // = new BufferedLinearInterpolatorFloat();
        private BufferedLinearInterpolator<float> m_PositionZInterpolator; // = new BufferedLinearInterpolatorFloat();
        private BufferedLinearInterpolator<Quaternion> m_RotationInterpolator; // = new BufferedLinearInterpolatorQuaternion(); // rotation is a single Quaternion since each euler axis will affect the quaternion's final value
        private BufferedLinearInterpolator<float> m_ScaleXInterpolator; // = new BufferedLinearInterpolatorFloat();
        private BufferedLinearInterpolator<float> m_ScaleYInterpolator; // = new BufferedLinearInterpolatorFloat();
        private BufferedLinearInterpolator<float> m_ScaleZInterpolator; // = new BufferedLinearInterpolatorFloat();
        private readonly List<BufferedLinearInterpolator<float>> m_AllFloatInterpolators = new List<BufferedLinearInterpolator<float>>(6);

        private Transform m_Transform; // cache the transform component to reduce unnecessary bounce between managed and native
        private int m_LastSentTick;
        private NetworkTransformState m_LastSentState;

        internal NetworkTransformState GetLastSentState()
        {
            return m_LastSentState;
        }

        /// <summary>
        /// Refer to <see cref="TryCommitTransform">, this is a legacy method.
        /// </summary>
        protected void TryCommitTransformToServer(Transform transformToCommit, double dirtyTime)
        {
            TryCommitTransform(transformToCommit, dirtyTime);
        }

        /// <summary>
<<<<<<< HEAD
        /// Authoritative side only
        /// This will try to send/commit the current transform delta states (if any)
        /// </summary>
        /// <remarks>
        /// It is not recommended to use this method in a derived class
        /// </remarks>
=======
        /// Tries updating the server authoritative transform, only if allowed.
        /// </summary>
        /// <param name="transformToCommit">the transform to be committed</param>
        /// <param name="dirtyTime">time it was marked dirty</param>
>>>>>>> 709705bc
        protected void TryCommitTransform(Transform transformToCommit, double dirtyTime)
        {
            if (!CanCommitToTransform)
            {
<<<<<<< HEAD
                Debug.LogError($"[{name}] is trying to commit the transform without authority!");
=======
                NetworkLog.LogError($"[{name}] is trying to commit the transform without authority!");
>>>>>>> 709705bc
                return;
            }
            var isDirty = ApplyTransformToNetworkState(ref m_LocalAuthoritativeNetworkState, dirtyTime, transformToCommit);
            TryCommit(isDirty);
            // Authority will reset this the same frame.
            // (non-authority doesn't need to reset this value as it is updated by authority)
            m_LocalAuthoritativeNetworkState.IsTeleportingNextFrame = false;
        }

        private void TryCommitValues(Vector3 position, Vector3 rotation, Vector3 scale, double dirtyTime)
        {
            var isDirty = ApplyTransformToNetworkStateWithInfo(ref m_LocalAuthoritativeNetworkState, dirtyTime, position, rotation, scale);
            TryCommit(isDirty.isDirty);
        }

        private void TryCommit(bool isDirty)
        {
            void Send(NetworkTransformState stateToSend)
            {
                if (CanCommitToTransform)
                {
                    // server RPC takes a few frames to execute server side, we want this to execute immediately
                    CommitLocallyAndReplicate(stateToSend);
                }
                else
                {
                    CommitTransformServerRpc(stateToSend);
                }
            }

            // if dirty, send
            // if not dirty anymore, but hasn't sent last value for limiting extrapolation, still set isDirty
            // if not dirty and has already sent last value, don't do anything
            // extrapolation works by using last two values. if it doesn't receive anything anymore, it'll continue to extrapolate.
            // This is great in case there's message loss, not so great if we just don't have new values to send.
            // the following will send one last "copied" value so unclamped interpolation tries to extrapolate between two identical values, effectively
            // making it immobile.
            if (isDirty)
            {
                Send(m_LocalAuthoritativeNetworkState);
                m_HasSentLastValue = false;
                m_LastSentTick = m_CachedNetworkManager.LocalTime.Tick;
                m_LastSentState = m_LocalAuthoritativeNetworkState;
            }
            else if (!m_HasSentLastValue && m_CachedNetworkManager.LocalTime.Tick >= m_LastSentTick + 1) // check for state.IsDirty since update can happen more than once per tick. No need for client, RPCs will just queue up
            {
                m_LastSentState.IsTeleportingNextFrame = false; // This is required here
                m_LastSentState.SentTime = m_CachedNetworkManager.LocalTime.Time; // time 1+ tick later
                Send(m_LastSentState);
                m_HasSentLastValue = true;
            }
        }

        [ServerRpc(RequireOwnership = false)]
        private void CommitTransformServerRpc(NetworkTransformState networkState, ServerRpcParams serverParams = default)
        {
            if (serverParams.Receive.SenderClientId == OwnerClientId) // RPC call when not authorized to write could happen during the RTT interval during which a server's ownership change hasn't reached the client yet
            {
                CommitLocallyAndReplicate(networkState);
            }
        }

        private void CommitLocallyAndReplicate(NetworkTransformState networkState)
        {
            GetReplicatedNetworkState().Value = networkState;
        }

        private void ResetInterpolatedStateToCurrentAuthoritativeState()
        {
            var serverTime = NetworkManager.ServerTime.Time;
            m_PositionXInterpolator.ResetTo(m_LocalAuthoritativeNetworkState.PositionX, serverTime);
            m_PositionYInterpolator.ResetTo(m_LocalAuthoritativeNetworkState.PositionY, serverTime);
            m_PositionZInterpolator.ResetTo(m_LocalAuthoritativeNetworkState.PositionZ, serverTime);

            m_RotationInterpolator.ResetTo(Quaternion.Euler(m_LocalAuthoritativeNetworkState.RotAngleX, m_LocalAuthoritativeNetworkState.RotAngleY, m_LocalAuthoritativeNetworkState.RotAngleZ), serverTime);

            m_ScaleXInterpolator.ResetTo(m_LocalAuthoritativeNetworkState.ScaleX, serverTime);
            m_ScaleYInterpolator.ResetTo(m_LocalAuthoritativeNetworkState.ScaleY, serverTime);
            m_ScaleZInterpolator.ResetTo(m_LocalAuthoritativeNetworkState.ScaleZ, serverTime);
        }

        /// <summary>
        /// Will apply the transform to the LocalAuthoritativeNetworkState and get detailed isDirty information returned.
        /// </summary>
        /// <param name="transform">transform to apply</param>
        /// <returns>bool isDirty, bool isPositionDirty, bool isRotationDirty, bool isScaleDirty</returns>
        internal (bool isDirty, bool isPositionDirty, bool isRotationDirty, bool isScaleDirty) ApplyLocalNetworkState(Transform transform)
        {
            return ApplyTransformToNetworkStateWithInfo(ref m_LocalAuthoritativeNetworkState, m_CachedNetworkManager.LocalTime.Time, transform);
        }

        // updates `NetworkState` properties if they need to and returns a `bool` indicating whether or not there was any changes made
        // returned boolean would be useful to change encapsulating `NetworkVariable<NetworkState>`'s dirty state, e.g. ReplNetworkState.SetDirty(isDirty);
        internal bool ApplyTransformToNetworkState(ref NetworkTransformState networkState, double dirtyTime, Transform transformToUse)
        {
            return ApplyTransformToNetworkStateWithInfo(ref networkState, dirtyTime, transformToUse).isDirty;
        }

        private (bool isDirty, bool isPositionDirty, bool isRotationDirty, bool isScaleDirty) ApplyTransformToNetworkStateWithInfo(ref NetworkTransformState networkState, double dirtyTime, Transform transformToUse)
        {
            var position = InLocalSpace ? transformToUse.localPosition : transformToUse.position;
            var rotAngles = InLocalSpace ? transformToUse.localEulerAngles : transformToUse.eulerAngles;
            var scale = transformToUse.localScale;
            return ApplyTransformToNetworkStateWithInfo(ref networkState, dirtyTime, position, rotAngles, scale);
        }

        private (bool isDirty, bool isPositionDirty, bool isRotationDirty, bool isScaleDirty) ApplyTransformToNetworkStateWithInfo(ref NetworkTransformState networkState, double dirtyTime, Vector3 position, Vector3 rotAngles, Vector3 scale)
        {
            var isDirty = false;
            var isPositionDirty = false;
            var isRotationDirty = false;
            var isScaleDirty = false;

            // hasPositionZ set to false when it should be true?

            if (InLocalSpace != networkState.InLocalSpace)
            {
                networkState.InLocalSpace = InLocalSpace;
                isDirty = true;
            }

            // we assume that if x, y or z are dirty then we'll have to send all 3 anyway, so for efficiency
            //  we skip doing the (quite expensive) Math.Approximately() and check against PositionThreshold
            //  this still is overly costly and could use more improvements.
            //
            // (ditto for scale components)
            if (SyncPositionX)
            {
<<<<<<< HEAD
                if (Mathf.Abs(networkState.PositionX - position.x) > PositionThreshold || networkState.IsTeleportingNextFrame)
=======
                if (Mathf.Abs(networkState.PositionX - position.x) > PositionThreshold)
>>>>>>> 709705bc
                {
                    networkState.PositionX = position.x;
                    networkState.HasPositionX = true;
                    isPositionDirty = true;
                }
                else
                {
                    networkState.HasPositionX = false;
                }
            }

            if (SyncPositionY)
            {
<<<<<<< HEAD
                if (Mathf.Abs(networkState.PositionY - position.y) > PositionThreshold || networkState.IsTeleportingNextFrame)
=======
                if (Mathf.Abs(networkState.PositionY - position.y) > PositionThreshold)
>>>>>>> 709705bc
                {
                    networkState.PositionY = position.y;
                    networkState.HasPositionY = true;
                    isPositionDirty = true;
                }
                else
                {
                    networkState.HasPositionY = false;
                }
            }

            if (SyncPositionZ)
            {
<<<<<<< HEAD
                if (Mathf.Abs(networkState.PositionZ - position.z) > PositionThreshold || networkState.IsTeleportingNextFrame)
=======
                if (Mathf.Abs(networkState.PositionZ - position.z) > PositionThreshold)
>>>>>>> 709705bc
                {
                    networkState.PositionZ = position.z;
                    networkState.HasPositionZ = true;
                    isPositionDirty = true;
                }
                else
                {
                    networkState.HasPositionZ = false;
                }
            }

            if (SyncRotAngleX)
            {
<<<<<<< HEAD
                if (Mathf.Abs(Mathf.DeltaAngle(networkState.RotAngleX, rotAngles.x)) > RotAngleThreshold || networkState.IsTeleportingNextFrame)
=======
                if (Mathf.Abs(Mathf.DeltaAngle(networkState.RotAngleX, rotAngles.x)) > RotAngleThreshold)
>>>>>>> 709705bc
                {
                    networkState.RotAngleX = rotAngles.x;
                    networkState.HasRotAngleX = true;
                    isRotationDirty = true;
                }
                else
                {
                    networkState.HasRotAngleX = false;
                }
            }

            if (SyncRotAngleY)
            {
<<<<<<< HEAD
                if (Mathf.Abs(Mathf.DeltaAngle(networkState.RotAngleY, rotAngles.y)) > RotAngleThreshold || networkState.IsTeleportingNextFrame)
=======
                if (Mathf.Abs(Mathf.DeltaAngle(networkState.RotAngleY, rotAngles.y)) > RotAngleThreshold)
>>>>>>> 709705bc
                {
                    networkState.RotAngleY = rotAngles.y;
                    networkState.HasRotAngleY = true;
                    isRotationDirty = true;
                }
                else
                {
                    networkState.HasRotAngleY = false;
                }
            }

            if (SyncRotAngleZ)
            {
<<<<<<< HEAD
                if (Mathf.Abs(Mathf.DeltaAngle(networkState.RotAngleZ, rotAngles.z)) > RotAngleThreshold || networkState.IsTeleportingNextFrame)
=======
                if (Mathf.Abs(Mathf.DeltaAngle(networkState.RotAngleZ, rotAngles.z)) > RotAngleThreshold)
>>>>>>> 709705bc
                {
                    networkState.RotAngleZ = rotAngles.z;
                    networkState.HasRotAngleZ = true;
                    isRotationDirty = true;
                }
                else
                {
                    networkState.HasRotAngleZ = false;
                }
            }

            if (SyncScaleX)
            {
<<<<<<< HEAD
                if (Mathf.Abs(networkState.ScaleX - scale.x) > ScaleThreshold || networkState.IsTeleportingNextFrame)
=======
                if (Mathf.Abs(networkState.ScaleX - scale.x) > ScaleThreshold)
>>>>>>> 709705bc
                {
                    networkState.ScaleX = scale.x;
                    networkState.HasScaleX = true;
                    isScaleDirty = true;
                }
                else
                {
                    networkState.HasScaleX = false;
                }
            }

            if (SyncScaleY)
            {
<<<<<<< HEAD
                if (Mathf.Abs(networkState.ScaleY - scale.y) > ScaleThreshold || networkState.IsTeleportingNextFrame)
=======
                if (Mathf.Abs(networkState.ScaleY - scale.y) > ScaleThreshold)
>>>>>>> 709705bc
                {
                    networkState.ScaleY = scale.y;
                    networkState.HasScaleY = true;
                    isScaleDirty = true;
                }
                else
                {
                    networkState.HasScaleY = false;
                }
            }

            if (SyncScaleZ)
            {
<<<<<<< HEAD
                if (Mathf.Abs(networkState.ScaleZ - scale.z) > ScaleThreshold || networkState.IsTeleportingNextFrame)
=======
                if (Mathf.Abs(networkState.ScaleZ - scale.z) > ScaleThreshold)
>>>>>>> 709705bc
                {
                    networkState.ScaleZ = scale.z;
                    networkState.HasScaleZ = true;
                    isScaleDirty = true;
                }
                else
                {
                    networkState.HasScaleZ = false;
                }
            }

            isDirty |= isPositionDirty || isRotationDirty || isScaleDirty;

            if (isDirty)
            {
                networkState.SentTime = dirtyTime;
            }

            return (isDirty, isPositionDirty, isRotationDirty, isScaleDirty);
        }

        /// <summary>
        /// Applies the authoritative state to the local transform
        /// </summary>
        /// <remarks>
        /// The serverTime is required for position and scale in order to prevent a single element of each 3 elements
        /// from having too large of a delta time between the time it was last updated and the time any new update is
        /// sent.
        /// </remarks>
<<<<<<< HEAD
        /// <param name="networkState">new state to apply</param>
        /// <param name="transformToUpdate">transform to update</param>
        /// <param name="serverTime">required to interpolate when axis is not updated in the state to apply</param>
=======
>>>>>>> 709705bc
        private void ApplyInterpolatedNetworkStateToTransform(NetworkTransformState networkState, Transform transformToUpdate, double serverTime)
        {
            var interpolatedPosition = networkState.InLocalSpace ? transformToUpdate.localPosition : transformToUpdate.position;

            // todo: we should store network state w/ quats vs. euler angles
            var interpolatedRotAngles = networkState.InLocalSpace ? transformToUpdate.localEulerAngles : transformToUpdate.eulerAngles;
            var interpolatedScale = transformToUpdate.localScale;

            // InLocalSpace Read:
            InLocalSpace = networkState.InLocalSpace;

            // Update the position values that were changed in this state update
            if (networkState.HasPositionX)
            {
                interpolatedPosition.x = networkState.IsTeleportingNextFrame || !Interpolate ? networkState.PositionX : m_PositionXInterpolator.GetInterpolatedValue();
            }

            if (networkState.HasPositionY)
            {
                interpolatedPosition.y = networkState.IsTeleportingNextFrame || !Interpolate ? networkState.PositionY : m_PositionYInterpolator.GetInterpolatedValue();
            }

            if (networkState.HasPositionZ)
            {
                interpolatedPosition.z = networkState.IsTeleportingNextFrame || !Interpolate ? networkState.PositionZ : m_PositionZInterpolator.GetInterpolatedValue();
            }

            // Update the rotation values that were changed in this state update
            if (networkState.HasRotAngleX || networkState.HasRotAngleY || networkState.HasRotAngleZ)
            {
                var eulerAngles = new Vector3();
                if (Interpolate)
                {
                    eulerAngles = m_RotationInterpolator.GetInterpolatedValue().eulerAngles;
                }

                if (networkState.HasRotAngleX)
                {
                    interpolatedRotAngles.x = networkState.IsTeleportingNextFrame || !Interpolate ? networkState.RotAngleX : eulerAngles.x;
                }

                if (networkState.HasRotAngleY)
                {
                    interpolatedRotAngles.y = networkState.IsTeleportingNextFrame || !Interpolate ? networkState.RotAngleY : eulerAngles.y;
                }

                if (networkState.HasRotAngleZ)
                {
                    interpolatedRotAngles.z = networkState.IsTeleportingNextFrame || !Interpolate ? networkState.RotAngleZ : eulerAngles.z;
                }
            }

            // Update all scale axis that were changed in this state update
            if (networkState.HasScaleX)
            {
                interpolatedScale.x = networkState.IsTeleportingNextFrame || !Interpolate ? networkState.ScaleX : m_ScaleXInterpolator.GetInterpolatedValue();
            }

            if (networkState.HasScaleY)
            {
                interpolatedScale.y = networkState.IsTeleportingNextFrame || !Interpolate ? networkState.ScaleY : m_ScaleYInterpolator.GetInterpolatedValue();
            }

            if (networkState.HasScaleZ)
            {
                interpolatedScale.z = networkState.IsTeleportingNextFrame || !Interpolate ? networkState.ScaleZ : m_ScaleZInterpolator.GetInterpolatedValue();
            }

            // Apply the new position
            if (networkState.HasPositionX || networkState.HasPositionY || networkState.HasPositionZ)
            {
                if (InLocalSpace)
                {

                    transformToUpdate.localPosition = interpolatedPosition;
                }
                else
                {
                    transformToUpdate.position = interpolatedPosition;
                }
            }

            // Apply the new rotation
            if (networkState.HasRotAngleX || networkState.HasRotAngleY || networkState.HasRotAngleZ)
            {
                if (InLocalSpace)
                {
                    transformToUpdate.localRotation = Quaternion.Euler(interpolatedRotAngles);
                }
                else
                {
                    transformToUpdate.rotation = Quaternion.Euler(interpolatedRotAngles);
                }
            }

            // Apply the new scale
            if (networkState.HasScaleX || networkState.HasScaleY || networkState.HasScaleZ)
            {
                transformToUpdate.localScale = interpolatedScale;
            }
        }

        /// <summary>
        /// Only non-authoritative instances should invoke this
        /// </summary>
        private void AddInterpolatedState(NetworkTransformState newState)
        {
            var sentTime = newState.SentTime;

            // When there is a change in interpolation or if teleporting, we reset
            if ((newState.InLocalSpace != InLocalSpace) || newState.IsTeleportingNextFrame)
            {
                InLocalSpace = newState.InLocalSpace;

                // we should clear our float interpolators
                foreach (var interpolator in m_AllFloatInterpolators)
                {
                    interpolator.Clear();
                }

                // we should clear our quaternion interpolator
                m_RotationInterpolator.Clear();

                // Make sure no unauthorized changes occurred
                ApplyTransformValues();

                // Then we should apply the state passed to us
                if (newState.HasPositionX)
                {
                    m_PositionXInterpolator.ResetTo(newState.PositionX, sentTime);
                    m_LastStatePosition.x = newState.PositionX;
                }

                if (newState.HasPositionY)
                {
                    m_PositionYInterpolator.ResetTo(newState.PositionY, sentTime);
                    m_LastStatePosition.y = newState.PositionY;
                }

                if (newState.HasPositionZ)
                {
                    m_PositionZInterpolator.ResetTo(newState.PositionZ, sentTime);
                    m_LastStatePosition.z = newState.PositionZ;
                }

                // Get our current rotation
                var rotation = transform.rotation.eulerAngles;

                // Adjust it based on which axis changed
                if (newState.HasRotAngleX)
                {
                    rotation.x = newState.RotAngleX;
                }

                if (newState.HasRotAngleY)
                {
                    rotation.y = newState.RotAngleY;
                }

                if (newState.HasRotAngleZ)
                {
                    rotation.z = newState.RotAngleZ;
                }

                // Apply the rotation
                m_LastStateRotation = Quaternion.Euler(rotation);
                m_RotationInterpolator.ResetTo(m_LastStateRotation, sentTime);


                if (newState.HasScaleX)
                {
                    m_ScaleXInterpolator.ResetTo(newState.ScaleX, sentTime);
                    m_LocalScale.x = newState.ScaleX;
                }

                if (newState.HasScaleY)
                {
                    m_ScaleYInterpolator.ResetTo(newState.ScaleY, sentTime);
                    m_LocalScale.y = newState.ScaleY;
                }

                if (newState.HasScaleZ)
                {
                    m_ScaleZInterpolator.ResetTo(newState.ScaleZ, sentTime);
                    m_LocalScale.z = newState.ScaleZ;
                }

                // Finally, we should apply the updated values
                ApplyTransformValues();
                return;
            }

            var currentPosition = InLocalSpace ? m_Transform.localPosition : m_Transform.position;

            // Note: Any values we don't have an update for need their interpolator deltas reset.
            // Bandwidth optimizations mean that an update without the value set indicates "this hasn't changed",
            // and so we need to tell the interpolators that it's the last currently known axis value(s) at this
            // time delta.

            if (newState.HasPositionX)
            {
                m_PositionXInterpolator.AddMeasurement(newState.PositionX, sentTime);
            }
            else
            {
                m_PositionXInterpolator.AddMeasurement(m_LastStatePosition.x, sentTime);
            }

            if (newState.HasPositionY)
            {
                m_PositionYInterpolator.AddMeasurement(newState.PositionY, sentTime);
            }
            else
            {
                m_PositionYInterpolator.AddMeasurement(m_LastStatePosition.y, sentTime);
            }

            if (newState.HasPositionZ)
            {
                m_PositionZInterpolator.AddMeasurement(newState.PositionZ, sentTime);
            }
            else
            {
                m_PositionZInterpolator.AddMeasurement(m_LastStatePosition.z, sentTime);
            }
<<<<<<< HEAD

            // Here we take the new state Euler angles and apply any local
            // Euler angles to the axis that did not change prior to adding
            // the rotation measurement.
            var stateEuler = Quaternion.Euler(newState.RotAngleX, newState.RotAngleY, newState.RotAngleZ).eulerAngles;
            var currentEuler = m_LastStateRotation.eulerAngles;
            if (!newState.HasRotAngleX)
            {
                stateEuler.x = currentEuler.x;
            }
            if (!newState.HasRotAngleY)
            {
                stateEuler.y = currentEuler.y;
            }
            if (!newState.HasRotAngleZ)
            {
                stateEuler.z = currentEuler.z;
            }

            m_RotationInterpolator.AddMeasurement(Quaternion.Euler(stateEuler), sentTime);
=======

            if (newState.HasRotAngleX || newState.HasRotAngleY || newState.HasRotAngleZ)
            {
                m_RotationInterpolator.AddMeasurement(Quaternion.Euler(newState.Rotation), sentTime);
            }
            else
            {
                m_RotationInterpolator.AddMeasurement(m_LastStateRotation, sentTime);
            }
>>>>>>> 709705bc

            if (newState.HasScaleX)
            {
                m_ScaleXInterpolator.AddMeasurement(newState.ScaleX, sentTime);
            }
            else
            {
                m_ScaleXInterpolator.AddMeasurement(m_LocalScale.x, sentTime);
            }

            if (newState.HasScaleY)
            {
                m_ScaleYInterpolator.AddMeasurement(newState.ScaleY, sentTime);
            }
            else
            {
                m_ScaleYInterpolator.AddMeasurement(m_LocalScale.y, sentTime);
            }

            if (newState.HasScaleZ)
            {
                m_ScaleZInterpolator.AddMeasurement(newState.ScaleZ, sentTime);
            }
            else
            {
                m_ScaleZInterpolator.AddMeasurement(m_LocalScale.z, sentTime);
            }
        }

        /// <summary>
        /// Only non-authoritative instances should invoke this method
        /// </summary>
        private void OnNetworkStateChanged(NetworkTransformState oldState, NetworkTransformState newState)
        {
            if (!NetworkObject.IsSpawned)
            {
                return;
            }

            if (CanCommitToTransform)
            {
                // we're the authority, we ignore incoming changes
                return;
            }

            if (Interpolate)
            {
<<<<<<< HEAD
                AddInterpolatedState(newState);
            }
=======
                AddInterpolatedState(newState, (newState.InLocalSpace != m_LastInterpolateLocal));
            }
            m_LastInterpolateLocal = newState.InLocalSpace;
>>>>>>> 709705bc
        }

        /// <summary>
        /// Will set the maximum interpolation boundary for the interpolators of this <see cref="NetworkTransform"/> instance.
        /// This value roughly translates to the maximum value of 't' in <see cref="Mathf.Lerp(float, float, float)"/> and
        /// <see cref="Mathf.LerpUnclamped(float, float, float)"/> for all transform elements being monitored by
        /// <see cref="NetworkTransform"/> (i.e. Position, Rotation, and Scale)
        /// </summary>
        /// <param name="maxInterpolationBound">Maximum time boundary that can be used in a frame when interpolating between two values</param>
        public void SetMaxInterpolationBound(float maxInterpolationBound)
        {
            m_PositionXInterpolator.MaxInterpolationBound = maxInterpolationBound;
            m_PositionYInterpolator.MaxInterpolationBound = maxInterpolationBound;
            m_PositionZInterpolator.MaxInterpolationBound = maxInterpolationBound;
            m_RotationInterpolator.MaxInterpolationBound = maxInterpolationBound;
            m_ScaleXInterpolator.MaxInterpolationBound = maxInterpolationBound;
            m_ScaleYInterpolator.MaxInterpolationBound = maxInterpolationBound;
            m_ScaleZInterpolator.MaxInterpolationBound = maxInterpolationBound;
        }

        private void Awake()
        {
            // we only want to create our interpolators during Awake so that, when pooled, we do not create tons
            //  of gc thrash each time objects wink out and are re-used
            m_PositionXInterpolator = new BufferedLinearInterpolatorFloat();
            m_PositionYInterpolator = new BufferedLinearInterpolatorFloat();
            m_PositionZInterpolator = new BufferedLinearInterpolatorFloat();
            m_RotationInterpolator = new BufferedLinearInterpolatorQuaternion(); // rotation is a single Quaternion since each euler axis will affect the quaternion's final value
            m_ScaleXInterpolator = new BufferedLinearInterpolatorFloat();
            m_ScaleYInterpolator = new BufferedLinearInterpolatorFloat();
            m_ScaleZInterpolator = new BufferedLinearInterpolatorFloat();

            if (m_AllFloatInterpolators.Count == 0)
            {
                m_AllFloatInterpolators.Add(m_PositionXInterpolator);
                m_AllFloatInterpolators.Add(m_PositionYInterpolator);
                m_AllFloatInterpolators.Add(m_PositionZInterpolator);
                m_AllFloatInterpolators.Add(m_ScaleXInterpolator);
                m_AllFloatInterpolators.Add(m_ScaleYInterpolator);
                m_AllFloatInterpolators.Add(m_ScaleZInterpolator);
            }
        }

        /// <summary>
        /// These local values are for the non-authoritative side
        /// This prevents non-authoritative instances from changing
        /// the transform.
        /// </summary>
        private Vector3 m_LastStatePosition;
        private Vector3 m_LocalScale;
        private Quaternion m_LastStateRotation;

        /// <summary>
        /// Applies the last authorized position, scale, and rotation
        /// </summary>
        private void ApplyTransformValues()
        {
            if (InLocalSpace)
            {
                m_Transform.localPosition = m_LastStatePosition;
            }
            else
            {
                m_Transform.position = m_LastStatePosition;
            }

            if (InLocalSpace)
            {
                m_Transform.localRotation = m_LastStateRotation;
            }
            else
            {
                m_Transform.rotation = m_LastStateRotation;
            }

            m_Transform.localScale = m_LocalScale;
        }

        /// <summary>
        /// Sets the currently authorized position, scale, and rotation
        /// </summary>
        private void SetTransformValues()
        {
            m_LastStatePosition = InLocalSpace ? m_Transform.localPosition : m_Transform.position;
            m_LastStateRotation = InLocalSpace ? m_Transform.localRotation : m_Transform.rotation;
            m_LocalScale = m_Transform.localScale;
        }

        /// <inheritdoc/>
        public override void OnNetworkSpawn()
        {
            m_CachedIsServer = IsServer;
            m_CachedNetworkManager = NetworkManager;

            // crucial we do this to reset the interpolators so that recycled objects when using a pool will
<<<<<<< HEAD
            // not have leftover interpolator state from the previous object
            Initialize();

            // This assures the initial spawning of the object synchronizes all connected clients
            // with the current transform values. This should not be placed within Initialize since
            // that can be invoked when ownership changes.
            if (CanCommitToTransform)
            {
                Teleport(m_Transform.position, m_Transform.rotation, m_Transform.localScale);
                TryCommitTransform(transform, m_CachedNetworkManager.LocalTime.Time);
            }
=======
            //  not have leftover interpolator state from the previous object
            Initialize();
>>>>>>> 709705bc
        }

        /// <inheritdoc/>
        public override void OnNetworkDespawn()
        {
            GetReplicatedNetworkState().OnValueChanged -= OnNetworkStateChanged;
        }

        /// <inheritdoc/>
        public override void OnGainedOwnership()
        {
            Initialize();
        }

        /// <inheritdoc/>
        public override void OnLostOwnership()
        {
            Initialize();
        }

        private void Initialize()
        {
            if (!IsSpawned)
            {
                return;
            }

            // must set up m_Transform in OnNetworkSpawn because it's possible an object spawns but is disabled
            //  and thus awake won't be called.
            // TODO: investigate further on not sending data for something that is not enabled
            m_Transform = transform;

            CanCommitToTransform = IsServerAuthoritative() ? IsServer : IsOwner;
            var replicatedState = GetReplicatedNetworkState();
            m_LocalAuthoritativeNetworkState = replicatedState.Value;

            if (CanCommitToTransform)
            {
                replicatedState.OnValueChanged -= OnNetworkStateChanged;
<<<<<<< HEAD
=======
                TryCommitTransform(m_Transform, m_CachedNetworkManager.LocalTime.Time);
                replicatedState.SetDirty(true);
>>>>>>> 709705bc
            }
            else
            {
                replicatedState.OnValueChanged += OnNetworkStateChanged;

                // In case we are late joining
                ResetInterpolatedStateToCurrentAuthoritativeState();

                // For the non-authoritative side, we need to capture the initial values of the transform
                SetTransformValues();
            }
        }

        /// <summary>
        /// Directly sets a state on the authoritative transform.
        /// This will override any changes made previously to the transform
        /// This isn't resistant to network jitter. Server side changes due to this method won't be interpolated.
        /// The parameters are broken up into pos / rot / scale on purpose so that the caller can perturb
        ///  just the desired one(s)
        /// </summary>
        /// <param name="posIn"></param> new position to move to.  Can be null
        /// <param name="rotIn"></param> new rotation to rotate to.  Can be null
        /// <param name="scaleIn">new scale to scale to. Can be null</param>
        /// <param name="shouldGhostsInterpolate">Should other clients interpolate this change or not. True by default</param>
        /// new scale to scale to.  Can be null
        /// <exception cref="Exception"></exception>
        public void SetState(Vector3? posIn = null, Quaternion? rotIn = null, Vector3? scaleIn = null, bool shouldGhostsInterpolate = true)
        {
            if (!IsSpawned)
            {
                return;
            }

            if (!CanCommitToTransform)
            {
                throw new Exception("Non-owner non-authority instance cannot set the state of the NetworkTransform!");
            }

            Vector3 pos = posIn == null ? InLocalSpace ? m_Transform.localPosition : m_Transform.position : (Vector3)posIn;
            Quaternion rot = rotIn == null ? InLocalSpace ? m_Transform.localRotation : m_Transform.rotation : (Quaternion)rotIn;
            Vector3 scale = scaleIn == null ? m_Transform.localScale : (Vector3)scaleIn;

            SetStateInternal(pos, rot, scale, shouldGhostsInterpolate);
        }

        /// <summary>
        /// Authoritative only method
        /// Sets the internal state (teleporting or just set state)
        /// </summary>
        private void SetStateInternal(Vector3 pos, Quaternion rot, Vector3 scale, bool shouldTeleport)
        {
            if (InLocalSpace)
            {
                m_Transform.localPosition = pos;
                m_Transform.localRotation = rot;
            }
            else
            {
                m_Transform.position = pos;
                m_Transform.rotation = rot;
            }
            m_Transform.localScale = scale;
            m_LocalAuthoritativeNetworkState.IsTeleportingNextFrame = shouldTeleport;
        }

        // todo: this is currently in update, to be able to catch any transform changes. A FixedUpdate mode could be added to be less intense, but it'd be
        // conditional to users only making transform update changes in FixedUpdate.
        /// <inheritdoc/>
        protected virtual void Update()
        {
            if (!IsSpawned)
            {
                return;
            }

            if (CanCommitToTransform)
<<<<<<< HEAD
            {
                TryCommitTransform(transform, m_CachedNetworkManager.LocalTime.Time);
            }
            else
            {
                // eventually, we could hoist this calculation so that it happens once for all objects, not once per object
=======
            {
                TryCommitTransform(m_Transform, m_CachedNetworkManager.LocalTime.Time);
            }
            else
            {
                if (!Interpolate && m_LastInterpolate)
                {
                    // if we just stopped interpolating, let's clear the interpolators
                    foreach (var interpolator in m_AllFloatInterpolators)
                    {
                        interpolator.Clear();
                    }
                }

                m_LastInterpolate = Interpolate;

                // eventually, we could hoist this calculation so that it happens once for all objects, not once per object

>>>>>>> 709705bc
                var serverTime = NetworkManager.ServerTime;
                if (Interpolate)
                {
                    var cachedDeltaTime = Time.deltaTime;
                    var cachedServerTime = serverTime.Time;
                    var cachedRenderTime = serverTime.TimeTicksAgo(1).Time;
                    foreach (var interpolator in m_AllFloatInterpolators)
                    {
                        interpolator.Update(cachedDeltaTime, cachedRenderTime, cachedServerTime);
                    }

                    m_RotationInterpolator.Update(cachedDeltaTime, cachedRenderTime, cachedServerTime);
                }

                // Always update from the last transform values before updating from the transform state to assure
                // no non-authoritative changes are allowed
                ApplyTransformValues();

                // Apply updated interpolated value
                ApplyInterpolatedNetworkStateToTransform(GetReplicatedNetworkState().Value, m_Transform, serverTime.Time);

                // Always set the any new transform values to assure only the authoritative side is updating the transform
                SetTransformValues();
            }
<<<<<<< HEAD
=======

            m_LocalAuthoritativeNetworkState.IsTeleportingNextFrame = false;
>>>>>>> 709705bc
        }

        /// <summary>
        /// Teleport the transform to the given values without interpolating
        /// </summary>
        /// <param name="newPosition"></param> new position to move to.
        /// <param name="newRotation"></param> new rotation to rotate to.
        /// <param name="newScale">new scale to scale to.</param>
        /// <exception cref="Exception"></exception>
        public void Teleport(Vector3 newPosition, Quaternion newRotation, Vector3 newScale)
        {
            if (!CanCommitToTransform)
            {
                throw new Exception("Teleporting on non-authoritative side is not allowed!");
            }

<<<<<<< HEAD
            // Do not allow this instance to teleport while teleporting
            if (m_LocalAuthoritativeNetworkState.IsTeleportingNextFrame)
            {
                return;
            }

            // Teleporting now is as simple as:
            // - Setting teleport flag
            // - Applying the new position, rotation, and scale
            SetStateInternal(newPosition, newRotation, newScale, true);
=======
            var newRotationEuler = newRotation.eulerAngles;
            var stateToSend = m_LocalAuthoritativeNetworkState;
            stateToSend.IsTeleportingNextFrame = true;
            stateToSend.Position = newPosition;
            stateToSend.Rotation = newRotationEuler;
            stateToSend.Scale = newScale;

            // set teleport flag in state to signal to ghosts not to interpolate
            m_LocalAuthoritativeNetworkState.IsTeleportingNextFrame = true;

            TryCommitValues(newPosition, newRotationEuler, newScale, m_CachedNetworkManager.LocalTime.Time);
            m_LocalAuthoritativeNetworkState.IsTeleportingNextFrame = false;
>>>>>>> 709705bc
        }

        /// <summary>
        /// Override this method and return false to switch to owner authoritative mode
        /// </summary>
        /// <returns>(<see cref="true"/> or <see cref="false"/>) where when false it runs as owner-client authoritative</returns>
        protected virtual bool OnIsServerAuthoritative()
        {
            return true;
        }

        /// <summary>
        /// Used by <see cref="NetworkRigidbody"/> to determines if this is server or owner authoritative.
        /// </summary>
        internal bool IsServerAuthoritative()
        {
            return OnIsServerAuthoritative();
        }
    }
}<|MERGE_RESOLUTION|>--- conflicted
+++ resolved
@@ -336,22 +336,6 @@
         /// </summary>
         protected NetworkManager m_CachedNetworkManager;
 
-<<<<<<< HEAD
-=======
-        private readonly NetworkVariable<NetworkTransformState> m_ReplicatedNetworkStateServer = new NetworkVariable<NetworkTransformState>(new NetworkTransformState(), NetworkVariableReadPermission.Everyone, NetworkVariableWritePermission.Server);
-        private readonly NetworkVariable<NetworkTransformState> m_ReplicatedNetworkStateOwner = new NetworkVariable<NetworkTransformState>(new NetworkTransformState(), NetworkVariableReadPermission.Everyone, NetworkVariableWritePermission.Owner);
-
-
-        internal NetworkVariable<NetworkTransformState> GetReplicatedNetworkState()
-        {
-            if (!IsServerAuthoritative())
-            {
-                return m_ReplicatedNetworkStateOwner;
-            }
-
-            return m_ReplicatedNetworkStateServer;
-        }
->>>>>>> 709705bc
 
         /// <summary>
         /// We have two internal NetworkVariables.
@@ -403,28 +387,19 @@
         }
 
         /// <summary>
-<<<<<<< HEAD
         /// Authoritative side only
         /// This will try to send/commit the current transform delta states (if any)
         /// </summary>
         /// <remarks>
         /// It is not recommended to use this method in a derived class
         /// </remarks>
-=======
-        /// Tries updating the server authoritative transform, only if allowed.
-        /// </summary>
         /// <param name="transformToCommit">the transform to be committed</param>
         /// <param name="dirtyTime">time it was marked dirty</param>
->>>>>>> 709705bc
         protected void TryCommitTransform(Transform transformToCommit, double dirtyTime)
         {
             if (!CanCommitToTransform)
             {
-<<<<<<< HEAD
-                Debug.LogError($"[{name}] is trying to commit the transform without authority!");
-=======
                 NetworkLog.LogError($"[{name}] is trying to commit the transform without authority!");
->>>>>>> 709705bc
                 return;
             }
             var isDirty = ApplyTransformToNetworkState(ref m_LocalAuthoritativeNetworkState, dirtyTime, transformToCommit);
@@ -553,11 +528,7 @@
             // (ditto for scale components)
             if (SyncPositionX)
             {
-<<<<<<< HEAD
                 if (Mathf.Abs(networkState.PositionX - position.x) > PositionThreshold || networkState.IsTeleportingNextFrame)
-=======
-                if (Mathf.Abs(networkState.PositionX - position.x) > PositionThreshold)
->>>>>>> 709705bc
                 {
                     networkState.PositionX = position.x;
                     networkState.HasPositionX = true;
@@ -571,11 +542,7 @@
 
             if (SyncPositionY)
             {
-<<<<<<< HEAD
                 if (Mathf.Abs(networkState.PositionY - position.y) > PositionThreshold || networkState.IsTeleportingNextFrame)
-=======
-                if (Mathf.Abs(networkState.PositionY - position.y) > PositionThreshold)
->>>>>>> 709705bc
                 {
                     networkState.PositionY = position.y;
                     networkState.HasPositionY = true;
@@ -589,11 +556,7 @@
 
             if (SyncPositionZ)
             {
-<<<<<<< HEAD
                 if (Mathf.Abs(networkState.PositionZ - position.z) > PositionThreshold || networkState.IsTeleportingNextFrame)
-=======
-                if (Mathf.Abs(networkState.PositionZ - position.z) > PositionThreshold)
->>>>>>> 709705bc
                 {
                     networkState.PositionZ = position.z;
                     networkState.HasPositionZ = true;
@@ -607,11 +570,7 @@
 
             if (SyncRotAngleX)
             {
-<<<<<<< HEAD
                 if (Mathf.Abs(Mathf.DeltaAngle(networkState.RotAngleX, rotAngles.x)) > RotAngleThreshold || networkState.IsTeleportingNextFrame)
-=======
-                if (Mathf.Abs(Mathf.DeltaAngle(networkState.RotAngleX, rotAngles.x)) > RotAngleThreshold)
->>>>>>> 709705bc
                 {
                     networkState.RotAngleX = rotAngles.x;
                     networkState.HasRotAngleX = true;
@@ -625,11 +584,7 @@
 
             if (SyncRotAngleY)
             {
-<<<<<<< HEAD
                 if (Mathf.Abs(Mathf.DeltaAngle(networkState.RotAngleY, rotAngles.y)) > RotAngleThreshold || networkState.IsTeleportingNextFrame)
-=======
-                if (Mathf.Abs(Mathf.DeltaAngle(networkState.RotAngleY, rotAngles.y)) > RotAngleThreshold)
->>>>>>> 709705bc
                 {
                     networkState.RotAngleY = rotAngles.y;
                     networkState.HasRotAngleY = true;
@@ -643,11 +598,7 @@
 
             if (SyncRotAngleZ)
             {
-<<<<<<< HEAD
                 if (Mathf.Abs(Mathf.DeltaAngle(networkState.RotAngleZ, rotAngles.z)) > RotAngleThreshold || networkState.IsTeleportingNextFrame)
-=======
-                if (Mathf.Abs(Mathf.DeltaAngle(networkState.RotAngleZ, rotAngles.z)) > RotAngleThreshold)
->>>>>>> 709705bc
                 {
                     networkState.RotAngleZ = rotAngles.z;
                     networkState.HasRotAngleZ = true;
@@ -661,11 +612,7 @@
 
             if (SyncScaleX)
             {
-<<<<<<< HEAD
                 if (Mathf.Abs(networkState.ScaleX - scale.x) > ScaleThreshold || networkState.IsTeleportingNextFrame)
-=======
-                if (Mathf.Abs(networkState.ScaleX - scale.x) > ScaleThreshold)
->>>>>>> 709705bc
                 {
                     networkState.ScaleX = scale.x;
                     networkState.HasScaleX = true;
@@ -679,11 +626,7 @@
 
             if (SyncScaleY)
             {
-<<<<<<< HEAD
                 if (Mathf.Abs(networkState.ScaleY - scale.y) > ScaleThreshold || networkState.IsTeleportingNextFrame)
-=======
-                if (Mathf.Abs(networkState.ScaleY - scale.y) > ScaleThreshold)
->>>>>>> 709705bc
                 {
                     networkState.ScaleY = scale.y;
                     networkState.HasScaleY = true;
@@ -697,11 +640,7 @@
 
             if (SyncScaleZ)
             {
-<<<<<<< HEAD
                 if (Mathf.Abs(networkState.ScaleZ - scale.z) > ScaleThreshold || networkState.IsTeleportingNextFrame)
-=======
-                if (Mathf.Abs(networkState.ScaleZ - scale.z) > ScaleThreshold)
->>>>>>> 709705bc
                 {
                     networkState.ScaleZ = scale.z;
                     networkState.HasScaleZ = true;
@@ -731,12 +670,6 @@
         /// from having too large of a delta time between the time it was last updated and the time any new update is
         /// sent.
         /// </remarks>
-<<<<<<< HEAD
-        /// <param name="networkState">new state to apply</param>
-        /// <param name="transformToUpdate">transform to update</param>
-        /// <param name="serverTime">required to interpolate when axis is not updated in the state to apply</param>
-=======
->>>>>>> 709705bc
         private void ApplyInterpolatedNetworkStateToTransform(NetworkTransformState networkState, Transform transformToUpdate, double serverTime)
         {
             var interpolatedPosition = networkState.InLocalSpace ? transformToUpdate.localPosition : transformToUpdate.position;
@@ -962,7 +895,6 @@
             {
                 m_PositionZInterpolator.AddMeasurement(m_LastStatePosition.z, sentTime);
             }
-<<<<<<< HEAD
 
             // Here we take the new state Euler angles and apply any local
             // Euler angles to the axis that did not change prior to adding
@@ -983,17 +915,6 @@
             }
 
             m_RotationInterpolator.AddMeasurement(Quaternion.Euler(stateEuler), sentTime);
-=======
-
-            if (newState.HasRotAngleX || newState.HasRotAngleY || newState.HasRotAngleZ)
-            {
-                m_RotationInterpolator.AddMeasurement(Quaternion.Euler(newState.Rotation), sentTime);
-            }
-            else
-            {
-                m_RotationInterpolator.AddMeasurement(m_LastStateRotation, sentTime);
-            }
->>>>>>> 709705bc
 
             if (newState.HasScaleX)
             {
@@ -1041,14 +962,8 @@
 
             if (Interpolate)
             {
-<<<<<<< HEAD
                 AddInterpolatedState(newState);
             }
-=======
-                AddInterpolatedState(newState, (newState.InLocalSpace != m_LastInterpolateLocal));
-            }
-            m_LastInterpolateLocal = newState.InLocalSpace;
->>>>>>> 709705bc
         }
 
         /// <summary>
@@ -1144,7 +1059,6 @@
             m_CachedNetworkManager = NetworkManager;
 
             // crucial we do this to reset the interpolators so that recycled objects when using a pool will
-<<<<<<< HEAD
             // not have leftover interpolator state from the previous object
             Initialize();
 
@@ -1156,10 +1070,6 @@
                 Teleport(m_Transform.position, m_Transform.rotation, m_Transform.localScale);
                 TryCommitTransform(transform, m_CachedNetworkManager.LocalTime.Time);
             }
-=======
-            //  not have leftover interpolator state from the previous object
-            Initialize();
->>>>>>> 709705bc
         }
 
         /// <inheritdoc/>
@@ -1199,11 +1109,6 @@
             if (CanCommitToTransform)
             {
                 replicatedState.OnValueChanged -= OnNetworkStateChanged;
-<<<<<<< HEAD
-=======
-                TryCommitTransform(m_Transform, m_CachedNetworkManager.LocalTime.Time);
-                replicatedState.SetDirty(true);
->>>>>>> 709705bc
             }
             else
             {
@@ -1280,33 +1185,12 @@
             }
 
             if (CanCommitToTransform)
-<<<<<<< HEAD
             {
                 TryCommitTransform(transform, m_CachedNetworkManager.LocalTime.Time);
             }
             else
             {
                 // eventually, we could hoist this calculation so that it happens once for all objects, not once per object
-=======
-            {
-                TryCommitTransform(m_Transform, m_CachedNetworkManager.LocalTime.Time);
-            }
-            else
-            {
-                if (!Interpolate && m_LastInterpolate)
-                {
-                    // if we just stopped interpolating, let's clear the interpolators
-                    foreach (var interpolator in m_AllFloatInterpolators)
-                    {
-                        interpolator.Clear();
-                    }
-                }
-
-                m_LastInterpolate = Interpolate;
-
-                // eventually, we could hoist this calculation so that it happens once for all objects, not once per object
-
->>>>>>> 709705bc
                 var serverTime = NetworkManager.ServerTime;
                 if (Interpolate)
                 {
@@ -1331,11 +1215,6 @@
                 // Always set the any new transform values to assure only the authoritative side is updating the transform
                 SetTransformValues();
             }
-<<<<<<< HEAD
-=======
-
-            m_LocalAuthoritativeNetworkState.IsTeleportingNextFrame = false;
->>>>>>> 709705bc
         }
 
         /// <summary>
@@ -1352,7 +1231,6 @@
                 throw new Exception("Teleporting on non-authoritative side is not allowed!");
             }
 
-<<<<<<< HEAD
             // Do not allow this instance to teleport while teleporting
             if (m_LocalAuthoritativeNetworkState.IsTeleportingNextFrame)
             {
@@ -1363,20 +1241,6 @@
             // - Setting teleport flag
             // - Applying the new position, rotation, and scale
             SetStateInternal(newPosition, newRotation, newScale, true);
-=======
-            var newRotationEuler = newRotation.eulerAngles;
-            var stateToSend = m_LocalAuthoritativeNetworkState;
-            stateToSend.IsTeleportingNextFrame = true;
-            stateToSend.Position = newPosition;
-            stateToSend.Rotation = newRotationEuler;
-            stateToSend.Scale = newScale;
-
-            // set teleport flag in state to signal to ghosts not to interpolate
-            m_LocalAuthoritativeNetworkState.IsTeleportingNextFrame = true;
-
-            TryCommitValues(newPosition, newRotationEuler, newScale, m_CachedNetworkManager.LocalTime.Time);
-            m_LocalAuthoritativeNetworkState.IsTeleportingNextFrame = false;
->>>>>>> 709705bc
         }
 
         /// <summary>
