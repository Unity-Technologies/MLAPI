--- conflicted
+++ resolved
@@ -363,28 +363,11 @@
             }
         }
 
-<<<<<<< HEAD
-=======
         private void CommitLocallyAndReplicate(NetworkTransformState networkState)
         {
             m_ReplicatedNetworkState.Value = networkState;
             AddInterpolatedState(networkState);
         }
-
-        private void ResetInterpolatedStateToCurrentAuthoritativeState()
-        {
-            m_PositionXInterpolator.ResetTo(m_LocalAuthoritativeNetworkState.PositionX);
-            m_PositionYInterpolator.ResetTo(m_LocalAuthoritativeNetworkState.PositionY);
-            m_PositionZInterpolator.ResetTo(m_LocalAuthoritativeNetworkState.PositionZ);
-
-            m_RotationInterpolator.ResetTo(Quaternion.Euler(m_LocalAuthoritativeNetworkState.Rotation));
-
-            m_ScaleXInterpolator.ResetTo(m_LocalAuthoritativeNetworkState.ScaleX);
-            m_ScaleYInterpolator.ResetTo(m_LocalAuthoritativeNetworkState.ScaleY);
-            m_ScaleZInterpolator.ResetTo(m_LocalAuthoritativeNetworkState.ScaleZ);
-        }
-
->>>>>>> 2225a010
         // updates `NetworkState` properties if they need to and returns a `bool` indicating whether or not there was any changes made
         // returned boolean would be useful to change encapsulating `NetworkVariable<NetworkState>`'s dirty state, e.g. ReplNetworkState.SetDirty(isDirty);
         internal bool ApplyTransformToNetworkState(ref NetworkTransformState networkState, double dirtyTime, Transform transformToUse)
@@ -621,7 +604,6 @@
 
         private void AddInterpolatedState(NetworkTransformState newState)
         {
-<<<<<<< HEAD
             if (!NetworkObject.IsSpawned)
             {
                 // todo MTT-849 should never happen but yet it does! maybe revisit/dig after NetVar updates and snapshot system lands?
@@ -635,11 +617,6 @@
 
             // Only if we are interpolating should we set these values
             if (Interpolate)
-=======
-            var sentTime = new NetworkTime(NetworkManager.ServerTime.TickRate, newState.SentTime);
-
-            if (newState.HasPositionX)
->>>>>>> 2225a010
             {
                 var sentTime = new NetworkTime(NetworkManager.Singleton.ServerTime.TickRate, newState.SentTime);
 
@@ -670,24 +647,15 @@
                     m_ScaleYInterpolator.AddMeasurement(newState.ScaleY, sentTime);
                 }
 
-<<<<<<< HEAD
                 if (newState.HasScaleZ)
                 {
                     m_ScaleZInterpolator.AddMeasurement(newState.ScaleZ, sentTime);
                 }
-
-                if (NetworkManager.Singleton.LogLevel == LogLevel.Developer)
-                {
-                    var pos = new Vector3(newState.PositionX, newState.PositionY, newState.PositionZ);
-                    Debug.DrawLine(pos, pos + Vector3.up + Vector3.left * Random.Range(0.5f, 2f), Color.green, k_DebugDrawLineTime, false);
-                }
             }
             else // When interpolation is disabled, just apply the state from authority
-=======
-            if (newState.HasScaleZ)
-            {
-                m_ScaleZInterpolator.AddMeasurement(newState.ScaleZ, sentTime);
-            }
+            {
+                ApplyNetworkStateFromAuthority(newState);
+            }            
         }
 
         private void OnNetworkStateChanged(NetworkTransformState oldState, NetworkTransformState newState)
@@ -708,10 +676,11 @@
 
             AddInterpolatedState(newState);
 
-            if (NetworkManager.LogLevel == LogLevel.Developer)
->>>>>>> 2225a010
-            {
-                ApplyNetworkStateFromAuthority(newState);
+
+            if (NetworkManager.Singleton.LogLevel == LogLevel.Developer)
+            {
+                var pos = new Vector3(newState.PositionX, newState.PositionY, newState.PositionZ);
+                Debug.DrawLine(pos, pos + Vector3.up + Vector3.left * Random.Range(0.5f, 2f), Color.green, k_DebugDrawLineTime, false);
             }
         }
 
@@ -726,12 +695,8 @@
             m_Transform = transform;
             // ReplNetworkState.NetworkVariableChannel = NetworkChannel.PositionUpdate; // todo figure this out, talk with Matt/Fatih, this should be unreliable
 
-
-            // ReplNetworkState.NetworkVariableChannel = NetworkChannel.PositionUpdate; // todo figure this out, talk with Matt/Fatih, this should be unreliable
-
-
-
             m_ReplicatedNetworkState.OnValueChanged += OnNetworkStateChanged;
+            m_InterpolateState.OnValueChanged += OnInterpolateStateUpdated;
         }
 
         public override void OnNetworkSpawn()
@@ -752,7 +717,6 @@
                 m_AllFloatInterpolators.Add(m_ScaleYInterpolator);
                 m_AllFloatInterpolators.Add(m_ScaleZInterpolator);
             }
-<<<<<<< HEAD
 
             // set initial value for spawn
             if (IsServer)
@@ -762,19 +726,14 @@
                     m_InterpolateState.Value = Interpolate;
                 }
                 DoUpdateToGhosts();
-=======
+            }
+            
             if (CanCommitToTransform)
             {
                 TryCommitTransformToServer(m_Transform, NetworkManager.LocalTime.Time);
->>>>>>> 2225a010
             }
             m_LocalAuthoritativeNetworkState = m_ReplicatedNetworkState.Value;
-            Initialize();
-        }
-
-<<<<<<< HEAD
-            ReplNetworkState.OnValueChanged += OnNetworkStateChanged;
-            m_InterpolateState.OnValueChanged += OnInterpolateStateUpdated;
+            Initialize();    
         }
 
         /// <summary>
@@ -802,7 +761,9 @@
                 {
                     ResetInterpolatedTransform(transform.position, transform.rotation, transform.localScale);
                 }
-=======
+            }
+        }
+
         public override void OnGainedOwnership()
         {
             Initialize();
@@ -824,13 +785,11 @@
             else
             {
                 ApplyInterpolatedNetworkStateToTransform(m_ReplicatedNetworkState.Value, m_Transform);
->>>>>>> 2225a010
             }
         }
 
         private void OnInterpolateStateUpdated(bool previousState, bool newState)
         {
-<<<<<<< HEAD
             Interpolate = newState;
             ResetInterpolatedTransform(transform.position, transform.rotation, transform.localScale);
         }
@@ -848,9 +807,6 @@
                 m_RotationInterpolator.ResetTo(rotation);
                 ApplyNetworkStateFromAuthority(ReplNetworkState.Value);
             }
-=======
-            m_ReplicatedNetworkState.OnValueChanged -= OnNetworkStateChanged;
->>>>>>> 2225a010
         }
 
         #region state set
@@ -875,13 +831,7 @@
                 throw new Exception("Trying to set a state on a not owned transform");
             }
 
-<<<<<<< HEAD
-        private void FixedUpdate()
-        {
-            if (IsSpawned)
-=======
             if (NetworkManager != null && !(NetworkManager.IsConnectedClient || NetworkManager.IsListening))
->>>>>>> 2225a010
             {
                 return;
             }
@@ -899,13 +849,6 @@
             }
             else
             {
-<<<<<<< HEAD
-                if (m_InterpolateState.Value != Interpolate)
-                {
-                    m_InterpolateState.Value = Interpolate;
-                }
-            }
-=======
                 m_Transform.position = pos;
                 m_Transform.rotation = rot;
                 m_Transform.localScale = scale;
@@ -926,7 +869,6 @@
             m_Transform.rotation = rot;
             m_Transform.localScale = scale;
             m_LocalAuthoritativeNetworkState.IsTeleportingNextFrame = shouldTeleport;
->>>>>>> 2225a010
         }
         #endregion
 
@@ -948,14 +890,8 @@
 
                 m_PrevNetworkState = m_LocalAuthoritativeNetworkState;
             }
-<<<<<<< HEAD
             else// Only if Interpolate is enabled should we update interpolators and apply the interpolated state
             if (Interpolate)
-=======
-
-            // apply interpolated value
-            if (NetworkManager.IsConnectedClient || NetworkManager.IsListening)
->>>>>>> 2225a010
             {
                 foreach (var interpolator in m_AllFloatInterpolators)
                 {
@@ -989,12 +925,8 @@
                     // Apply updated interpolated value
                     ApplyInterpolatedNetworkStateToTransform(m_ReplicatedNetworkState.Value, m_Transform);
                 }
-<<<<<<< HEAD
                 ApplyNetworkStateFromAuthority(ReplNetworkState.Value);
-=======
->>>>>>> 2225a010
-            }
-
+            }
             m_LocalAuthoritativeNetworkState.IsTeleportingNextFrame = false;
         }
 
