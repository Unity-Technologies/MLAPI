using System;
using System.Collections.Generic;
using UnityEngine;
using Random = UnityEngine.Random;

namespace Unity.Netcode.Components
{
    /// <summary>
    /// A component for syncing transforms
    /// NetworkTransform will read the underlying transform and replicate it to clients.
    /// The replicated value will be automatically be interpolated (if active) and applied to the underlying GameObject's transform
    /// </summary>
    [AddComponentMenu("Netcode/" + nameof(NetworkTransform))]
    [DefaultExecutionOrder(100000)] // this is needed to catch the update time after the transform was updated by user scripts
    public class NetworkTransform : NetworkBehaviour
    {
        internal struct NetworkTransformState : INetworkSerializable
        {
            private const int k_InLocalSpaceBit = 0;
            private const int k_PositionXBit = 1;
            private const int k_PositionYBit = 2;
            private const int k_PositionZBit = 3;
            private const int k_RotAngleXBit = 4;
            private const int k_RotAngleYBit = 5;
            private const int k_RotAngleZBit = 6;
            private const int k_ScaleXBit = 7;
            private const int k_ScaleYBit = 8;
            private const int k_ScaleZBit = 9;

            // 10-15: <unused>
            private ushort m_Bitset;

            public bool InLocalSpace
            {
                get => (m_Bitset & (1 << k_InLocalSpaceBit)) != 0;
                set
                {
                    if (value) { m_Bitset = (ushort)(m_Bitset | (1 << k_InLocalSpaceBit)); }
                    else { m_Bitset = (ushort)(m_Bitset & ~(1 << k_InLocalSpaceBit)); }
                }
            }

            // Position
            public bool HasPositionX
            {
                get => (m_Bitset & (1 << k_PositionXBit)) != 0;
                set
                {
                    if (value) { m_Bitset = (ushort)(m_Bitset | (1 << k_PositionXBit)); }
                    else { m_Bitset = (ushort)(m_Bitset & ~(1 << k_PositionXBit)); }
                }
            }

            public bool HasPositionY
            {
                get => (m_Bitset & (1 << k_PositionYBit)) != 0;
                set
                {
                    if (value) { m_Bitset = (ushort)(m_Bitset | (1 << k_PositionYBit)); }
                    else { m_Bitset = (ushort)(m_Bitset & ~(1 << k_PositionYBit)); }
                }
            }

            public bool HasPositionZ
            {
                get => (m_Bitset & (1 << k_PositionZBit)) != 0;
                set
                {
                    if (value) { m_Bitset = (ushort)(m_Bitset | (1 << k_PositionZBit)); }
                    else { m_Bitset = (ushort)(m_Bitset & ~(1 << k_PositionZBit)); }
                }
            }

            // RotAngles
            public bool HasRotAngleX
            {
                get => (m_Bitset & (1 << k_RotAngleXBit)) != 0;
                set
                {
                    if (value) { m_Bitset = (ushort)(m_Bitset | (1 << k_RotAngleXBit)); }
                    else { m_Bitset = (ushort)(m_Bitset & ~(1 << k_RotAngleXBit)); }
                }
            }

            public bool HasRotAngleY
            {
                get => (m_Bitset & (1 << k_RotAngleYBit)) != 0;
                set
                {
                    if (value) { m_Bitset = (ushort)(m_Bitset | (1 << k_RotAngleYBit)); }
                    else { m_Bitset = (ushort)(m_Bitset & ~(1 << k_RotAngleYBit)); }
                }
            }

            public bool HasRotAngleZ
            {
                get => (m_Bitset & (1 << k_RotAngleZBit)) != 0;
                set
                {
                    if (value) { m_Bitset = (ushort)(m_Bitset | (1 << k_RotAngleZBit)); }
                    else { m_Bitset = (ushort)(m_Bitset & ~(1 << k_RotAngleZBit)); }
                }
            }

            // Scale
            public bool HasScaleX
            {
                get => (m_Bitset & (1 << k_ScaleXBit)) != 0;
                set
                {
                    if (value) { m_Bitset = (ushort)(m_Bitset | (1 << k_ScaleXBit)); }
                    else { m_Bitset = (ushort)(m_Bitset & ~(1 << k_ScaleXBit)); }
                }
            }

            public bool HasScaleY
            {
                get => (m_Bitset & (1 << k_ScaleYBit)) != 0;
                set
                {
                    if (value) { m_Bitset = (ushort)(m_Bitset | (1 << k_ScaleYBit)); }
                    else { m_Bitset = (ushort)(m_Bitset & ~(1 << k_ScaleYBit)); }
                }
            }

            public bool HasScaleZ
            {
                get => (m_Bitset & (1 << k_ScaleZBit)) != 0;
                set
                {
                    if (value) { m_Bitset = (ushort)(m_Bitset | (1 << k_ScaleZBit)); }
                    else { m_Bitset = (ushort)(m_Bitset & ~(1 << k_ScaleZBit)); }
                }
            }

            public float PositionX, PositionY, PositionZ;
            public float RotAngleX, RotAngleY, RotAngleZ;
            public float ScaleX, ScaleY, ScaleZ;
            public double SentTime;

            public Vector3 Position
            {
                get { return new Vector3(PositionX, PositionY, PositionZ); }
                set
                {
                    PositionX = value.x;
                    PositionY = value.y;
                    PositionZ = value.z;
                }
            }

            public Vector3 Rotation
            {
                get { return new Vector3(RotAngleX, RotAngleY, RotAngleZ); }
                set
                {
                    RotAngleX = value.x;
                    RotAngleY = value.y;
                    RotAngleZ = value.z;
                }
            }

            public Vector3 Scale
            {
                get { return new Vector3(ScaleX, ScaleY, ScaleZ); }
                set
                {
                    ScaleX = value.x;
                    ScaleY = value.y;
                    ScaleZ = value.z;
                }
            }

            public void NetworkSerialize<T>(BufferSerializer<T> serializer) where T : IReaderWriter
            {
                serializer.SerializeValue(ref SentTime);
                // InLocalSpace + HasXXX Bits
<<<<<<< HEAD
                serializer.Serialize(ref m_Bitset);
=======
                serializer.SerializeValue(ref Bitset);
>>>>>>> 6181e7e0
                // Position Values
                if (HasPositionX)
                {
                    serializer.SerializeValue(ref PositionX);
                }

                if (HasPositionY)
                {
                    serializer.SerializeValue(ref PositionY);
                }

                if (HasPositionZ)
                {
                    serializer.SerializeValue(ref PositionZ);
                }

                // RotAngle Values
                if (HasRotAngleX)
                {
                    serializer.SerializeValue(ref RotAngleX);
                }

                if (HasRotAngleY)
                {
                    serializer.SerializeValue(ref RotAngleY);
                }

                if (HasRotAngleZ)
                {
                    serializer.SerializeValue(ref RotAngleZ);
                }

                // Scale Values
                if (HasScaleX)
                {
                    serializer.SerializeValue(ref ScaleX);
                }

                if (HasScaleY)
                {
                    serializer.SerializeValue(ref ScaleY);
                }

                if (HasScaleZ)
                {
                    serializer.SerializeValue(ref ScaleZ);
                }
            }
        }

        public bool SyncPositionX = true, SyncPositionY = true, SyncPositionZ = true;
        public bool SyncRotAngleX = true, SyncRotAngleY = true, SyncRotAngleZ = true;
        public bool SyncScaleX = true, SyncScaleY = true, SyncScaleZ = true;

        public float PositionThreshold, RotAngleThreshold, ScaleThreshold;

        /// <summary>
        /// Sets whether this transform should sync in local space or in world space.
        /// This is important to set since reparenting this transform could have issues,
        /// if using world position (depending on who gets synced first: the parent or the child)
        /// Having a child always at position 0,0,0 for example will have less possibilities of desync than when using world positions
        /// </summary>
        [Tooltip("Sets whether this transform should sync in local space or in world space")]
        public bool InLocalSpace = false;

        public bool Interpolate = true;

        /// <summary>
        /// Used to determine who can write to this transform. Server only for this transform.
        /// Changing this value alone in a child implementation will not allow you to create a NetworkTransform which can be written to by clients. See the ClientNetworkTransform Sample
        /// in the package samples for how to implement a NetworkTransform with client write support.
        /// If using different values, please use RPCs to write to the server. Netcode doesn't support client side network variable writing
        /// </summary>
        // This is public to make sure that users don't depend on this IsClient && IsOwner check in their code. If this logic changes in the future, we can make it invisible here
        public virtual bool CanCommitToTransform => IsServer;

        private readonly NetworkVariable<NetworkTransformState> m_ReplicatedNetworkState = new NetworkVariable<NetworkTransformState>(new NetworkTransformState());

        private NetworkTransformState m_LocalAuthoritativeNetworkState;

        private NetworkTransformState m_PrevNetworkState;

        private const int k_DebugDrawLineTime = 10;

        private bool m_HasSentLastValue = false; // used to send one last value, so clients can make the difference between lost replication data (clients extrapolate) and no more data to send.


        private BufferedLinearInterpolator<float> m_PositionXInterpolator; // = new BufferedLinearInterpolatorFloat();
        private BufferedLinearInterpolator<float> m_PositionYInterpolator; // = new BufferedLinearInterpolatorFloat();
        private BufferedLinearInterpolator<float> m_PositionZInterpolator; // = new BufferedLinearInterpolatorFloat();
        private BufferedLinearInterpolator<Quaternion> m_RotationInterpolator; // = new BufferedLinearInterpolatorQuaternion(); // rotation is a single Quaternion since each euler axis will affect the quaternion's final value
        private BufferedLinearInterpolator<float> m_ScaleXInterpolator; // = new BufferedLinearInterpolatorFloat();
        private BufferedLinearInterpolator<float> m_ScaleYInterpolator; // = new BufferedLinearInterpolatorFloat();
        private BufferedLinearInterpolator<float> m_ScaleZInterpolator; // = new BufferedLinearInterpolatorFloat();
        private readonly List<BufferedLinearInterpolator<float>> m_AllFloatInterpolators = new List<BufferedLinearInterpolator<float>>(6);

        private Transform m_Transform; // cache the transform component to reduce unnecessary bounce between managed and native
        private int m_LastSentTick;

        /// <summary>
        /// Tries updating the server authoritative transform, only if allowed.
        /// If this called server side, this will commit directly.
        /// If no update is needed, nothing will be sent. This method should still be called every update, it'll self manage when it should and shouldn't send
        /// </summary>
        /// <param name="transformToCommit"></param>
        /// <param name="dirtyTime"></param>
        protected void TryCommitTransformToServer(Transform transformToCommit, double dirtyTime)
        {
            var isDirty = ApplyTransformToNetworkState(ref m_LocalAuthoritativeNetworkState, dirtyTime, transformToCommit);

            void Send()
            {
                if (IsServer)
                {
                    // server RPC takes a few frames to execute server side, we want this to execute immediately
                    CommitLocallyAndReplicate(m_LocalAuthoritativeNetworkState);
                }
                else
                {
                    CommitTransformServerRpc(m_LocalAuthoritativeNetworkState);
                }
            }

            // if dirty, send
            // if not dirty anymore, but hasn't sent last value for limiting extrapolation, still set isDirty
            // if not dirty and has already sent last value, don't do anything
            // extrapolation works by using last two values. if it doesn't receive anything anymore, it'll continue to extrapolate.
            // This is great in case there's message loss, not so great if we just don't have new values to send.
            // the following will send one last "copied" value so unclamped interpolation tries to extrapolate between two identical values, effectively
            // making it immobile.
            if (isDirty)
            {
                Send();
                m_HasSentLastValue = false;
                m_LastSentTick = NetworkManager.LocalTime.Tick;
            }
            else if (!m_HasSentLastValue && NetworkManager.LocalTime.Tick >= m_LastSentTick + 1) // check for state.IsDirty since update can happen more than once per tick. No need for client, RPCs will just queue up
            {
                m_LocalAuthoritativeNetworkState.SentTime = NetworkManager.LocalTime.Time; // time 1+ tick later
                Send();
                m_HasSentLastValue = true;
            }
        }

        [ServerRpc(RequireOwnership = false)]
        private void CommitTransformServerRpc(NetworkTransformState networkState, ServerRpcParams serverParams = default)
        {
            if (serverParams.Receive.SenderClientId == OwnerClientId) // RPC call when not authorized to write could happen during the RTT interval during which a server's ownership change hasn't reached the client yet
            {
                CommitLocallyAndReplicate(networkState);
            }
        }

        private void CommitLocallyAndReplicate(NetworkTransformState networkState)
        {
            m_LocalAuthoritativeNetworkState = networkState;
            m_ReplicatedNetworkState.Value = networkState;
            AddInterpolatedState(networkState);
        }

        private void ResetInterpolatedStateToCurrentAuthoritativeState()
        {
            m_PositionXInterpolator.ResetTo(m_LocalAuthoritativeNetworkState.PositionX);
            m_PositionYInterpolator.ResetTo(m_LocalAuthoritativeNetworkState.PositionY);
            m_PositionZInterpolator.ResetTo(m_LocalAuthoritativeNetworkState.PositionZ);

            m_RotationInterpolator.ResetTo(Quaternion.Euler(m_LocalAuthoritativeNetworkState.Rotation));

            m_ScaleXInterpolator.ResetTo(m_LocalAuthoritativeNetworkState.ScaleX);
            m_ScaleYInterpolator.ResetTo(m_LocalAuthoritativeNetworkState.ScaleY);
            m_ScaleZInterpolator.ResetTo(m_LocalAuthoritativeNetworkState.ScaleZ);
        }

        // updates `NetworkState` properties if they need to and returns a `bool` indicating whether or not there was any changes made
        // returned boolean would be useful to change encapsulating `NetworkVariable<NetworkState>`'s dirty state, e.g. ReplNetworkState.SetDirty(isDirty);
        internal bool ApplyTransformToNetworkState(ref NetworkTransformState networkState, double dirtyTime, Transform transformToUse)
        {
            return ApplyTransformToNetworkStateWithInfo(ref networkState, dirtyTime, transformToUse).isDirty;
        }

        private (bool isDirty, bool isPositionDirty, bool isRotationDirty, bool isScaleDirty) ApplyTransformToNetworkStateWithInfo(ref NetworkTransformState networkState, double dirtyTime, Transform transformToUse)
        {
            var position = InLocalSpace ? transformToUse.localPosition : transformToUse.position;
            var rotAngles = InLocalSpace ? transformToUse.localEulerAngles : transformToUse.eulerAngles;
            var scale = InLocalSpace ? transformToUse.localScale : transformToUse.lossyScale;

            var isDirty = false;
            var isPositionDirty = false;
            var isRotationDirty = false;
            var isScaleDirty = false;

            // hasPositionZ set to false when it should be true?

            if (InLocalSpace != networkState.InLocalSpace)
            {
                networkState.InLocalSpace = InLocalSpace;
                isDirty = true;
            }

            if (SyncPositionX &&
                Mathf.Abs(networkState.PositionX - position.x) >= PositionThreshold &&
                !Mathf.Approximately(networkState.PositionX, position.x))
            {
                networkState.PositionX = position.x;
                networkState.HasPositionX = true;
                isPositionDirty = true;
            }

            if (SyncPositionY &&
                Mathf.Abs(networkState.PositionY - position.y) >= PositionThreshold &&
                !Mathf.Approximately(networkState.PositionY, position.y))
            {
                networkState.PositionY = position.y;
                networkState.HasPositionY = true;
                isPositionDirty = true;
            }

            if (SyncPositionZ &&
                Mathf.Abs(networkState.PositionZ - position.z) >= PositionThreshold &&
                !Mathf.Approximately(networkState.PositionZ, position.z))
            {
                networkState.PositionZ = position.z;
                networkState.HasPositionZ = true;
                isPositionDirty = true;
            }

            if (SyncRotAngleX &&
                Mathf.Abs(networkState.RotAngleX - rotAngles.x) >= RotAngleThreshold &&
                !Mathf.Approximately(networkState.RotAngleX, rotAngles.x))
            {
                networkState.RotAngleX = rotAngles.x;
                networkState.HasRotAngleX = true;
                isRotationDirty = true;
            }

            if (SyncRotAngleY &&
                Mathf.Abs(networkState.RotAngleY - rotAngles.y) >= RotAngleThreshold &&
                !Mathf.Approximately(networkState.RotAngleY, rotAngles.y))
            {
                networkState.RotAngleY = rotAngles.y;
                networkState.HasRotAngleY = true;
                isRotationDirty = true;
            }

            if (SyncRotAngleZ &&
                Mathf.Abs(networkState.RotAngleZ - rotAngles.z) >= RotAngleThreshold &&
                !Mathf.Approximately(networkState.RotAngleZ, rotAngles.z))
            {
                networkState.RotAngleZ = rotAngles.z;
                networkState.HasRotAngleZ = true;
                isRotationDirty = true;
            }

            if (SyncScaleX &&
                Mathf.Abs(networkState.ScaleX - scale.x) >= ScaleThreshold &&
                !Mathf.Approximately(networkState.ScaleX, scale.x))
            {
                networkState.ScaleX = scale.x;
                networkState.HasScaleX = true;
                isScaleDirty = true;
            }

            if (SyncScaleY &&
                Mathf.Abs(networkState.ScaleY - scale.y) >= ScaleThreshold &&
                !Mathf.Approximately(networkState.ScaleY, scale.y))
            {
                networkState.ScaleY = scale.y;
                networkState.HasScaleY = true;
                isScaleDirty = true;
            }

            if (SyncScaleZ &&
                Mathf.Abs(networkState.ScaleZ - scale.z) >= ScaleThreshold &&
                !Mathf.Approximately(networkState.ScaleZ, scale.z))
            {
                networkState.ScaleZ = scale.z;
                networkState.HasScaleZ = true;
                isScaleDirty = true;
            }

            isDirty |= isPositionDirty || isRotationDirty || isScaleDirty;

            if (isDirty)
            {
                networkState.SentTime = dirtyTime;
            }

            return (isDirty, isPositionDirty, isRotationDirty, isScaleDirty);
        }

        private void ApplyInterpolatedNetworkStateToTransform(NetworkTransformState networkState, Transform transformToUpdate)
        {
            m_PrevNetworkState = networkState;

            var interpolatedPosition = InLocalSpace ? transformToUpdate.localPosition : transformToUpdate.position;
            var interpolatedRotAngles = InLocalSpace ? transformToUpdate.localEulerAngles : transformToUpdate.eulerAngles;
            var interpolatedScale = InLocalSpace ? transformToUpdate.localScale : transformToUpdate.lossyScale;

            // InLocalSpace Read
            InLocalSpace = networkState.InLocalSpace;
            // Position Read
            if (SyncPositionX)
            {
                interpolatedPosition.x = Interpolate ? m_PositionXInterpolator.GetInterpolatedValue() : networkState.Position.x;
            }

            if (SyncPositionY)
            {
                interpolatedPosition.y = Interpolate ? m_PositionYInterpolator.GetInterpolatedValue() : networkState.Position.y;
            }

            if (SyncPositionZ)
            {
                interpolatedPosition.z = Interpolate ? m_PositionZInterpolator.GetInterpolatedValue() : networkState.Position.z;
            }

            if (SyncRotAngleX)
            {
                interpolatedRotAngles.x = Interpolate ? m_RotationInterpolator.GetInterpolatedValue().eulerAngles.x : networkState.Rotation.x;
            }

            if (SyncRotAngleY)
            {
                interpolatedRotAngles.y = Interpolate ? m_RotationInterpolator.GetInterpolatedValue().eulerAngles.y : networkState.Rotation.y;
            }

            if (SyncRotAngleZ)
            {
                interpolatedRotAngles.z = Interpolate ? m_RotationInterpolator.GetInterpolatedValue().eulerAngles.z : networkState.Rotation.z;
            }

            // Scale Read
            if (SyncScaleX)
            {
                interpolatedScale.x = Interpolate ? m_ScaleXInterpolator.GetInterpolatedValue() : networkState.Scale.x;
            }

            if (SyncScaleY)
            {
                interpolatedScale.y = Interpolate ? m_ScaleYInterpolator.GetInterpolatedValue() : networkState.Scale.y;
            }

            if (SyncScaleZ)
            {
                interpolatedScale.z = Interpolate ? m_ScaleZInterpolator.GetInterpolatedValue() : networkState.Scale.z;
            }

            // Position Apply
            if (SyncPositionX || SyncPositionY || SyncPositionZ)
            {
                if (InLocalSpace)
                {
                    transformToUpdate.localPosition = interpolatedPosition;
                }
                else
                {
                    transformToUpdate.position = interpolatedPosition;
                }

                m_PrevNetworkState.Position = interpolatedPosition;
            }

            // RotAngles Apply
            if (SyncRotAngleX || SyncRotAngleY || SyncRotAngleZ)
            {
                if (InLocalSpace)
                {
                    transformToUpdate.localRotation = Quaternion.Euler(interpolatedRotAngles);
                }
                else
                {
                    transformToUpdate.rotation = Quaternion.Euler(interpolatedRotAngles);
                }

                m_PrevNetworkState.Rotation = interpolatedRotAngles;
            }

            // Scale Apply
            if (SyncScaleX || SyncScaleY || SyncScaleZ)
            {
                if (InLocalSpace)
                {
                    transformToUpdate.localScale = interpolatedScale;
                }
                else
                {
                    transformToUpdate.localScale = Vector3.one;
                    var lossyScale = transformToUpdate.lossyScale;
                    // todo this conversion is messing with interpolation. local scale interpolates fine, lossy scale is jittery. must investigate. MTT-1208
                    transformToUpdate.localScale = new Vector3(interpolatedScale.x / lossyScale.x, interpolatedScale.y / lossyScale.y, interpolatedScale.z / lossyScale.z);
                }

                m_PrevNetworkState.Scale = interpolatedScale;
            }
            Debug.DrawLine(transformToUpdate.position, transformToUpdate.position + Vector3.up, Color.magenta, 10, false);
        }

        private void AddInterpolatedState(NetworkTransformState newState)
        {
            var sentTime = new NetworkTime(NetworkManager.Singleton.ServerTime.TickRate, newState.SentTime);

            if (newState.HasPositionX)
            {
                m_PositionXInterpolator.AddMeasurement(newState.PositionX, sentTime);
            }

            if (newState.HasPositionY)
            {
                m_PositionYInterpolator.AddMeasurement(newState.PositionY, sentTime);
            }

            if (newState.HasPositionZ)
            {
                m_PositionZInterpolator.AddMeasurement(newState.PositionZ, sentTime);
            }

            m_RotationInterpolator.AddMeasurement(Quaternion.Euler(newState.Rotation), sentTime);

            if (newState.HasScaleX)
            {
                m_ScaleXInterpolator.AddMeasurement(newState.ScaleX, sentTime);
            }

            if (newState.HasScaleY)
            {
                m_ScaleYInterpolator.AddMeasurement(newState.ScaleY, sentTime);
            }

            if (newState.HasScaleZ)
            {
                m_ScaleZInterpolator.AddMeasurement(newState.ScaleZ, sentTime);
            }
        }

        private void OnNetworkStateChanged(NetworkTransformState oldState, NetworkTransformState newState)
        {
            if (!NetworkObject.IsSpawned)
            {
                // todo MTT-849 should never happen but yet it does! maybe revisit/dig after NetVar updates and snapshot system lands?
                return;
            }

            if (CanCommitToTransform)
            {
                // we're the authority, we ignore incoming changes
                return;
            }

            Debug.DrawLine(newState.Position, newState.Position + Vector3.up + Vector3.left, Color.green, 10, false);

            AddInterpolatedState(newState);

            if (NetworkManager.Singleton.LogLevel == LogLevel.Developer)
            {
                var pos = new Vector3(newState.PositionX, newState.PositionY, newState.PositionZ);
                Debug.DrawLine(pos, pos + Vector3.up + Vector3.left * Random.Range(0.5f, 2f), Color.green, k_DebugDrawLineTime, false);
            }
        }

        private void Awake()
        {
            m_Transform = transform;


            // ReplNetworkState.NetworkVariableChannel = NetworkChannel.PositionUpdate; // todo figure this out, talk with Matt/Fatih, this should be unreliable

            if (CanCommitToTransform)
            {
                TryCommitTransformToServer(m_Transform, NetworkManager.LocalTime.Time);
            }

            m_ReplicatedNetworkState.OnValueChanged += OnNetworkStateChanged;
        }

        public override void OnNetworkSpawn()
        {
            m_PositionXInterpolator = new BufferedLinearInterpolatorFloat(NetworkManager);
            m_PositionYInterpolator = new BufferedLinearInterpolatorFloat(NetworkManager);
            m_PositionZInterpolator = new BufferedLinearInterpolatorFloat(NetworkManager);
            m_RotationInterpolator = new BufferedLinearInterpolatorQuaternion(NetworkManager); // rotation is a single Quaternion since each euler axis will affect the quaternion's final value
            m_ScaleXInterpolator = new BufferedLinearInterpolatorFloat(NetworkManager);
            m_ScaleYInterpolator = new BufferedLinearInterpolatorFloat(NetworkManager);
            m_ScaleZInterpolator = new BufferedLinearInterpolatorFloat(NetworkManager);
            if (m_AllFloatInterpolators.Count == 0)
            {
                m_AllFloatInterpolators.Add(m_PositionXInterpolator);
                m_AllFloatInterpolators.Add(m_PositionYInterpolator);
                m_AllFloatInterpolators.Add(m_PositionZInterpolator);
                m_AllFloatInterpolators.Add(m_ScaleXInterpolator);
                m_AllFloatInterpolators.Add(m_ScaleYInterpolator);
                m_AllFloatInterpolators.Add(m_ScaleZInterpolator);
            }
            m_LocalAuthoritativeNetworkState = m_ReplicatedNetworkState.Value;
            Initialize();
        }

        public override void OnGainedOwnership()
        {
            Initialize();
        }

        public override void OnLostOwnership()
        {
            Initialize();
        }

        private void Initialize()
        {
            ResetInterpolatedStateToCurrentAuthoritativeState(); // useful for late joining

            if (CanCommitToTransform)
            {
                m_ReplicatedNetworkState.SetDirty(true);
            }
            else
            {
                ApplyInterpolatedNetworkStateToTransform(m_ReplicatedNetworkState.Value, m_Transform);
            }
        }

        private void OnDestroy()
        {
            m_ReplicatedNetworkState.OnValueChanged -= OnNetworkStateChanged;
        }

        #region delta input

        public float Speed { get; set; } = 5;
        private Vector3 m_CurrentDirection;
        private Vector3 m_PreviousDirection;

        /// <summary>
        /// Simple way to affect your position server side. For more custom logic, you can implement an RPC that does the same as this method, with custom
        /// movement logic.
        /// This is only compatible with deltaPos happening in Update. FixedUpdate will need custom code to be synced with physics items.
        /// </summary>
        /// <param name="deltaPos"></param>
        /// <exception cref="Exception"></exception>
        public void SendDelta(Vector3 deltaPos)
        {
            if (!IsOwner)
            {
                throw new Exception("Trying to send a delta to a not owned transform");
            }

            if (m_PreviousDirection == deltaPos)
            {
                return;
            }

            if (!CanCommitToTransform)
            {
                SendDeltaServerRpc(deltaPos);
            }
            else
            {
                m_CurrentDirection = deltaPos;
            }

            m_PreviousDirection = deltaPos;
        }

        [ServerRpc]
        private void SendDeltaServerRpc(Vector3 deltaPos)
        {
            m_CurrentDirection = deltaPos;
        }

        private void UpdateWithDelta()
        {
            if (CanCommitToTransform)
            {
                // Custom logic for position update. You can also create your own RPC to have your own custom movement logic
                // this is resistant to jitter, since the current direction is cached. This way, if we receive jittery inputs, this update still knows what to do
                // An improvement could be to do input decay, and slowly decrease that direction over time if no new inputs. This is useful for when a client disconnects for example, so we don't
                // have objects moving forever.
                // This doesn't "impose" a position on the server from clients (which makes that client have authority), we’re making the client “suggest”
                // a pos change, but the server could also do what it wants with that transform in between inputs
                transform.position += m_CurrentDirection.normalized * Speed * Time.deltaTime;
            }
        }

        #endregion

        // todo this is currently in update, to be able to catch any transform changes. A FixedUpdate mode could be added to be less intense, but it'd be
        // conditional to users only making transform update changes in FixedUpdate.
        protected virtual void Update()
        {
            if (!NetworkObject.IsSpawned)
            {
                return;
            }

            UpdateWithDelta();

            if (CanCommitToTransform)
            {
                if (IsServer)
                {
                    TryCommitTransformToServer(m_Transform, NetworkManager.LocalTime.Time);
                }

                m_PrevNetworkState = m_LocalAuthoritativeNetworkState;
            }

            // apply interpolated value
            if ((NetworkManager.Singleton.IsConnectedClient || NetworkManager.Singleton.IsListening))
            {
                foreach (var interpolator in m_AllFloatInterpolators)
                {
                    interpolator.Update(Time.deltaTime);
                }

                m_RotationInterpolator.Update(Time.deltaTime);

                if (!CanCommitToTransform)
                {
                    if (NetworkManager.Singleton.LogLevel == LogLevel.Developer)
                    {
                        var interpolatedPosition = new Vector3(m_PositionXInterpolator.GetInterpolatedValue(), m_PositionYInterpolator.GetInterpolatedValue(), m_PositionZInterpolator.GetInterpolatedValue());
                        Debug.DrawLine(interpolatedPosition, interpolatedPosition + Vector3.up, Color.magenta, k_DebugDrawLineTime, false);
                    }

                    // try to update previously consumed NetworkState
                    // if we have any changes, that means made some updates locally
                    // we apply the latest ReplNetworkState again to revert our changes
                    var oldStateDirtyInfo = ApplyTransformToNetworkStateWithInfo(ref m_PrevNetworkState, 0, m_Transform);
                    if (oldStateDirtyInfo.isPositionDirty || oldStateDirtyInfo.isScaleDirty || (oldStateDirtyInfo.isRotationDirty && SyncRotAngleX && SyncRotAngleY && SyncRotAngleZ))
                    {
                        // ignoring rotation dirty since quaternions will mess with euler angles, making this impossible to determine if the change to a single axis comes
                        // from an unauthorized transform change or euler to quaternion conversion artifacts.
                        var dirtyField = oldStateDirtyInfo.isPositionDirty ? "position" : oldStateDirtyInfo.isRotationDirty ? "rotation" : "scale";
                        Debug.LogWarning($"A local change to {dirtyField} without authority detected, reverting back to latest interpolated network state! Please use CommitUpdate() or your own [ServerRpc]", this);
                    }

                    // Apply updated interpolated value
                    ApplyInterpolatedNetworkStateToTransform(m_ReplicatedNetworkState.Value, m_Transform);
                }
            }
        }

        /// <summary>
        /// Teleports the transform to the given values without interpolating
        /// </summary>
        public void Teleport(Vector3 newPosition, Quaternion newRotation, Vector3 newScale)
        {
            // check server side
            // set teleport flag in state
            throw new NotImplementedException(); // TODO MTT-769
        }
    }
}<|MERGE_RESOLUTION|>--- conflicted
+++ resolved
@@ -175,11 +175,7 @@
             {
                 serializer.SerializeValue(ref SentTime);
                 // InLocalSpace + HasXXX Bits
-<<<<<<< HEAD
-                serializer.Serialize(ref m_Bitset);
-=======
-                serializer.SerializeValue(ref Bitset);
->>>>>>> 6181e7e0
+                serializer.SerializeValue(ref m_Bitset);
                 // Position Values
                 if (HasPositionX)
                 {
