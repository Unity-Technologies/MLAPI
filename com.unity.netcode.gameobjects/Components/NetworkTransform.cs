using System;
using System.Collections.Generic;
using UnityEngine;
using Random = UnityEngine.Random;

namespace Unity.Netcode.Components
{
    /// <summary>
    /// A component for syncing transforms
    /// </summary>
    [AddComponentMenu("Netcode/" + nameof(NetworkTransform))]
    [DefaultExecutionOrder(100000)] // this is needed to catch the update time after the transform was updated by user scripts
    public class NetworkTransform : NetworkBehaviour
    {
        internal struct NetworkState : INetworkSerializable
        {
            internal const int InLocalSpaceBit = 0;
            internal const int PositionXBit = 1;
            internal const int PositionYBit = 2;
            internal const int PositionZBit = 3;
            internal const int RotAngleXBit = 4;
            internal const int RotAngleYBit = 5;
            internal const int RotAngleZBit = 6;
            internal const int ScaleXBit = 7;
            internal const int ScaleYBit = 8;
            internal const int ScaleZBit = 9;

            // 10-15: <unused>
            public ushort Bitset;

            public bool InLocalSpace
            {
                get => (Bitset & (1 << InLocalSpaceBit)) != 0;
                set
                {
                    if (value) { Bitset = (ushort)(Bitset | (1 << InLocalSpaceBit)); }
                    else { Bitset = (ushort)(Bitset & ~(1 << InLocalSpaceBit)); }
                }
            }

            // Position
            public bool HasPositionX
            {
                get => (Bitset & (1 << PositionXBit)) != 0;
                set
                {
                    if (value) { Bitset = (ushort)(Bitset | (1 << PositionXBit)); }
                    else { Bitset = (ushort)(Bitset & ~(1 << PositionXBit)); }
                }
            }

            public bool HasPositionY
            {
                get => (Bitset & (1 << PositionYBit)) != 0;
                set
                {
                    if (value) { Bitset = (ushort)(Bitset | (1 << PositionYBit)); }
                    else { Bitset = (ushort)(Bitset & ~(1 << PositionYBit)); }
                }
            }

            public bool HasPositionZ
            {
                get => (Bitset & (1 << PositionZBit)) != 0;
                set
                {
                    if (value) { Bitset = (ushort)(Bitset | (1 << PositionZBit)); }
                    else { Bitset = (ushort)(Bitset & ~(1 << PositionZBit)); }
                }
            }

            // RotAngles
            public bool HasRotAngleX
            {
                get => (Bitset & (1 << RotAngleXBit)) != 0;
                set
                {
                    if (value) { Bitset = (ushort)(Bitset | (1 << RotAngleXBit)); }
                    else { Bitset = (ushort)(Bitset & ~(1 << RotAngleXBit)); }
                }
            }

            public bool HasRotAngleY
            {
                get => (Bitset & (1 << RotAngleYBit)) != 0;
                set
                {
                    if (value) { Bitset = (ushort)(Bitset | (1 << RotAngleYBit)); }
                    else { Bitset = (ushort)(Bitset & ~(1 << RotAngleYBit)); }
                }
            }

            public bool HasRotAngleZ
            {
                get => (Bitset & (1 << RotAngleZBit)) != 0;
                set
                {
                    if (value) { Bitset = (ushort)(Bitset | (1 << RotAngleZBit)); }
                    else { Bitset = (ushort)(Bitset & ~(1 << RotAngleZBit)); }
                }
            }

            // Scale
            public bool HasScaleX
            {
                get => (Bitset & (1 << ScaleXBit)) != 0;
                set
                {
                    if (value) { Bitset = (ushort)(Bitset | (1 << ScaleXBit)); }
                    else { Bitset = (ushort)(Bitset & ~(1 << ScaleXBit)); }
                }
            }

            public bool HasScaleY
            {
                get => (Bitset & (1 << ScaleYBit)) != 0;
                set
                {
                    if (value) { Bitset = (ushort)(Bitset | (1 << ScaleYBit)); }
                    else { Bitset = (ushort)(Bitset & ~(1 << ScaleYBit)); }
                }
            }

            public bool HasScaleZ
            {
                get => (Bitset & (1 << ScaleZBit)) != 0;
                set
                {
                    if (value) { Bitset = (ushort)(Bitset | (1 << ScaleZBit)); }
                    else { Bitset = (ushort)(Bitset & ~(1 << ScaleZBit)); }
                }
            }

            public float PositionX, PositionY, PositionZ;
            public float RotAngleX, RotAngleY, RotAngleZ;
            public float ScaleX, ScaleY, ScaleZ;
            public double SentTime;

            public Vector3 Position
            {
                get { return new Vector3(PositionX, PositionY, PositionZ); }
                set
                {
                    PositionX = value.x;
                    PositionY = value.y;
                    PositionZ = value.z;
                }
            }

            public Vector3 Rotation
            {
                get { return new Vector3(RotAngleX, RotAngleY, RotAngleZ); }
                set
                {
                    RotAngleX = value.x;
                    RotAngleY = value.y;
                    RotAngleZ = value.z;
                }
            }

<<<<<<< HEAD
            public void NetworkSerialize<T>(BufferSerializer<T> serializer) where T : IBufferSerializerImplementation
=======
            public Vector3 Scale
>>>>>>> 6181e7e0
            {
                get { return new Vector3(ScaleX, ScaleY, ScaleZ); }
                set
                {
                    ScaleX = value.x;
                    ScaleY = value.y;
                    ScaleZ = value.z;
                }
            }

            public void NetworkSerialize<T>(BufferSerializer<T> serializer) where T : IReaderWriter
            {
                serializer.SerializeValue(ref SentTime);
                // InLocalSpace + HasXXX Bits
                serializer.SerializeValue(ref Bitset);
                // Position Values
                if (HasPositionX)
                {
                    serializer.SerializeValue(ref PositionX);
                }

                if (HasPositionY)
                {
                    serializer.SerializeValue(ref PositionY);
                }

                if (HasPositionZ)
                {
                    serializer.SerializeValue(ref PositionZ);
                }

                // RotAngle Values
                if (HasRotAngleX)
                {
                    serializer.SerializeValue(ref RotAngleX);
                }

                if (HasRotAngleY)
                {
                    serializer.SerializeValue(ref RotAngleY);
                }

                if (HasRotAngleZ)
                {
                    serializer.SerializeValue(ref RotAngleZ);
                }

                // Scale Values
                if (HasScaleX)
                {
                    serializer.SerializeValue(ref ScaleX);
                }

                if (HasScaleY)
                {
                    serializer.SerializeValue(ref ScaleY);
                }

                if (HasScaleZ)
                {
                    serializer.SerializeValue(ref ScaleZ);
                }
            }
        }

        public bool SyncPositionX = true, SyncPositionY = true, SyncPositionZ = true;
        public bool SyncRotAngleX = true, SyncRotAngleY = true, SyncRotAngleZ = true;
        public bool SyncScaleX = true, SyncScaleY = true, SyncScaleZ = true;

        public float PositionThreshold, RotAngleThreshold, ScaleThreshold;

        /// <summary>
        /// Sets whether this transform should sync in local space or in world space.
        /// This is important to set since reparenting this transform could have issues,
        /// if using world position (depending on who gets synced first: the parent or the child)
        /// Having a child always at position 0,0,0 for example will have less possibilities of desync than when using world positions
        /// </summary>
        [Tooltip("Sets whether this transform should sync in local space or in world space")]
        public bool InLocalSpace = false;

        public bool Interpolate = true;

        /// <summary>
        /// The base amount of sends per seconds to use when range is disabled
        /// </summary>
        [SerializeField, Range(0, 120), Tooltip("The base amount of sends per seconds to use when range is disabled")]
        public float FixedSendsPerSecond = 30f;


        private const int k_DebugDrawLineTime = 10;

        private BufferedLinearInterpolator<float> m_PositionXInterpolator = new BufferedLinearInterpolatorFloat();
        private BufferedLinearInterpolator<float> m_PositionYInterpolator = new BufferedLinearInterpolatorFloat();
        private BufferedLinearInterpolator<float> m_PositionZInterpolator = new BufferedLinearInterpolatorFloat();
        private BufferedLinearInterpolator<Quaternion> m_RotationInterpolator = new BufferedLinearInterpolatorQuaternion(); // rotation is a single Quaternion since each euler axis will affect the quaternion's final value
        private BufferedLinearInterpolator<float> m_ScaleXInterpolator = new BufferedLinearInterpolatorFloat();
        private BufferedLinearInterpolator<float> m_ScaleYInterpolator = new BufferedLinearInterpolatorFloat();
        private BufferedLinearInterpolator<float> m_ScaleZInterpolator = new BufferedLinearInterpolatorFloat();

        private readonly List<BufferedLinearInterpolator<float>> m_AllFloatInterpolators = new List<BufferedLinearInterpolator<float>>(6);

        private Transform m_Transform; // cache the transform component to reduce unnecessary bounce between managed and native

        internal readonly NetworkVariable<NetworkState> ReplNetworkState = new NetworkVariable<NetworkState>(new NetworkState());
        internal NetworkState PrevNetworkState;
        internal NetworkState LocalAuthoritativeNetworkState;

        public void ResetCurrentInterpolatedState()
        {
            m_PositionXInterpolator.ResetTo(ReplNetworkState.Value.PositionX);
            m_PositionYInterpolator.ResetTo(ReplNetworkState.Value.PositionY);
            m_PositionZInterpolator.ResetTo(ReplNetworkState.Value.PositionZ);

            m_RotationInterpolator.ResetTo(Quaternion.Euler(ReplNetworkState.Value.Rotation));

            m_ScaleXInterpolator.ResetTo(ReplNetworkState.Value.ScaleX);
            m_ScaleYInterpolator.ResetTo(ReplNetworkState.Value.ScaleY);
            m_ScaleZInterpolator.ResetTo(ReplNetworkState.Value.ScaleZ);
        }

        // updates `NetworkState` properties if they need to and returns a `bool` indicating whether or not there was any changes made
        // returned boolean would be useful to change encapsulating `NetworkVariable<NetworkState>`'s dirty state, e.g. ReplNetworkState.SetDirty(isDirty);
        internal bool UpdateNetworkStateCheckDirty(ref NetworkState networkState, double dirtyTime)
        {
            return UpdateNetworkStateCheckDirtyWithInfo(ref networkState, dirtyTime).isDirty;
        }

        private (bool isDirty, bool isPositionDirty, bool isRotationDirty, bool isScaleDirty) UpdateNetworkStateCheckDirtyWithInfo(ref NetworkState networkState, double dirtyTime)
        {
            var position = InLocalSpace ? m_Transform.localPosition : m_Transform.position;
            var rotAngles = InLocalSpace ? m_Transform.localEulerAngles : m_Transform.eulerAngles;
            var scale = InLocalSpace ? m_Transform.localScale : m_Transform.lossyScale;

            bool isDirty = false;
            bool isPositionDirty = false;
            bool isRotationDirty = false;
            bool isScaleDirty = false;

            // hasPositionZ set to false when it should be true?

            if (InLocalSpace != networkState.InLocalSpace)
            {
                networkState.InLocalSpace = InLocalSpace;
                isDirty = true;
            }

            if (SyncPositionX &&
                Mathf.Abs(networkState.PositionX - position.x) >= PositionThreshold &&
                !Mathf.Approximately(networkState.PositionX, position.x))
            {
                networkState.PositionX = position.x;
                networkState.HasPositionX = true;
                isPositionDirty = true;
            }

            if (SyncPositionY &&
                Mathf.Abs(networkState.PositionY - position.y) >= PositionThreshold &&
                !Mathf.Approximately(networkState.PositionY, position.y))
            {
                networkState.PositionY = position.y;
                networkState.HasPositionY = true;
                isPositionDirty = true;
            }

            if (SyncPositionZ &&
                Mathf.Abs(networkState.PositionZ - position.z) >= PositionThreshold &&
                !Mathf.Approximately(networkState.PositionZ, position.z))
            {
                networkState.PositionZ = position.z;
                networkState.HasPositionZ = true;
                isPositionDirty = true;
            }

            if (SyncRotAngleX &&
                Mathf.Abs(networkState.RotAngleX - rotAngles.x) >= RotAngleThreshold &&
                !Mathf.Approximately(networkState.RotAngleX, rotAngles.x))
            {
                networkState.RotAngleX = rotAngles.x;
                networkState.HasRotAngleX = true;
                isRotationDirty = true;
            }

            if (SyncRotAngleY &&
                Mathf.Abs(networkState.RotAngleY - rotAngles.y) >= RotAngleThreshold &&
                !Mathf.Approximately(networkState.RotAngleY, rotAngles.y))
            {
                networkState.RotAngleY = rotAngles.y;
                networkState.HasRotAngleY = true;
                isRotationDirty = true;
            }

            if (SyncRotAngleZ &&
                Mathf.Abs(networkState.RotAngleZ - rotAngles.z) >= RotAngleThreshold &&
                !Mathf.Approximately(networkState.RotAngleZ, rotAngles.z))
            {
                networkState.RotAngleZ = rotAngles.z;
                networkState.HasRotAngleZ = true;
                isRotationDirty = true;
            }

            if (SyncScaleX &&
                Mathf.Abs(networkState.ScaleX - scale.x) >= ScaleThreshold &&
                !Mathf.Approximately(networkState.ScaleX, scale.x))
            {
                networkState.ScaleX = scale.x;
                networkState.HasScaleX = true;
                isScaleDirty = true;
            }

            if (SyncScaleY &&
                Mathf.Abs(networkState.ScaleY - scale.y) >= ScaleThreshold &&
                !Mathf.Approximately(networkState.ScaleY, scale.y))
            {
                networkState.ScaleY = scale.y;
                networkState.HasScaleY = true;
                isScaleDirty = true;
            }

            if (SyncScaleZ &&
                Mathf.Abs(networkState.ScaleZ - scale.z) >= ScaleThreshold &&
                !Mathf.Approximately(networkState.ScaleZ, scale.z))
            {
                networkState.ScaleZ = scale.z;
                networkState.HasScaleZ = true;
                isScaleDirty = true;
            }

            isDirty |= isPositionDirty || isRotationDirty || isScaleDirty;

            if (isDirty)
            {
                networkState.SentTime = dirtyTime;
            }

            return (isDirty, isPositionDirty, isRotationDirty, isScaleDirty);
        }

        internal void ApplyNetworkStateFromAuthority(NetworkState networkState)
        {
            PrevNetworkState = networkState;

            var interpolatedPosition = InLocalSpace ? m_Transform.localPosition : m_Transform.position;
            var interpolatedRotAngles = InLocalSpace ? m_Transform.localEulerAngles : m_Transform.eulerAngles;
            var interpolatedScale = InLocalSpace ? m_Transform.localScale : m_Transform.lossyScale;

            // InLocalSpace Read
            InLocalSpace = networkState.InLocalSpace;
            // Position Read
            if (SyncPositionX)
            {
                interpolatedPosition.x = Interpolate ? m_PositionXInterpolator.GetInterpolatedValue() : networkState.Position.x;
            }

            if (SyncPositionY)
            {
                interpolatedPosition.y = Interpolate ? m_PositionYInterpolator.GetInterpolatedValue() : networkState.Position.y;
            }

            if (SyncPositionZ)
            {
                interpolatedPosition.z = Interpolate ? m_PositionZInterpolator.GetInterpolatedValue() : networkState.Position.z;
            }

            if (SyncRotAngleX)
            {
                interpolatedRotAngles.x = Interpolate ? m_RotationInterpolator.GetInterpolatedValue().eulerAngles.x : networkState.Rotation.x;
            }

            if (SyncRotAngleY)
            {
                interpolatedRotAngles.y = Interpolate ? m_RotationInterpolator.GetInterpolatedValue().eulerAngles.y : networkState.Rotation.y;
            }

            if (SyncRotAngleZ)
            {
                interpolatedRotAngles.z = Interpolate ? m_RotationInterpolator.GetInterpolatedValue().eulerAngles.z : networkState.Rotation.z;
            }

            // Scale Read
            if (SyncScaleX)
            {
                interpolatedScale.x = Interpolate ? m_ScaleXInterpolator.GetInterpolatedValue() : networkState.Scale.x;
            }

            if (SyncScaleY)
            {
                interpolatedScale.y = Interpolate ? m_ScaleYInterpolator.GetInterpolatedValue() : networkState.Scale.y;
            }

            if (SyncScaleZ)
            {
                interpolatedScale.z = Interpolate ? m_ScaleZInterpolator.GetInterpolatedValue() : networkState.Scale.z;
            }

            // Position Apply
            if (SyncPositionX || SyncPositionY || SyncPositionZ)
            {
                if (InLocalSpace)
                {
                    m_Transform.localPosition = interpolatedPosition;
                }
                else
                {
                    m_Transform.position = interpolatedPosition;
                }

                PrevNetworkState.Position = interpolatedPosition;
            }

            // RotAngles Apply
            if (SyncRotAngleX || SyncRotAngleY || SyncRotAngleZ)
            {
                if (InLocalSpace)
                {
                    m_Transform.localRotation = Quaternion.Euler(interpolatedRotAngles);
                }
                else
                {
                    m_Transform.rotation = Quaternion.Euler(interpolatedRotAngles);
                }

                PrevNetworkState.Rotation = interpolatedRotAngles;
            }

            // Scale Apply
            if (SyncScaleX || SyncScaleY || SyncScaleZ)
            {
                if (InLocalSpace)
                {
                    m_Transform.localScale = interpolatedScale;
                }
                else
                {
                    m_Transform.localScale = Vector3.one;
                    var lossyScale = m_Transform.lossyScale;
                    // todo this conversion is messing with interpolation. local scale interpolates fine, lossy scale is jittery. must investigate. MTT-1208
                    m_Transform.localScale = new Vector3(networkState.ScaleX / lossyScale.x, networkState.ScaleY / lossyScale.y, networkState.ScaleZ / lossyScale.z);
                }

                PrevNetworkState.Scale = interpolatedScale;
            }
        }

        private void OnNetworkStateChanged(NetworkState oldState, NetworkState newState)
        {
            if (!NetworkObject.IsSpawned)
            {
                // todo MTT-849 should never happen but yet it does! maybe revisit/dig after NetVar updates and snapshot system lands?
                return;
            }

            if (IsServer)
            {
                return; // todo use authority
            }

            var sentTime = new NetworkTime(NetworkManager.Singleton.ServerTime.TickRate, newState.SentTime);

            if (newState.HasPositionX)
            {
                m_PositionXInterpolator.AddMeasurement(newState.PositionX, sentTime);
            }

            if (newState.HasPositionY)
            {
                m_PositionYInterpolator.AddMeasurement(newState.PositionY, sentTime);
            }

            if (newState.HasPositionZ)
            {
                m_PositionZInterpolator.AddMeasurement(newState.PositionZ, sentTime);
            }

            m_RotationInterpolator.AddMeasurement(Quaternion.Euler(newState.Rotation), sentTime);

            if (newState.HasScaleX)
            {
                m_ScaleXInterpolator.AddMeasurement(newState.ScaleX, sentTime);
            }

            if (newState.HasScaleY)
            {
                m_ScaleYInterpolator.AddMeasurement(newState.ScaleY, sentTime);
            }

            if (newState.HasScaleZ)
            {
                m_ScaleZInterpolator.AddMeasurement(newState.ScaleZ, sentTime);
            }

            if (NetworkManager.Singleton.LogLevel == LogLevel.Developer)
            {
                var pos = new Vector3(newState.PositionX, newState.PositionY, newState.PositionZ);
                Debug.DrawLine(pos, pos + Vector3.up + Vector3.left * Random.Range(0.5f, 2f), Color.green, k_DebugDrawLineTime, false);
            }
        }

        private void Awake()
        {
            m_Transform = transform;

            if (m_AllFloatInterpolators.Count == 0)
            {
                m_AllFloatInterpolators.Add(m_PositionXInterpolator);
                m_AllFloatInterpolators.Add(m_PositionYInterpolator);
                m_AllFloatInterpolators.Add(m_PositionZInterpolator);
                m_AllFloatInterpolators.Add(m_ScaleXInterpolator);
                m_AllFloatInterpolators.Add(m_ScaleYInterpolator);
                m_AllFloatInterpolators.Add(m_ScaleZInterpolator);
            }

            // ReplNetworkState.NetworkVariableChannel = NetworkChannel.PositionUpdate; // todo figure this out, talk with Matt/Fatih, this should be unreliable

            // set initial value for spawn
            if (IsServer)
            {
                DoUpdateToGhosts();
            }

            ReplNetworkState.OnValueChanged += OnNetworkStateChanged;
        }

        public override void OnNetworkSpawn()
        {
            if (!IsServer)
            {
                ResetCurrentInterpolatedState(); // useful for late joining

                ApplyNetworkStateFromAuthority(ReplNetworkState.Value);
            }
        }

        private void OnDestroy()
        {
            ReplNetworkState.OnValueChanged -= OnNetworkStateChanged;
        }

        private void DoUpdateToGhosts()
        {
            if (UpdateNetworkStateCheckDirty(ref LocalAuthoritativeNetworkState, NetworkManager.LocalTime.Time))
            {
                ReplNetworkState.Value = LocalAuthoritativeNetworkState;
                ReplNetworkState.SetDirty(true);
            }
        }

        private void FixedUpdate()
        {
            if (!NetworkObject.IsSpawned)
            {
                return;
            }

            // try to update previously consumed NetworkState
            // if we have any changes, that means made some updates locally
            // we apply the latest ReplNetworkState again to revert our changes
            if (!IsServer)
            {
                var oldStateDirtyInfo = UpdateNetworkStateCheckDirtyWithInfo(ref PrevNetworkState, 0);
                if (oldStateDirtyInfo.isPositionDirty || oldStateDirtyInfo.isScaleDirty || (oldStateDirtyInfo.isRotationDirty && SyncRotAngleX && SyncRotAngleY && SyncRotAngleZ))
                {
                    // ignoring rotation dirty since quaternions will mess with euler angles, making this impossible to determine if the change to a single axis comes
                    // from an unauthorized transform change or euler to quaternion conversion artifacts.
                    var dirtyField = oldStateDirtyInfo.isPositionDirty ? "position" : oldStateDirtyInfo.isRotationDirty ? "rotation" : "scale";
                    Debug.LogWarning($"A local change to {dirtyField} without authority detected, reverting back to latest interpolated network state!", this);
                    ApplyNetworkStateFromAuthority(ReplNetworkState.Value);
                }
            }
        }

        private void Update()
        {
            if (!NetworkObject.IsSpawned)
            {
                return;
            }

            if (IsServer)
            {
                DoUpdateToGhosts();
            }

            // apply interpolated value
            if (!IsServer && (NetworkManager.Singleton.IsConnectedClient || NetworkManager.Singleton.IsListening))
            {
                foreach (var interpolator in m_AllFloatInterpolators)
                {
                    interpolator.Update(Time.deltaTime);
                }

                m_RotationInterpolator.Update(Time.deltaTime);

                if (NetworkManager.Singleton.LogLevel == LogLevel.Developer)
                {
                    var interpolatedPosition = new Vector3(m_PositionXInterpolator.GetInterpolatedValue(), m_PositionYInterpolator.GetInterpolatedValue(), m_PositionZInterpolator.GetInterpolatedValue());
                    Debug.DrawLine(interpolatedPosition, interpolatedPosition + Vector3.up, Color.magenta, k_DebugDrawLineTime, false);
                }

                ApplyNetworkStateFromAuthority(ReplNetworkState.Value);
            }
        }

        /// <summary>
        /// Teleports the transform to the given values without interpolating
        /// </summary>
        public void Teleport(Vector3 newPosition, Quaternion newRotation, Vector3 newScale)
        {
            // check server side
            // set teleport flag in state
            throw new NotImplementedException(); // TODO MTT-769
        }
    }
}<|MERGE_RESOLUTION|>--- conflicted
+++ resolved
@@ -158,11 +158,7 @@
                 }
             }
 
-<<<<<<< HEAD
-            public void NetworkSerialize<T>(BufferSerializer<T> serializer) where T : IBufferSerializerImplementation
-=======
             public Vector3 Scale
->>>>>>> 6181e7e0
             {
                 get { return new Vector3(ScaleX, ScaleY, ScaleZ); }
                 set
