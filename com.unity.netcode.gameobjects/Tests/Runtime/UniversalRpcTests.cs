--- conflicted
+++ resolved
@@ -1,6 +1,5 @@
 #if !MULTIPLAYER_TOOLS && !NGO_MINIMALPROJECT
 using System;
-using System.Collections;
 using System.Collections.Generic;
 using System.Diagnostics;
 using System.Linq;
@@ -9,7 +8,6 @@
 using Unity.Collections;
 using Unity.Netcode.TestHelpers.Runtime;
 using UnityEngine;
-using UnityEngine.TestTools;
 using Object = UnityEngine.Object;
 using Random = System.Random;
 
@@ -538,9 +536,6 @@
 
     internal class UniversalRpcTestsBase : NetcodeIntegrationTest
     {
-        public static int YieldCheck = 0;
-        public const int YieldCycleCount = 10;
-
         protected override int NumberOfClients => 2;
 
         public UniversalRpcTestsBase(HostOrServer hostOrServer) : base(hostOrServer)
@@ -581,7 +576,6 @@
 
         protected override void OnInlineTearDown()
         {
-            MockTransport.ClearQueues();
             Clear();
         }
 
@@ -1329,40 +1323,27 @@
 
         }
 
-        [UnityTest]
-        public IEnumerator TestSendingWithSingleOverride()
-        {
-            foreach (var defaultSendTo in Enum.GetValues(typeof(SendTo)))
-            {
-                for (ulong recipient = 0u; recipient <= 2u; ++recipient)
-                {
-                    for (ulong objectOwner = 0u; objectOwner <= 2u; ++objectOwner)
-                    {
-                        for (ulong sender = 0u; sender <= 2u; ++sender)
-                        {
-                            if (++YieldCheck % YieldCycleCount == 0)
-                            {
-                                yield return null;
-                            }
-                            OnInlineSetup();
-                            var sendMethodName = $"DefaultTo{defaultSendTo}AllowOverrideRpc";
-
-                            var senderObject = GetPlayerObject(objectOwner, sender);
-                            var target = senderObject.RpcTarget.Single(recipient, RpcTargetUse.Temp);
-                            var sendMethod = senderObject.GetType().GetMethod(sendMethodName);
-                            sendMethod.Invoke(senderObject, new object[] { (RpcParams)target });
-
-                            VerifyRemoteReceived(objectOwner, sender, sendMethodName, new[] { recipient }, false);
-                            VerifyNotReceived(objectOwner, s_ClientIds.Where(c => recipient != c).ToArray());
-
-                            // Pass some time to make sure that no other client ever receives this
-                            TimeTravel(1f, 30);
-                            VerifyNotReceived(objectOwner, s_ClientIds.Where(c => recipient != c).ToArray());
-                            OnInlineTearDown();
-                        }
-                    }
-                }
-            }
+        [Test]
+        public void TestSendingWithSingleOverride(
+            [Values] SendTo defaultSendTo,
+            [Values(0u, 1u, 2u)] ulong recipient,
+            [Values(0u, 1u, 2u)] ulong objectOwner,
+            [Values(0u, 1u, 2u)] ulong sender
+        )
+        {
+            var sendMethodName = $"DefaultTo{defaultSendTo}AllowOverrideRpc";
+
+            var senderObject = GetPlayerObject(objectOwner, sender);
+            var target = senderObject.RpcTarget.Single(recipient, RpcTargetUse.Temp);
+            var sendMethod = senderObject.GetType().GetMethod(sendMethodName);
+            sendMethod.Invoke(senderObject, new object[] { (RpcParams)target });
+
+            VerifyRemoteReceived(objectOwner, sender, sendMethodName, new[] { recipient }, false);
+            VerifyNotReceived(objectOwner, s_ClientIds.Where(c => recipient != c).ToArray());
+
+            // Pass some time to make sure that no other client ever receives this
+            TimeTravel(1f, 30);
+            VerifyNotReceived(objectOwner, s_ClientIds.Where(c => recipient != c).ToArray());
         }
 
     }
@@ -1376,40 +1357,27 @@
 
         }
 
-        [UnityTest]
-        public IEnumerator TestSendingWithSingleNotOverride()
-        {
-            foreach (var defaultSendTo in Enum.GetValues(typeof(SendTo)))
-            {
-                for (ulong recipient = 0u; recipient <= 2u; ++recipient)
-                {
-                    for (ulong objectOwner = 0u; objectOwner <= 2u; ++objectOwner)
-                    {
-                        for (ulong sender = 0u; sender <= 2u; ++sender)
-                        {
-                            if (++YieldCheck % YieldCycleCount == 0)
-                            {
-                                yield return null;
-                            }
-                            OnInlineSetup();
-                            var sendMethodName = $"DefaultTo{defaultSendTo}AllowOverrideRpc";
-
-                            var senderObject = GetPlayerObject(objectOwner, sender);
-                            var target = senderObject.RpcTarget.Not(recipient, RpcTargetUse.Temp);
-                            var sendMethod = senderObject.GetType().GetMethod(sendMethodName);
-                            sendMethod.Invoke(senderObject, new object[] { (RpcParams)target });
-
-                            VerifyRemoteReceived(objectOwner, sender, sendMethodName, s_ClientIds.Where(c => recipient != c).ToArray(), false);
-                            VerifyNotReceived(objectOwner, new[] { recipient });
-
-                            // Pass some time to make sure that no other client ever receives this
-                            TimeTravel(1f, 30);
-                            VerifyNotReceived(objectOwner, new[] { recipient });
-                            OnInlineTearDown();
-                        }
-                    }
-                }
-            }
+        [Test]
+        public void TestSendingWithSingleNotOverride(
+            [Values] SendTo defaultSendTo,
+            [Values(0u, 1u, 2u)] ulong recipient,
+            [Values(0u, 1u, 2u)] ulong objectOwner,
+            [Values(0u, 1u, 2u)] ulong sender
+        )
+        {
+            var sendMethodName = $"DefaultTo{defaultSendTo}AllowOverrideRpc";
+
+            var senderObject = GetPlayerObject(objectOwner, sender);
+            var target = senderObject.RpcTarget.Not(recipient, RpcTargetUse.Temp);
+            var sendMethod = senderObject.GetType().GetMethod(sendMethodName);
+            sendMethod.Invoke(senderObject, new object[] { (RpcParams)target });
+
+            VerifyRemoteReceived(objectOwner, sender, sendMethodName, s_ClientIds.Where(c => recipient != c).ToArray(), false);
+            VerifyNotReceived(objectOwner, new[] { recipient });
+
+            // Pass some time to make sure that no other client ever receives this
+            TimeTravel(1f, 30);
+            VerifyNotReceived(objectOwner, new[] { recipient });
         }
 
     }
@@ -1439,80 +1407,56 @@
             List
         }
 
-        // Extending timeout since the added yield return causes this test to commonly timeout
-        [Timeout(600000)]
-        [UnityTest]
-        public IEnumerator TestSendingWithGroupOverride()
-        {
-            var waitFor = new WaitForFixedUpdate();
-            foreach (var defaultSendTo in Enum.GetValues(typeof(SendTo)))
-            {
-                m_EnableVerboseDebug = true;
-                VerboseDebug($"Processing: {defaultSendTo}");
-                m_EnableVerboseDebug = false;
-
-                foreach (var recipient in RecipientGroups)
-                {
-                    for (ulong objectOwner = 0u; objectOwner <= 2u; ++objectOwner)
+        [Test]
+        public void TestSendingWithGroupOverride(
+            [Values] SendTo defaultSendTo,
+            [ValueSource(nameof(RecipientGroups))] ulong[] recipient,
+            [Values(0u, 1u, 2u)] ulong objectOwner,
+            [Values(0u, 1u, 2u)] ulong sender,
+            [Values] AllocationType allocationType
+        )
+        {
+            var sendMethodName = $"DefaultTo{defaultSendTo}AllowOverrideRpc";
+
+            var senderObject = GetPlayerObject(objectOwner, sender);
+            BaseRpcTarget target = null;
+            switch (allocationType)
+            {
+                case AllocationType.Array:
+                    target = senderObject.RpcTarget.Group(recipient, RpcTargetUse.Temp);
+                    break;
+                case AllocationType.List:
+                    target = senderObject.RpcTarget.Group(recipient.ToList(), RpcTargetUse.Temp);
+                    break;
+                case AllocationType.NativeArray:
+                    var arr = new NativeArray<ulong>(recipient, Allocator.Temp);
+                    target = senderObject.RpcTarget.Group(arr, RpcTargetUse.Temp);
+                    arr.Dispose();
+                    break;
+                case AllocationType.NativeList:
+                    // For some reason on 2020.3, calling list.AsArray() and passing that to the next function
+                    // causes Allocator.Temp allocations to become invalid somehow. This is not an issue on later
+                    // versions of Unity.
+                    var list = new NativeList<ulong>(recipient.Length, Allocator.TempJob);
+                    foreach (var id in recipient)
                     {
-                        for (ulong sender = 0u; sender <= 2u; ++sender)
-                        {
-                            yield return waitFor;
-                            foreach (var allocationType in Enum.GetValues(typeof(AllocationType)))
-                            {
-                                //if (++YieldCheck % YieldCycleCount == 0)
-                                //{
-                                //    yield return null;
-                                //}
-                                OnInlineSetup();
-                                var sendMethodName = $"DefaultTo{defaultSendTo}AllowOverrideRpc";
-
-                                var senderObject = GetPlayerObject(objectOwner, sender);
-                                BaseRpcTarget target = null;
-                                switch (allocationType)
-                                {
-                                    case AllocationType.Array:
-                                        target = senderObject.RpcTarget.Group(recipient, RpcTargetUse.Temp);
-                                        break;
-                                    case AllocationType.List:
-                                        target = senderObject.RpcTarget.Group(recipient.ToList(), RpcTargetUse.Temp);
-                                        break;
-                                    case AllocationType.NativeArray:
-                                        var arr = new NativeArray<ulong>(recipient, Allocator.Temp);
-                                        target = senderObject.RpcTarget.Group(arr, RpcTargetUse.Temp);
-                                        arr.Dispose();
-                                        break;
-                                    case AllocationType.NativeList:
-                                        // For some reason on 2020.3, calling list.AsArray() and passing that to the next function
-                                        // causes Allocator.Temp allocations to become invalid somehow. This is not an issue on later
-                                        // versions of Unity.
-                                        var list = new NativeList<ulong>(recipient.Length, Allocator.TempJob);
-                                        foreach (var id in recipient)
-                                        {
-                                            list.Add(id);
-                                        }
-
-                                        target = senderObject.RpcTarget.Group(list, RpcTargetUse.Temp);
-                                        list.Dispose();
-                                        break;
-                                }
-
-                                var sendMethod = senderObject.GetType().GetMethod(sendMethodName);
-                                sendMethod.Invoke(senderObject, new object[] { (RpcParams)target });
-
-                                VerifyRemoteReceived(objectOwner, sender, sendMethodName, s_ClientIds.Where(c => recipient.Contains(c)).ToArray(), false);
-                                VerifyNotReceived(objectOwner, s_ClientIds.Where(c => !recipient.Contains(c)).ToArray());
-
-                                // Pass some time to make sure that no other client ever receives this
-                                TimeTravel(1f, 30);
-                                VerifyNotReceived(objectOwner, s_ClientIds.Where(c => !recipient.Contains(c)).ToArray());
-                                OnInlineTearDown();
-                            }
-                        }
+                        list.Add(id);
                     }
-                }
-            }
-        }
+                    target = senderObject.RpcTarget.Group(list, RpcTargetUse.Temp);
+                    list.Dispose();
+                    break;
+            }
+            var sendMethod = senderObject.GetType().GetMethod(sendMethodName);
+            sendMethod.Invoke(senderObject, new object[] { (RpcParams)target });
+
+            VerifyRemoteReceived(objectOwner, sender, sendMethodName, s_ClientIds.Where(c => recipient.Contains(c)).ToArray(), false);
+            VerifyNotReceived(objectOwner, s_ClientIds.Where(c => !recipient.Contains(c)).ToArray());
+
+            // Pass some time to make sure that no other client ever receives this
+            TimeTravel(1f, 30);
+            VerifyNotReceived(objectOwner, s_ClientIds.Where(c => !recipient.Contains(c)).ToArray());
+        }
+
     }
 
     [TestFixture(HostOrServer.Host)]
@@ -1540,78 +1484,54 @@
             List
         }
 
-        // Extending timeout since the added yield return causes this test to commonly timeout
-        [Timeout(600000)]
-        [UnityTest]
-        public IEnumerator TestSendingWithGroupNotOverride()
-        {
-            var waitFor = new WaitForFixedUpdate();
-            foreach (var defaultSendTo in Enum.GetValues(typeof(SendTo)))
-            {
-                m_EnableVerboseDebug = true;
-                VerboseDebug($"Processing: {defaultSendTo}");
-                m_EnableVerboseDebug = false;
-                foreach (var recipient in RecipientGroups)
-                {
-                    for (ulong objectOwner = 0u; objectOwner <= 2u; ++objectOwner)
+        [Test]
+        public void TestSendingWithGroupNotOverride(
+            [Values] SendTo defaultSendTo,
+            [ValueSource(nameof(RecipientGroups))] ulong[] recipient,
+            [Values(0u, 1u, 2u)] ulong objectOwner,
+            [Values(0u, 1u, 2u)] ulong sender,
+            [Values] AllocationType allocationType
+        )
+        {
+            var sendMethodName = $"DefaultTo{defaultSendTo}AllowOverrideRpc";
+
+            var senderObject = GetPlayerObject(objectOwner, sender);
+            BaseRpcTarget target = null;
+            switch (allocationType)
+            {
+                case AllocationType.Array:
+                    target = senderObject.RpcTarget.Not(recipient, RpcTargetUse.Temp);
+                    break;
+                case AllocationType.List:
+                    target = senderObject.RpcTarget.Not(recipient.ToList(), RpcTargetUse.Temp);
+                    break;
+                case AllocationType.NativeArray:
+                    var arr = new NativeArray<ulong>(recipient, Allocator.Temp);
+                    target = senderObject.RpcTarget.Not(arr, RpcTargetUse.Temp);
+                    arr.Dispose();
+                    break;
+                case AllocationType.NativeList:
+                    // For some reason on 2020.3, calling list.AsArray() and passing that to the next function
+                    // causes Allocator.Temp allocations to become invalid somehow. This is not an issue on later
+                    // versions of Unity.
+                    var list = new NativeList<ulong>(recipient.Length, Allocator.TempJob);
+                    foreach (var id in recipient)
                     {
-                        for (ulong sender = 0u; sender <= 2u; ++sender)
-                        {
-                            yield return waitFor;
-
-                            foreach (var allocationType in Enum.GetValues(typeof(AllocationType)))
-                            {
-                                //if (++YieldCheck % YieldCycleCount == 0)
-                                //{
-                                //    yield return waitFor;
-                                //}
-
-                                OnInlineSetup();
-                                var sendMethodName = $"DefaultTo{defaultSendTo}AllowOverrideRpc";
-
-                                var senderObject = GetPlayerObject(objectOwner, sender);
-                                BaseRpcTarget target = null;
-                                switch (allocationType)
-                                {
-                                    case AllocationType.Array:
-                                        target = senderObject.RpcTarget.Not(recipient, RpcTargetUse.Temp);
-                                        break;
-                                    case AllocationType.List:
-                                        target = senderObject.RpcTarget.Not(recipient.ToList(), RpcTargetUse.Temp);
-                                        break;
-                                    case AllocationType.NativeArray:
-                                        var arr = new NativeArray<ulong>(recipient, Allocator.Temp);
-                                        target = senderObject.RpcTarget.Not(arr, RpcTargetUse.Temp);
-                                        arr.Dispose();
-                                        break;
-                                    case AllocationType.NativeList:
-                                        // For some reason on 2020.3, calling list.AsArray() and passing that to the next function
-                                        // causes Allocator.Temp allocations to become invalid somehow. This is not an issue on later
-                                        // versions of Unity.
-                                        var list = new NativeList<ulong>(recipient.Length, Allocator.TempJob);
-                                        foreach (var id in recipient)
-                                        {
-                                            list.Add(id);
-                                        }
-                                        target = senderObject.RpcTarget.Not(list, RpcTargetUse.Temp);
-                                        list.Dispose();
-                                        break;
-                                }
-                                var sendMethod = senderObject.GetType().GetMethod(sendMethodName);
-                                sendMethod.Invoke(senderObject, new object[] { (RpcParams)target });
-
-                                VerifyRemoteReceived(objectOwner, sender, sendMethodName, s_ClientIds.Where(c => !recipient.Contains(c)).ToArray(), false);
-                                VerifyNotReceived(objectOwner, s_ClientIds.Where(c => recipient.Contains(c)).ToArray());
-
-                                // Pass some time to make sure that no other client ever receives this
-                                TimeTravel(1f, 30);
-                                VerifyNotReceived(objectOwner, s_ClientIds.Where(c => recipient.Contains(c)).ToArray());
-                                OnInlineTearDown();
-                            }
-                        }
+                        list.Add(id);
                     }
-                }
-            }
+                    target = senderObject.RpcTarget.Not(list, RpcTargetUse.Temp);
+                    list.Dispose();
+                    break;
+            }
+            var sendMethod = senderObject.GetType().GetMethod(sendMethodName);
+            sendMethod.Invoke(senderObject, new object[] { (RpcParams)target });
+
+            VerifyRemoteReceived(objectOwner, sender, sendMethodName, s_ClientIds.Where(c => !recipient.Contains(c)).ToArray(), false);
+            VerifyNotReceived(objectOwner, s_ClientIds.Where(c => recipient.Contains(c)).ToArray());
+
+            // Pass some time to make sure that no other client ever receives this
+            TimeTravel(1f, 30);
+            VerifyNotReceived(objectOwner, s_ClientIds.Where(c => recipient.Contains(c)).ToArray());
         }
 
     }
@@ -1636,9 +1556,6 @@
 
         }
 
-<<<<<<< HEAD
-        private struct TestData
-=======
         [Test]
         // All the test cases that involve sends that will be delivered locally
         [TestCase(SendTo.Everyone, 0u, 0u)]
@@ -1700,20 +1617,13 @@
             ulong objectOwner,
             ulong sender
         )
->>>>>>> 264b30d1
-        {
-            public SendTo SendTo;
-            public ulong ObjectOwner;
-            public ulong Sender;
-
-            public TestData(SendTo sendTo, ulong objectOwner, ulong sender)
-            {
-                SendTo = sendTo;
-                ObjectOwner = objectOwner;
-                Sender = sender;
-            }
-<<<<<<< HEAD
-=======
+        {
+            if (defaultSendTo == SendTo.ClientsAndHost && sender == 0u && !m_ServerNetworkManager.IsHost)
+            {
+                // Not calling Assert.Ignore() because Unity will mark the whole block of tests as ignored
+                // Just consider this case a success...
+                return;
+            }
 
             // Similar to above, since Server and NotServer are already tested we can consider this a success
             if (!m_DistributedAuthority && defaultSendTo == SendTo.Authority || defaultSendTo == SendTo.NotAuthority)
@@ -1734,64 +1644,10 @@
 
             var verifyMethod = GetType().GetMethod(verifyMethodName);
             verifyMethod.Invoke(this, new object[] { objectOwner, sender, sendMethodName });
->>>>>>> 264b30d1
-        }
-
+        }
+
+        [Test]
         // All the test cases that involve sends that will be delivered locally
-<<<<<<< HEAD
-        private static TestData[] s_LocalDeliveryTestCases =
-        {
-            new TestData(SendTo.Everyone, 0u, 0u),
-            new TestData(SendTo.Everyone, 0u, 1u),
-            new TestData(SendTo.Everyone, 0u, 2u),
-            new TestData(SendTo.Everyone, 1u, 0u),
-            new TestData(SendTo.Everyone, 1u, 1u),
-            new TestData(SendTo.Everyone, 1u, 2u),
-            new TestData(SendTo.Everyone, 2u, 0u),
-            new TestData(SendTo.Everyone, 2u, 1u),
-            new TestData(SendTo.Everyone, 2u, 2u),
-            new TestData(SendTo.Me, 0u, 0u),
-            new TestData(SendTo.Me, 0u, 1u),
-            new TestData(SendTo.Me, 0u, 2u),
-            new TestData(SendTo.Me, 1u, 0u),
-            new TestData(SendTo.Me, 1u, 1u),
-            new TestData(SendTo.Me, 1u, 2u),
-            new TestData(SendTo.Me, 2u, 0u),
-            new TestData(SendTo.Me, 2u, 1u),
-            new TestData(SendTo.Me, 2u, 2u),
-            new TestData(SendTo.Owner, 0u, 0u),
-            new TestData(SendTo.Owner, 1u, 1u),
-            new TestData(SendTo.Owner, 2u, 2u),
-            new TestData(SendTo.Server, 0u, 0u),
-            new TestData(SendTo.Server, 1u, 0u),
-            new TestData(SendTo.Server, 2u, 0u),
-            new TestData(SendTo.NotOwner, 0u, 1u),
-            new TestData(SendTo.NotOwner, 0u, 2u),
-            new TestData(SendTo.NotOwner, 1u, 0u),
-            new TestData(SendTo.NotOwner, 1u, 2u),
-            new TestData(SendTo.NotOwner, 2u, 0u),
-            new TestData(SendTo.NotOwner, 2u, 1u),
-            new TestData(SendTo.NotServer, 0u, 1u),
-            new TestData(SendTo.NotServer, 0u, 2u),
-            new TestData(SendTo.NotServer, 1u, 1u),
-            new TestData(SendTo.NotServer, 1u, 2u),
-            new TestData(SendTo.NotServer, 2u, 1u),
-            new TestData(SendTo.NotServer, 2u, 2u),
-            new TestData(SendTo.ClientsAndHost, 0u, 0u),
-            new TestData(SendTo.ClientsAndHost, 0u, 1u),
-            new TestData(SendTo.ClientsAndHost, 0u, 2u),
-            new TestData(SendTo.ClientsAndHost, 1u, 0u),
-            new TestData(SendTo.ClientsAndHost, 1u, 1u),
-            new TestData(SendTo.ClientsAndHost, 1u, 2u),
-            new TestData(SendTo.ClientsAndHost, 2u, 0u),
-            new TestData(SendTo.ClientsAndHost, 2u, 1u),
-            new TestData(SendTo.ClientsAndHost, 2u, 2u),
-        };
-
-
-        [UnityTest]
-        public IEnumerator TestDeferLocal()
-=======
         [TestCase(SendTo.Everyone, 0u, 0u)]
         [TestCase(SendTo.Everyone, 0u, 1u)]
         [TestCase(SendTo.Everyone, 0u, 2u)]
@@ -1851,20 +1707,9 @@
             ulong objectOwner,
             ulong sender
         )
->>>>>>> 264b30d1
-        {
-            foreach (var testCase in s_LocalDeliveryTestCases)
-            {
-<<<<<<< HEAD
-                if (++YieldCheck % YieldCycleCount == 0)
-                {
-                    yield return null;
-                }
-                OnInlineSetup();
-                var defaultSendTo = testCase.SendTo;
-                var sender = testCase.Sender;
-                var objectOwner = testCase.ObjectOwner;
-=======
+        {
+            if (defaultSendTo == SendTo.ClientsAndHost && sender == 0u && !m_ServerNetworkManager.IsHost)
+            {
                 // Not calling Assert.Ignore() because Unity will mark the whole block of tests as ignored
                 // Just consider this case a success...
                 return;
@@ -1880,36 +1725,16 @@
             var senderObject = GetPlayerObject(objectOwner, sender);
             var sendMethod = senderObject.GetType().GetMethod(sendMethodName);
             sendMethod.Invoke(senderObject, new object[] { (RpcParams)LocalDeferMode.Defer });
->>>>>>> 264b30d1
-
-                if (defaultSendTo == SendTo.ClientsAndHost && sender == 0u && !m_ServerNetworkManager.IsHost)
-                {
-                    // Not calling Assert.Ignore() because Unity will mark the whole block of tests as ignored
-                    // Just consider this case a success...
-                    yield break;
-                }
-
-                var sendMethodName = $"DefaultTo{defaultSendTo}DeferLocalRpc";
-                var verifyMethodName = $"VerifySentTo{defaultSendTo}";
-                var senderObject = GetPlayerObject(objectOwner, sender);
-                var sendMethod = senderObject.GetType().GetMethod(sendMethodName);
-                sendMethod.Invoke(senderObject, new object[] { new RpcParams() });
-
-                VerifyNotReceived(objectOwner, new[] { sender });
-                // Should be received on the next frame
-                SimulateOneFrame();
-                VerifyLocalReceived(objectOwner, sender, sendMethodName, false);
-
-                var verifyMethod = GetType().GetMethod(verifyMethodName);
-                verifyMethod.Invoke(this, new object[] { objectOwner, sender, sendMethodName });
-                OnInlineTearDown();
-            }
-        }
-
-<<<<<<< HEAD
-        [UnityTest]
-        public IEnumerator TestDeferLocalOverrideToTrue()
-=======
+
+            VerifyNotReceived(objectOwner, new[] { sender });
+            // Should be received on the next frame
+            SimulateOneFrame();
+            VerifyLocalReceived(objectOwner, sender, sendMethodName, false);
+
+            var verifyMethod = GetType().GetMethod(verifyMethodName);
+            verifyMethod.Invoke(this, new object[] { objectOwner, sender, sendMethodName });
+        }
+
         [Test]
         // All the test cases that involve sends that will be delivered locally
         [TestCase(SendTo.Everyone, 0u, 0u)]
@@ -1971,44 +1796,13 @@
             ulong objectOwner,
             ulong sender
         )
->>>>>>> 264b30d1
-        {
-            foreach (var testCase in s_LocalDeliveryTestCases)
-            {
-                if (++YieldCheck % YieldCycleCount == 0)
-                {
-                    yield return null;
-                }
-                OnInlineSetup();
-                var defaultSendTo = testCase.SendTo;
-                var sender = testCase.Sender;
-                var objectOwner = testCase.ObjectOwner;
-
-                if (defaultSendTo == SendTo.ClientsAndHost && sender == 0u && !m_ServerNetworkManager.IsHost)
-                {
-                    // Not calling Assert.Ignore() because Unity will mark the whole block of tests as ignored
-                    // Just consider this case a success...
-                    yield break;
-                }
-
-                var sendMethodName = $"DefaultTo{defaultSendTo}WithRpcParamsRpc";
-                var verifyMethodName = $"VerifySentTo{defaultSendTo}";
-                var senderObject = GetPlayerObject(objectOwner, sender);
-                var sendMethod = senderObject.GetType().GetMethod(sendMethodName);
-                sendMethod.Invoke(senderObject, new object[] { (RpcParams)LocalDeferMode.Defer });
-
-                VerifyNotReceived(objectOwner, new[] { sender });
-                // Should be received on the next frame
-                SimulateOneFrame();
-                VerifyLocalReceived(objectOwner, sender, sendMethodName, false);
-
-                var verifyMethod = GetType().GetMethod(verifyMethodName);
-                verifyMethod.Invoke(this, new object[] { objectOwner, sender, sendMethodName });
-                OnInlineTearDown();
-            }
-<<<<<<< HEAD
-        }
-=======
+        {
+            if (defaultSendTo == SendTo.ClientsAndHost && sender == 0u && !m_ServerNetworkManager.IsHost)
+            {
+                // Not calling Assert.Ignore() because Unity will mark the whole block of tests as ignored
+                // Just consider this case a success...
+                return;
+            }
             // Similar to above, since Server and NotServer are already tested we can consider this a success
             if (!m_DistributedAuthority && defaultSendTo == SendTo.Authority || defaultSendTo == SendTo.NotAuthority)
             {
@@ -2020,41 +1814,11 @@
             var senderObject = GetPlayerObject(objectOwner, sender);
             var sendMethod = senderObject.GetType().GetMethod(sendMethodName);
             sendMethod.Invoke(senderObject, new object[] { (RpcParams)LocalDeferMode.SendImmediate });
->>>>>>> 264b30d1
-
-        [UnityTest]
-        public IEnumerator TestDeferLocalOverrideToFalse()
-        {
-            foreach (var testCase in s_LocalDeliveryTestCases)
-            {
-                if (++YieldCheck % YieldCycleCount == 0)
-                {
-                    yield return null;
-                }
-                OnInlineSetup();
-                var defaultSendTo = testCase.SendTo;
-                var sender = testCase.Sender;
-                var objectOwner = testCase.ObjectOwner;
-
-                if (defaultSendTo == SendTo.ClientsAndHost && sender == 0u && !m_ServerNetworkManager.IsHost)
-                {
-                    // Not calling Assert.Ignore() because Unity will mark the whole block of tests as ignored
-                    // Just consider this case a success...
-                    yield break;
-                }
-
-                var sendMethodName = $"DefaultTo{defaultSendTo}DeferLocalRpc";
-                var verifyMethodName = $"VerifySentTo{defaultSendTo}";
-                var senderObject = GetPlayerObject(objectOwner, sender);
-                var sendMethod = senderObject.GetType().GetMethod(sendMethodName);
-                sendMethod.Invoke(senderObject, new object[] { (RpcParams)LocalDeferMode.SendImmediate });
-
-                VerifyLocalReceived(objectOwner, sender, sendMethodName, false);
-
-                var verifyMethod = GetType().GetMethod(verifyMethodName);
-                verifyMethod.Invoke(this, new object[] { objectOwner, sender, sendMethodName });
-                OnInlineTearDown();
-            }
+
+            VerifyLocalReceived(objectOwner, sender, sendMethodName, false);
+
+            var verifyMethod = GetType().GetMethod(verifyMethodName);
+            verifyMethod.Invoke(this, new object[] { objectOwner, sender, sendMethodName });
         }
 
     }
