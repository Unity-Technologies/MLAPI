using System;
using System.Collections;
using System.Collections.Generic;
using System.Text;
using NUnit.Framework;
using Unity.Netcode.TestHelpers.Runtime;
using UnityEngine.TestTools;

namespace Unity.Netcode.RuntimeTests
{
    [TestFixture(PlayerCreation.Prefab)]
    [TestFixture(PlayerCreation.PrefabHash)]
    [TestFixture(PlayerCreation.NoPlayer)]
    [TestFixture(PlayerCreation.FailValidation)]
<<<<<<< HEAD
    internal class ConnectionApprovalTests : NetcodeIntegrationTest
    {
        private const string k_InvalidToken = "Invalid validation token!";
=======
    internal class ConnectionApprovalTests : IntegrationTestWithApproximation
    {
        private const string k_InvalidToken = "Invalid validation token!";

>>>>>>> 264b30d1
        public enum PlayerCreation
        {
            Prefab,
            PrefabHash,
            NoPlayer,
            FailValidation
        }
        private PlayerCreation m_PlayerCreation;
        private bool m_ClientDisconnectReasonValidated;
<<<<<<< HEAD
=======
        private Vector3 m_ExpectedPosition;
        private Quaternion m_ExpectedRotation;
>>>>>>> 264b30d1

        private Dictionary<ulong, bool> m_Validated = new Dictionary<ulong, bool>();

        public ConnectionApprovalTests(PlayerCreation playerCreation)
        {
            m_PlayerCreation = playerCreation;
        }

        protected override int NumberOfClients => 1;

        private Guid m_ValidationToken;

        protected override bool ShouldCheckForSpawnedPlayers()
<<<<<<< HEAD
        {
            return m_PlayerCreation != PlayerCreation.NoPlayer;
        }

        protected override void OnServerAndClientsCreated()
        {
=======
        {
            return m_PlayerCreation != PlayerCreation.NoPlayer;
        }

        protected override void OnServerAndClientsCreated()
        {
            if (m_PlayerCreation == PlayerCreation.Prefab || m_PlayerCreation == PlayerCreation.PrefabHash)
            {
                m_ExpectedPosition = GetRandomVector3(-10.0f, 10.0f);
                m_ExpectedRotation = Quaternion.Euler(GetRandomVector3(-359.98f, 359.98f));
            }

>>>>>>> 264b30d1
            m_ClientDisconnectReasonValidated = false;
            m_BypassConnectionTimeout = m_PlayerCreation == PlayerCreation.FailValidation;
            m_Validated.Clear();
            m_ValidationToken = Guid.NewGuid();
            var validationToken = Encoding.UTF8.GetBytes(m_ValidationToken.ToString());
            m_ServerNetworkManager.ConnectionApprovalCallback = NetworkManagerObject_ConnectionApprovalCallback;
            m_ServerNetworkManager.NetworkConfig.PlayerPrefab = m_PlayerCreation == PlayerCreation.Prefab ? m_PlayerPrefab : null;
            if (m_PlayerCreation == PlayerCreation.PrefabHash)
            {
                m_ServerNetworkManager.NetworkConfig.Prefabs.Add(new NetworkPrefab() { Prefab = m_PlayerPrefab });
            }
            m_ServerNetworkManager.NetworkConfig.ConnectionApproval = true;
            m_ServerNetworkManager.NetworkConfig.ConnectionData = validationToken;

            foreach (var client in m_ClientNetworkManagers)
            {
                client.NetworkConfig.PlayerPrefab = m_PlayerCreation == PlayerCreation.Prefab ? m_PlayerPrefab : null;
                if (m_PlayerCreation == PlayerCreation.PrefabHash)
                {
                    client.NetworkConfig.Prefabs.Add(new NetworkPrefab() { Prefab = m_PlayerPrefab });
                }
                client.NetworkConfig.ConnectionApproval = true;
                client.NetworkConfig.ConnectionData = m_PlayerCreation == PlayerCreation.FailValidation ? Encoding.UTF8.GetBytes(Guid.NewGuid().ToString()) : validationToken;
                if (m_PlayerCreation == PlayerCreation.FailValidation)
                {
                    client.OnClientDisconnectCallback += Client_OnClientDisconnectCallback;
                }
            }

            base.OnServerAndClientsCreated();
        }

        private void Client_OnClientDisconnectCallback(ulong clientId)
<<<<<<< HEAD
        {
            m_ClientNetworkManagers[0].OnClientDisconnectCallback -= Client_OnClientDisconnectCallback;
            m_ClientDisconnectReasonValidated = m_ClientNetworkManagers[0].LocalClientId == clientId && m_ClientNetworkManagers[0].DisconnectReason == k_InvalidToken;
        }

        private bool ClientAndHostValidated()
        {
            if (!m_Validated.ContainsKey(m_ServerNetworkManager.LocalClientId) || !m_Validated[m_ServerNetworkManager.LocalClientId])
            {
                return false;
            }
            if (m_PlayerCreation == PlayerCreation.FailValidation)
            {
=======
        {
            m_ClientNetworkManagers[0].OnClientDisconnectCallback -= Client_OnClientDisconnectCallback;
            m_ClientDisconnectReasonValidated = m_ClientNetworkManagers[0].LocalClientId == clientId && m_ClientNetworkManagers[0].DisconnectReason == k_InvalidToken;
        }

        private bool ClientAndHostValidated()
        {
            if (!m_Validated.ContainsKey(m_ServerNetworkManager.LocalClientId) || !m_Validated[m_ServerNetworkManager.LocalClientId])
            {
                return false;
            }
            if (m_PlayerCreation == PlayerCreation.FailValidation)
            {
>>>>>>> 264b30d1
                return m_ClientDisconnectReasonValidated;
            }
            else
            {
                foreach (var client in m_ClientNetworkManagers)
                {
                    if (!m_Validated.ContainsKey(client.LocalClientId) || !m_Validated[client.LocalClientId])
                    {
                        return false;
                    }
                }
            }
            return true;
        }

<<<<<<< HEAD
=======
        private bool ValidatePlayersPositionRotation()
        {
            foreach (var playerEntries in m_PlayerNetworkObjects)
            {
                foreach (var player in playerEntries.Value)
                {
                    if (!Approximately(player.Value.transform.position, m_ExpectedPosition))
                    {
                        return false;
                    }
                    if (!Approximately(player.Value.transform.rotation, m_ExpectedRotation))
                    {
                        return false;
                    }
                }
            }
            return true;
        }

>>>>>>> 264b30d1
        [UnityTest]
        public IEnumerator ConnectionApproval()
        {
            yield return WaitForConditionOrTimeOut(ClientAndHostValidated);
            AssertOnTimeout("Timed out waiting for all clients to be approved!");
<<<<<<< HEAD
=======

            if (m_PlayerCreation == PlayerCreation.Prefab || m_PlayerCreation == PlayerCreation.PrefabHash)
            {
                yield return WaitForConditionOrTimeOut(ValidatePlayersPositionRotation);
                AssertOnTimeout("Not all player prefabs spawned in the correct position and/or rotation!");
            }
>>>>>>> 264b30d1
        }

        private void NetworkManagerObject_ConnectionApprovalCallback(NetworkManager.ConnectionApprovalRequest request, NetworkManager.ConnectionApprovalResponse response)
        {
            var stringGuid = Encoding.UTF8.GetString(request.Payload);

            if (m_ValidationToken.ToString() == stringGuid)
            {
                m_Validated.Add(request.ClientNetworkId, true);
                response.Approved = true;
            }
            else
            {
                response.Approved = false;
                response.Reason = "Invalid validation token!";
            }

            response.CreatePlayerObject = ShouldCheckForSpawnedPlayers();
<<<<<<< HEAD
            response.Position = null;
            response.Rotation = null;
=======
            response.Position = m_ExpectedPosition;
            response.Rotation = m_ExpectedRotation;
>>>>>>> 264b30d1
            response.PlayerPrefabHash = m_PlayerCreation == PlayerCreation.PrefabHash ? m_PlayerPrefab.GetComponent<NetworkObject>().GlobalObjectIdHash : null;
        }


        [Test]
        public void VerifyUniqueNetworkConfigPerRequest()
        {
            var networkConfig = new NetworkConfig
            {
                EnableSceneManagement = true,
                TickRate = 30
            };
            var currentHash = networkConfig.GetConfig();
            networkConfig.EnableSceneManagement = false;
            networkConfig.TickRate = 60;
            var newHash = networkConfig.GetConfig(false);

            Assert.True(currentHash != newHash, $"Hashed {nameof(NetworkConfig)} values {currentHash} and {newHash} should not be the same!");
        }
    }
}
<|MERGE_RESOLUTION|>--- conflicted
+++ resolved
@@ -4,6 +4,7 @@
 using System.Text;
 using NUnit.Framework;
 using Unity.Netcode.TestHelpers.Runtime;
+using UnityEngine;
 using UnityEngine.TestTools;
 
 namespace Unity.Netcode.RuntimeTests
@@ -12,16 +13,10 @@
     [TestFixture(PlayerCreation.PrefabHash)]
     [TestFixture(PlayerCreation.NoPlayer)]
     [TestFixture(PlayerCreation.FailValidation)]
-<<<<<<< HEAD
-    internal class ConnectionApprovalTests : NetcodeIntegrationTest
-    {
-        private const string k_InvalidToken = "Invalid validation token!";
-=======
     internal class ConnectionApprovalTests : IntegrationTestWithApproximation
     {
         private const string k_InvalidToken = "Invalid validation token!";
 
->>>>>>> 264b30d1
         public enum PlayerCreation
         {
             Prefab,
@@ -31,11 +26,8 @@
         }
         private PlayerCreation m_PlayerCreation;
         private bool m_ClientDisconnectReasonValidated;
-<<<<<<< HEAD
-=======
         private Vector3 m_ExpectedPosition;
         private Quaternion m_ExpectedRotation;
->>>>>>> 264b30d1
 
         private Dictionary<ulong, bool> m_Validated = new Dictionary<ulong, bool>();
 
@@ -49,14 +41,6 @@
         private Guid m_ValidationToken;
 
         protected override bool ShouldCheckForSpawnedPlayers()
-<<<<<<< HEAD
-        {
-            return m_PlayerCreation != PlayerCreation.NoPlayer;
-        }
-
-        protected override void OnServerAndClientsCreated()
-        {
-=======
         {
             return m_PlayerCreation != PlayerCreation.NoPlayer;
         }
@@ -69,7 +53,6 @@
                 m_ExpectedRotation = Quaternion.Euler(GetRandomVector3(-359.98f, 359.98f));
             }
 
->>>>>>> 264b30d1
             m_ClientDisconnectReasonValidated = false;
             m_BypassConnectionTimeout = m_PlayerCreation == PlayerCreation.FailValidation;
             m_Validated.Clear();
@@ -103,7 +86,6 @@
         }
 
         private void Client_OnClientDisconnectCallback(ulong clientId)
-<<<<<<< HEAD
         {
             m_ClientNetworkManagers[0].OnClientDisconnectCallback -= Client_OnClientDisconnectCallback;
             m_ClientDisconnectReasonValidated = m_ClientNetworkManagers[0].LocalClientId == clientId && m_ClientNetworkManagers[0].DisconnectReason == k_InvalidToken;
@@ -117,21 +99,6 @@
             }
             if (m_PlayerCreation == PlayerCreation.FailValidation)
             {
-=======
-        {
-            m_ClientNetworkManagers[0].OnClientDisconnectCallback -= Client_OnClientDisconnectCallback;
-            m_ClientDisconnectReasonValidated = m_ClientNetworkManagers[0].LocalClientId == clientId && m_ClientNetworkManagers[0].DisconnectReason == k_InvalidToken;
-        }
-
-        private bool ClientAndHostValidated()
-        {
-            if (!m_Validated.ContainsKey(m_ServerNetworkManager.LocalClientId) || !m_Validated[m_ServerNetworkManager.LocalClientId])
-            {
-                return false;
-            }
-            if (m_PlayerCreation == PlayerCreation.FailValidation)
-            {
->>>>>>> 264b30d1
                 return m_ClientDisconnectReasonValidated;
             }
             else
@@ -147,8 +114,6 @@
             return true;
         }
 
-<<<<<<< HEAD
-=======
         private bool ValidatePlayersPositionRotation()
         {
             foreach (var playerEntries in m_PlayerNetworkObjects)
@@ -168,21 +133,17 @@
             return true;
         }
 
->>>>>>> 264b30d1
         [UnityTest]
         public IEnumerator ConnectionApproval()
         {
             yield return WaitForConditionOrTimeOut(ClientAndHostValidated);
             AssertOnTimeout("Timed out waiting for all clients to be approved!");
-<<<<<<< HEAD
-=======
 
             if (m_PlayerCreation == PlayerCreation.Prefab || m_PlayerCreation == PlayerCreation.PrefabHash)
             {
                 yield return WaitForConditionOrTimeOut(ValidatePlayersPositionRotation);
                 AssertOnTimeout("Not all player prefabs spawned in the correct position and/or rotation!");
             }
->>>>>>> 264b30d1
         }
 
         private void NetworkManagerObject_ConnectionApprovalCallback(NetworkManager.ConnectionApprovalRequest request, NetworkManager.ConnectionApprovalResponse response)
@@ -201,13 +162,8 @@
             }
 
             response.CreatePlayerObject = ShouldCheckForSpawnedPlayers();
-<<<<<<< HEAD
-            response.Position = null;
-            response.Rotation = null;
-=======
             response.Position = m_ExpectedPosition;
             response.Rotation = m_ExpectedRotation;
->>>>>>> 264b30d1
             response.PlayerPrefabHash = m_PlayerCreation == PlayerCreation.PrefabHash ? m_PlayerPrefab.GetComponent<NetworkObject>().GlobalObjectIdHash : null;
         }
 
