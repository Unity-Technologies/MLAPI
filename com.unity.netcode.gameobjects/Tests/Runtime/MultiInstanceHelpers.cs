--- conflicted
+++ resolved
@@ -22,7 +22,6 @@
         private static int s_ClientCount;
         private static int s_OriginalTargetFrameRate = -1;
 
-<<<<<<< HEAD
         public delegate bool MessageReceiptCheck(object receivedMessage);
 
         private class MultiInstanceHooks : INetworkHooks
@@ -91,9 +90,8 @@
                 }
             }
         }
-=======
+
         private const string k_FirstPartOfTestRunnerSceneName = "InitTestScene";
->>>>>>> fab576d8
 
         public static List<NetworkManager> NetworkManagerInstances => s_NetworkManagerInstances;
 
@@ -345,16 +343,12 @@
             for (int i = 0; i < clients.Length; i++)
             {
                 clients[i].StartClient();
-<<<<<<< HEAD
                 hooks = new MultiInstanceHooks();
                 clients[i].MessagingSystem.Hook(hooks);
                 s_Hooks[clients[i]] = hooks;
 
                 // if set, then invoke this for the client
-                startInitializationCallback?.Invoke(clients[i]);
-=======
                 RegisterHandlers(clients[i]);
->>>>>>> fab576d8
             }
             return true;
         }
