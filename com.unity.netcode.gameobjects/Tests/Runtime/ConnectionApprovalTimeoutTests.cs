--- conflicted
+++ resolved
@@ -81,11 +81,7 @@
         [UnityTest]
         public IEnumerator ValidateApprovalTimeout()
         {
-<<<<<<< HEAD
-            // Delay for half of the wait period
-=======
             // Just delay for a second
->>>>>>> 264b30d1
             yield return new WaitForSeconds(k_TestTimeoutPeriod * 0.25f);
 
             // Verify we haven't received the time out message yet
