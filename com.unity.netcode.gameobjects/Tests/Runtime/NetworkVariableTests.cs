--- conflicted
+++ resolved
@@ -1014,12 +1014,7 @@
             Assert.True(WaitForConditionOrTimeOutWithTimeTravel(VerifyCallback));
         }
 
-<<<<<<< HEAD
-        #region COULD_BE_REMOVED
-        [Test]
-=======
-        [UnityTest]
->>>>>>> f1527c7f
+        [Test]
         [Ignore("This is used several times already in the NetworkListPredicate")]
         // TODO: If we end up using the new suggested pattern, then delete this
         public void NetworkListArrayOperator([Values(true, false)] bool useHost)
