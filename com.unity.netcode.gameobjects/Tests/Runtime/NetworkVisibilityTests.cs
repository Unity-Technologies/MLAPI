--- conflicted
+++ resolved
@@ -20,13 +20,7 @@
         private GameObject m_SpawnedObject;
         private NetworkManager m_SessionOwner;
 
-<<<<<<< HEAD
-        private GameObject m_SpawnedObject;
-
-        public NetworkVisibilityTests(SceneManagementState sceneManagementState)
-=======
         public NetworkVisibilityTests(SceneManagementState sceneManagementState, NetworkTopologyTypes networkTopologyType) : base(networkTopologyType)
->>>>>>> 264b30d1
         {
             m_SceneManagementEnabled = sceneManagementState == SceneManagementState.SceneManagementEnabled;
         }
@@ -50,12 +44,8 @@
 
         protected override IEnumerator OnServerAndClientsConnected()
         {
-<<<<<<< HEAD
-            m_SpawnedObject = SpawnObject(m_TestNetworkPrefab, m_ServerNetworkManager);
-=======
             m_SessionOwner = UseCMBService() ? m_ClientNetworkManagers[0] : m_ServerNetworkManager;
             m_SpawnedObject = SpawnObject(m_TestNetworkPrefab, m_SessionOwner);
->>>>>>> 264b30d1
 
             yield return base.OnServerAndClientsConnected();
         }
@@ -70,43 +60,7 @@
             yield return WaitForConditionOrTimeOut(() => Object.FindObjectsOfType<NetworkVisibilityComponent>().Where((c) => c.IsSpawned).Count() == expectedCount);
 #endif
 
-            AssertOnTimeout("Timed out waiting for the visible object count to equal 2!");
-        }
-
-
-        [UnityTest]
-        public IEnumerator HideShowAndDeleteTest()
-        {
-#if UNITY_2023_1_OR_NEWER
-            yield return WaitForConditionOrTimeOut(() => Object.FindObjectsByType<NetworkVisibilityComponent>(FindObjectsSortMode.None).Where((c) => c.IsSpawned).Count() == 2);
-#else
-            yield return WaitForConditionOrTimeOut(() => Object.FindObjectsOfType<NetworkVisibilityComponent>().Where((c) => c.IsSpawned).Count() == 2);
-#endif
-            AssertOnTimeout("Timed out waiting for the visible object count to equal 2!");
-
-            var serverNetworkObject = m_SpawnedObject.GetComponent<NetworkObject>();
-
-            serverNetworkObject.NetworkHide(m_ClientNetworkManagers[0].LocalClientId);
-
-#if UNITY_2023_1_OR_NEWER
-            yield return WaitForConditionOrTimeOut(() => Object.FindObjectsByType<NetworkVisibilityComponent>(FindObjectsSortMode.None).Where((c) => c.IsSpawned).Count() == 1);
-#else
-            yield return WaitForConditionOrTimeOut(() => Object.FindObjectsOfType<NetworkVisibilityComponent>().Where((c) => c.IsSpawned).Count() == 1);
-#endif
-            AssertOnTimeout($"Timed out waiting for {m_SpawnedObject.name} to be hidden from client!");
-            var networkObjectId = serverNetworkObject.NetworkObjectId;
-            serverNetworkObject.NetworkShow(m_ClientNetworkManagers[0].LocalClientId);
-            serverNetworkObject.Despawn(true);
-
-            // Expect no exceptions
-            yield return s_DefaultWaitForTick;
-
-            // Now force a scenario where it normally would have caused an exception
-            m_ServerNetworkManager.SpawnManager.ObjectsToShowToClient.Add(m_ClientNetworkManagers[0].LocalClientId, new System.Collections.Generic.List<NetworkObject>());
-            m_ServerNetworkManager.SpawnManager.ObjectsToShowToClient[m_ClientNetworkManagers[0].LocalClientId].Add(null);
-
-            // Expect no exceptions
-            yield return s_DefaultWaitForTick;
+            Assert.IsFalse(s_GlobalTimeoutHelper.TimedOut, "Timed out waiting for the visible object count to equal 2!");
         }
 
         [UnityTest]
