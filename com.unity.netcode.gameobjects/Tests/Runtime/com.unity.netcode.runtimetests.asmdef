--- conflicted
+++ resolved
@@ -6,11 +6,8 @@
         "Unity.Netcode.Components",
         "Unity.Collections",
         "UnityEngine.TestRunner",
-<<<<<<< HEAD
-=======
         "Unity.Multiplayer.MetricTypes",
         "Unity.Multiplayer.NetStats",
->>>>>>> e3ace4eb
         "Unity.Multiplayer.Tools.MetricTypes",
         "Unity.Multiplayer.Tools.NetStats",
         "Unity.Netcode.Adapter.UTP",
