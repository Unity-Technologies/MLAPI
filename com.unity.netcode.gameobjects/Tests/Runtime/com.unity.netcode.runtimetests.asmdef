--- conflicted
+++ resolved
@@ -34,8 +34,6 @@
             "name": "Unity",
             "expression": "(0,2022.2.0a5)",
             "define": "UNITY_UNET_PRESENT"
-<<<<<<< HEAD
-=======
         },
         {
             "name": "com.unity.netcode.adapter.utp",
@@ -46,7 +44,6 @@
             "name": "com.unity.multiplayer.tools",
             "expression": "1.0.0-pre.4",
             "define": "MULTIPLAYER_TOOLS_1_0_0_PRE_4"
->>>>>>> 030dacc5
         }
     ],
     "noEngineReferences": false
