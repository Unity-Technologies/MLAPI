#if MULTIPLAYER_TOOLS
using System;
using System.Collections;
using System.Linq;
using NUnit.Framework;
using Unity.Multiplayer.Tools.MetricTypes;
using Unity.Netcode.RuntimeTests.Metrics.Utility;
using UnityEngine;
using UnityEngine.TestTools;

namespace Unity.Netcode.RuntimeTests.Metrics
{
    internal class OwnershipChangeMetricsTests : SingleClientMetricTestBase
    {
        private const string k_NewNetworkObjectName = "TestNetworkObjectToSpawn";
        private NetworkObject m_NewNetworkPrefab;

        protected override Action<GameObject> UpdatePlayerPrefab => _ =>
        {
            var gameObject = new GameObject(k_NewNetworkObjectName);
            m_NewNetworkPrefab = gameObject.AddComponent<NetworkObject>();
            MultiInstanceHelpers.MakeNetworkObjectTestPrefab(m_NewNetworkPrefab);

            var networkPrefab = new NetworkPrefab { Prefab = gameObject };
            m_ServerNetworkManager.NetworkConfig.NetworkPrefabs.Add(networkPrefab);
            foreach (var client in m_ClientNetworkManagers)
            {
                client.NetworkConfig.NetworkPrefabs.Add(networkPrefab);
            }
        };

        private NetworkObject SpawnNetworkObject()
        {
            // Spawn another network object so we can hide multiple.
            var gameObject = UnityEngine.Object.Instantiate(m_NewNetworkPrefab); // new GameObject(NewNetworkObjectName);
            var networkObject = gameObject.GetComponent<NetworkObject>();
            networkObject.NetworkManagerOwner = Server;
            networkObject.Spawn();

            return networkObject;
        }

        [UnityTest]
        public IEnumerator TrackOwnershipChangeSentMetric()
        {
            var networkObject = SpawnNetworkObject();

            yield return new WaitForSeconds(0.2f);

            var waitForMetricValues = new WaitForMetricValues<OwnershipChangeEvent>(ServerMetrics.Dispatcher, NetworkMetricTypes.OwnershipChangeSent);

            networkObject.ChangeOwnership(1);

            yield return waitForMetricValues.WaitForMetricsReceived();

            var metricValues = waitForMetricValues.AssertMetricValuesHaveBeenFound();

            var ownershipChangeSent = metricValues.First();
            Assert.AreEqual(networkObject.NetworkObjectId, ownershipChangeSent.NetworkId.NetworkId);
<<<<<<< HEAD
            Assert.AreEqual(Server.LocalClientId, ownershipChangeSent.Connection.Id);
            Assert.AreEqual(FastBufferWriter.GetWriteSize<ChangeOwnershipMessage>(), ownershipChangeSent.BytesCount);
=======
            AssertLocalAndRemoteMetricsSent(metricValues);
>>>>>>> d2db3940
        }

        [UnityTest]
        public IEnumerator TrackOwnershipChangeReceivedMetric()
        {
            var networkObject = SpawnNetworkObject();

            yield return new WaitForSeconds(0.2f);

            var waitForMetricValues = new WaitForMetricValues<OwnershipChangeEvent>(ClientMetrics.Dispatcher, NetworkMetricTypes.OwnershipChangeReceived);

            networkObject.ChangeOwnership(1);

            yield return waitForMetricValues.WaitForMetricsReceived();

            var metricValues = waitForMetricValues.AssertMetricValuesHaveBeenFound();
            Assert.AreEqual(1, metricValues.Count);

            var ownershipChangeReceived = metricValues.First();
            Assert.AreEqual(networkObject.NetworkObjectId, ownershipChangeReceived.NetworkId.NetworkId);
            Assert.AreEqual(FastBufferWriter.GetWriteSize<ChangeOwnershipMessage>(), ownershipChangeReceived.BytesCount);
        }
    }
}
#endif<|MERGE_RESOLUTION|>--- conflicted
+++ resolved
@@ -57,12 +57,7 @@
 
             var ownershipChangeSent = metricValues.First();
             Assert.AreEqual(networkObject.NetworkObjectId, ownershipChangeSent.NetworkId.NetworkId);
-<<<<<<< HEAD
-            Assert.AreEqual(Server.LocalClientId, ownershipChangeSent.Connection.Id);
-            Assert.AreEqual(FastBufferWriter.GetWriteSize<ChangeOwnershipMessage>(), ownershipChangeSent.BytesCount);
-=======
             AssertLocalAndRemoteMetricsSent(metricValues);
->>>>>>> d2db3940
         }
 
         [UnityTest]
