using System;
using System.Collections;
using System.Text.RegularExpressions;
using Unity.Netcode.Components;
using NUnit.Framework;
<<<<<<< HEAD
using Unity.Netcode.Samples;
=======
// using Unity.Netcode.Samples;
>>>>>>> aa0a5b45
using UnityEngine;
using UnityEngine.TestTools;

namespace Unity.Netcode.RuntimeTests
{
<<<<<<< HEAD
    [TestFixture(true, true)]
    [TestFixture(true, false)]
    [TestFixture(false, true)]
=======
    // [TestFixture(true, true)]
    [TestFixture(true, false)]
    // [TestFixture(false, true)]
>>>>>>> aa0a5b45
    [TestFixture(false, false)]
    public class NetworkTransformTests : BaseMultiInstanceTest
    {
        private NetworkObject m_ClientSideClientPlayer;
        private NetworkObject m_ServerSideClientPlayer;

        private readonly bool m_TestWithClientNetworkTransform;

        private readonly bool m_TestWithHost;

        public NetworkTransformTests(bool testWithHost, bool testWithClientNetworkTransform)
        {
            m_TestWithHost = testWithHost; // from test fixture
            m_TestWithClientNetworkTransform = testWithClientNetworkTransform;
        }

        protected override int NbClients => 1;

        [UnitySetUp]
        public override IEnumerator Setup()
        {
            yield return StartSomeClientsAndServerWithPlayers(useHost: m_TestWithHost, nbClients: NbClients, updatePlayerPrefab: playerPrefab =>
            {
                if (m_TestWithClientNetworkTransform)
                {
<<<<<<< HEAD
                    playerPrefab.AddComponent<ClientNetworkTransform>();
=======
                    // playerPrefab.AddComponent<ClientNetworkTransform>();
>>>>>>> aa0a5b45
                }
                else
                {
                    playerPrefab.AddComponent<NetworkTransform>();
                }
            });

            // This is the *SERVER VERSION* of the *CLIENT PLAYER*
            var serverClientPlayerResult = new MultiInstanceHelpers.CoroutineResultWrapper<NetworkObject>();
            yield return MultiInstanceHelpers.Run(MultiInstanceHelpers.GetNetworkObjectByRepresentation(x => x.IsPlayerObject && x.OwnerClientId == m_ClientNetworkManagers[0].LocalClientId, m_ServerNetworkManager, serverClientPlayerResult));

            // This is the *CLIENT VERSION* of the *CLIENT PLAYER*
            var clientClientPlayerResult = new MultiInstanceHelpers.CoroutineResultWrapper<NetworkObject>();
            yield return MultiInstanceHelpers.Run(MultiInstanceHelpers.GetNetworkObjectByRepresentation(x => x.IsPlayerObject && x.OwnerClientId == m_ClientNetworkManagers[0].LocalClientId, m_ClientNetworkManagers[0], clientClientPlayerResult));

            m_ServerSideClientPlayer = serverClientPlayerResult.Result;
            m_ClientSideClientPlayer = clientClientPlayerResult.Result;
        }

        // TODO: rewrite after perms & authority changes
<<<<<<< HEAD
        //*
        [UnityTest, Ignore("skipping for now, still need to figure weird multiinstance issue with hosts")]
=======
        [UnityTest]
>>>>>>> aa0a5b45
        public IEnumerator TestAuthoritativeTransformChangeOneAtATime([Values] bool testLocalTransform)
        {
            var waitResult = new MultiInstanceHelpers.CoroutineResultWrapper<bool>();

            NetworkTransform authoritativeNetworkTransform;
            NetworkTransform otherSideNetworkTransform;
<<<<<<< HEAD
            if (m_TestWithClientNetworkTransform)
            {
                // client auth net transform can write from client, not from server
                otherSideNetworkTransform = m_ServerSideClientPlayer.GetComponent<ClientNetworkTransform>();
                authoritativeNetworkTransform = m_ClientSideClientPlayer.GetComponent<ClientNetworkTransform>();
            }
            else
            {
                // server auth net transform can't write from client, not from client
                authoritativeNetworkTransform = m_ServerSideClientPlayer.GetComponent<NetworkTransform>();
                otherSideNetworkTransform = m_ClientSideClientPlayer.GetComponent<NetworkTransform>();
            }
            Assert.That(!otherSideNetworkTransform.CanCommitToTransform);
            Assert.That(authoritativeNetworkTransform.CanCommitToTransform);

            // // server auth net transform can't write from client, not from client
            // var authoritativeNetworkTransform = m_ServerSideClientPlayer.GetComponent<NetworkTransform>();
            // Assert.That(!authoritativeNetworkTransform.CanCommitToTransform);
            // var otherSideNetworkTransform = m_ClientSideClientPlayer.GetComponent<NetworkTransform>();
            // Assert.That(otherSideNetworkTransform.CanCommitToTransform);

            // if (testClientAuthority)
            // {
            //     if (m_TestWithClientNetworkTransform)
            //     {
            //         // client auth net transform can write from client, not from server
            //         authoritativeNetworkTransform = m_ClientSideClientPlayer.GetComponent<ClientNetworkTransform>();
            //         Assert.That(authoritativeNetworkTransform.CanCommitToTransform);
            //         otherSideNetworkTransform = m_ServerSideClientPlayer.GetComponent<ClientNetworkTransform>();
            //         Assert.That(!otherSideNetworkTransform.CanCommitToTransform);
            //     }
            //     else
            //     {
            //         // server auth net transform can't write from client, not from client
            //         authoritativeNetworkTransform = m_ClientSideClientPlayer.GetComponent<NetworkTransform>();
            //         Assert.That(!authoritativeNetworkTransform.CanCommitToTransform);
            //         otherSideNetworkTransform = m_ServerSideClientPlayer.GetComponent<NetworkTransform>();
            //         Assert.That(otherSideNetworkTransform.CanCommitToTransform);
            //     }
            // }
            // else
            // {
            //     if (m_TestWithClientNetworkTransform)
            //     {
            //         // client auth net transform can write from client, not from server
            //         authoritativeNetworkTransform = m_ServerSideClientPlayer.GetComponent<ClientNetworkTransform>();
            //         Assert.That(authoritativeNetworkTransform.CanCommitToTransform);
            //         otherSideNetworkTransform = m_ClientSideClientPlayer.GetComponent<ClientNetworkTransform>();
            //         Assert.That(!otherSideNetworkTransform.CanCommitToTransform);
            //     }
            //     else
            //     {
            //         // server auth net transform can't write from client, not from client
            //         authoritativeNetworkTransform = m_ServerSideClientPlayer.GetComponent<NetworkTransform>();
            //         Assert.That(!authoritativeNetworkTransform.CanCommitToTransform);
            //         otherSideNetworkTransform = m_ClientSideClientPlayer.GetComponent<NetworkTransform>();
            //         Assert.That(otherSideNetworkTransform.CanCommitToTransform);
            //     }
            // }

=======
            // if (m_TestWithClientNetworkTransform)
            // {
            //     // client auth net transform can write from client, not from server
            //     otherSideNetworkTransform = m_ServerSideClientPlayer.GetComponent<ClientNetworkTransform>();
            //     authoritativeNetworkTransform = m_ClientSideClientPlayer.GetComponent<ClientNetworkTransform>();
            // }
            // else
            {
                // server auth net transform can't write from client, not from client
                authoritativeNetworkTransform = m_ServerSideClientPlayer.GetComponent<NetworkTransform>();
                otherSideNetworkTransform = m_ClientSideClientPlayer.GetComponent<NetworkTransform>();
            }
            Assert.That(!otherSideNetworkTransform.CanCommitToTransform);
            Assert.That(authoritativeNetworkTransform.CanCommitToTransform);

>>>>>>> aa0a5b45
            authoritativeNetworkTransform.Interpolate = false;
            otherSideNetworkTransform.Interpolate = false;

            if (authoritativeNetworkTransform.CanCommitToTransform)
            {
                authoritativeNetworkTransform.InLocalSpace = testLocalTransform;
            }

            if (otherSideNetworkTransform.CanCommitToTransform)
            {
                otherSideNetworkTransform.InLocalSpace = testLocalTransform;
            }

            float approximation = 0.05f;

            // test position
            var authPlayerTransform = authoritativeNetworkTransform.transform;
            authPlayerTransform.position = new Vector3(10, 20, 30);
            Assert.AreEqual(Vector3.zero, otherSideNetworkTransform.transform.position, "server side pos should be zero at first"); // sanity check
            yield return MultiInstanceHelpers.Run(MultiInstanceHelpers.WaitForCondition(() => otherSideNetworkTransform.transform.position.x > approximation, waitResult, maxFrames: 120));
            if (!waitResult.Result)
            {
                throw new Exception("timeout while waiting for position change");
            }
            Assert.True(new Vector3(10, 20, 30) == otherSideNetworkTransform.transform.position, $"wrong position on ghost, {otherSideNetworkTransform.transform.position}"); // Vector3 already does float approximation with ==

            // test rotation
            authPlayerTransform.rotation = Quaternion.Euler(45, 40, 35); // using euler angles instead of quaternions directly to really see issues users might encounter
            Assert.AreEqual(Quaternion.identity, otherSideNetworkTransform.transform.rotation, "wrong initial value for rotation"); // sanity check
            yield return MultiInstanceHelpers.Run(MultiInstanceHelpers.WaitForCondition(() => otherSideNetworkTransform.transform.rotation.eulerAngles.x > approximation, waitResult, maxFrames: 120));
            if (!waitResult.Result)
            {
                throw new Exception("timeout while waiting for rotation change");
            }
            // approximation needed here since eulerAngles isn't super precise.
            Assert.LessOrEqual(Math.Abs(45 - otherSideNetworkTransform.transform.rotation.eulerAngles.x), approximation, $"wrong rotation on ghost on x, got {otherSideNetworkTransform.transform.rotation.eulerAngles.x}");
            Assert.LessOrEqual(Math.Abs(40 - otherSideNetworkTransform.transform.rotation.eulerAngles.y), approximation, $"wrong rotation on ghost on y, got {otherSideNetworkTransform.transform.rotation.eulerAngles.y}");
            Assert.LessOrEqual(Math.Abs(35 - otherSideNetworkTransform.transform.rotation.eulerAngles.z), approximation, $"wrong rotation on ghost on z, got {otherSideNetworkTransform.transform.rotation.eulerAngles.z}");

            // test scale
            UnityEngine.Assertions.Assert.AreApproximatelyEqual(1f, otherSideNetworkTransform.transform.lossyScale.x, "wrong initial value for scale"); // sanity check
            UnityEngine.Assertions.Assert.AreApproximatelyEqual(1f, otherSideNetworkTransform.transform.lossyScale.y, "wrong initial value for scale"); // sanity check
            UnityEngine.Assertions.Assert.AreApproximatelyEqual(1f, otherSideNetworkTransform.transform.lossyScale.z, "wrong initial value for scale"); // sanity check
            authPlayerTransform.localScale = new Vector3(2, 3, 4);
            yield return MultiInstanceHelpers.Run(MultiInstanceHelpers.WaitForCondition(() => otherSideNetworkTransform.transform.lossyScale.x > 1f + approximation, waitResult, maxFrames: 120));
            if (!waitResult.Result)
            {
                throw new Exception("timeout while waiting for scale change");
            }
            UnityEngine.Assertions.Assert.AreApproximatelyEqual(2f, otherSideNetworkTransform.transform.lossyScale.x, "wrong scale on ghost");
            UnityEngine.Assertions.Assert.AreApproximatelyEqual(3f, otherSideNetworkTransform.transform.lossyScale.y, "wrong scale on ghost");
            UnityEngine.Assertions.Assert.AreApproximatelyEqual(4f, otherSideNetworkTransform.transform.lossyScale.z, "wrong scale on ghost");

            // todo reparent and test
            // todo test all public API
        }

<<<<<<< HEAD
        [UnityTest, Ignore("skipping for now, still need to figure weird multiinstance issue with hosts")]
        public IEnumerator TestCantChangeTransformFromOtherSideAuthority([Values] bool testClientAuthority)
        {
            // test server can't change client authoritative transform
            NetworkTransform networkTransform;
            NetworkTransform otherSideNetworkTransform;
            // var networkTransform = (testClientAuthority ? m_ClientSideClientPlayer : m_ServerSideClientPlayer).GetComponent<NetworkTransform>();
            if (testClientAuthority)
            {
                if (m_TestWithClientNetworkTransform)
                {
                    networkTransform = m_ClientSideClientPlayer.GetComponent<ClientNetworkTransform>();
                    otherSideNetworkTransform = m_ServerSideClientPlayer.GetComponent<ClientNetworkTransform>();
                }
                else
                {
                    networkTransform = m_ClientSideClientPlayer.GetComponent<NetworkTransform>();
                    otherSideNetworkTransform = m_ServerSideClientPlayer.GetComponent<NetworkTransform>();
                }
            }
            else
            {
                if (m_TestWithClientNetworkTransform)
                {
                    networkTransform = m_ServerSideClientPlayer.GetComponent<ClientNetworkTransform>();
                    otherSideNetworkTransform = m_ClientSideClientPlayer.GetComponent<ClientNetworkTransform>();

                }
                else
                {
                    networkTransform = m_ServerSideClientPlayer.GetComponent<NetworkTransform>();
                    otherSideNetworkTransform = m_ClientSideClientPlayer.GetComponent<NetworkTransform>();
                }
            }
            networkTransform.Interpolate = false;
            otherSideNetworkTransform.Interpolate = false;
            // networkTransform.SetAuthority(authorityToTest);
            // networkTransform.InitializeInterpolator<NoInterpolator<float>, NoInterpolator<Quaternion>, NoInterpolator<float>>();

            // var otherSideNetworkTransform = (authorityToTest == NetworkAuthority.Client ? m_ServerSideClientPlayer : m_ClientSideClientPlayer).GetComponent<NetworkTransform>();
            // otherSideNetworkTransform.SetAuthority(authorityToTest);
            // otherSideNetworkTransform.InitializeInterpolator<NoInterpolator<float>, NoInterpolator<Quaternion>, NoInterpolator<float>>();
=======
        [UnityTest]
        // [Ignore("skipping for now, still need to figure weird multiinstance issue with hosts")]
        public IEnumerator TestCantChangeTransformFromOtherSideAuthority([Values] bool testClientAuthority)
        {
            // test server can't change client authoritative transform
            NetworkTransform authoritativeNetworkTransform;
            NetworkTransform otherSideNetworkTransform;

            // if (m_TestWithClientNetworkTransform)
            // {
            //     // client auth net transform can write from client, not from server
            //     otherSideNetworkTransform = m_ServerSideClientPlayer.GetComponent<ClientNetworkTransform>();
            //     authoritativeNetworkTransform = m_ClientSideClientPlayer.GetComponent<ClientNetworkTransform>();
            // }
            // else
            {
                // server auth net transform can't write from client, not from client
                authoritativeNetworkTransform = m_ServerSideClientPlayer.GetComponent<NetworkTransform>();
                otherSideNetworkTransform = m_ClientSideClientPlayer.GetComponent<NetworkTransform>();
            }

            authoritativeNetworkTransform.Interpolate = false;
            otherSideNetworkTransform.Interpolate = false;
>>>>>>> aa0a5b45

            Assert.AreEqual(Vector3.zero, otherSideNetworkTransform.transform.position, "other side pos should be zero at first"); // sanity check
            otherSideNetworkTransform.transform.position = new Vector3(4, 5, 6);

            yield return null; // one frame

            Assert.AreEqual(Vector3.zero, otherSideNetworkTransform.transform.position, "got authority error, but other side still moved!");
            LogAssert.Expect(LogType.Warning, new Regex(".*without authority detected.*"));
        }

        /*
         * ownership change
         * test teleport with interpolation
         * test teleport without interpolation
         * test dynamic spawning
         */

        [UnityTearDown]
        public override IEnumerator Teardown()
        {
            yield return base.Teardown();
            UnityEngine.Object.DestroyImmediate(m_PlayerPrefab);
        }
    }
}<|MERGE_RESOLUTION|>--- conflicted
+++ resolved
@@ -3,25 +3,15 @@
 using System.Text.RegularExpressions;
 using Unity.Netcode.Components;
 using NUnit.Framework;
-<<<<<<< HEAD
-using Unity.Netcode.Samples;
-=======
 // using Unity.Netcode.Samples;
->>>>>>> aa0a5b45
 using UnityEngine;
 using UnityEngine.TestTools;
 
 namespace Unity.Netcode.RuntimeTests
 {
-<<<<<<< HEAD
-    [TestFixture(true, true)]
-    [TestFixture(true, false)]
-    [TestFixture(false, true)]
-=======
     // [TestFixture(true, true)]
     [TestFixture(true, false)]
     // [TestFixture(false, true)]
->>>>>>> aa0a5b45
     [TestFixture(false, false)]
     public class NetworkTransformTests : BaseMultiInstanceTest
     {
@@ -47,11 +37,7 @@
             {
                 if (m_TestWithClientNetworkTransform)
                 {
-<<<<<<< HEAD
-                    playerPrefab.AddComponent<ClientNetworkTransform>();
-=======
                     // playerPrefab.AddComponent<ClientNetworkTransform>();
->>>>>>> aa0a5b45
                 }
                 else
                 {
@@ -72,80 +58,13 @@
         }
 
         // TODO: rewrite after perms & authority changes
-<<<<<<< HEAD
-        //*
-        [UnityTest, Ignore("skipping for now, still need to figure weird multiinstance issue with hosts")]
-=======
         [UnityTest]
->>>>>>> aa0a5b45
         public IEnumerator TestAuthoritativeTransformChangeOneAtATime([Values] bool testLocalTransform)
         {
             var waitResult = new MultiInstanceHelpers.CoroutineResultWrapper<bool>();
 
             NetworkTransform authoritativeNetworkTransform;
             NetworkTransform otherSideNetworkTransform;
-<<<<<<< HEAD
-            if (m_TestWithClientNetworkTransform)
-            {
-                // client auth net transform can write from client, not from server
-                otherSideNetworkTransform = m_ServerSideClientPlayer.GetComponent<ClientNetworkTransform>();
-                authoritativeNetworkTransform = m_ClientSideClientPlayer.GetComponent<ClientNetworkTransform>();
-            }
-            else
-            {
-                // server auth net transform can't write from client, not from client
-                authoritativeNetworkTransform = m_ServerSideClientPlayer.GetComponent<NetworkTransform>();
-                otherSideNetworkTransform = m_ClientSideClientPlayer.GetComponent<NetworkTransform>();
-            }
-            Assert.That(!otherSideNetworkTransform.CanCommitToTransform);
-            Assert.That(authoritativeNetworkTransform.CanCommitToTransform);
-
-            // // server auth net transform can't write from client, not from client
-            // var authoritativeNetworkTransform = m_ServerSideClientPlayer.GetComponent<NetworkTransform>();
-            // Assert.That(!authoritativeNetworkTransform.CanCommitToTransform);
-            // var otherSideNetworkTransform = m_ClientSideClientPlayer.GetComponent<NetworkTransform>();
-            // Assert.That(otherSideNetworkTransform.CanCommitToTransform);
-
-            // if (testClientAuthority)
-            // {
-            //     if (m_TestWithClientNetworkTransform)
-            //     {
-            //         // client auth net transform can write from client, not from server
-            //         authoritativeNetworkTransform = m_ClientSideClientPlayer.GetComponent<ClientNetworkTransform>();
-            //         Assert.That(authoritativeNetworkTransform.CanCommitToTransform);
-            //         otherSideNetworkTransform = m_ServerSideClientPlayer.GetComponent<ClientNetworkTransform>();
-            //         Assert.That(!otherSideNetworkTransform.CanCommitToTransform);
-            //     }
-            //     else
-            //     {
-            //         // server auth net transform can't write from client, not from client
-            //         authoritativeNetworkTransform = m_ClientSideClientPlayer.GetComponent<NetworkTransform>();
-            //         Assert.That(!authoritativeNetworkTransform.CanCommitToTransform);
-            //         otherSideNetworkTransform = m_ServerSideClientPlayer.GetComponent<NetworkTransform>();
-            //         Assert.That(otherSideNetworkTransform.CanCommitToTransform);
-            //     }
-            // }
-            // else
-            // {
-            //     if (m_TestWithClientNetworkTransform)
-            //     {
-            //         // client auth net transform can write from client, not from server
-            //         authoritativeNetworkTransform = m_ServerSideClientPlayer.GetComponent<ClientNetworkTransform>();
-            //         Assert.That(authoritativeNetworkTransform.CanCommitToTransform);
-            //         otherSideNetworkTransform = m_ClientSideClientPlayer.GetComponent<ClientNetworkTransform>();
-            //         Assert.That(!otherSideNetworkTransform.CanCommitToTransform);
-            //     }
-            //     else
-            //     {
-            //         // server auth net transform can't write from client, not from client
-            //         authoritativeNetworkTransform = m_ServerSideClientPlayer.GetComponent<NetworkTransform>();
-            //         Assert.That(!authoritativeNetworkTransform.CanCommitToTransform);
-            //         otherSideNetworkTransform = m_ClientSideClientPlayer.GetComponent<NetworkTransform>();
-            //         Assert.That(otherSideNetworkTransform.CanCommitToTransform);
-            //     }
-            // }
-
-=======
             // if (m_TestWithClientNetworkTransform)
             // {
             //     // client auth net transform can write from client, not from server
@@ -161,7 +80,6 @@
             Assert.That(!otherSideNetworkTransform.CanCommitToTransform);
             Assert.That(authoritativeNetworkTransform.CanCommitToTransform);
 
->>>>>>> aa0a5b45
             authoritativeNetworkTransform.Interpolate = false;
             otherSideNetworkTransform.Interpolate = false;
 
@@ -219,50 +137,6 @@
             // todo test all public API
         }
 
-<<<<<<< HEAD
-        [UnityTest, Ignore("skipping for now, still need to figure weird multiinstance issue with hosts")]
-        public IEnumerator TestCantChangeTransformFromOtherSideAuthority([Values] bool testClientAuthority)
-        {
-            // test server can't change client authoritative transform
-            NetworkTransform networkTransform;
-            NetworkTransform otherSideNetworkTransform;
-            // var networkTransform = (testClientAuthority ? m_ClientSideClientPlayer : m_ServerSideClientPlayer).GetComponent<NetworkTransform>();
-            if (testClientAuthority)
-            {
-                if (m_TestWithClientNetworkTransform)
-                {
-                    networkTransform = m_ClientSideClientPlayer.GetComponent<ClientNetworkTransform>();
-                    otherSideNetworkTransform = m_ServerSideClientPlayer.GetComponent<ClientNetworkTransform>();
-                }
-                else
-                {
-                    networkTransform = m_ClientSideClientPlayer.GetComponent<NetworkTransform>();
-                    otherSideNetworkTransform = m_ServerSideClientPlayer.GetComponent<NetworkTransform>();
-                }
-            }
-            else
-            {
-                if (m_TestWithClientNetworkTransform)
-                {
-                    networkTransform = m_ServerSideClientPlayer.GetComponent<ClientNetworkTransform>();
-                    otherSideNetworkTransform = m_ClientSideClientPlayer.GetComponent<ClientNetworkTransform>();
-
-                }
-                else
-                {
-                    networkTransform = m_ServerSideClientPlayer.GetComponent<NetworkTransform>();
-                    otherSideNetworkTransform = m_ClientSideClientPlayer.GetComponent<NetworkTransform>();
-                }
-            }
-            networkTransform.Interpolate = false;
-            otherSideNetworkTransform.Interpolate = false;
-            // networkTransform.SetAuthority(authorityToTest);
-            // networkTransform.InitializeInterpolator<NoInterpolator<float>, NoInterpolator<Quaternion>, NoInterpolator<float>>();
-
-            // var otherSideNetworkTransform = (authorityToTest == NetworkAuthority.Client ? m_ServerSideClientPlayer : m_ClientSideClientPlayer).GetComponent<NetworkTransform>();
-            // otherSideNetworkTransform.SetAuthority(authorityToTest);
-            // otherSideNetworkTransform.InitializeInterpolator<NoInterpolator<float>, NoInterpolator<Quaternion>, NoInterpolator<float>>();
-=======
         [UnityTest]
         // [Ignore("skipping for now, still need to figure weird multiinstance issue with hosts")]
         public IEnumerator TestCantChangeTransformFromOtherSideAuthority([Values] bool testClientAuthority)
@@ -286,7 +160,6 @@
 
             authoritativeNetworkTransform.Interpolate = false;
             otherSideNetworkTransform.Interpolate = false;
->>>>>>> aa0a5b45
 
             Assert.AreEqual(Vector3.zero, otherSideNetworkTransform.transform.position, "other side pos should be zero at first"); // sanity check
             otherSideNetworkTransform.transform.position = new Vector3(4, 5, 6);
