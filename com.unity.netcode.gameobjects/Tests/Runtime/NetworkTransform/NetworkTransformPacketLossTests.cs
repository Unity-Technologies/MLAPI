--- conflicted
+++ resolved
@@ -1,8 +1,10 @@
 // TODO: Rewrite test to use the tools package. Debug simulator not available in UTP 2.X.
 #if !UTP_TRANSPORT_2_0_ABOVE
+using System.Collections;
 using NUnit.Framework;
 using Unity.Netcode.Components;
 using UnityEngine;
+using UnityEngine.TestTools;
 
 namespace Unity.Netcode.RuntimeTests
 {
@@ -42,37 +44,29 @@
             base(testWithHost, authority, rotationCompression, rotation, precision)
         { }
 
-        protected override bool m_EnableTimeTravel => true;
-        protected override bool m_SetupIsACoroutine => true;
-        protected override bool m_TearDownIsACoroutine => true;
-
-        protected override void OnTimeTravelServerAndClientsConnected()
-        {
-            base.OnTimeTravelServerAndClientsConnected();
-
-            SetTimeTravelSimulatedLatency(k_Latency * 0.001f);
-            SetTimeTravelSimulatedDropRate(k_PacketLoss * 0.01f);
+        protected override void OnServerAndClientsCreated()
+        {
+            base.OnServerAndClientsCreated();
+
+            var unityTransport = m_ServerNetworkManager.NetworkConfig.NetworkTransport as Transports.UTP.UnityTransport;
+            unityTransport.SetDebugSimulatorParameters(k_Latency, 0, k_PacketLoss);
         }
 
         /// <summary>
         /// Handles validating all children of the test objects have matching local and global space vaues.
         /// </summary>
-        private void AllChildrenLocalTransformValuesMatch(bool useSubChild, ChildrenTransformCheckType checkType)
+        private IEnumerator AllChildrenLocalTransformValuesMatch(bool useSubChild, ChildrenTransformCheckType checkType)
         {
             // We don't assert on timeout here because we want to log this information during PostAllChildrenLocalTransformValuesMatch
-            WaitForConditionOrTimeOutWithTimeTravel(() => AllInstancesKeptLocalTransformValues(useSubChild));
+            yield return WaitForConditionOrTimeOut(() => AllInstancesKeptLocalTransformValues(useSubChild));
             var success = true;
             if (s_GlobalTimeoutHelper.TimedOut)
             {
-<<<<<<< HEAD
-                //var waitForMs = new WaitForSeconds(0.001f);
-=======
                 var waitForMs = new WaitForSeconds(0.0025f);
                 if (m_Precision == Precision.Half)
                 {
                     m_CurrentHalfPrecision = 0.2156f;
                 }
->>>>>>> 264b30d1
                 // If we timed out, then wait for a full range of ticks to assure all data has been synchronized before declaring this a failed test.
                 for (int j = 0; j < m_ServerNetworkManager.NetworkConfig.TickRate; j++)
                 {
@@ -80,8 +74,7 @@
                     m_InfoMessage.AppendLine($"[{checkType}][{useSubChild}] Timed out waiting for all children to have the correct local space values:\n");
                     var instances = useSubChild ? ChildObjectComponent.SubInstances : ChildObjectComponent.Instances;
                     success = PostAllChildrenLocalTransformValuesMatch(useSubChild);
-                    TimeTravel(0.001f);
-                    //yield return waitForMs;
+                    yield return waitForMs;
                 }
             }
 
@@ -96,8 +89,8 @@
         /// parented under another NetworkTransform under all of the possible axial conditions
         /// as well as when the parent has a varying scale.
         /// </summary>
-        [Test]
-        public void ParentedNetworkTransformTest([Values] Interpolation interpolation, [Values] bool worldPositionStays, [Values(0.5f, 1.0f, 5.0f)] float scale)
+        [UnityTest]
+        public IEnumerator ParentedNetworkTransformTest([Values] Interpolation interpolation, [Values] bool worldPositionStays, [Values(0.5f, 1.0f, 5.0f)] float scale)
         {
             ChildObjectComponent.EnableChildLog = m_EnableVerboseDebug;
             if (m_EnableVerboseDebug)
@@ -124,7 +117,7 @@
             yield return s_DefaultWaitForTick;
 
             // Assure all of the child object instances are spawned before proceeding to parenting
-            WaitForConditionOrTimeOutWithTimeTravel(AllChildObjectInstancesAreSpawned);
+            yield return WaitForConditionOrTimeOut(AllChildObjectInstancesAreSpawned);
             AssertOnTimeout("Timed out waiting for all child instances to be spawned!");
 
             // Get the authority parent and child instances
@@ -162,7 +155,7 @@
 
             // Allow one tick for authority to update these changes
 
-            WaitForConditionOrTimeOutWithTimeTravel(PositionRotationScaleMatches);
+            yield return WaitForConditionOrTimeOut(PositionRotationScaleMatches);
 
             AssertOnTimeout("All transform values did not match prior to parenting!");
 
@@ -173,37 +166,37 @@
             Assert.True(serverSideSubChild.TrySetParent(serverSideChild.transform, worldPositionStays), "[Server-Side SubChild] Failed to set sub-child's parent!");
 
             // This waits for all child instances to be parented
-            WaitForConditionOrTimeOutWithTimeTravel(AllChildObjectInstancesHaveChild);
+            yield return WaitForConditionOrTimeOut(AllChildObjectInstancesHaveChild);
             AssertOnTimeout("Timed out waiting for all instances to have parented a child!");
-            var latencyWait = k_Latency * 0.003f;
+            var latencyWait = new WaitForSeconds(k_Latency * 0.003f);
             // Wait for at least 3x designated latency period
-            TimeTravel(latencyWait);
+            yield return latencyWait;
 
             // This validates each child instance has preserved their local space values
-            AllChildrenLocalTransformValuesMatch(false, ChildrenTransformCheckType.Connected_Clients);
+            yield return AllChildrenLocalTransformValuesMatch(false, ChildrenTransformCheckType.Connected_Clients);
 
             // This validates each sub-child instance has preserved their local space values
-            AllChildrenLocalTransformValuesMatch(true, ChildrenTransformCheckType.Connected_Clients);
+            yield return AllChildrenLocalTransformValuesMatch(true, ChildrenTransformCheckType.Connected_Clients);
 
             // Verify that a late joining client will synchronize to the parented NetworkObjects properly
-            CreateAndStartNewClientWithTimeTravel();
+            yield return CreateAndStartNewClient();
 
             // Assure all of the child object instances are spawned (basically for the newly connected client)
-            WaitForConditionOrTimeOutWithTimeTravel(AllChildObjectInstancesAreSpawned);
+            yield return WaitForConditionOrTimeOut(AllChildObjectInstancesAreSpawned);
             AssertOnTimeout("Timed out waiting for all child instances to be spawned!");
 
             // This waits for all child instances to be parented
-            WaitForConditionOrTimeOutWithTimeTravel(AllChildObjectInstancesHaveChild);
+            yield return WaitForConditionOrTimeOut(AllChildObjectInstancesHaveChild);
             AssertOnTimeout("Timed out waiting for all instances to have parented a child!");
 
             // Wait for at least 3x designated latency period
-            TimeTravel(latencyWait);
+            yield return latencyWait;
 
             // This validates each child instance has preserved their local space values
-            AllChildrenLocalTransformValuesMatch(false, ChildrenTransformCheckType.Late_Join_Client);
+            yield return AllChildrenLocalTransformValuesMatch(false, ChildrenTransformCheckType.Late_Join_Client);
 
             // This validates each sub-child instance has preserved their local space values
-            AllChildrenLocalTransformValuesMatch(true, ChildrenTransformCheckType.Late_Join_Client);
+            yield return AllChildrenLocalTransformValuesMatch(true, ChildrenTransformCheckType.Late_Join_Client);
         }
 
         /// <summary>
@@ -215,10 +208,10 @@
         /// When testing 3 axis: Interpolation is enabled, sometimes an axis is intentionally excluded during a
         /// delta update, and it runs through 8 delta updates per unique test.
         /// </remarks>
-        [Test]
-        public void NetworkTransformMultipleChangesOverTime([Values] TransformSpace testLocalTransform, [Values] Axis axis)
-        {
-            TimeTravelAdvanceTick();
+        [UnityTest]
+        public IEnumerator NetworkTransformMultipleChangesOverTime([Values] TransformSpace testLocalTransform, [Values] Axis axis)
+        {
+            yield return s_DefaultWaitForTick;
             // Just test for OverrideState.Update (they are already being tested for functionality in normal NetworkTransformTests)
             var overideState = OverrideState.Update;
             var tickRelativeTime = new WaitForSeconds(1.0f / m_ServerNetworkManager.NetworkConfig.TickRate);
@@ -278,7 +271,7 @@
 
 
             // Wait for the deltas to be pushed
-            WaitForConditionOrTimeOutWithTimeTravel(() => m_AuthoritativeTransform.StatePushed);
+            yield return WaitForConditionOrTimeOut(() => m_AuthoritativeTransform.StatePushed);
 
             // Just in case we drop the first few state updates
             if (s_GlobalTimeoutHelper.TimedOut)
@@ -289,17 +282,17 @@
                 state.InLocalSpace = !m_AuthoritativeTransform.InLocalSpace;
                 m_AuthoritativeTransform.LocalAuthoritativeNetworkState = state;
                 // Wait for the deltas to be pushed
-                WaitForConditionOrTimeOutWithTimeTravel(() => m_AuthoritativeTransform.StatePushed);
+                yield return WaitForConditionOrTimeOut(() => m_AuthoritativeTransform.StatePushed);
             }
             AssertOnTimeout("State was never pushed!");
 
             // Allow the precision settings to propagate first as changing precision
             // causes a teleport event to occur
-            TimeTravelAdvanceTick();
-            TimeTravelAdvanceTick();
-            TimeTravelAdvanceTick();
-            TimeTravelAdvanceTick();
-            TimeTravelAdvanceTick();
+            yield return s_DefaultWaitForTick;
+            yield return s_DefaultWaitForTick;
+            yield return s_DefaultWaitForTick;
+            yield return s_DefaultWaitForTick;
+            yield return s_DefaultWaitForTick;
             var iterations = axisCount == 3 ? k_PositionRotationScaleIterations3Axis : k_PositionRotationScaleIterations;
 
             // Move and rotate within the same tick, validate the non-authoritative instance updates
@@ -334,7 +327,7 @@
                 MoveRotateAndScaleAuthority(position, rotation, scale, overideState);
 
                 // Wait for the deltas to be pushed (unlike the original test, we don't wait for state to be updated as that could be dropped here)
-                WaitForConditionOrTimeOutWithTimeTravel(() => m_AuthoritativeTransform.StatePushed);
+                yield return WaitForConditionOrTimeOut(() => m_AuthoritativeTransform.StatePushed);
                 AssertOnTimeout($"[Non-Interpolate {i}] Timed out waiting for state to be pushed ({m_AuthoritativeTransform.StatePushed})!");
 
                 // For 3 axis, we will skip validating that the non-authority interpolates to its target point at least once.
@@ -344,7 +337,7 @@
                 if (m_AxisExcluded || axisCount < 3)
                 {
                     // Wait for deltas to synchronize on non-authoritative side
-                    WaitForConditionOrTimeOutWithTimeTravel(PositionRotationScaleMatches);
+                    yield return WaitForConditionOrTimeOut(PositionRotationScaleMatches);
                     // Provide additional debug info about what failed (if it fails)
                     if (s_GlobalTimeoutHelper.TimedOut)
                     {
@@ -358,7 +351,7 @@
                                 // If we matched, then something was dropped and recovered when synchronized
                                 break;
                             }
-                            TimeTravelAdvanceTick();
+                            yield return s_DefaultWaitForTick;
                         }
 
                         // Only if we still didn't match
@@ -377,7 +370,7 @@
             if (axisCount == 3)
             {
                 // As a final test, wait for deltas to synchronize on non-authoritative side to assure it interpolates to the correct values
-                WaitForConditionOrTimeOutWithTimeTravel(PositionRotationScaleMatches);
+                yield return WaitForConditionOrTimeOut(PositionRotationScaleMatches);
                 // Provide additional debug info about what failed (if it fails)
                 if (s_GlobalTimeoutHelper.TimedOut)
                 {
@@ -391,7 +384,7 @@
                             // If we matched, then something was dropped and recovered when synchronized
                             break;
                         }
-                        TimeTravelAdvanceTick();
+                        yield return s_DefaultWaitForTick;
                     }
 
                     // Only if we still didn't match
@@ -415,8 +408,8 @@
         /// - While in local space and world space
         /// - While interpolation is enabled and disabled
         /// </summary>
-        [Test]
-        public void TestAuthoritativeTransformChangeOneAtATime([Values] TransformSpace testLocalTransform, [Values] Interpolation interpolation)
+        [UnityTest]
+        public IEnumerator TestAuthoritativeTransformChangeOneAtATime([Values] TransformSpace testLocalTransform, [Values] Interpolation interpolation)
         {
             // Just test for OverrideState.Update (they are already being tested for functionality in normal NetworkTransformTests)
             m_AuthoritativeTransform.Interpolate = interpolation == Interpolation.EnableInterpolate;
@@ -434,7 +427,7 @@
 
             m_AuthoritativeTransform.transform.position = GetRandomVector3(2f, 30f);
 
-            WaitForConditionOrTimeOutWithTimeTravel(() => PositionsMatch());
+            yield return WaitForConditionOrTimeOut(() => PositionsMatch());
             AssertOnTimeout($"Timed out waiting for positions to match {m_AuthoritativeTransform.transform.position} | {m_NonAuthoritativeTransform.transform.position}");
 
             // test rotation
@@ -443,19 +436,19 @@
             m_AuthoritativeTransform.transform.rotation = Quaternion.Euler(GetRandomVector3(5, 60)); // using euler angles instead of quaternions directly to really see issues users might encounter
 
             // Make sure the values match
-            WaitForConditionOrTimeOutWithTimeTravel(() => RotationsMatch());
+            yield return WaitForConditionOrTimeOut(() => RotationsMatch());
             AssertOnTimeout($"Timed out waiting for rotations to match");
 
             m_AuthoritativeTransform.StatePushed = false;
             m_AuthoritativeTransform.transform.localScale = GetRandomVector3(1, 6);
 
             // Make sure the scale values match
-            WaitForConditionOrTimeOutWithTimeTravel(() => ScaleValuesMatch());
+            yield return WaitForConditionOrTimeOut(() => ScaleValuesMatch());
             AssertOnTimeout($"Timed out waiting for scale values to match");
         }
 
-        [Test]
-        public void TestSameFrameDeltaStateAndTeleport([Values] TransformSpace testLocalTransform, [Values] Interpolation interpolation)
+        [UnityTest]
+        public IEnumerator TestSameFrameDeltaStateAndTeleport([Values] TransformSpace testLocalTransform, [Values] Interpolation interpolation)
         {
             m_AuthoritativeTransform.Interpolate = interpolation == Interpolation.EnableInterpolate;
 
@@ -472,10 +465,10 @@
             m_RandomPosition = GetRandomVector3(2f, 30f);
             m_AuthoritativeTransform.transform.position = m_RandomPosition;
             m_Teleported = false;
-            WaitForConditionOrTimeOutWithTimeTravel(() => m_Teleported);
+            yield return WaitForConditionOrTimeOut(() => m_Teleported);
             AssertOnTimeout($"Timed out waiting for random position to be pushed!");
 
-            WaitForConditionOrTimeOutWithTimeTravel(() => PositionsMatch());
+            yield return WaitForConditionOrTimeOut(() => PositionsMatch());
             AssertOnTimeout($"Timed out waiting for positions to match {m_AuthoritativeTransform.transform.position} | {m_NonAuthoritativeTransform.transform.position}");
 
             var authPosition = m_AuthoritativeTransform.GetSpaceRelativePosition();
