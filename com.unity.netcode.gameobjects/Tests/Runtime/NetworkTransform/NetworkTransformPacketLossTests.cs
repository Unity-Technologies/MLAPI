// TODO: Rewrite test to use the tools package. Debug simulator not available in UTP 2.X.
#if !UTP_TRANSPORT_2_0_ABOVE
using NUnit.Framework;
using Unity.Netcode.Components;
using UnityEngine;

namespace Unity.Netcode.RuntimeTests
{
    /// <summary>
    /// Integration tests for NetworkTransform that will test both
    /// server and host operating modes and will test both authoritative
    /// models for each operating mode when packet loss and latency is
    /// present.
    /// </summary>
    [TestFixture(HostOrServer.Host, Authority.ServerAuthority, RotationCompression.None, Rotation.Euler, Precision.Full)]
    [TestFixture(HostOrServer.Host, Authority.ServerAuthority, RotationCompression.None, Rotation.Euler, Precision.Half)]
    [TestFixture(HostOrServer.Host, Authority.ServerAuthority, RotationCompression.None, Rotation.Quaternion, Precision.Full)]
    [TestFixture(HostOrServer.Host, Authority.ServerAuthority, RotationCompression.None, Rotation.Quaternion, Precision.Half)]
    [TestFixture(HostOrServer.Host, Authority.ServerAuthority, RotationCompression.QuaternionCompress, Rotation.Quaternion, Precision.Full)]
    [TestFixture(HostOrServer.Host, Authority.ServerAuthority, RotationCompression.QuaternionCompress, Rotation.Quaternion, Precision.Half)]
    public class NetworkTransformPacketLossTests : NetworkTransformBase
    {
        private const int k_Latency = 50;
        private const int k_PacketLoss = 2;

        private Vector3 m_RandomPosition;
        private Vector3 m_TeleportOffset = new Vector3(-1024f, 0f, 0f);
        private bool m_Teleported;

        /// <summary>
        /// Constructor
        /// </summary>
        /// <param name="testWithHost">Determines if we are running as a server or host</param>
        /// <param name="authority">Determines if we are using server or owner authority</param>
        public NetworkTransformPacketLossTests(HostOrServer testWithHost, Authority authority, RotationCompression rotationCompression, Rotation rotation, Precision precision) :
            base(testWithHost, authority, rotationCompression, rotation, precision)
        { }

        protected override bool m_EnableTimeTravel => true;
        protected override bool m_SetupIsACoroutine => true;
        protected override bool m_TearDownIsACoroutine => true;

        protected override void OnTimeTravelServerAndClientsConnected()
        {
            base.OnTimeTravelServerAndClientsConnected();

            SetTimeTravelSimulatedLatency(k_Latency * 0.001f);
            SetTimeTravelSimulatedDropRate(k_PacketLoss * 0.01f);
        }

        /// <summary>
        /// Handles validating all children of the test objects have matching local and global space vaues.
        /// </summary>
        private void AllChildrenLocalTransformValuesMatch(bool useSubChild, ChildrenTransformCheckType checkType)
        {
            // We don't assert on timeout here because we want to log this information during PostAllChildrenLocalTransformValuesMatch
            WaitForConditionOrTimeOutWithTimeTravel(() => AllInstancesKeptLocalTransformValues(useSubChild));
            var success = true;
            if (s_GlobalTimeoutHelper.TimedOut)
            {
                //var waitForMs = new WaitForSeconds(0.001f);
                // If we timed out, then wait for a full range of ticks to assure all data has been synchronized before declaring this a failed test.
                for (int j = 0; j < m_ServerNetworkManager.NetworkConfig.TickRate; j++)
                {
                    m_InfoMessage.Clear();
                    m_InfoMessage.AppendLine($"[{checkType}][{useSubChild}] Timed out waiting for all children to have the correct local space values:\n");
                    var instances = useSubChild ? ChildObjectComponent.SubInstances : ChildObjectComponent.Instances;
                    success = PostAllChildrenLocalTransformValuesMatch(useSubChild);
<<<<<<< HEAD
                    // If we pass, then exit loop
                    if (success)
                    {
                        break;
                    }
                    yield return waitForMs;
=======
                    TimeTravel(0.001f);
                    //yield return waitForMs;
>>>>>>> b097d749
                }
            }

            if (!success)
            {
                Assert.True(success, m_InfoMessage.ToString());
            }
        }

        /// <summary>
        /// Validates that transform values remain the same when a NetworkTransform is
        /// parented under another NetworkTransform under all of the possible axial conditions
        /// as well as when the parent has a varying scale.
        /// </summary>
        [Test]
        public void ParentedNetworkTransformTest([Values] Interpolation interpolation, [Values] bool worldPositionStays, [Values(0.5f, 1.0f, 5.0f)] float scale)
        {
            ChildObjectComponent.EnableChildLog = m_EnableVerboseDebug;
            if (m_EnableVerboseDebug)
            {
                ChildObjectComponent.TestCount++;
            }
            // Get the NetworkManager that will have authority in order to spawn with the correct authority
            var isServerAuthority = m_Authority == Authority.ServerAuthority;
            var authorityNetworkManager = m_ServerNetworkManager;
            if (!isServerAuthority)
            {
                authorityNetworkManager = m_ClientNetworkManagers[0];
            }

            // Spawn a parent and children
            ChildObjectComponent.HasSubChild = true;
            var serverSideParent = SpawnObject(m_ParentObject.gameObject, authorityNetworkManager).GetComponent<NetworkObject>();
            var serverSideChild = SpawnObject(m_ChildObject.gameObject, authorityNetworkManager).GetComponent<NetworkObject>();
            var serverSideSubChild = SpawnObject(m_SubChildObject.gameObject, authorityNetworkManager).GetComponent<NetworkObject>();

            // Assure all of the child object instances are spawned before proceeding to parenting
            WaitForConditionOrTimeOutWithTimeTravel(AllChildObjectInstancesAreSpawned);
            AssertOnTimeout("Timed out waiting for all child instances to be spawned!");

            // Get the authority parent and child instances
            m_AuthorityParentObject = NetworkTransformTestComponent.AuthorityInstance.NetworkObject;
            m_AuthorityChildObject = ChildObjectComponent.AuthorityInstance.NetworkObject;
            m_AuthoritySubChildObject = ChildObjectComponent.AuthoritySubInstance.NetworkObject;

            // The child NetworkTransform will use world space when world position stays and
            // local space when world position does not stay when parenting.
            ChildObjectComponent.AuthorityInstance.InLocalSpace = !worldPositionStays;
            ChildObjectComponent.AuthorityInstance.UseHalfFloatPrecision = m_Precision == Precision.Half;
            ChildObjectComponent.AuthorityInstance.UseQuaternionSynchronization = m_Rotation == Rotation.Quaternion;
            ChildObjectComponent.AuthorityInstance.UseQuaternionCompression = m_RotationCompression == RotationCompression.QuaternionCompress;

            ChildObjectComponent.AuthoritySubInstance.InLocalSpace = !worldPositionStays;
            ChildObjectComponent.AuthoritySubInstance.UseHalfFloatPrecision = m_Precision == Precision.Half;
            ChildObjectComponent.AuthoritySubInstance.UseQuaternionSynchronization = m_Rotation == Rotation.Quaternion;
            ChildObjectComponent.AuthoritySubInstance.UseQuaternionCompression = m_RotationCompression == RotationCompression.QuaternionCompress;

            // Set whether we are interpolating or not
            m_AuthorityParentNetworkTransform = m_AuthorityParentObject.GetComponent<NetworkTransformTestComponent>();
            m_AuthorityParentNetworkTransform.Interpolate = interpolation == Interpolation.EnableInterpolate;
            m_AuthorityChildNetworkTransform = m_AuthorityChildObject.GetComponent<ChildObjectComponent>();
            m_AuthorityChildNetworkTransform.Interpolate = interpolation == Interpolation.EnableInterpolate;
            m_AuthoritySubChildNetworkTransform = m_AuthoritySubChildObject.GetComponent<ChildObjectComponent>();
            m_AuthoritySubChildNetworkTransform.Interpolate = interpolation == Interpolation.EnableInterpolate;


            // Apply a scale to the parent object to make sure the scale on the child is properly updated on
            // non-authority instances.
            var halfScale = scale * 0.5f;
            m_AuthorityParentObject.transform.localScale = GetRandomVector3(scale - halfScale, scale + halfScale);
            m_AuthorityChildObject.transform.localScale = GetRandomVector3(scale - halfScale, scale + halfScale);
            m_AuthoritySubChildObject.transform.localScale = GetRandomVector3(scale - halfScale, scale + halfScale);

            // Allow one tick for authority to update these changes

            WaitForConditionOrTimeOutWithTimeTravel(PositionRotationScaleMatches);

            AssertOnTimeout("All transform values did not match prior to parenting!");

            // Parent the child under the parent with the current world position stays setting
            Assert.True(serverSideChild.TrySetParent(serverSideParent.transform, worldPositionStays), "[Server-Side Child] Failed to set child's parent!");

            // Parent the sub-child under the child with the current world position stays setting
            Assert.True(serverSideSubChild.TrySetParent(serverSideChild.transform, worldPositionStays), "[Server-Side SubChild] Failed to set sub-child's parent!");

            // This waits for all child instances to be parented
            WaitForConditionOrTimeOutWithTimeTravel(AllChildObjectInstancesHaveChild);
            AssertOnTimeout("Timed out waiting for all instances to have parented a child!");
            var latencyWait = k_Latency * 0.003f;
            // Wait for at least 3x designated latency period
            TimeTravel(latencyWait);

            // This validates each child instance has preserved their local space values
            AllChildrenLocalTransformValuesMatch(false, ChildrenTransformCheckType.Connected_Clients);

            // This validates each sub-child instance has preserved their local space values
            AllChildrenLocalTransformValuesMatch(true, ChildrenTransformCheckType.Connected_Clients);

            // Verify that a late joining client will synchronize to the parented NetworkObjects properly
            CreateAndStartNewClientWithTimeTravel();

            // Assure all of the child object instances are spawned (basically for the newly connected client)
            WaitForConditionOrTimeOutWithTimeTravel(AllChildObjectInstancesAreSpawned);
            AssertOnTimeout("Timed out waiting for all child instances to be spawned!");

            // This waits for all child instances to be parented
            WaitForConditionOrTimeOutWithTimeTravel(AllChildObjectInstancesHaveChild);
            AssertOnTimeout("Timed out waiting for all instances to have parented a child!");

            // Wait for at least 3x designated latency period
            TimeTravel(latencyWait);

            // This validates each child instance has preserved their local space values
            AllChildrenLocalTransformValuesMatch(false, ChildrenTransformCheckType.Late_Join_Client);

            // This validates each sub-child instance has preserved their local space values
            AllChildrenLocalTransformValuesMatch(true, ChildrenTransformCheckType.Late_Join_Client);
        }

        /// <summary>
        /// This validates that multiple changes can occur within the same tick or over
        /// several ticks while still keeping non-authoritative instances synchronized.
        /// </summary>
        /// <remarks>
        /// When testing < 3 axis: Interpolation is disabled and only 3 delta updates are applied per unique test
        /// When testing 3 axis: Interpolation is enabled, sometimes an axis is intentionally excluded during a
        /// delta update, and it runs through 8 delta updates per unique test.
        /// </remarks>
        [Test]
        public void NetworkTransformMultipleChangesOverTime([Values] TransformSpace testLocalTransform, [Values] Axis axis)
        {
            TimeTravelAdvanceTick();
            // Just test for OverrideState.Update (they are already being tested for functionality in normal NetworkTransformTests)
            var overideState = OverrideState.Update;
            var tickRelativeTime = new WaitForSeconds(1.0f / m_ServerNetworkManager.NetworkConfig.TickRate);
            m_AuthoritativeTransform.InLocalSpace = testLocalTransform == TransformSpace.Local;
            bool axisX = axis == Axis.X || axis == Axis.XY || axis == Axis.XZ || axis == Axis.XYZ;
            bool axisY = axis == Axis.Y || axis == Axis.XY || axis == Axis.YZ || axis == Axis.XYZ;
            bool axisZ = axis == Axis.Z || axis == Axis.XZ || axis == Axis.YZ || axis == Axis.XYZ;

            var axisCount = axisX ? 1 : 0;
            axisCount += axisY ? 1 : 0;
            axisCount += axisZ ? 1 : 0;

            m_AuthoritativeTransform.StatePushed = false;
            // Enable interpolation when all 3 axis are selected to make sure we are synchronizing properly
            // when interpolation is enabled.
            m_AuthoritativeTransform.Interpolate = axisCount == 3 ? true : false;

            m_CurrentAxis = axis;

            // Authority dictates what is synchronized and what the precision is going to be
            // so we only need to set this on the authoritative side.
            m_AuthoritativeTransform.UseHalfFloatPrecision = m_Precision == Precision.Half;
            m_AuthoritativeTransform.UseQuaternionSynchronization = m_Rotation == Rotation.Quaternion;
            m_AuthoritativeTransform.UseQuaternionCompression = m_RotationCompression == RotationCompression.QuaternionCompress;

            m_AuthoritativeTransform.SyncPositionX = axisX;
            m_AuthoritativeTransform.SyncPositionY = axisY;
            m_AuthoritativeTransform.SyncPositionZ = axisZ;

            if (!m_AuthoritativeTransform.UseQuaternionSynchronization)
            {
                m_AuthoritativeTransform.SyncRotAngleX = axisX;
                m_AuthoritativeTransform.SyncRotAngleY = axisY;
                m_AuthoritativeTransform.SyncRotAngleZ = axisZ;
            }
            else
            {
                // This is not required for usage (setting the value should not matter when quaternion synchronization is enabled)
                // but is required for this test so we don't get a failure on an axis that is marked to not be synchronized when
                // validating the authority's values on non-authority instances.
                m_AuthoritativeTransform.SyncRotAngleX = true;
                m_AuthoritativeTransform.SyncRotAngleY = true;
                m_AuthoritativeTransform.SyncRotAngleZ = true;
            }

            m_AuthoritativeTransform.SyncScaleX = axisX;
            m_AuthoritativeTransform.SyncScaleY = axisY;
            m_AuthoritativeTransform.SyncScaleZ = axisZ;

            var positionStart = GetRandomVector3(0.25f, 1.75f);
            var rotationStart = GetRandomVector3(1f, 15f);
            var scaleStart = GetRandomVector3(0.25f, 2.0f);
            var position = positionStart;
            var rotation = rotationStart;
            var scale = scaleStart;
            var success = false;


            // Wait for the deltas to be pushed
            WaitForConditionOrTimeOutWithTimeTravel(() => m_AuthoritativeTransform.StatePushed);

            // Just in case we drop the first few state updates
            if (s_GlobalTimeoutHelper.TimedOut)
            {
                // Set the local state to not reflect the authority state's local space settings
                // to trigger the state update (it would eventually get there, but this is an integration test)
                var state = m_AuthoritativeTransform.LocalAuthoritativeNetworkState;
                state.InLocalSpace = !m_AuthoritativeTransform.InLocalSpace;
                m_AuthoritativeTransform.LocalAuthoritativeNetworkState = state;
                // Wait for the deltas to be pushed
                WaitForConditionOrTimeOutWithTimeTravel(() => m_AuthoritativeTransform.StatePushed);
            }
            AssertOnTimeout("State was never pushed!");

            // Allow the precision settings to propagate first as changing precision
            // causes a teleport event to occur
            TimeTravelAdvanceTick();
            TimeTravelAdvanceTick();
            TimeTravelAdvanceTick();
            TimeTravelAdvanceTick();
            TimeTravelAdvanceTick();
            var iterations = axisCount == 3 ? k_PositionRotationScaleIterations3Axis : k_PositionRotationScaleIterations;

            // Move and rotate within the same tick, validate the non-authoritative instance updates
            // to each set of changes.  Repeat several times.
            for (int i = 0; i < iterations; i++)
            {
                // Always reset this per delta update pass
                m_AxisExcluded = false;
                var deltaPositionDelta = GetRandomVector3(-1.5f, 1.5f);
                var deltaRotationDelta = GetRandomVector3(-3.5f, 3.5f);
                var deltaScaleDelta = GetRandomVector3(-0.5f, 0.5f);

                m_NonAuthoritativeTransform.StateUpdated = false;
                m_AuthoritativeTransform.StatePushed = false;

                // With two or more axis, excluding one of them while chaging another will validate that
                // full precision updates are maintaining their target state value(s) to interpolate towards
                if (axisCount == 3)
                {
                    position += RandomlyExcludeAxis(deltaPositionDelta);
                    rotation += RandomlyExcludeAxis(deltaRotationDelta);
                    scale += RandomlyExcludeAxis(deltaScaleDelta);
                }
                else
                {
                    position += deltaPositionDelta;
                    rotation += deltaRotationDelta;
                    scale += deltaScaleDelta;
                }

                // Apply delta between ticks
                MoveRotateAndScaleAuthority(position, rotation, scale, overideState);

                // Wait for the deltas to be pushed (unlike the original test, we don't wait for state to be updated as that could be dropped here)
                WaitForConditionOrTimeOutWithTimeTravel(() => m_AuthoritativeTransform.StatePushed);
                AssertOnTimeout($"[Non-Interpolate {i}] Timed out waiting for state to be pushed ({m_AuthoritativeTransform.StatePushed})!");

                // For 3 axis, we will skip validating that the non-authority interpolates to its target point at least once.
                // This will validate that non-authoritative updates are maintaining their target state axis values if only 2
                // of the axis are being updated to assure interpolation maintains the targeted axial value per axis.
                // For 2 and 1 axis tests we always validate per delta update
                if (m_AxisExcluded || axisCount < 3)
                {
                    // Wait for deltas to synchronize on non-authoritative side
                    WaitForConditionOrTimeOutWithTimeTravel(PositionRotationScaleMatches);
                    // Provide additional debug info about what failed (if it fails)
                    if (s_GlobalTimeoutHelper.TimedOut)
                    {
                        Debug.Log("[Synch Issue Start - 1]");
                        // If we timed out, then wait for a full range of ticks (plus 1) to assure it sent synchronization data.
                        for (int j = 0; j < m_ServerNetworkManager.NetworkConfig.TickRate * 2; j++)
                        {
                            success = PositionRotationScaleMatches();
                            if (success)
                            {
                                // If we matched, then something was dropped and recovered when synchronized
                                break;
                            }
                            TimeTravelAdvanceTick();
                        }

                        // Only if we still didn't match
                        if (!success)
                        {
                            m_EnableVerboseDebug = true;
                            success = PositionRotationScaleMatches();
                            m_EnableVerboseDebug = false;
                            Debug.Log("[Synch Issue END - 1]");
                            AssertOnTimeout($"[Non-Interpolate {i}] Timed out waiting for non-authority to match authority's position or rotation");
                        }
                    }
                }
            }

            if (axisCount == 3)
            {
                // As a final test, wait for deltas to synchronize on non-authoritative side to assure it interpolates to the correct values
                WaitForConditionOrTimeOutWithTimeTravel(PositionRotationScaleMatches);
                // Provide additional debug info about what failed (if it fails)
                if (s_GlobalTimeoutHelper.TimedOut)
                {
                    Debug.Log("[Synch Issue Start - 2]");
                    // If we timed out, then wait for a full range of ticks (plus 1) to assure it sent synchronization data.
                    for (int j = 0; j < m_ServerNetworkManager.NetworkConfig.TickRate * 2; j++)
                    {
                        success = PositionRotationScaleMatches();
                        if (success)
                        {
                            // If we matched, then something was dropped and recovered when synchronized
                            break;
                        }
                        TimeTravelAdvanceTick();
                    }

                    // Only if we still didn't match
                    if (!success)
                    {
                        m_EnableVerboseDebug = true;
                        PositionRotationScaleMatches();
                        m_EnableVerboseDebug = false;
                        Debug.Log("[Synch Issue END - 2]");
                        AssertOnTimeout("Timed out waiting for non-authority to match authority's position or rotation");

                    }
                }

            }
        }

        /// <summary>
        /// Tests changing all axial values one at a time with packet loss
        /// These tests are performed:
        /// - While in local space and world space
        /// - While interpolation is enabled and disabled
        /// </summary>
        [Test]
        public void TestAuthoritativeTransformChangeOneAtATime([Values] TransformSpace testLocalTransform, [Values] Interpolation interpolation)
        {
            // Just test for OverrideState.Update (they are already being tested for functionality in normal NetworkTransformTests)
            m_AuthoritativeTransform.Interpolate = interpolation == Interpolation.EnableInterpolate;
            m_AuthoritativeTransform.InLocalSpace = testLocalTransform == TransformSpace.Local;
            m_AuthoritativeTransform.UseQuaternionCompression = m_RotationCompression == RotationCompression.QuaternionCompress;
            m_AuthoritativeTransform.UseHalfFloatPrecision = m_Precision == Precision.Half;
            m_AuthoritativeTransform.UseQuaternionSynchronization = m_Rotation == Rotation.Quaternion;
            m_NonAuthoritativeTransform.Interpolate = interpolation == Interpolation.EnableInterpolate;


            // test position
            var authPlayerTransform = m_AuthoritativeTransform.transform;

            Assert.AreEqual(Vector3.zero, m_NonAuthoritativeTransform.transform.position, "server side pos should be zero at first"); // sanity check

            m_AuthoritativeTransform.transform.position = GetRandomVector3(2f, 30f);

            WaitForConditionOrTimeOutWithTimeTravel(() => PositionsMatch());
            AssertOnTimeout($"Timed out waiting for positions to match {m_AuthoritativeTransform.transform.position} | {m_NonAuthoritativeTransform.transform.position}");

            // test rotation
            Assert.AreEqual(Quaternion.identity, m_NonAuthoritativeTransform.transform.rotation, "wrong initial value for rotation"); // sanity check

            m_AuthoritativeTransform.transform.rotation = Quaternion.Euler(GetRandomVector3(5, 60)); // using euler angles instead of quaternions directly to really see issues users might encounter

            // Make sure the values match
            WaitForConditionOrTimeOutWithTimeTravel(() => RotationsMatch());
            AssertOnTimeout($"Timed out waiting for rotations to match");

            m_AuthoritativeTransform.StatePushed = false;
            m_AuthoritativeTransform.transform.localScale = GetRandomVector3(1, 6);

            // Make sure the scale values match
            WaitForConditionOrTimeOutWithTimeTravel(() => ScaleValuesMatch());
            AssertOnTimeout($"Timed out waiting for scale values to match");
        }

        [Test]
        public void TestSameFrameDeltaStateAndTeleport([Values] TransformSpace testLocalTransform, [Values] Interpolation interpolation)
        {
            m_AuthoritativeTransform.Interpolate = interpolation == Interpolation.EnableInterpolate;

            m_NonAuthoritativeTransform.Interpolate = interpolation == Interpolation.EnableInterpolate;

            m_AuthoritativeTransform.InLocalSpace = testLocalTransform == TransformSpace.Local;

            // test position
            var authPlayerTransform = m_AuthoritativeTransform.transform;

            Assert.AreEqual(Vector3.zero, m_NonAuthoritativeTransform.transform.position, "server side pos should be zero at first"); // sanity check

            m_AuthoritativeTransform.AuthorityPushedTransformState += OnAuthorityPushedTransformState;
            m_RandomPosition = GetRandomVector3(2f, 30f);
            m_AuthoritativeTransform.transform.position = m_RandomPosition;
            m_Teleported = false;
            WaitForConditionOrTimeOutWithTimeTravel(() => m_Teleported);
            AssertOnTimeout($"Timed out waiting for random position to be pushed!");

            WaitForConditionOrTimeOutWithTimeTravel(() => PositionsMatch());
            AssertOnTimeout($"Timed out waiting for positions to match {m_AuthoritativeTransform.transform.position} | {m_NonAuthoritativeTransform.transform.position}");

            var authPosition = m_AuthoritativeTransform.GetSpaceRelativePosition();
            var nonAuthPosition = m_NonAuthoritativeTransform.GetSpaceRelativePosition();

            var finalPosition = m_TeleportOffset + m_RandomPosition;
            Assert.True(Approximately(authPosition, finalPosition), $"Authority did not set its position ({authPosition}) to the teleport position ({finalPosition})!");
            Assert.True(Approximately(nonAuthPosition, finalPosition), $"NonAuthority did not set its position ({nonAuthPosition}) to the teleport position ({finalPosition})!");
        }

        /// <summary>
        /// For the TestSameFrameDeltaStateAndTeleport test, we want to teleport on the same frame that we had a delta state update when
        /// using unreliable delta state updates (i.e. we want the unreliable packet to be sent first and then the teleport to be sent on
        /// the next tick. Store off both states when invoked
        /// </summary>
        /// <param name="networkTransformState"></param>
        private void OnAuthorityPushedTransformState(ref NetworkTransform.NetworkTransformState networkTransformState)
        {
            // Match the first position update
            if (Approximately(m_RandomPosition, networkTransformState.GetPosition()))
            {
                // Teleport to the m_RandomPosition plus the 
                m_AuthoritativeTransform.SetState(m_TeleportOffset + m_RandomPosition, null, null, false);
                m_AuthoritativeTransform.AuthorityPushedTransformState -= OnAuthorityPushedTransformState;
                m_Teleported = true;
            }
        }
    }
}
#endif<|MERGE_RESOLUTION|>--- conflicted
+++ resolved
@@ -66,17 +66,8 @@
                     m_InfoMessage.AppendLine($"[{checkType}][{useSubChild}] Timed out waiting for all children to have the correct local space values:\n");
                     var instances = useSubChild ? ChildObjectComponent.SubInstances : ChildObjectComponent.Instances;
                     success = PostAllChildrenLocalTransformValuesMatch(useSubChild);
-<<<<<<< HEAD
-                    // If we pass, then exit loop
-                    if (success)
-                    {
-                        break;
-                    }
-                    yield return waitForMs;
-=======
                     TimeTravel(0.001f);
                     //yield return waitForMs;
->>>>>>> b097d749
                 }
             }
 
