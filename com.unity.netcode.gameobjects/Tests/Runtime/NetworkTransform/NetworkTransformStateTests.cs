--- conflicted
+++ resolved
@@ -65,24 +65,10 @@
                 networkTransform.transform.eulerAngles = new Vector3(30, 45, 90);
                 networkTransform.transform.localScale = new Vector3(1.1f, 0.5f, 2.5f);
 
-<<<<<<< HEAD
-                bool isDirty = networkTransform.UpdateNetworkStateCheckDirty(ref networkTransform.ReplNetworkState.ValueRef, 0);
-                networkTransform.ReplNetworkState.SetDirty(isDirty);
-                Assert.IsTrue(isDirty);
-            }
-
-            // Step 2: apply current state locally, expect state to be not dirty/different
-            {
-                networkTransform.ApplyNetworkStateFromAuthority(networkTransform.ReplNetworkState.Value);
-
-                bool isDirty = networkTransform.UpdateNetworkStateCheckDirty(ref networkTransform.ReplNetworkState.ValueRef, 0);
-                Assert.IsFalse(isDirty);
-=======
                 if (syncPosX || syncPosY || syncPosZ || syncRotX || syncRotY || syncRotZ || syncScaX || syncScaY || syncScaZ)
                 {
-                    Assert.IsTrue(networkTransform.UpdateNetworkState(ref networkTransformState));
-                }
->>>>>>> 4c166a64
+                    Assert.IsTrue(networkTransform.UpdateNetworkStateCheckDirty(ref networkTransformState, 0));
+                }
             }
 
             // Step 2: disable a particular sync flag, expect state to be not dirty
@@ -98,11 +84,7 @@
                     position.x++;
                     networkTransform.transform.position = position;
 
-<<<<<<< HEAD
-                    Assert.IsFalse(networkTransform.UpdateNetworkStateCheckDirty(ref networkTransform.ReplNetworkState.ValueRef, 0));
-=======
-                    Assert.IsFalse(networkTransform.UpdateNetworkState(ref networkTransformState));
->>>>>>> 4c166a64
+                    Assert.IsFalse(networkTransform.UpdateNetworkStateCheckDirty(ref networkTransformState, 0));
                 }
                 // SyncPositionY
                 {
@@ -111,11 +93,7 @@
                     position.y++;
                     networkTransform.transform.position = position;
 
-<<<<<<< HEAD
-                    Assert.IsFalse(networkTransform.UpdateNetworkStateCheckDirty(ref networkTransform.ReplNetworkState.ValueRef, 0));
-=======
-                    Assert.IsFalse(networkTransform.UpdateNetworkState(ref networkTransformState));
->>>>>>> 4c166a64
+                    Assert.IsFalse(networkTransform.UpdateNetworkStateCheckDirty(ref networkTransformState, 0));
                 }
                 // SyncPositionZ
                 {
@@ -124,11 +102,7 @@
                     position.z++;
                     networkTransform.transform.position = position;
 
-<<<<<<< HEAD
-                    Assert.IsFalse(networkTransform.UpdateNetworkStateCheckDirty(ref networkTransform.ReplNetworkState.ValueRef, 0));
-=======
-                    Assert.IsFalse(networkTransform.UpdateNetworkState(ref networkTransformState));
->>>>>>> 4c166a64
+                    Assert.IsFalse(networkTransform.UpdateNetworkStateCheckDirty(ref networkTransformState, 0));
                 }
 
                 // SyncRotAngleX
@@ -138,11 +112,7 @@
                     rotAngles.x++;
                     networkTransform.transform.eulerAngles = rotAngles;
 
-<<<<<<< HEAD
-                    Assert.IsFalse(networkTransform.UpdateNetworkStateCheckDirty(ref networkTransform.ReplNetworkState.ValueRef, 0));
-=======
-                    Assert.IsFalse(networkTransform.UpdateNetworkState(ref networkTransformState));
->>>>>>> 4c166a64
+                    Assert.IsFalse(networkTransform.UpdateNetworkStateCheckDirty(ref networkTransformState, 0));
                 }
                 // SyncRotAngleY
                 {
@@ -151,11 +121,7 @@
                     rotAngles.y++;
                     networkTransform.transform.eulerAngles = rotAngles;
 
-<<<<<<< HEAD
-                    Assert.IsFalse(networkTransform.UpdateNetworkStateCheckDirty(ref networkTransform.ReplNetworkState.ValueRef, 0));
-=======
-                    Assert.IsFalse(networkTransform.UpdateNetworkState(ref networkTransformState));
->>>>>>> 4c166a64
+                    Assert.IsFalse(networkTransform.UpdateNetworkStateCheckDirty(ref networkTransformState, 0));
                 }
                 // SyncRotAngleZ
                 {
@@ -164,11 +130,7 @@
                     rotAngles.z++;
                     networkTransform.transform.eulerAngles = rotAngles;
 
-<<<<<<< HEAD
-                    Assert.IsFalse(networkTransform.UpdateNetworkStateCheckDirty(ref networkTransform.ReplNetworkState.ValueRef, 0));
-=======
-                    Assert.IsFalse(networkTransform.UpdateNetworkState(ref networkTransformState));
->>>>>>> 4c166a64
+                    Assert.IsFalse(networkTransform.UpdateNetworkStateCheckDirty(ref networkTransformState, 0));
                 }
 
                 // SyncScaleX
@@ -178,11 +140,7 @@
                     scale.x++;
                     networkTransform.transform.localScale = scale;
 
-<<<<<<< HEAD
-                    Assert.IsFalse(networkTransform.UpdateNetworkStateCheckDirty(ref networkTransform.ReplNetworkState.ValueRef, 0));
-=======
-                    Assert.IsFalse(networkTransform.UpdateNetworkState(ref networkTransformState));
->>>>>>> 4c166a64
+                    Assert.IsFalse(networkTransform.UpdateNetworkStateCheckDirty(ref networkTransformState, 0));
                 }
                 // SyncScaleY
                 {
@@ -191,11 +149,7 @@
                     scale.y++;
                     networkTransform.transform.localScale = scale;
 
-<<<<<<< HEAD
-                    Assert.IsFalse(networkTransform.UpdateNetworkStateCheckDirty(ref networkTransform.ReplNetworkState.ValueRef, 0));
-=======
-                    Assert.IsFalse(networkTransform.UpdateNetworkState(ref networkTransformState));
->>>>>>> 4c166a64
+                    Assert.IsFalse(networkTransform.UpdateNetworkStateCheckDirty(ref networkTransformState, 0));
                 }
                 // SyncScaleZ
                 {
@@ -204,11 +158,7 @@
                     scale.z++;
                     networkTransform.transform.localScale = scale;
 
-<<<<<<< HEAD
-                    Assert.IsFalse(networkTransform.UpdateNetworkStateCheckDirty(ref networkTransform.ReplNetworkState.ValueRef, 0));
-=======
-                    Assert.IsFalse(networkTransform.UpdateNetworkState(ref networkTransformState));
->>>>>>> 4c166a64
+                    Assert.IsFalse(networkTransform.UpdateNetworkStateCheckDirty(ref networkTransformState, 0));
                 }
             }
 
@@ -268,21 +218,7 @@
                 networkTransform.transform.eulerAngles = new Vector3(30, 45, 90);
                 networkTransform.transform.localScale = new Vector3(1.1f, 0.5f, 2.5f);
 
-<<<<<<< HEAD
-                bool isDirty = networkTransform.UpdateNetworkStateCheckDirty(ref networkTransform.ReplNetworkState.ValueRef, 0);
-                networkTransform.ReplNetworkState.SetDirty(isDirty);
-                Assert.IsTrue(isDirty);
-            }
-
-            // Step 2: apply current state locally, expect state to be not dirty/different
-            {
-                networkTransform.ApplyNetworkStateFromAuthority(networkTransform.ReplNetworkState.Value);
-
-                bool isDirty = networkTransform.UpdateNetworkStateCheckDirty(ref networkTransform.ReplNetworkState.ValueRef, 0);
-                Assert.IsFalse(isDirty);
-=======
-                Assert.IsTrue(networkTransform.UpdateNetworkState(ref networkTransformState));
->>>>>>> 4c166a64
+                Assert.IsTrue(networkTransform.UpdateNetworkStateCheckDirty(ref networkTransformState, 0));
             }
 
             // Step 2: make changes below and above thresholds
@@ -298,66 +234,33 @@
                     {
                         position.x += positionThreshold / 2;
                         networkTransform.transform.position = position;
-<<<<<<< HEAD
-                        Assert.IsFalse(networkTransform.UpdateNetworkStateCheckDirty(ref networkTransform.ReplNetworkState.ValueRef, 0));
+                        Assert.IsFalse(networkTransform.UpdateNetworkStateCheckDirty(ref networkTransformState, 0));
 
                         position.x += positionThreshold * 2;
                         networkTransform.transform.position = position;
-                        Assert.IsTrue(networkTransform.UpdateNetworkStateCheckDirty(ref networkTransform.ReplNetworkState.ValueRef, 0));
-
-                        networkTransform.ApplyNetworkStateFromAuthority(networkTransform.ReplNetworkState.Value);
-                        Assert.IsFalse(networkTransform.UpdateNetworkStateCheckDirty(ref networkTransform.ReplNetworkState.ValueRef, 0));
-=======
-                        Assert.IsFalse(networkTransform.UpdateNetworkState(ref networkTransformState));
-
-                        position.x += positionThreshold * 2;
-                        networkTransform.transform.position = position;
-                        Assert.IsTrue(networkTransform.UpdateNetworkState(ref networkTransformState));
->>>>>>> 4c166a64
+                        Assert.IsTrue(networkTransform.UpdateNetworkStateCheckDirty(ref networkTransformState, 0));
                     }
 
                     // PositionY
                     {
                         position.y += positionThreshold / 2;
                         networkTransform.transform.position = position;
-<<<<<<< HEAD
-                        Assert.IsFalse(networkTransform.UpdateNetworkStateCheckDirty(ref networkTransform.ReplNetworkState.ValueRef, 0));
+                        Assert.IsFalse(networkTransform.UpdateNetworkStateCheckDirty(ref networkTransformState, 0));
 
                         position.y += positionThreshold * 2;
                         networkTransform.transform.position = position;
-                        Assert.IsTrue(networkTransform.UpdateNetworkStateCheckDirty(ref networkTransform.ReplNetworkState.ValueRef, 0));
-
-                        networkTransform.ApplyNetworkStateFromAuthority(networkTransform.ReplNetworkState.Value);
-                        Assert.IsFalse(networkTransform.UpdateNetworkStateCheckDirty(ref networkTransform.ReplNetworkState.ValueRef, 0));
-=======
-                        Assert.IsFalse(networkTransform.UpdateNetworkState(ref networkTransformState));
-
-                        position.y += positionThreshold * 2;
-                        networkTransform.transform.position = position;
-                        Assert.IsTrue(networkTransform.UpdateNetworkState(ref networkTransformState));
->>>>>>> 4c166a64
+                        Assert.IsTrue(networkTransform.UpdateNetworkStateCheckDirty(ref networkTransformState, 0));
                     }
 
                     // PositionZ
                     {
                         position.z += positionThreshold / 2;
                         networkTransform.transform.position = position;
-<<<<<<< HEAD
-                        Assert.IsFalse(networkTransform.UpdateNetworkStateCheckDirty(ref networkTransform.ReplNetworkState.ValueRef, 0));
+                        Assert.IsFalse(networkTransform.UpdateNetworkStateCheckDirty(ref networkTransformState, 0));
 
                         position.z += positionThreshold * 2;
                         networkTransform.transform.position = position;
-                        Assert.IsTrue(networkTransform.UpdateNetworkStateCheckDirty(ref networkTransform.ReplNetworkState.ValueRef, 0));
-
-                        networkTransform.ApplyNetworkStateFromAuthority(networkTransform.ReplNetworkState.Value);
-                        Assert.IsFalse(networkTransform.UpdateNetworkStateCheckDirty(ref networkTransform.ReplNetworkState.ValueRef, 0));
-=======
-                        Assert.IsFalse(networkTransform.UpdateNetworkState(ref networkTransformState));
-
-                        position.z += positionThreshold * 2;
-                        networkTransform.transform.position = position;
-                        Assert.IsTrue(networkTransform.UpdateNetworkState(ref networkTransformState));
->>>>>>> 4c166a64
+                        Assert.IsTrue(networkTransform.UpdateNetworkStateCheckDirty(ref networkTransformState, 0));
                     }
                 }
 
@@ -370,66 +273,33 @@
                     {
                         rotAngles.x += rotAngleThreshold / 2;
                         networkTransform.transform.eulerAngles = rotAngles;
-<<<<<<< HEAD
-                        Assert.IsFalse(networkTransform.UpdateNetworkStateCheckDirty(ref networkTransform.ReplNetworkState.ValueRef, 0));
+                        Assert.IsFalse(networkTransform.UpdateNetworkStateCheckDirty(ref networkTransformState, 0));
 
                         rotAngles.x += rotAngleThreshold * 2;
                         networkTransform.transform.eulerAngles = rotAngles;
-                        Assert.IsTrue(networkTransform.UpdateNetworkStateCheckDirty(ref networkTransform.ReplNetworkState.ValueRef, 0));
-
-                        networkTransform.ApplyNetworkStateFromAuthority(networkTransform.ReplNetworkState.Value);
-                        Assert.IsFalse(networkTransform.UpdateNetworkStateCheckDirty(ref networkTransform.ReplNetworkState.ValueRef, 0));
-=======
-                        Assert.IsFalse(networkTransform.UpdateNetworkState(ref networkTransformState));
-
-                        rotAngles.x += rotAngleThreshold * 2;
-                        networkTransform.transform.eulerAngles = rotAngles;
-                        Assert.IsTrue(networkTransform.UpdateNetworkState(ref networkTransformState));
->>>>>>> 4c166a64
+                        Assert.IsTrue(networkTransform.UpdateNetworkStateCheckDirty(ref networkTransformState, 0));
                     }
 
                     // RotAngleY
                     {
                         rotAngles.y += rotAngleThreshold / 2;
                         networkTransform.transform.eulerAngles = rotAngles;
-<<<<<<< HEAD
-                        Assert.IsFalse(networkTransform.UpdateNetworkStateCheckDirty(ref networkTransform.ReplNetworkState.ValueRef, 0));
+                        Assert.IsFalse(networkTransform.UpdateNetworkStateCheckDirty(ref networkTransformState, 0));
 
                         rotAngles.y += rotAngleThreshold * 2;
                         networkTransform.transform.eulerAngles = rotAngles;
-                        Assert.IsTrue(networkTransform.UpdateNetworkStateCheckDirty(ref networkTransform.ReplNetworkState.ValueRef, 0));
-
-                        networkTransform.ApplyNetworkStateFromAuthority(networkTransform.ReplNetworkState.Value);
-                        Assert.IsFalse(networkTransform.UpdateNetworkStateCheckDirty(ref networkTransform.ReplNetworkState.ValueRef, 0));
-=======
-                        Assert.IsFalse(networkTransform.UpdateNetworkState(ref networkTransformState));
-
-                        rotAngles.y += rotAngleThreshold * 2;
-                        networkTransform.transform.eulerAngles = rotAngles;
-                        Assert.IsTrue(networkTransform.UpdateNetworkState(ref networkTransformState));
->>>>>>> 4c166a64
+                        Assert.IsTrue(networkTransform.UpdateNetworkStateCheckDirty(ref networkTransformState, 0));
                     }
 
                     // RotAngleZ
                     {
                         rotAngles.z += rotAngleThreshold / 2;
                         networkTransform.transform.eulerAngles = rotAngles;
-<<<<<<< HEAD
-                        Assert.IsFalse(networkTransform.UpdateNetworkStateCheckDirty(ref networkTransform.ReplNetworkState.ValueRef, 0));
+                        Assert.IsFalse(networkTransform.UpdateNetworkStateCheckDirty(ref networkTransformState, 0));
 
                         rotAngles.z += rotAngleThreshold * 2;
                         networkTransform.transform.eulerAngles = rotAngles;
-                        Assert.IsTrue(networkTransform.UpdateNetworkStateCheckDirty(ref networkTransform.ReplNetworkState.ValueRef, 0));
-
-                        networkTransform.ApplyNetworkStateFromAuthority(networkTransform.ReplNetworkState.Value);
-                        Assert.IsFalse(networkTransform.UpdateNetworkStateCheckDirty(ref networkTransform.ReplNetworkState.ValueRef, 0));
-=======
-                        Assert.IsFalse(networkTransform.UpdateNetworkState(ref networkTransformState));
-
-                        rotAngles.z += rotAngleThreshold * 2;
-                        networkTransform.transform.eulerAngles = rotAngles;
-                        Assert.IsTrue(networkTransform.UpdateNetworkState(ref networkTransformState));
->>>>>>> 4c166a64
+                        Assert.IsTrue(networkTransform.UpdateNetworkStateCheckDirty(ref networkTransformState, 0));
                     }
                 }
 
@@ -442,66 +312,33 @@
                     {
                         scale.x += scaleThreshold / 2;
                         networkTransform.transform.localScale = scale;
-<<<<<<< HEAD
-                        Assert.IsFalse(networkTransform.UpdateNetworkStateCheckDirty(ref networkTransform.ReplNetworkState.ValueRef, 0));
+                        Assert.IsFalse(networkTransform.UpdateNetworkStateCheckDirty(ref networkTransformState, 0));
 
                         scale.x += scaleThreshold * 2;
                         networkTransform.transform.localScale = scale;
-                        Assert.IsTrue(networkTransform.UpdateNetworkStateCheckDirty(ref networkTransform.ReplNetworkState.ValueRef, 0));
-
-                        networkTransform.ApplyNetworkStateFromAuthority(networkTransform.ReplNetworkState.Value);
-                        Assert.IsFalse(networkTransform.UpdateNetworkStateCheckDirty(ref networkTransform.ReplNetworkState.ValueRef, 0));
-=======
-                        Assert.IsFalse(networkTransform.UpdateNetworkState(ref networkTransformState));
-
-                        scale.x += scaleThreshold * 2;
-                        networkTransform.transform.localScale = scale;
-                        Assert.IsTrue(networkTransform.UpdateNetworkState(ref networkTransformState));
->>>>>>> 4c166a64
+                        Assert.IsTrue(networkTransform.UpdateNetworkStateCheckDirty(ref networkTransformState, 0));
                     }
 
                     // ScaleY
                     {
                         scale.y += scaleThreshold / 2;
                         networkTransform.transform.localScale = scale;
-<<<<<<< HEAD
-                        Assert.IsFalse(networkTransform.UpdateNetworkStateCheckDirty(ref networkTransform.ReplNetworkState.ValueRef, 0));
+                        Assert.IsFalse(networkTransform.UpdateNetworkStateCheckDirty(ref networkTransformState, 0));
 
                         scale.y += scaleThreshold * 2;
                         networkTransform.transform.localScale = scale;
-                        Assert.IsTrue(networkTransform.UpdateNetworkStateCheckDirty(ref networkTransform.ReplNetworkState.ValueRef, 0));
-
-                        networkTransform.ApplyNetworkStateFromAuthority(networkTransform.ReplNetworkState.Value);
-                        Assert.IsFalse(networkTransform.UpdateNetworkStateCheckDirty(ref networkTransform.ReplNetworkState.ValueRef, 0));
-=======
-                        Assert.IsFalse(networkTransform.UpdateNetworkState(ref networkTransformState));
-
-                        scale.y += scaleThreshold * 2;
-                        networkTransform.transform.localScale = scale;
-                        Assert.IsTrue(networkTransform.UpdateNetworkState(ref networkTransformState));
->>>>>>> 4c166a64
+                        Assert.IsTrue(networkTransform.UpdateNetworkStateCheckDirty(ref networkTransformState, 0));
                     }
 
                     // ScaleZ
                     {
                         scale.z += scaleThreshold / 2;
                         networkTransform.transform.localScale = scale;
-<<<<<<< HEAD
-                        Assert.IsFalse(networkTransform.UpdateNetworkStateCheckDirty(ref networkTransform.ReplNetworkState.ValueRef, 0));
+                        Assert.IsFalse(networkTransform.UpdateNetworkStateCheckDirty(ref networkTransformState, 0));
 
                         scale.z += scaleThreshold * 2;
                         networkTransform.transform.localScale = scale;
-                        Assert.IsTrue(networkTransform.UpdateNetworkStateCheckDirty(ref networkTransform.ReplNetworkState.ValueRef, 0));
-
-                        networkTransform.ApplyNetworkStateFromAuthority(networkTransform.ReplNetworkState.Value);
-                        Assert.IsFalse(networkTransform.UpdateNetworkStateCheckDirty(ref networkTransform.ReplNetworkState.ValueRef, 0));
-=======
-                        Assert.IsFalse(networkTransform.UpdateNetworkState(ref networkTransformState));
-
-                        scale.z += scaleThreshold * 2;
-                        networkTransform.transform.localScale = scale;
-                        Assert.IsTrue(networkTransform.UpdateNetworkState(ref networkTransformState));
->>>>>>> 4c166a64
+                        Assert.IsTrue(networkTransform.UpdateNetworkStateCheckDirty(ref networkTransformState, 0));
                     }
                 }
             }
