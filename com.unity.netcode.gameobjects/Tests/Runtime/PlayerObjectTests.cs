--- conflicted
+++ resolved
@@ -1,5 +1,4 @@
 using System.Collections;
-using System.Linq;
 using NUnit.Framework;
 using Unity.Netcode.TestHelpers.Runtime;
 using UnityEngine;
@@ -58,10 +57,7 @@
     /// Validate that when auto-player spawning but SpawnWithObservers is disabled,
     /// the player instantiated is only spawned on the authority side.
     /// </summary>
-<<<<<<< HEAD
-=======
     [TestFixture(HostOrServer.DAHost)]
->>>>>>> 264b30d1
     [TestFixture(HostOrServer.Host)]
     [TestFixture(HostOrServer.Server)]
     internal class PlayerSpawnNoObserversTest : NetcodeIntegrationTest
@@ -87,17 +83,6 @@
         {
             yield return s_DefaultWaitForTick;
 
-<<<<<<< HEAD
-            var playerObjects = m_ServerNetworkManager.SpawnManager.SpawnedObjectsList.Where((c) => c.IsPlayerObject).ToList();
-
-            // Make sure clients did not spawn their player object on any of the clients including the owner.
-            foreach (var client in m_ClientNetworkManagers)
-            {
-                foreach (var playerObject in playerObjects)
-                {
-                    Assert.IsFalse(client.SpawnManager.SpawnedObjects.ContainsKey(playerObject.NetworkObjectId), $"Client-{client.LocalClientId} spawned player object for Client-{playerObject.NetworkObjectId}!");
-                }
-=======
             if (!m_DistributedAuthority)
             {
                 // Make sure clients did not spawn their player object on any of the clients including the owner.
@@ -132,7 +117,6 @@
                     }
                 }
 
->>>>>>> 264b30d1
             }
         }
     }
@@ -141,24 +125,14 @@
     /// This test validates the player position and rotation is correct
     /// relative to the prefab's initial settings if no changes are applied.
     /// </summary>
-<<<<<<< HEAD
-=======
     [TestFixture(HostOrServer.DAHost)]
->>>>>>> 264b30d1
     [TestFixture(HostOrServer.Host)]
     [TestFixture(HostOrServer.Server)]
     internal class PlayerSpawnPositionTests : IntegrationTestWithApproximation
     {
         protected override int NumberOfClients => 2;
 
-<<<<<<< HEAD
-        public PlayerSpawnPositionTests(HostOrServer hostOrServer)
-        {
-            m_UseHost = hostOrServer == HostOrServer.Host;
-        }
-=======
         public PlayerSpawnPositionTests(HostOrServer hostOrServer) : base(hostOrServer) { }
->>>>>>> 264b30d1
 
         private Vector3 m_PlayerPosition;
         private Quaternion m_PlayerRotation;
