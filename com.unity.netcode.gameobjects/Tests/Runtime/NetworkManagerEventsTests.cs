--- conflicted
+++ resolved
@@ -67,10 +67,6 @@
             Assert.True(m_NetworkManagerInstantiated == networkManager, $"Destroying {nameof(NetworkManager)} and current instance is not a match for the one passed into the event!");
         }
 
-<<<<<<< HEAD
-
-=======
->>>>>>> 264b30d1
         [UnityTest]
         public IEnumerator OnServerStoppedCalledWhenServerStops()
         {
@@ -286,9 +282,6 @@
         [UnityTearDown]
         public virtual IEnumerator Teardown()
         {
-            NetworkManager.OnInstantiated -= NetworkManager_OnInstantiated;
-            NetworkManager.OnDestroying -= NetworkManager_OnDestroying;
-
             NetcodeIntegrationTestHelpers.Destroy();
             if (m_ServerManager != null)
             {
