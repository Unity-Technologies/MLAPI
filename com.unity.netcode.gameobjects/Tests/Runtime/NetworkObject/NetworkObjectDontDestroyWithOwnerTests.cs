--- conflicted
+++ resolved
@@ -48,11 +48,7 @@
             {
                 var networkObject = networkObjects[i].GetComponent<NetworkObject>();
                 // ensure ownership was transferred back
-<<<<<<< HEAD
-                Assert.That(networkObject.OwnerClientId == NetworkManager.ServerClientId);
-=======
                 Assert.That(networkObject.OwnerClientId == m_ServerNetworkManager.LocalClientId);
->>>>>>> 05419073
             }
         }
     }
