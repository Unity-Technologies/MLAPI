--- conflicted
+++ resolved
@@ -146,8 +146,6 @@
 
             m_TransportClientId = m_ServerNetworkManager.ConnectionManager.ClientIdToTransportId(m_ClientId);
 
-            var clientManager = m_ClientNetworkManagers[0];
-
             if (clientDisconnectType == ClientDisconnectType.ServerDisconnectsClient)
             {
                 m_ClientNetworkManagers[0].OnClientDisconnectCallback += OnClientDisconnectCallback;
@@ -171,8 +169,8 @@
             {
                 Assert.IsTrue(m_DisconnectedEvent.ContainsKey(m_ServerNetworkManager), $"Could not find the server {nameof(NetworkManager)} disconnect event entry!");
                 Assert.IsTrue(m_DisconnectedEvent[m_ServerNetworkManager].ClientId == m_ClientId, $"Expected ClientID {m_ClientId} but found ClientID {m_DisconnectedEvent[m_ServerNetworkManager].ClientId} for the server {nameof(NetworkManager)} disconnect event entry!");
-                Assert.IsTrue(m_DisconnectedEvent.ContainsKey(clientManager), $"Could not find the client {nameof(NetworkManager)} disconnect event entry!");
-                Assert.IsTrue(m_DisconnectedEvent[clientManager].ClientId == m_ClientId, $"Expected ClientID {m_ClientId} but found ClientID {m_DisconnectedEvent[m_ServerNetworkManager].ClientId} for the client {nameof(NetworkManager)} disconnect event entry!");
+                Assert.IsTrue(m_DisconnectedEvent.ContainsKey(m_ClientNetworkManagers[0]), $"Could not find the client {nameof(NetworkManager)} disconnect event entry!");
+                Assert.IsTrue(m_DisconnectedEvent[m_ClientNetworkManagers[0]].ClientId == m_ClientId, $"Expected ClientID {m_ClientId} but found ClientID {m_DisconnectedEvent[m_ServerNetworkManager].ClientId} for the client {nameof(NetworkManager)} disconnect event entry!");
                 // Unregister for this event otherwise it will be invoked during teardown
                 m_ServerNetworkManager.OnConnectionEvent -= OnConnectionEvent;
             }
@@ -180,13 +178,8 @@
             {
                 Assert.IsTrue(m_DisconnectedEvent.ContainsKey(m_ServerNetworkManager), $"Could not find the server {nameof(NetworkManager)} disconnect event entry!");
                 Assert.IsTrue(m_DisconnectedEvent[m_ServerNetworkManager].ClientId == m_ClientId, $"Expected ClientID {m_ClientId} but found ClientID {m_DisconnectedEvent[m_ServerNetworkManager].ClientId} for the server {nameof(NetworkManager)} disconnect event entry!");
-<<<<<<< HEAD
-                Assert.IsTrue(m_DisconnectedEvent.ContainsKey(clientManager), $"Could not find the client {nameof(NetworkManager)} disconnect event entry!");
-                Assert.IsTrue(m_DisconnectedEvent[clientManager].ClientId == m_ClientId, $"Expected ClientID {m_ClientId} but found ClientID {m_DisconnectedEvent[m_ServerNetworkManager].ClientId} for the client {nameof(NetworkManager)} disconnect event entry!");
-=======
                 Assert.IsTrue(m_DisconnectedEvent.ContainsKey(m_ClientNetworkManagers[0]), $"Could not find the client {nameof(NetworkManager)} disconnect event entry!");
                 Assert.IsTrue(m_DisconnectedEvent[m_ClientNetworkManagers[0]].ClientId == m_ClientId, $"Expected ClientID {m_ClientId} but found ClientID {m_DisconnectedEvent[m_ServerNetworkManager].ClientId} for the client {nameof(NetworkManager)} disconnect event entry!");
->>>>>>> 264b30d1
                 Assert.IsTrue(m_ServerNetworkManager.ConnectedClientsIds.Count == 1, $"Expected connected client identifiers count to be 1 but it was {m_ServerNetworkManager.ConnectedClientsIds.Count}!");
                 Assert.IsTrue(m_ServerNetworkManager.ConnectedClients.Count == 1, $"Expected connected client identifiers count to be 1 but it was {m_ServerNetworkManager.ConnectedClients.Count}!");
                 Assert.IsTrue(m_ServerNetworkManager.ConnectedClientsList.Count == 1, $"Expected connected client identifiers count to be 1 but it was {m_ServerNetworkManager.ConnectedClientsList.Count}!");
