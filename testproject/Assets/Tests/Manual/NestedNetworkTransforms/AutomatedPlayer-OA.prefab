%YAML 1.1
%TAG !u! tag:unity3d.com,2011:
--- !u!1 &772585991204072682
GameObject:
  m_ObjectHideFlags: 0
  m_CorrespondingSourceObject: {fileID: 0}
  m_PrefabInstance: {fileID: 0}
  m_PrefabAsset: {fileID: 0}
  serializedVersion: 6
  m_Component:
  - component: {fileID: 1522619104359096714}
  - component: {fileID: 6327137497379236391}
  - component: {fileID: 2204728973112518521}
  - component: {fileID: 1866518356433686547}
  m_Layer: 0
  m_Name: ChildOne
  m_TagString: Untagged
  m_Icon: {fileID: 0}
  m_NavMeshLayer: 0
  m_StaticEditorFlags: 0
  m_IsActive: 1
--- !u!4 &1522619104359096714
Transform:
  m_ObjectHideFlags: 0
  m_CorrespondingSourceObject: {fileID: 0}
  m_PrefabInstance: {fileID: 0}
  m_PrefabAsset: {fileID: 0}
  m_GameObject: {fileID: 772585991204072682}
  serializedVersion: 2
  m_LocalRotation: {x: -0, y: -0, z: -0, w: 1}
  m_LocalPosition: {x: 4, y: 0, z: 0}
  m_LocalScale: {x: 1, y: 1, z: 1}
  m_ConstrainProportionsScale: 0
  m_Children: []
  m_Father: {fileID: 296612175404815447}
  m_LocalEulerAnglesHint: {x: 0, y: 0, z: 0}
--- !u!23 &6327137497379236391
MeshRenderer:
  m_ObjectHideFlags: 0
  m_CorrespondingSourceObject: {fileID: 0}
  m_PrefabInstance: {fileID: 0}
  m_PrefabAsset: {fileID: 0}
  m_GameObject: {fileID: 772585991204072682}
  m_Enabled: 1
  m_CastShadows: 1
  m_ReceiveShadows: 1
  m_DynamicOccludee: 1
  m_StaticShadowCaster: 0
  m_MotionVectors: 1
  m_LightProbeUsage: 1
  m_ReflectionProbeUsage: 1
  m_RayTracingMode: 2
  m_RayTraceProcedural: 0
  m_RayTracingAccelStructBuildFlagsOverride: 0
  m_RayTracingAccelStructBuildFlags: 1
  m_SmallMeshCulling: 1
  m_RenderingLayerMask: 1
  m_RendererPriority: 0
  m_Materials:
  - {fileID: 2100000, guid: 62ff4693d71b55440a645bbccd83ac8a, type: 2}
  m_StaticBatchInfo:
    firstSubMesh: 0
    subMeshCount: 0
  m_StaticBatchRoot: {fileID: 0}
  m_ProbeAnchor: {fileID: 0}
  m_LightProbeVolumeOverride: {fileID: 0}
  m_ScaleInLightmap: 1
  m_ReceiveGI: 1
  m_PreserveUVs: 0
  m_IgnoreNormalsForChartDetection: 0
  m_ImportantGI: 0
  m_StitchLightmapSeams: 1
  m_SelectedEditorRenderState: 3
  m_MinimumChartSize: 4
  m_AutoUVMaxDistance: 0.5
  m_AutoUVMaxAngle: 89
  m_LightmapParameters: {fileID: 0}
  m_SortingLayerID: 0
  m_SortingLayer: 0
  m_SortingOrder: 0
  m_AdditionalVertexStreams: {fileID: 0}
--- !u!33 &2204728973112518521
MeshFilter:
  m_ObjectHideFlags: 0
  m_CorrespondingSourceObject: {fileID: 0}
  m_PrefabInstance: {fileID: 0}
  m_PrefabAsset: {fileID: 0}
  m_GameObject: {fileID: 772585991204072682}
  m_Mesh: {fileID: 10207, guid: 0000000000000000e000000000000000, type: 0}
--- !u!114 &1866518356433686547
MonoBehaviour:
  m_ObjectHideFlags: 0
  m_CorrespondingSourceObject: {fileID: 0}
  m_PrefabInstance: {fileID: 0}
  m_PrefabAsset: {fileID: 0}
  m_GameObject: {fileID: 772585991204072682}
  m_Enabled: 1
  m_EditorHideFlags: 0
  m_Script: {fileID: 11500000, guid: 0d8ad30fca3f9a240bdce16f0166033b, type: 3}
  m_Name: 
  m_EditorClassIdentifier: 
  AuthorityMode: 1
<<<<<<< HEAD
  TickSyncChildren: 0
=======
>>>>>>> 3cd9210f
  UseUnreliableDeltas: 0
  SyncPositionX: 1
  SyncPositionY: 1
  SyncPositionZ: 1
  SyncRotAngleX: 1
  SyncRotAngleY: 1
  SyncRotAngleZ: 1
  SyncScaleX: 1
  SyncScaleY: 1
  SyncScaleZ: 1
  PositionThreshold: 0.001
  RotAngleThreshold: 0.01
  ScaleThreshold: 0.01
  UseQuaternionSynchronization: 1
  UseQuaternionCompression: 1
  UseHalfFloatPrecision: 1
  InLocalSpace: 1
  Interpolate: 1
  SlerpPosition: 1
  DebugTransform: 0
  LastUpdatedPosition: {x: 0, y: 0, z: 0}
  LastUpdatedScale: {x: 0, y: 0, z: 0}
  LastUpdatedRotation: {x: 0, y: 0, z: 0, w: 0}
  PushedPosition: {x: 0, y: 0, z: 0}
  PushedScale: {x: 0, y: 0, z: 0}
  PushedRotation: {x: 0, y: 0, z: 0, w: 0}
  PreviousUpdatedPosition: {x: 0, y: 0, z: 0}
  PreviousUpdatedScale: {x: 0, y: 0, z: 0}
  PreviousUpdatedRotation: {x: 0, y: 0, z: 0, w: 0}
  m_StatesToLog: 80
  RotationSpeed: 7.4
  RotateBasedOnDirection: 0
--- !u!1 &2771624607751045562
GameObject:
  m_ObjectHideFlags: 0
  m_CorrespondingSourceObject: {fileID: 0}
  m_PrefabInstance: {fileID: 0}
  m_PrefabAsset: {fileID: 0}
  serializedVersion: 6
  m_Component:
  - component: {fileID: 5485086383386216104}
  m_Layer: 0
  m_Name: FirstLevel
  m_TagString: Untagged
  m_Icon: {fileID: 0}
  m_NavMeshLayer: 0
  m_StaticEditorFlags: 0
  m_IsActive: 1
--- !u!4 &5485086383386216104
Transform:
  m_ObjectHideFlags: 0
  m_CorrespondingSourceObject: {fileID: 0}
  m_PrefabInstance: {fileID: 0}
  m_PrefabAsset: {fileID: 0}
  m_GameObject: {fileID: 2771624607751045562}
  serializedVersion: 2
  m_LocalRotation: {x: 0, y: 0, z: 0, w: 1}
  m_LocalPosition: {x: 0, y: 0, z: 0}
  m_LocalScale: {x: 1, y: 1, z: 1}
  m_ConstrainProportionsScale: 0
  m_Children:
  - {fileID: 4974009855568796650}
  m_Father: {fileID: 296612175404815447}
  m_LocalEulerAnglesHint: {x: 0, y: 0, z: 0}
--- !u!1 &4147667212972069939
GameObject:
  m_ObjectHideFlags: 0
  m_CorrespondingSourceObject: {fileID: 0}
  m_PrefabInstance: {fileID: 0}
  m_PrefabAsset: {fileID: 0}
  serializedVersion: 6
  m_Component:
  - component: {fileID: 7199215624742357828}
  - component: {fileID: 8372809022110481992}
  m_Layer: 0
  m_Name: PlayerView
  m_TagString: Untagged
  m_Icon: {fileID: 0}
  m_NavMeshLayer: 0
  m_StaticEditorFlags: 0
  m_IsActive: 1
--- !u!4 &7199215624742357828
Transform:
  m_ObjectHideFlags: 0
  m_CorrespondingSourceObject: {fileID: 0}
  m_PrefabInstance: {fileID: 0}
  m_PrefabAsset: {fileID: 0}
  m_GameObject: {fileID: 4147667212972069939}
  serializedVersion: 2
  m_LocalRotation: {x: 0.17364816, y: -0, z: -0, w: 0.9848078}
  m_LocalPosition: {x: 0, y: 8, z: -10}
  m_LocalScale: {x: 1, y: 1, z: 1}
  m_ConstrainProportionsScale: 0
  m_Children: []
  m_Father: {fileID: 296612175404815447}
  m_LocalEulerAnglesHint: {x: 20, y: 0, z: 0}
--- !u!20 &8372809022110481992
Camera:
  m_ObjectHideFlags: 0
  m_CorrespondingSourceObject: {fileID: 0}
  m_PrefabInstance: {fileID: 0}
  m_PrefabAsset: {fileID: 0}
  m_GameObject: {fileID: 4147667212972069939}
  m_Enabled: 0
  serializedVersion: 2
  m_ClearFlags: 1
  m_BackGroundColor: {r: 0.19215687, g: 0.3019608, b: 0.4745098, a: 0}
  m_projectionMatrixMode: 1
  m_GateFitMode: 2
  m_FOVAxisMode: 0
  m_Iso: 200
  m_ShutterSpeed: 0.005
  m_Aperture: 16
  m_FocusDistance: 10
  m_FocalLength: 50
  m_BladeCount: 5
  m_Curvature: {x: 2, y: 11}
  m_BarrelClipping: 0.25
  m_Anamorphism: 0
  m_SensorSize: {x: 36, y: 24}
  m_LensShift: {x: 0, y: 0}
  m_NormalizedViewPortRect:
    serializedVersion: 2
    x: 0
    y: 0
    width: 1
    height: 1
  near clip plane: 0.3
  far clip plane: 1000
  field of view: 60
  orthographic: 0
  orthographic size: 5
  m_Depth: -1
  m_CullingMask:
    serializedVersion: 2
    m_Bits: 4294967295
  m_RenderingPath: -1
  m_TargetTexture: {fileID: 0}
  m_TargetDisplay: 0
  m_TargetEye: 3
  m_HDR: 1
  m_AllowMSAA: 1
  m_AllowDynamicResolution: 0
  m_ForceIntoRT: 0
  m_OcclusionCulling: 1
  m_StereoConvergence: 10
  m_StereoSeparation: 0.022
--- !u!1 &6292214655028195304
GameObject:
  m_ObjectHideFlags: 0
  m_CorrespondingSourceObject: {fileID: 0}
  m_PrefabInstance: {fileID: 0}
  m_PrefabAsset: {fileID: 0}
  serializedVersion: 6
  m_Component:
  - component: {fileID: 4974009855568796650}
  - component: {fileID: 3062926429781172158}
  - component: {fileID: 1595868777393624541}
  - component: {fileID: 2914594030718603294}
  m_Layer: 0
  m_Name: ChildTwo
  m_TagString: Untagged
  m_Icon: {fileID: 0}
  m_NavMeshLayer: 0
  m_StaticEditorFlags: 0
  m_IsActive: 1
--- !u!4 &4974009855568796650
Transform:
  m_ObjectHideFlags: 0
  m_CorrespondingSourceObject: {fileID: 0}
  m_PrefabInstance: {fileID: 0}
  m_PrefabAsset: {fileID: 0}
  m_GameObject: {fileID: 6292214655028195304}
  serializedVersion: 2
  m_LocalRotation: {x: -0, y: -0, z: -0, w: 1}
  m_LocalPosition: {x: -4, y: 0, z: 0}
  m_LocalScale: {x: 1, y: 1, z: 1}
  m_ConstrainProportionsScale: 0
  m_Children: []
  m_Father: {fileID: 5485086383386216104}
  m_LocalEulerAnglesHint: {x: 0, y: 0, z: 0}
--- !u!23 &3062926429781172158
MeshRenderer:
  m_ObjectHideFlags: 0
  m_CorrespondingSourceObject: {fileID: 0}
  m_PrefabInstance: {fileID: 0}
  m_PrefabAsset: {fileID: 0}
  m_GameObject: {fileID: 6292214655028195304}
  m_Enabled: 1
  m_CastShadows: 1
  m_ReceiveShadows: 1
  m_DynamicOccludee: 1
  m_StaticShadowCaster: 0
  m_MotionVectors: 1
  m_LightProbeUsage: 1
  m_ReflectionProbeUsage: 1
  m_RayTracingMode: 2
  m_RayTraceProcedural: 0
  m_RayTracingAccelStructBuildFlagsOverride: 0
  m_RayTracingAccelStructBuildFlags: 1
  m_SmallMeshCulling: 1
  m_RenderingLayerMask: 1
  m_RendererPriority: 0
  m_Materials:
  - {fileID: 2100000, guid: 62ff4693d71b55440a645bbccd83ac8a, type: 2}
  m_StaticBatchInfo:
    firstSubMesh: 0
    subMeshCount: 0
  m_StaticBatchRoot: {fileID: 0}
  m_ProbeAnchor: {fileID: 0}
  m_LightProbeVolumeOverride: {fileID: 0}
  m_ScaleInLightmap: 1
  m_ReceiveGI: 1
  m_PreserveUVs: 0
  m_IgnoreNormalsForChartDetection: 0
  m_ImportantGI: 0
  m_StitchLightmapSeams: 1
  m_SelectedEditorRenderState: 3
  m_MinimumChartSize: 4
  m_AutoUVMaxDistance: 0.5
  m_AutoUVMaxAngle: 89
  m_LightmapParameters: {fileID: 0}
  m_SortingLayerID: 0
  m_SortingLayer: 0
  m_SortingOrder: 0
  m_AdditionalVertexStreams: {fileID: 0}
--- !u!33 &1595868777393624541
MeshFilter:
  m_ObjectHideFlags: 0
  m_CorrespondingSourceObject: {fileID: 0}
  m_PrefabInstance: {fileID: 0}
  m_PrefabAsset: {fileID: 0}
  m_GameObject: {fileID: 6292214655028195304}
  m_Mesh: {fileID: 10207, guid: 0000000000000000e000000000000000, type: 0}
--- !u!114 &2914594030718603294
MonoBehaviour:
  m_ObjectHideFlags: 0
  m_CorrespondingSourceObject: {fileID: 0}
  m_PrefabInstance: {fileID: 0}
  m_PrefabAsset: {fileID: 0}
  m_GameObject: {fileID: 6292214655028195304}
  m_Enabled: 1
  m_EditorHideFlags: 0
  m_Script: {fileID: 11500000, guid: 0d8ad30fca3f9a240bdce16f0166033b, type: 3}
  m_Name: 
  m_EditorClassIdentifier: 
  AuthorityMode: 1
<<<<<<< HEAD
  TickSyncChildren: 0
=======
>>>>>>> 3cd9210f
  UseUnreliableDeltas: 0
  SyncPositionX: 1
  SyncPositionY: 1
  SyncPositionZ: 1
  SyncRotAngleX: 1
  SyncRotAngleY: 1
  SyncRotAngleZ: 1
  SyncScaleX: 1
  SyncScaleY: 1
  SyncScaleZ: 1
  PositionThreshold: 0.001
  RotAngleThreshold: 0.01
  ScaleThreshold: 0.01
  UseQuaternionSynchronization: 1
  UseQuaternionCompression: 1
  UseHalfFloatPrecision: 1
  InLocalSpace: 1
  Interpolate: 1
  SlerpPosition: 1
  DebugTransform: 0
  LastUpdatedPosition: {x: 0, y: 0, z: 0}
  LastUpdatedScale: {x: 0, y: 0, z: 0}
  LastUpdatedRotation: {x: 0, y: 0, z: 0, w: 0}
  PushedPosition: {x: 0, y: 0, z: 0}
  PushedScale: {x: 0, y: 0, z: 0}
  PushedRotation: {x: 0, y: 0, z: 0, w: 0}
  PreviousUpdatedPosition: {x: 0, y: 0, z: 0}
  PreviousUpdatedScale: {x: 0, y: 0, z: 0}
  PreviousUpdatedRotation: {x: 0, y: 0, z: 0, w: 0}
  m_StatesToLog: 80
  RotationSpeed: 7.4
  RotateBasedOnDirection: 0
--- !u!1001 &8977898853425847701
PrefabInstance:
  m_ObjectHideFlags: 0
  serializedVersion: 2
  m_Modification:
    serializedVersion: 3
    m_TransformParent: {fileID: 0}
    m_Modifications:
    - target: {fileID: -745482209883575862, guid: 96e0a72e30d0c46c8a5c9a750e8f5807,
        type: 3}
      propertyPath: m_Enabled
      value: 0
      objectReference: {fileID: 0}
    - target: {fileID: 947981134, guid: 96e0a72e30d0c46c8a5c9a750e8f5807, type: 3}
      propertyPath: GlobalObjectIdHash
      value: 2714446911
      objectReference: {fileID: 0}
    - target: {fileID: 3809075828520557319, guid: 96e0a72e30d0c46c8a5c9a750e8f5807,
        type: 3}
      propertyPath: m_Enabled
      value: 1
      objectReference: {fileID: 0}
    - target: {fileID: 8685790303553767874, guid: 96e0a72e30d0c46c8a5c9a750e8f5807,
        type: 3}
      propertyPath: m_RootOrder
      value: 0
      objectReference: {fileID: 0}
    - target: {fileID: 8685790303553767874, guid: 96e0a72e30d0c46c8a5c9a750e8f5807,
        type: 3}
      propertyPath: m_LocalScale.x
      value: 2
      objectReference: {fileID: 0}
    - target: {fileID: 8685790303553767874, guid: 96e0a72e30d0c46c8a5c9a750e8f5807,
        type: 3}
      propertyPath: m_LocalScale.y
      value: 2
      objectReference: {fileID: 0}
    - target: {fileID: 8685790303553767874, guid: 96e0a72e30d0c46c8a5c9a750e8f5807,
        type: 3}
      propertyPath: m_LocalScale.z
      value: 2
      objectReference: {fileID: 0}
    - target: {fileID: 8685790303553767874, guid: 96e0a72e30d0c46c8a5c9a750e8f5807,
        type: 3}
      propertyPath: m_LocalPosition.x
      value: 0
      objectReference: {fileID: 0}
    - target: {fileID: 8685790303553767874, guid: 96e0a72e30d0c46c8a5c9a750e8f5807,
        type: 3}
      propertyPath: m_LocalPosition.y
      value: 0
      objectReference: {fileID: 0}
    - target: {fileID: 8685790303553767874, guid: 96e0a72e30d0c46c8a5c9a750e8f5807,
        type: 3}
      propertyPath: m_LocalPosition.z
      value: 0
      objectReference: {fileID: 0}
    - target: {fileID: 8685790303553767874, guid: 96e0a72e30d0c46c8a5c9a750e8f5807,
        type: 3}
      propertyPath: m_LocalRotation.w
      value: 1
      objectReference: {fileID: 0}
    - target: {fileID: 8685790303553767874, guid: 96e0a72e30d0c46c8a5c9a750e8f5807,
        type: 3}
      propertyPath: m_LocalRotation.x
      value: 0
      objectReference: {fileID: 0}
    - target: {fileID: 8685790303553767874, guid: 96e0a72e30d0c46c8a5c9a750e8f5807,
        type: 3}
      propertyPath: m_LocalRotation.y
      value: 0
      objectReference: {fileID: 0}
    - target: {fileID: 8685790303553767874, guid: 96e0a72e30d0c46c8a5c9a750e8f5807,
        type: 3}
      propertyPath: m_LocalRotation.z
      value: 0
      objectReference: {fileID: 0}
    - target: {fileID: 8685790303553767874, guid: 96e0a72e30d0c46c8a5c9a750e8f5807,
        type: 3}
      propertyPath: m_LocalEulerAnglesHint.x
      value: 0
      objectReference: {fileID: 0}
    - target: {fileID: 8685790303553767874, guid: 96e0a72e30d0c46c8a5c9a750e8f5807,
        type: 3}
      propertyPath: m_LocalEulerAnglesHint.y
      value: 0
      objectReference: {fileID: 0}
    - target: {fileID: 8685790303553767874, guid: 96e0a72e30d0c46c8a5c9a750e8f5807,
        type: 3}
      propertyPath: m_LocalEulerAnglesHint.z
      value: 0
      objectReference: {fileID: 0}
    - target: {fileID: 8685790303553767877, guid: 96e0a72e30d0c46c8a5c9a750e8f5807,
        type: 3}
      propertyPath: m_Interpolate
      value: 0
      objectReference: {fileID: 0}
    - target: {fileID: 8685790303553767877, guid: 96e0a72e30d0c46c8a5c9a750e8f5807,
        type: 3}
      propertyPath: m_IsKinematic
      value: 0
      objectReference: {fileID: 0}
    - target: {fileID: 8685790303553767886, guid: 96e0a72e30d0c46c8a5c9a750e8f5807,
        type: 3}
      propertyPath: m_Name
      value: AutomatedPlayer-OA
      objectReference: {fileID: 0}
    m_RemovedComponents:
    - {fileID: 8685790303553767876, guid: 96e0a72e30d0c46c8a5c9a750e8f5807, type: 3}
    - {fileID: 7138389085065872747, guid: 96e0a72e30d0c46c8a5c9a750e8f5807, type: 3}
    - {fileID: 2744080254494315543, guid: 96e0a72e30d0c46c8a5c9a750e8f5807, type: 3}
    - {fileID: 8685790303553767873, guid: 96e0a72e30d0c46c8a5c9a750e8f5807, type: 3}
    - {fileID: 8685790303553767877, guid: 96e0a72e30d0c46c8a5c9a750e8f5807, type: 3}
    - {fileID: -745482209883575862, guid: 96e0a72e30d0c46c8a5c9a750e8f5807, type: 3}
    - {fileID: 3809075828520557319, guid: 96e0a72e30d0c46c8a5c9a750e8f5807, type: 3}
    m_RemovedGameObjects: []
    m_AddedGameObjects:
    - targetCorrespondingSourceObject: {fileID: 8685790303553767874, guid: 96e0a72e30d0c46c8a5c9a750e8f5807,
        type: 3}
      insertIndex: -1
      addedObject: {fileID: 1522619104359096714}
    - targetCorrespondingSourceObject: {fileID: 8685790303553767874, guid: 96e0a72e30d0c46c8a5c9a750e8f5807,
        type: 3}
      insertIndex: -1
      addedObject: {fileID: 5485086383386216104}
    - targetCorrespondingSourceObject: {fileID: 8685790303553767874, guid: 96e0a72e30d0c46c8a5c9a750e8f5807,
        type: 3}
      insertIndex: -1
      addedObject: {fileID: 7199215624742357828}
    m_AddedComponents:
    - targetCorrespondingSourceObject: {fileID: 8685790303553767886, guid: 96e0a72e30d0c46c8a5c9a750e8f5807,
        type: 3}
      insertIndex: -1
      addedObject: {fileID: 4389916208190318681}
    - targetCorrespondingSourceObject: {fileID: 8685790303553767886, guid: 96e0a72e30d0c46c8a5c9a750e8f5807,
        type: 3}
      insertIndex: -1
      addedObject: {fileID: 5376990732947334198}
    - targetCorrespondingSourceObject: {fileID: 8685790303553767886, guid: 96e0a72e30d0c46c8a5c9a750e8f5807,
        type: 3}
      insertIndex: -1
      addedObject: {fileID: 7431853297519116304}
  m_SourcePrefab: {fileID: 100100000, guid: 96e0a72e30d0c46c8a5c9a750e8f5807, type: 3}
--- !u!4 &296612175404815447 stripped
Transform:
  m_CorrespondingSourceObject: {fileID: 8685790303553767874, guid: 96e0a72e30d0c46c8a5c9a750e8f5807,
    type: 3}
  m_PrefabInstance: {fileID: 8977898853425847701}
  m_PrefabAsset: {fileID: 0}
--- !u!1 &296612175404815451 stripped
GameObject:
  m_CorrespondingSourceObject: {fileID: 8685790303553767886, guid: 96e0a72e30d0c46c8a5c9a750e8f5807,
    type: 3}
  m_PrefabInstance: {fileID: 8977898853425847701}
  m_PrefabAsset: {fileID: 0}
--- !u!114 &4389916208190318681
MonoBehaviour:
  m_ObjectHideFlags: 0
  m_CorrespondingSourceObject: {fileID: 0}
  m_PrefabInstance: {fileID: 0}
  m_PrefabAsset: {fileID: 0}
  m_GameObject: {fileID: 296612175404815451}
  m_Enabled: 1
  m_EditorHideFlags: 0
  m_Script: {fileID: 11500000, guid: 482bb1f796fe43348bcbfd8161ed3825, type: 3}
  m_Name: 
  m_EditorClassIdentifier: 
  ChildMovers:
  - {fileID: 1866518356433686547}
  - {fileID: 2914594030718603294}
  TriggerDistanceToMove: 0.2
  PlayerCamera: {fileID: 8372809022110481992}
--- !u!114 &5376990732947334198
MonoBehaviour:
  m_ObjectHideFlags: 0
  m_CorrespondingSourceObject: {fileID: 0}
  m_PrefabInstance: {fileID: 0}
  m_PrefabAsset: {fileID: 0}
  m_GameObject: {fileID: 296612175404815451}
  m_Enabled: 1
  m_EditorHideFlags: 0
  m_Script: {fileID: 11500000, guid: dfb1af1a9249278438d2daa2877ee2ad, type: 3}
  m_Name: 
  m_EditorClassIdentifier: 
  AuthorityMode: 1
<<<<<<< HEAD
  TickSyncChildren: 1
=======
>>>>>>> 3cd9210f
  UseUnreliableDeltas: 1
  SyncPositionX: 1
  SyncPositionY: 1
  SyncPositionZ: 1
  SyncRotAngleX: 1
  SyncRotAngleY: 1
  SyncRotAngleZ: 1
  SyncScaleX: 1
  SyncScaleY: 1
  SyncScaleZ: 1
  PositionThreshold: 0.001
  RotAngleThreshold: 0.001
  ScaleThreshold: 0.001
  UseQuaternionSynchronization: 1
  UseQuaternionCompression: 0
  UseHalfFloatPrecision: 1
  InLocalSpace: 0
  Interpolate: 1
  SlerpPosition: 0
  DebugTransform: 0
  LastUpdatedPosition: {x: 0, y: 0, z: 0}
  LastUpdatedScale: {x: 0, y: 0, z: 0}
  LastUpdatedRotation: {x: 0, y: 0, z: 0, w: 0}
  PushedPosition: {x: 0, y: 0, z: 0}
  PushedScale: {x: 0, y: 0, z: 0}
  PushedRotation: {x: 0, y: 0, z: 0, w: 0}
  PreviousUpdatedPosition: {x: 0, y: 0, z: 0}
  PreviousUpdatedScale: {x: 0, y: 0, z: 0}
  PreviousUpdatedRotation: {x: 0, y: 0, z: 0, w: 0}
  m_StatesToLog: 80
--- !u!114 &7431853297519116304
MonoBehaviour:
  m_ObjectHideFlags: 0
  m_CorrespondingSourceObject: {fileID: 0}
  m_PrefabInstance: {fileID: 0}
  m_PrefabAsset: {fileID: 0}
  m_GameObject: {fileID: 296612175404815451}
  m_Enabled: 1
  m_EditorHideFlags: 0
  m_Script: {fileID: 11500000, guid: 24a9235f10bc6456183432fdb3015157, type: 3}
  m_Name: 
  m_EditorClassIdentifier: 
  ApplyColorToChildren: 1<|MERGE_RESOLUTION|>--- conflicted
+++ resolved
@@ -100,10 +100,6 @@
   m_Name: 
   m_EditorClassIdentifier: 
   AuthorityMode: 1
-<<<<<<< HEAD
-  TickSyncChildren: 0
-=======
->>>>>>> 3cd9210f
   UseUnreliableDeltas: 0
   SyncPositionX: 1
   SyncPositionY: 1
@@ -351,10 +347,6 @@
   m_Name: 
   m_EditorClassIdentifier: 
   AuthorityMode: 1
-<<<<<<< HEAD
-  TickSyncChildren: 0
-=======
->>>>>>> 3cd9210f
   UseUnreliableDeltas: 0
   SyncPositionX: 1
   SyncPositionY: 1
@@ -572,10 +564,6 @@
   m_Name: 
   m_EditorClassIdentifier: 
   AuthorityMode: 1
-<<<<<<< HEAD
-  TickSyncChildren: 1
-=======
->>>>>>> 3cd9210f
   UseUnreliableDeltas: 1
   SyncPositionX: 1
   SyncPositionY: 1
