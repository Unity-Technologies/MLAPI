--- conflicted
+++ resolved
@@ -1027,7 +1027,6 @@
       SourceHashToOverride: 0
       OverridingTargetPrefab: {fileID: 8059323910720821982, guid: d143db9172e1f234e99d450286b77695,
         type: 3}
-<<<<<<< HEAD
     - Override: 0
       Prefab: {fileID: 1086419352113069865, guid: ed799d5402b325c4f8f41918224a1ba7,
         type: 3}
@@ -1046,8 +1045,6 @@
       SourcePrefabToOverride: {fileID: 0}
       SourceHashToOverride: 0
       OverridingTargetPrefab: {fileID: 0}
-=======
->>>>>>> d6b2a486
     TickRate: 30
     ClientConnectionBufferTimeout: 10
     ConnectionApproval: 0
