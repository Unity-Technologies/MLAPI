using System.Collections;
using System.Collections.Generic;
using UnityEngine;
using UnityEngine.SceneManagement;
using UnityEngine.UI;
using Unity.Netcode;

namespace TestProject.ManualTests
{
    public class NetworkPrefabPool : NetworkBehaviour
    {
        [Header("General Settings")]
        public bool AutoSpawnEnable = true;
        public float InitialSpawnDelay;
        public int SpawnsPerSecond;
        public int PoolSize;
        public float ObjectSpeed = 10.0f;


        [Header("Prefab Instance Handling")]
        [Tooltip("When enabled, this will utilize the NetworkPrefabHandler to register a custom INetworkPrefabInstanceHandler")]
        public bool EnableHandler;

        [Tooltip("When enabled, this will register a custom INetworkPrefabInstanceHandler using a NetworkObject reference")]
        public bool RegisterUsingNetworkObject;

        [Tooltip("What is going to be spawned on the server side from the pool.")]
        public GameObject ServerObjectToPool;
        [Tooltip("What is going to be spawned on the client side from the ")]
        public GameObject ClientObjectToPool;

        [Header("Component Connections")]
        public SwitchSceneHandler SwitchScene;
        public Slider SpawnSlider;
        public Text SpawnSliderValueText;

        private bool m_IsSpawningObjects;

        private float m_EntitiesPerFrame;
        private float m_DelaySpawning;

        private GameObject m_ObjectToSpawn;
        private List<GameObject> m_ObjectPool;

        private MyCustomPrefabSpawnHandler m_MyCustomPrefabSpawnHandler;

        /// <summary>
        /// Called when enabled, if already connected we register any custom prefab spawn handler here
        /// </summary>
        private void OnEnable()
        {
            if (SpawnSlider != null)
            {
                SpawnSlider.gameObject.SetActive(false);
            }
        }

        /// <summary>
        /// Handles registering the custom prefab handler
        /// </summary>
        private void RegisterCustomPrefabHandler()
        {
            // Register the custom spawn handler?
            if (m_MyCustomPrefabSpawnHandler == null && EnableHandler)
            {
                if (NetworkManager && NetworkManager.PrefabHandler != null)
                {
                    m_MyCustomPrefabSpawnHandler = new MyCustomPrefabSpawnHandler(this);
                    if (RegisterUsingNetworkObject)
                    {
                        NetworkManager.PrefabHandler.AddHandler(ServerObjectToPool.GetComponent<NetworkObject>(), m_MyCustomPrefabSpawnHandler);
                    }
                    else
                    {
                        NetworkManager.PrefabHandler.AddHandler(ServerObjectToPool, m_MyCustomPrefabSpawnHandler);
                    }
                }
                else if (!IsServer)
                {
                    Debug.LogWarning($"Failed to register custom spawn handler and {nameof(EnableHandler)} is set to true!");
                }
            }
        }

        private void OnDisable()
        {
            OnUnloadScene();
        }

        private void DeregisterCustomPrefabHandler()
        {
            // Register the custom spawn handler?
            if (EnableHandler && NetworkManager && NetworkManager.PrefabHandler != null && m_MyCustomPrefabSpawnHandler != null)
            {
                NetworkManager.PrefabHandler.RemoveHandler(ServerObjectToPool);
                if (IsClient && m_ObjectToSpawn != null)
                {
                    NetworkManager.PrefabHandler.RemoveHandler(m_ObjectToSpawn);
                }
            }
        }

        private void OnSceneEvent(SceneEvent sceneEvent)
        {
            switch (sceneEvent.SceneEventType)
            {
                case SceneEventData.SceneEventTypes.S2C_Unload:
                    {
                        if (sceneEvent.LoadSceneMode == LoadSceneMode.Single && (gameObject.scene.name == sceneEvent.SceneName))
                        {
                            OnUnloadScene();
                        }
                        break;
                    }
            }
        }

        /// <summary>
        /// Detect when we are switching scenes in order
        /// to assure we stop spawning objects
        /// </summary>
        private void OnUnloadScene()
        {
<<<<<<< HEAD
            if (IsServer)
            {
                StopCoroutine(SpawnObjects());
=======
            if (NetworkObject != null && NetworkManager != null)
            {
                if (IsServer)
                {
                    StopCoroutine(SpawnObjects());
                }

                // De-register the custom prefab handler
                DeregisterCustomPrefabHandler();

                CleanNetworkObjects();
>>>>>>> 94a4bf68
            }

            // De-register the custom prefab handler
            DeregisterCustomPrefabHandler();

            CleanNetworkObjects();

            NetworkManager.SceneManager.OnSceneEvent -= OnSceneEvent;
        }


        public override void OnNetworkDespawn()
        {
            if (NetworkManager != null)
            {
                NetworkManager.SceneManager.OnSceneEvent -= OnSceneEvent;
            }
        }

        private void CleanNetworkObjects()
        {
            if (m_ObjectPool != null)
            {
                foreach (var obj in m_ObjectPool)
                {
                    if (obj != null)
                    {
                        var networkObject = obj.GetComponent<NetworkObject>();
                        var genericBehaviour = obj.GetComponent<GenericNetworkObjectBehaviour>();
                        if (genericBehaviour != null)
                        {
                            genericBehaviour.IsRegisteredPoolObject = false;
                            genericBehaviour.IsRemovedFromPool = true;
                            if (IsServer)
                            {
                                if (networkObject.IsSpawned)
                                {
                                    networkObject.Despawn(true);
                                }
                                else
                                {
                                    DestroyImmediate(obj);
                                }
                            }
                            else //Client
                            {
                                if (!networkObject.IsSpawned)
                                {
                                    DestroyImmediate(obj);
                                }
                            }
                        }
                    }
                }
                m_ObjectPool.Clear();
            }
        }


        // Start is called before the first frame update
        private void Start()
        {
            if (SpawnSliderValueText != null)
            {
                SpawnSliderValueText.text = SpawnsPerSecond.ToString();
            }
        }

        /// <summary>
        /// Override NetworkBehaviour.NetworkStart
        /// </summary>
        public override void OnNetworkSpawn()
        {
            NetworkManager.SceneManager.OnSceneEvent += OnSceneEvent;
            InitializeObjectPool();
            if (IsServer)
            {
                if (isActiveAndEnabled)
                {
                    m_DelaySpawning = Time.realtimeSinceStartup + InitialSpawnDelay;
                    StartSpawningBoxes();

                    //Make sure our slider reflects the current spawn rate
                    UpdateSpawnsPerSecond();
                }
            }
        }

        /// <summary>
        /// Determines which object is going to be spawned and then
        /// initializes the object pool based on
        /// </summary>
        public void InitializeObjectPool()
        {
            // Base construction and registration of the custom prefab handler.
            RegisterCustomPrefabHandler();

            // Default to the server side object
            m_ObjectToSpawn = ServerObjectToPool;

            // Host and Client need to do an extra step
            if (IsClient)
            {
                if (EnableHandler && ClientObjectToPool != null)
                {
                    m_ObjectToSpawn = NetworkManager.GetNetworkPrefabOverride(ClientObjectToPool);
                }
                else
                {
                    m_ObjectToSpawn = NetworkManager.GetNetworkPrefabOverride(m_ObjectToSpawn);
                }

                // Since the host should spawn the override, we need to register the host to link it to the originally registered ServerObjectToPool
                if (IsHost && EnableHandler && ServerObjectToPool != m_ObjectToSpawn)
                {
                    // While this seems redundant, we could theoretically have several objects that we could potentially be spawning
                    NetworkManager.PrefabHandler.RegisterHostGlobalObjectIdHashValues(ServerObjectToPool, new List<GameObject>() { m_ObjectToSpawn });
                }
            }

            if (EnableHandler || IsServer)
            {
                m_ObjectPool = new List<GameObject>(PoolSize);

                for (int i = 0; i < PoolSize; i++)
                {
                    var gameObject = AddNewInstance();
                    gameObject.SetActive(false);
                }
            }
        }

        /// <summary>
        /// Gets an object from the pool
        /// </summary>
        /// <returns></returns>
        public GameObject GetObject()
        {
            if (m_ObjectPool != null)
            {
                foreach (var obj in m_ObjectPool)
                {
                    if (obj != null && !obj.activeInHierarchy)
                    {
                        obj.SetActive(true);
                        return obj;
                    }
                }
                var newObj = AddNewInstance();
                return newObj;
            }
            return null;
        }

        /// <summary>
        /// Add a new instance to the object pool
        /// </summary>
        /// <returns>new instance of the m_ObjectToSpawn prefab</returns>
        private GameObject AddNewInstance()
        {
            var obj = Instantiate(m_ObjectToSpawn);
            var genericNetworkObjectBehaviour = obj.GetComponent<GenericNetworkObjectBehaviour>();
            genericNetworkObjectBehaviour.HasHandler = EnableHandler;
            genericNetworkObjectBehaviour.IsRegisteredPoolObject = true;
            m_ObjectPool.Add(obj);
            return m_ObjectPool[m_ObjectPool.Count - 1];
        }

        /// <summary>
        /// Starts spawning
        /// </summary>
        private void StartSpawningBoxes()
        {
            if (NetworkManager.IsHost && SpawnSlider != null)
            {
                SpawnSlider.gameObject.SetActive(true);
            }

            if (SpawnsPerSecond > 0)
            {
                StartCoroutine(SpawnObjects());
            }
        }

        /// <summary>
        /// Checks to determine if we need to update our spawns per second calculations
        /// </summary>
        public void UpdateSpawnsPerSecond()
        {
            if (SpawnSlider != null)
            {
                SpawnsPerSecond = (int)SpawnSlider.value;
                SpawnSliderValueText.text = SpawnsPerSecond.ToString();

                // Handle case where the initial value is set to zero and so coroutine needs to be started
                if (SpawnsPerSecond > 0 && !m_IsSpawningObjects)
                {
                    StartSpawningBoxes();
                }
                else //Handle case where spawning coroutine is running but we set our spawn rate to zero
                if (SpawnsPerSecond == 0 && m_IsSpawningObjects)
                {
                    m_IsSpawningObjects = false;
                    StopCoroutine(SpawnObjects());
                }
            }
        }

        /// <summary>
        /// Coroutine to spawn boxes
        /// </summary>
        /// <returns></returns>
        private IEnumerator SpawnObjects()
        {
            //Exit if we are a client or we happen to not have a NetworkManager
            if (NetworkManager == null || (NetworkManager.IsClient && !NetworkManager.IsHost && !NetworkManager.IsServer))
            {
                yield return null;
            }

            if (m_DelaySpawning > Time.realtimeSinceStartup)
            {
                yield return new WaitForSeconds(m_DelaySpawning - Time.realtimeSinceStartup);
            }

            m_IsSpawningObjects = true;


            while (m_IsSpawningObjects)
            {
                //Start spawning if auto spawn is enabled
                if (AutoSpawnEnable)
                {
                    float entitySpawnUpdateRate = 1.0f;
                    if (SpawnsPerSecond > 0)
                    {
                        entitySpawnUpdateRate = 1.0f / Mathf.Min(SpawnsPerSecond, 60.0f);
                        //While not 100% accurate, this basically allows for higher entities per second generation
                        m_EntitiesPerFrame = (float)SpawnsPerSecond * entitySpawnUpdateRate;
                        int entitityCountPerFrame = Mathf.RoundToInt(m_EntitiesPerFrame);
                        //Spawn (n) entities then wait for 1/60th of a second and repeat
                        for (int i = 0; i < entitityCountPerFrame; i++)
                        {
                            GameObject go = GetObject();
                            if (go != null)
                            {
                                go.transform.position = transform.position;

                                float ang = Random.Range(0.0f, 2 * Mathf.PI);
                                go.GetComponent<GenericNetworkObjectBehaviour>().SetDirectionAndVelocity(new Vector3(Mathf.Cos(ang), 0, Mathf.Sin(ang)), ObjectSpeed);

                                var no = go.GetComponent<NetworkObject>();
                                if (!no.IsSpawned)
                                {
                                    no.Spawn(true);
                                }
                            }
                        }
                    }
                    yield return new WaitForSeconds(entitySpawnUpdateRate);
                }
                else //Just hang out until it is enabled
                {
                    yield return new WaitForSeconds(1.0f);
                }
            }
        }
    }


    /// <summary>
    /// The custom prefab handler that returns an object from the prefab pool
    /// </summary>
    public class MyCustomPrefabSpawnHandler : INetworkPrefabInstanceHandler
    {
        private NetworkPrefabPool m_PrefabPool;
        public NetworkObject Instantiate(ulong ownerClientId, Vector3 position, Quaternion rotation)
        {
            var obj = m_PrefabPool.GetObject();
            if (obj != null)
            {
                obj.transform.position = position;
                obj.transform.rotation = rotation;
                return obj.GetComponent<NetworkObject>();
            }
            return null;
        }
        public void Destroy(NetworkObject networkObject)
        {
            var genericBehaviour = networkObject.gameObject.GetComponent<GenericNetworkObjectBehaviour>();
            if (genericBehaviour.IsRegisteredPoolObject)
            {
                networkObject.gameObject.SetActive(false);
            }
            else
            {
                Object.Destroy(networkObject.gameObject);
            }
        }

        public MyCustomPrefabSpawnHandler(NetworkPrefabPool objectPool)
        {
            m_PrefabPool = objectPool;
        }
    }
}<|MERGE_RESOLUTION|>--- conflicted
+++ resolved
@@ -121,11 +121,6 @@
         /// </summary>
         private void OnUnloadScene()
         {
-<<<<<<< HEAD
-            if (IsServer)
-            {
-                StopCoroutine(SpawnObjects());
-=======
             if (NetworkObject != null && NetworkManager != null)
             {
                 if (IsServer)
@@ -137,15 +132,7 @@
                 DeregisterCustomPrefabHandler();
 
                 CleanNetworkObjects();
->>>>>>> 94a4bf68
-            }
-
-            // De-register the custom prefab handler
-            DeregisterCustomPrefabHandler();
-
-            CleanNetworkObjects();
-
-            NetworkManager.SceneManager.OnSceneEvent -= OnSceneEvent;
+            }
         }
 
 
