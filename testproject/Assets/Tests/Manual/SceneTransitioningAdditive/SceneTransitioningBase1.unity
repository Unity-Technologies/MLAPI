%YAML 1.1
%TAG !u! tag:unity3d.com,2011:
--- !u!29 &1
OcclusionCullingSettings:
  m_ObjectHideFlags: 0
  serializedVersion: 2
  m_OcclusionBakeSettings:
    smallestOccluder: 5
    smallestHole: 0.25
    backfaceThreshold: 100
  m_SceneGUID: 00000000000000000000000000000000
  m_OcclusionCullingData: {fileID: 0}
--- !u!104 &2
RenderSettings:
  m_ObjectHideFlags: 0
  serializedVersion: 9
  m_Fog: 0
  m_FogColor: {r: 0.5, g: 0.5, b: 0.5, a: 1}
  m_FogMode: 3
  m_FogDensity: 0.01
  m_LinearFogStart: 0
  m_LinearFogEnd: 300
  m_AmbientSkyColor: {r: 0.212, g: 0.227, b: 0.259, a: 1}
  m_AmbientEquatorColor: {r: 0.114, g: 0.125, b: 0.133, a: 1}
  m_AmbientGroundColor: {r: 0.047, g: 0.043, b: 0.035, a: 1}
  m_AmbientIntensity: 1
  m_AmbientMode: 0
  m_SubtractiveShadowColor: {r: 0.42, g: 0.478, b: 0.627, a: 1}
  m_SkyboxMaterial: {fileID: 10304, guid: 0000000000000000f000000000000000, type: 0}
  m_HaloStrength: 0.5
  m_FlareStrength: 1
  m_FlareFadeSpeed: 3
  m_HaloTexture: {fileID: 0}
  m_SpotCookie: {fileID: 10001, guid: 0000000000000000e000000000000000, type: 0}
  m_DefaultReflectionMode: 0
  m_DefaultReflectionResolution: 128
  m_ReflectionBounces: 1
  m_ReflectionIntensity: 1
  m_CustomReflection: {fileID: 0}
  m_Sun: {fileID: 0}
  m_IndirectSpecularColor: {r: 0.44657898, g: 0.4964133, b: 0.5748178, a: 1}
  m_UseRadianceAmbientProbe: 0
--- !u!157 &3
LightmapSettings:
  m_ObjectHideFlags: 0
  serializedVersion: 12
  m_GIWorkflowMode: 1
  m_GISettings:
    serializedVersion: 2
    m_BounceScale: 1
    m_IndirectOutputScale: 1
    m_AlbedoBoost: 1
    m_EnvironmentLightingMode: 0
    m_EnableBakedLightmaps: 1
    m_EnableRealtimeLightmaps: 0
  m_LightmapEditorSettings:
    serializedVersion: 12
    m_Resolution: 2
    m_BakeResolution: 40
    m_AtlasSize: 1024
    m_AO: 0
    m_AOMaxDistance: 1
    m_CompAOExponent: 1
    m_CompAOExponentDirect: 0
    m_ExtractAmbientOcclusion: 0
    m_Padding: 2
    m_LightmapParameters: {fileID: 0}
    m_LightmapsBakeMode: 1
    m_TextureCompression: 1
    m_FinalGather: 0
    m_FinalGatherFiltering: 1
    m_FinalGatherRayCount: 256
    m_ReflectionCompression: 2
    m_MixedBakeMode: 2
    m_BakeBackend: 1
    m_PVRSampling: 1
    m_PVRDirectSampleCount: 32
    m_PVRSampleCount: 512
    m_PVRBounces: 2
    m_PVREnvironmentSampleCount: 256
    m_PVREnvironmentReferencePointCount: 2048
    m_PVRFilteringMode: 1
    m_PVRDenoiserTypeDirect: 1
    m_PVRDenoiserTypeIndirect: 1
    m_PVRDenoiserTypeAO: 1
    m_PVRFilterTypeDirect: 0
    m_PVRFilterTypeIndirect: 0
    m_PVRFilterTypeAO: 0
    m_PVREnvironmentMIS: 1
    m_PVRCulling: 1
    m_PVRFilteringGaussRadiusDirect: 1
    m_PVRFilteringGaussRadiusIndirect: 5
    m_PVRFilteringGaussRadiusAO: 2
    m_PVRFilteringAtrousPositionSigmaDirect: 0.5
    m_PVRFilteringAtrousPositionSigmaIndirect: 2
    m_PVRFilteringAtrousPositionSigmaAO: 1
    m_ExportTrainingData: 0
    m_TrainingDataDestination: TrainingData
    m_LightProbeSampleCountMultiplier: 4
  m_LightingDataAsset: {fileID: 0}
  m_LightingSettings: {fileID: 903034822}
--- !u!196 &4
NavMeshSettings:
  serializedVersion: 2
  m_ObjectHideFlags: 0
  m_BuildSettings:
    serializedVersion: 2
    agentTypeID: 0
    agentRadius: 0.5
    agentHeight: 2
    agentSlope: 45
    agentClimb: 0.4
    ledgeDropHeight: 0
    maxJumpAcrossDistance: 0
    minRegionArea: 2
    manualCellSize: 0
    cellSize: 0.16666667
    manualTileSize: 0
    tileSize: 256
    accuratePlacement: 0
    maxJobWorkers: 0
    preserveTilesOutsideBounds: 0
    debug:
      m_Flags: 0
  m_NavMeshData: {fileID: 0}
--- !u!1 &19371289
GameObject:
  m_ObjectHideFlags: 0
  m_CorrespondingSourceObject: {fileID: 0}
  m_PrefabInstance: {fileID: 0}
  m_PrefabAsset: {fileID: 0}
  serializedVersion: 6
  m_Component:
  - component: {fileID: 19371290}
  - component: {fileID: 19371291}
  m_Layer: 5
  m_Name: ToggleAddIMScene (3)
  m_TagString: Untagged
  m_Icon: {fileID: 0}
  m_NavMeshLayer: 0
  m_StaticEditorFlags: 0
  m_IsActive: 1
--- !u!224 &19371290
RectTransform:
  m_ObjectHideFlags: 0
  m_CorrespondingSourceObject: {fileID: 0}
  m_PrefabInstance: {fileID: 0}
  m_PrefabAsset: {fileID: 0}
  m_GameObject: {fileID: 19371289}
  m_LocalRotation: {x: 0, y: 0, z: 0, w: 1}
  m_LocalPosition: {x: 0, y: 0, z: 0}
  m_LocalScale: {x: 1, y: 1, z: 1}
  m_ConstrainProportionsScale: 0
  m_Children:
  - {fileID: 1351730454}
  m_Father: {fileID: 290861172}
  m_RootOrder: 12
  m_LocalEulerAnglesHint: {x: 0, y: 0, z: 0}
  m_AnchorMin: {x: 0.5, y: 0.5}
  m_AnchorMax: {x: 0.5, y: 0.5}
  m_AnchoredPosition: {x: 0, y: -104}
  m_SizeDelta: {x: 100, y: 100}
  m_Pivot: {x: 0.5, y: 0.5}
--- !u!114 &19371291
MonoBehaviour:
  m_ObjectHideFlags: 0
  m_CorrespondingSourceObject: {fileID: 0}
  m_PrefabInstance: {fileID: 0}
  m_PrefabAsset: {fileID: 0}
  m_GameObject: {fileID: 19371289}
  m_Enabled: 1
  m_EditorHideFlags: 0
  m_Script: {fileID: 11500000, guid: 475de064003ff104fb88b1fbccd0f417, type: 3}
  m_Name:
  m_EditorClassIdentifier:
  m_ActivateOnLoad: 0
  m_SceneToLoad: AdditiveSceneMultiInstance
  m_SceneAsset: {fileID: 102900000, guid: 0ae94f636016d3b40bfbecad57d99553, type: 3}
--- !u!1 &34066664
GameObject:
  m_ObjectHideFlags: 0
  m_CorrespondingSourceObject: {fileID: 0}
  m_PrefabInstance: {fileID: 0}
  m_PrefabAsset: {fileID: 0}
  serializedVersion: 6
  m_Component:
  - component: {fileID: 34066665}
  - component: {fileID: 34066667}
  - component: {fileID: 34066668}
  m_Layer: 5
  m_Name: SwitchSceneParent
  m_TagString: Untagged
  m_Icon: {fileID: 0}
  m_NavMeshLayer: 0
  m_StaticEditorFlags: 0
  m_IsActive: 1
--- !u!224 &34066665
RectTransform:
  m_ObjectHideFlags: 0
  m_CorrespondingSourceObject: {fileID: 0}
  m_PrefabInstance: {fileID: 0}
  m_PrefabAsset: {fileID: 0}
  m_GameObject: {fileID: 34066664}
  m_LocalRotation: {x: -0, y: -0, z: -0, w: 1}
  m_LocalPosition: {x: 0, y: 0, z: 0}
  m_LocalScale: {x: 1, y: 1, z: 1}
  m_ConstrainProportionsScale: 0
  m_Children:
  - {fileID: 1347823142}
  m_Father: {fileID: 290861172}
  m_RootOrder: 2
  m_LocalEulerAnglesHint: {x: 0, y: 0, z: 0}
  m_AnchorMin: {x: 0.5, y: 0}
  m_AnchorMax: {x: 0.5, y: 0}
  m_AnchoredPosition: {x: 0, y: 100}
  m_SizeDelta: {x: 100, y: 100}
  m_Pivot: {x: 0.5, y: 0.5}
--- !u!114 &34066667
MonoBehaviour:
  m_ObjectHideFlags: 0
  m_CorrespondingSourceObject: {fileID: 0}
  m_PrefabInstance: {fileID: 0}
  m_PrefabAsset: {fileID: 0}
  m_GameObject: {fileID: 34066664}
  m_Enabled: 1
  m_EditorHideFlags: 0
  m_Script: {fileID: 11500000, guid: 244f0414ea8419b41ac51adb305d64b0, type: 3}
  m_Name:
  m_EditorClassIdentifier:
  m_SwitchSceneButtonObject: {fileID: 1347823141}
  m_SceneToSwitchTo: SceneTransitioningBase2
  m_EnableAutoSwitch: 0
  m_AutoSwitchTimeOut: 60
--- !u!114 &34066668
MonoBehaviour:
  m_ObjectHideFlags: 0
  m_CorrespondingSourceObject: {fileID: 0}
  m_PrefabInstance: {fileID: 0}
  m_PrefabAsset: {fileID: 0}
  m_GameObject: {fileID: 34066664}
  m_Enabled: 1
  m_EditorHideFlags: 0
  m_Script: {fileID: 11500000, guid: d5a57f767e5e46a458fc5d3c628d0cbb, type: 3}
  m_Name: 
  m_EditorClassIdentifier: 
  GlobalObjectIdHash: 412081913
  AlwaysReplicateAsRoot: 0
  DontDestroyWithOwner: 0
  AutoObjectParentSync: 1
--- !u!1 &37242881
GameObject:
  m_ObjectHideFlags: 0
  m_CorrespondingSourceObject: {fileID: 0}
  m_PrefabInstance: {fileID: 0}
  m_PrefabAsset: {fileID: 0}
  serializedVersion: 6
  m_Component:
  - component: {fileID: 37242883}
  - component: {fileID: 37242882}
  m_Layer: 0
  m_Name: Directional Light
  m_TagString: Untagged
  m_Icon: {fileID: 0}
  m_NavMeshLayer: 0
  m_StaticEditorFlags: 0
  m_IsActive: 1
--- !u!108 &37242882
Light:
  m_ObjectHideFlags: 0
  m_CorrespondingSourceObject: {fileID: 0}
  m_PrefabInstance: {fileID: 0}
  m_PrefabAsset: {fileID: 0}
  m_GameObject: {fileID: 37242881}
  m_Enabled: 1
  serializedVersion: 10
  m_Type: 1
  m_Shape: 0
  m_Color: {r: 1, g: 0.95686275, b: 0.8392157, a: 1}
  m_Intensity: 1
  m_Range: 10
  m_SpotAngle: 30
  m_InnerSpotAngle: 21.80208
  m_CookieSize: 10
  m_Shadows:
    m_Type: 2
    m_Resolution: -1
    m_CustomResolution: -1
    m_Strength: 1
    m_Bias: 0.05
    m_NormalBias: 0.4
    m_NearPlane: 0.2
    m_CullingMatrixOverride:
      e00: 1
      e01: 0
      e02: 0
      e03: 0
      e10: 0
      e11: 1
      e12: 0
      e13: 0
      e20: 0
      e21: 0
      e22: 1
      e23: 0
      e30: 0
      e31: 0
      e32: 0
      e33: 1
    m_UseCullingMatrixOverride: 0
  m_Cookie: {fileID: 0}
  m_DrawHalo: 0
  m_Flare: {fileID: 0}
  m_RenderMode: 0
  m_CullingMask:
    serializedVersion: 2
    m_Bits: 4294967295
  m_RenderingLayerMask: 1
  m_Lightmapping: 4
  m_LightShadowCasterMode: 0
  m_AreaSize: {x: 1, y: 1}
  m_BounceIntensity: 1
  m_ColorTemperature: 6570
  m_UseColorTemperature: 0
  m_BoundingSphereOverride: {x: 0, y: 0, z: 0, w: 0}
  m_UseBoundingSphereOverride: 0
  m_UseViewFrustumForShadowCasterCull: 1
  m_ShadowRadius: 0
  m_ShadowAngle: 0
--- !u!4 &37242883
Transform:
  m_ObjectHideFlags: 0
  m_CorrespondingSourceObject: {fileID: 0}
  m_PrefabInstance: {fileID: 0}
  m_PrefabAsset: {fileID: 0}
  m_GameObject: {fileID: 37242881}
  m_LocalRotation: {x: 0.40821788, y: -0.23456968, z: 0.10938163, w: 0.8754261}
  m_LocalPosition: {x: 0, y: 3, z: 0}
  m_LocalScale: {x: 1, y: 1, z: 1}
  m_ConstrainProportionsScale: 0
  m_Children: []
  m_Father: {fileID: 0}
  m_RootOrder: 1
  m_LocalEulerAnglesHint: {x: 50, y: -30, z: 0}
--- !u!224 &42803802 stripped
RectTransform:
  m_CorrespondingSourceObject: {fileID: 2848221156307247792, guid: 3200770c16e3b2b4ebe7f604154faac7,
    type: 3}
  m_PrefabInstance: {fileID: 2848221156282925290}
  m_PrefabAsset: {fileID: 0}
--- !u!1 &44393279
GameObject:
  m_ObjectHideFlags: 0
  m_CorrespondingSourceObject: {fileID: 0}
  m_PrefabInstance: {fileID: 0}
  m_PrefabAsset: {fileID: 0}
  serializedVersion: 6
  m_Component:
  - component: {fileID: 44393280}
  - component: {fileID: 44393282}
  - component: {fileID: 44393281}
  m_Layer: 5
  m_Name: Background
  m_TagString: Untagged
  m_Icon: {fileID: 0}
  m_NavMeshLayer: 0
  m_StaticEditorFlags: 0
  m_IsActive: 1
--- !u!224 &44393280
RectTransform:
  m_ObjectHideFlags: 0
  m_CorrespondingSourceObject: {fileID: 0}
  m_PrefabInstance: {fileID: 0}
  m_PrefabAsset: {fileID: 0}
  m_GameObject: {fileID: 44393279}
  m_LocalRotation: {x: -0, y: -0, z: -0, w: 1}
  m_LocalPosition: {x: 0, y: 0, z: 0}
  m_LocalScale: {x: 1, y: 1, z: 1}
  m_ConstrainProportionsScale: 0
  m_Children:
  - {fileID: 1429502879}
  m_Father: {fileID: 362129048}
  m_RootOrder: 0
  m_LocalEulerAnglesHint: {x: 0, y: 0, z: 0}
  m_AnchorMin: {x: 0, y: 1}
  m_AnchorMax: {x: 0, y: 1}
  m_AnchoredPosition: {x: 10, y: -10}
  m_SizeDelta: {x: 20, y: 20}
  m_Pivot: {x: 0.5, y: 0.5}
--- !u!114 &44393281
MonoBehaviour:
  m_ObjectHideFlags: 0
  m_CorrespondingSourceObject: {fileID: 0}
  m_PrefabInstance: {fileID: 0}
  m_PrefabAsset: {fileID: 0}
  m_GameObject: {fileID: 44393279}
  m_Enabled: 1
  m_EditorHideFlags: 0
  m_Script: {fileID: 11500000, guid: fe87c0e1cc204ed48ad3b37840f39efc, type: 3}
  m_Name:
  m_EditorClassIdentifier:
  m_Material: {fileID: 0}
  m_Color: {r: 1, g: 1, b: 1, a: 1}
  m_RaycastTarget: 1
  m_RaycastPadding: {x: 0, y: 0, z: 0, w: 0}
  m_Maskable: 1
  m_OnCullStateChanged:
    m_PersistentCalls:
      m_Calls: []
  m_Sprite: {fileID: 10905, guid: 0000000000000000f000000000000000, type: 0}
  m_Type: 1
  m_PreserveAspect: 0
  m_FillCenter: 1
  m_FillMethod: 4
  m_FillAmount: 1
  m_FillClockwise: 1
  m_FillOrigin: 0
  m_UseSpriteMesh: 0
  m_PixelsPerUnitMultiplier: 1
--- !u!222 &44393282
CanvasRenderer:
  m_ObjectHideFlags: 0
  m_CorrespondingSourceObject: {fileID: 0}
  m_PrefabInstance: {fileID: 0}
  m_PrefabAsset: {fileID: 0}
  m_GameObject: {fileID: 44393279}
  m_CullTransparentMesh: 1
--- !u!1 &57065841
GameObject:
  m_ObjectHideFlags: 0
  m_CorrespondingSourceObject: {fileID: 0}
  m_PrefabInstance: {fileID: 0}
  m_PrefabAsset: {fileID: 0}
  serializedVersion: 6
  m_Component:
  - component: {fileID: 57065842}
  - component: {fileID: 57065844}
  - component: {fileID: 57065843}
  m_Layer: 5
  m_Name: Label
  m_TagString: Untagged
  m_Icon: {fileID: 0}
  m_NavMeshLayer: 0
  m_StaticEditorFlags: 0
  m_IsActive: 1
--- !u!224 &57065842
RectTransform:
  m_ObjectHideFlags: 0
  m_CorrespondingSourceObject: {fileID: 0}
  m_PrefabInstance: {fileID: 0}
  m_PrefabAsset: {fileID: 0}
  m_GameObject: {fileID: 57065841}
  m_LocalRotation: {x: -0, y: -0, z: -0, w: 1}
  m_LocalPosition: {x: 0, y: 0, z: 0}
  m_LocalScale: {x: 1, y: 1, z: 1}
  m_ConstrainProportionsScale: 0
  m_Children: []
  m_Father: {fileID: 362129048}
  m_RootOrder: 1
  m_LocalEulerAnglesHint: {x: 0, y: 0, z: 0}
  m_AnchorMin: {x: 0, y: 0}
  m_AnchorMax: {x: 1, y: 1}
  m_AnchoredPosition: {x: 9, y: -0.5}
  m_SizeDelta: {x: -28, y: -3}
  m_Pivot: {x: 0.5, y: 0.5}
--- !u!114 &57065843
MonoBehaviour:
  m_ObjectHideFlags: 0
  m_CorrespondingSourceObject: {fileID: 0}
  m_PrefabInstance: {fileID: 0}
  m_PrefabAsset: {fileID: 0}
  m_GameObject: {fileID: 57065841}
  m_Enabled: 1
  m_EditorHideFlags: 0
  m_Script: {fileID: 11500000, guid: 5f7201a12d95ffc409449d95f23cf332, type: 3}
  m_Name:
  m_EditorClassIdentifier:
  m_Material: {fileID: 0}
  m_Color: {r: 1, g: 1, b: 1, a: 1}
  m_RaycastTarget: 1
  m_RaycastPadding: {x: 0, y: 0, z: 0, w: 0}
  m_Maskable: 1
  m_OnCullStateChanged:
    m_PersistentCalls:
      m_Calls: []
  m_FontData:
    m_Font: {fileID: 10102, guid: 0000000000000000e000000000000000, type: 0}
    m_FontSize: 14
    m_FontStyle: 1
    m_BestFit: 1
    m_MinSize: 1
    m_MaxSize: 40
    m_Alignment: 0
    m_AlignByGeometry: 1
    m_RichText: 1
    m_HorizontalOverflow: 0
    m_VerticalOverflow: 0
    m_LineSpacing: 1
  m_Text: Additive Scene - 2
--- !u!222 &57065844
CanvasRenderer:
  m_ObjectHideFlags: 0
  m_CorrespondingSourceObject: {fileID: 0}
  m_PrefabInstance: {fileID: 0}
  m_PrefabAsset: {fileID: 0}
  m_GameObject: {fileID: 57065841}
  m_CullTransparentMesh: 1
--- !u!1 &57392470
GameObject:
  m_ObjectHideFlags: 0
  m_CorrespondingSourceObject: {fileID: 0}
  m_PrefabInstance: {fileID: 0}
  m_PrefabAsset: {fileID: 0}
  serializedVersion: 6
  m_Component:
  - component: {fileID: 57392474}
  - component: {fileID: 57392473}
  - component: {fileID: 57392472}
  - component: {fileID: 57392471}
  m_Layer: 0
  m_Name: Side
  m_TagString: Boundary
  m_Icon: {fileID: 0}
  m_NavMeshLayer: 0
  m_StaticEditorFlags: 0
  m_IsActive: 1
--- !u!65 &57392471
BoxCollider:
  m_ObjectHideFlags: 0
  m_CorrespondingSourceObject: {fileID: 0}
  m_PrefabInstance: {fileID: 0}
  m_PrefabAsset: {fileID: 0}
  m_GameObject: {fileID: 57392470}
  m_Material: {fileID: 0}
  m_IsTrigger: 0
  m_Enabled: 1
  serializedVersion: 2
  m_Size: {x: 1, y: 1, z: 1}
  m_Center: {x: 0, y: 0, z: 0}
--- !u!23 &57392472
MeshRenderer:
  m_ObjectHideFlags: 0
  m_CorrespondingSourceObject: {fileID: 0}
  m_PrefabInstance: {fileID: 0}
  m_PrefabAsset: {fileID: 0}
  m_GameObject: {fileID: 57392470}
  m_Enabled: 1
  m_CastShadows: 1
  m_ReceiveShadows: 1
  m_DynamicOccludee: 1
  m_StaticShadowCaster: 0
  m_MotionVectors: 1
  m_LightProbeUsage: 1
  m_ReflectionProbeUsage: 1
  m_RayTracingMode: 2
  m_RayTraceProcedural: 0
  m_RenderingLayerMask: 1
  m_RendererPriority: 0
  m_Materials:
  - {fileID: 2100000, guid: 00cf8ac777c8c42e8967157f70fbfcbf, type: 2}
  m_StaticBatchInfo:
    firstSubMesh: 0
    subMeshCount: 0
  m_StaticBatchRoot: {fileID: 0}
  m_ProbeAnchor: {fileID: 0}
  m_LightProbeVolumeOverride: {fileID: 0}
  m_ScaleInLightmap: 1
  m_ReceiveGI: 1
  m_PreserveUVs: 0
  m_IgnoreNormalsForChartDetection: 0
  m_ImportantGI: 0
  m_StitchLightmapSeams: 1
  m_SelectedEditorRenderState: 3
  m_MinimumChartSize: 4
  m_AutoUVMaxDistance: 0.5
  m_AutoUVMaxAngle: 89
  m_LightmapParameters: {fileID: 0}
  m_SortingLayerID: 0
  m_SortingLayer: 0
  m_SortingOrder: 0
  m_AdditionalVertexStreams: {fileID: 0}
--- !u!33 &57392473
MeshFilter:
  m_ObjectHideFlags: 0
  m_CorrespondingSourceObject: {fileID: 0}
  m_PrefabInstance: {fileID: 0}
  m_PrefabAsset: {fileID: 0}
  m_GameObject: {fileID: 57392470}
  m_Mesh: {fileID: 10202, guid: 0000000000000000e000000000000000, type: 0}
--- !u!4 &57392474
Transform:
  m_ObjectHideFlags: 0
  m_CorrespondingSourceObject: {fileID: 0}
  m_PrefabInstance: {fileID: 0}
  m_PrefabAsset: {fileID: 0}
  m_GameObject: {fileID: 57392470}
  m_LocalRotation: {x: -0, y: -0, z: -0, w: 1}
  m_LocalPosition: {x: -30.5, y: 0.49999994, z: 0}
  m_LocalScale: {x: 1, y: 3, z: 62}
  m_ConstrainProportionsScale: 0
  m_Children: []
  m_Father: {fileID: 1332123092}
  m_RootOrder: 3
  m_LocalEulerAnglesHint: {x: 0, y: 0, z: 0}
--- !u!1 &59926368
GameObject:
  m_ObjectHideFlags: 0
  m_CorrespondingSourceObject: {fileID: 0}
  m_PrefabInstance: {fileID: 0}
  m_PrefabAsset: {fileID: 0}
  serializedVersion: 6
  m_Component:
  - component: {fileID: 59926369}
  - component: {fileID: 59926370}
  m_Layer: 5
  m_Name: ToggleAddIMScene
  m_TagString: Untagged
  m_Icon: {fileID: 0}
  m_NavMeshLayer: 0
  m_StaticEditorFlags: 0
  m_IsActive: 1
--- !u!224 &59926369
RectTransform:
  m_ObjectHideFlags: 0
  m_CorrespondingSourceObject: {fileID: 0}
  m_PrefabInstance: {fileID: 0}
  m_PrefabAsset: {fileID: 0}
  m_GameObject: {fileID: 59926368}
  m_LocalRotation: {x: 0, y: 0, z: 0, w: 1}
  m_LocalPosition: {x: 0, y: 0, z: 0}
  m_LocalScale: {x: 1, y: 1, z: 1}
  m_ConstrainProportionsScale: 0
  m_Children:
  - {fileID: 1651938367}
  m_Father: {fileID: 290861172}
  m_RootOrder: 9
  m_LocalEulerAnglesHint: {x: 0, y: 0, z: 0}
  m_AnchorMin: {x: 0.5, y: 0.5}
  m_AnchorMax: {x: 0.5, y: 0.5}
  m_AnchoredPosition: {x: 0, y: -27}
  m_SizeDelta: {x: 100, y: 100}
  m_Pivot: {x: 0.5, y: 0.5}
--- !u!114 &59926370
MonoBehaviour:
  m_ObjectHideFlags: 0
  m_CorrespondingSourceObject: {fileID: 0}
  m_PrefabInstance: {fileID: 0}
  m_PrefabAsset: {fileID: 0}
  m_GameObject: {fileID: 59926368}
  m_Enabled: 1
  m_EditorHideFlags: 0
  m_Script: {fileID: 11500000, guid: 475de064003ff104fb88b1fbccd0f417, type: 3}
  m_Name:
  m_EditorClassIdentifier:
  m_ActivateOnLoad: 0
  m_SceneToLoad: AdditiveSceneMultiInstance
  m_SceneAsset: {fileID: 102900000, guid: 0ae94f636016d3b40bfbecad57d99553, type: 3}
--- !u!1 &102378161
GameObject:
  m_ObjectHideFlags: 0
  m_CorrespondingSourceObject: {fileID: 0}
  m_PrefabInstance: {fileID: 0}
  m_PrefabAsset: {fileID: 0}
  serializedVersion: 6
  m_Component:
  - component: {fileID: 102378164}
  - component: {fileID: 102378163}
  - component: {fileID: 102378162}
  m_Layer: 5
  m_Name: ConnectClientDialog
  m_TagString: Untagged
  m_Icon: {fileID: 0}
  m_NavMeshLayer: 0
  m_StaticEditorFlags: 0
  m_IsActive: 1
--- !u!114 &102378162
MonoBehaviour:
  m_ObjectHideFlags: 0
  m_CorrespondingSourceObject: {fileID: 0}
  m_PrefabInstance: {fileID: 0}
  m_PrefabAsset: {fileID: 0}
  m_GameObject: {fileID: 102378161}
  m_Enabled: 1
  m_EditorHideFlags: 0
  m_Script: {fileID: 11500000, guid: fe87c0e1cc204ed48ad3b37840f39efc, type: 3}
  m_Name: 
  m_EditorClassIdentifier: 
  m_Material: {fileID: 0}
  m_Color: {r: 0.26415092, g: 0.26415092, b: 0.26415092, a: 1}
  m_RaycastTarget: 1
  m_RaycastPadding: {x: 0, y: 0, z: 0, w: 0}
  m_Maskable: 1
  m_OnCullStateChanged:
    m_PersistentCalls:
      m_Calls: []
  m_Sprite: {fileID: 10907, guid: 0000000000000000f000000000000000, type: 0}
  m_Type: 1
  m_PreserveAspect: 0
  m_FillCenter: 1
  m_FillMethod: 4
  m_FillAmount: 1
  m_FillClockwise: 1
  m_FillOrigin: 0
  m_UseSpriteMesh: 0
  m_PixelsPerUnitMultiplier: 1
--- !u!222 &102378163
CanvasRenderer:
  m_ObjectHideFlags: 0
  m_CorrespondingSourceObject: {fileID: 0}
  m_PrefabInstance: {fileID: 0}
  m_PrefabAsset: {fileID: 0}
  m_GameObject: {fileID: 102378161}
  m_CullTransparentMesh: 1
--- !u!224 &102378164
RectTransform:
  m_ObjectHideFlags: 0
  m_CorrespondingSourceObject: {fileID: 0}
  m_PrefabInstance: {fileID: 0}
  m_PrefabAsset: {fileID: 0}
  m_GameObject: {fileID: 102378161}
  m_LocalRotation: {x: 0, y: 0, z: 0, w: 1}
  m_LocalPosition: {x: 0, y: 0, z: 0}
  m_LocalScale: {x: 1, y: 1, z: 1}
  m_ConstrainProportionsScale: 0
  m_Children:
  - {fileID: 787972778}
  - {fileID: 730527895}
  m_Father: {fileID: 290861172}
  m_RootOrder: 13
  m_LocalEulerAnglesHint: {x: 0, y: 0, z: 0}
  m_AnchorMin: {x: 0.5, y: 0.5}
  m_AnchorMax: {x: 0.5, y: 0.5}
  m_AnchoredPosition: {x: 0, y: 0}
  m_SizeDelta: {x: 300, y: 100}
  m_Pivot: {x: 0.5, y: 0.5}
--- !u!1 &125866602
GameObject:
  m_ObjectHideFlags: 0
  m_CorrespondingSourceObject: {fileID: 0}
  m_PrefabInstance: {fileID: 0}
  m_PrefabAsset: {fileID: 0}
  serializedVersion: 6
  m_Component:
  - component: {fileID: 125866603}
  - component: {fileID: 125866605}
  - component: {fileID: 125866604}
  m_Layer: 5
  m_Name: Background
  m_TagString: Untagged
  m_Icon: {fileID: 0}
  m_NavMeshLayer: 0
  m_StaticEditorFlags: 0
  m_IsActive: 1
--- !u!224 &125866603
RectTransform:
  m_ObjectHideFlags: 0
  m_CorrespondingSourceObject: {fileID: 0}
  m_PrefabInstance: {fileID: 0}
  m_PrefabAsset: {fileID: 0}
  m_GameObject: {fileID: 125866602}
  m_LocalRotation: {x: -0, y: -0, z: -0, w: 1}
  m_LocalPosition: {x: 0, y: 0, z: 0}
  m_LocalScale: {x: 1, y: 1, z: 1}
  m_ConstrainProportionsScale: 0
  m_Children:
  - {fileID: 615497064}
  m_Father: {fileID: 1351730454}
  m_RootOrder: 0
  m_LocalEulerAnglesHint: {x: 0, y: 0, z: 0}
  m_AnchorMin: {x: 0, y: 1}
  m_AnchorMax: {x: 0, y: 1}
  m_AnchoredPosition: {x: 10, y: -10}
  m_SizeDelta: {x: 20, y: 20}
  m_Pivot: {x: 0.5, y: 0.5}
--- !u!114 &125866604
MonoBehaviour:
  m_ObjectHideFlags: 0
  m_CorrespondingSourceObject: {fileID: 0}
  m_PrefabInstance: {fileID: 0}
  m_PrefabAsset: {fileID: 0}
  m_GameObject: {fileID: 125866602}
  m_Enabled: 1
  m_EditorHideFlags: 0
  m_Script: {fileID: 11500000, guid: fe87c0e1cc204ed48ad3b37840f39efc, type: 3}
  m_Name:
  m_EditorClassIdentifier:
  m_Material: {fileID: 0}
  m_Color: {r: 1, g: 1, b: 1, a: 1}
  m_RaycastTarget: 1
  m_RaycastPadding: {x: 0, y: 0, z: 0, w: 0}
  m_Maskable: 1
  m_OnCullStateChanged:
    m_PersistentCalls:
      m_Calls: []
  m_Sprite: {fileID: 10905, guid: 0000000000000000f000000000000000, type: 0}
  m_Type: 1
  m_PreserveAspect: 0
  m_FillCenter: 1
  m_FillMethod: 4
  m_FillAmount: 1
  m_FillClockwise: 1
  m_FillOrigin: 0
  m_UseSpriteMesh: 0
  m_PixelsPerUnitMultiplier: 1
--- !u!222 &125866605
CanvasRenderer:
  m_ObjectHideFlags: 0
  m_CorrespondingSourceObject: {fileID: 0}
  m_PrefabInstance: {fileID: 0}
  m_PrefabAsset: {fileID: 0}
  m_GameObject: {fileID: 125866602}
  m_CullTransparentMesh: 1
--- !u!1 &163541781
GameObject:
  m_ObjectHideFlags: 0
  m_CorrespondingSourceObject: {fileID: 0}
  m_PrefabInstance: {fileID: 0}
  m_PrefabAsset: {fileID: 0}
  serializedVersion: 6
  m_Component:
  - component: {fileID: 163541782}
  - component: {fileID: 163541784}
  - component: {fileID: 163541783}
  m_Layer: 5
  m_Name: Label
  m_TagString: Untagged
  m_Icon: {fileID: 0}
  m_NavMeshLayer: 0
  m_StaticEditorFlags: 0
  m_IsActive: 1
--- !u!224 &163541782
RectTransform:
  m_ObjectHideFlags: 0
  m_CorrespondingSourceObject: {fileID: 0}
  m_PrefabInstance: {fileID: 0}
  m_PrefabAsset: {fileID: 0}
  m_GameObject: {fileID: 163541781}
  m_LocalRotation: {x: -0, y: -0, z: -0, w: 1}
  m_LocalPosition: {x: 0, y: 0, z: 0}
  m_LocalScale: {x: 1, y: 1, z: 1}
  m_ConstrainProportionsScale: 0
  m_Children: []
  m_Father: {fileID: 1640896166}
  m_RootOrder: 1
  m_LocalEulerAnglesHint: {x: 0, y: 0, z: 0}
  m_AnchorMin: {x: 0, y: 0}
  m_AnchorMax: {x: 1, y: 1}
  m_AnchoredPosition: {x: 9, y: -0.5}
  m_SizeDelta: {x: -28, y: -3}
  m_Pivot: {x: 0.5, y: 0.5}
--- !u!114 &163541783
MonoBehaviour:
  m_ObjectHideFlags: 0
  m_CorrespondingSourceObject: {fileID: 0}
  m_PrefabInstance: {fileID: 0}
  m_PrefabAsset: {fileID: 0}
  m_GameObject: {fileID: 163541781}
  m_Enabled: 1
  m_EditorHideFlags: 0
  m_Script: {fileID: 11500000, guid: 5f7201a12d95ffc409449d95f23cf332, type: 3}
  m_Name:
  m_EditorClassIdentifier:
  m_Material: {fileID: 0}
  m_Color: {r: 1, g: 1, b: 1, a: 1}
  m_RaycastTarget: 1
  m_RaycastPadding: {x: 0, y: 0, z: 0, w: 0}
  m_Maskable: 1
  m_OnCullStateChanged:
    m_PersistentCalls:
      m_Calls: []
  m_FontData:
    m_Font: {fileID: 10102, guid: 0000000000000000e000000000000000, type: 0}
    m_FontSize: 14
    m_FontStyle: 1
    m_BestFit: 1
    m_MinSize: 1
    m_MaxSize: 40
    m_Alignment: 0
    m_AlignByGeometry: 1
    m_RichText: 1
    m_HorizontalOverflow: 0
    m_VerticalOverflow: 0
    m_LineSpacing: 1
  m_Text: AddScene Dup - 2
--- !u!222 &163541784
CanvasRenderer:
  m_ObjectHideFlags: 0
  m_CorrespondingSourceObject: {fileID: 0}
  m_PrefabInstance: {fileID: 0}
  m_PrefabAsset: {fileID: 0}
  m_GameObject: {fileID: 163541781}
  m_CullTransparentMesh: 1
--- !u!1 &167044830
GameObject:
  m_ObjectHideFlags: 0
  m_CorrespondingSourceObject: {fileID: 0}
  m_PrefabInstance: {fileID: 0}
  m_PrefabAsset: {fileID: 0}
  serializedVersion: 6
  m_Component:
  - component: {fileID: 167044834}
  - component: {fileID: 167044833}
  - component: {fileID: 167044832}
  - component: {fileID: 167044831}
  m_Layer: 5
  m_Name: Canvas
  m_TagString: Untagged
  m_Icon: {fileID: 0}
  m_NavMeshLayer: 0
  m_StaticEditorFlags: 0
  m_IsActive: 1
--- !u!114 &167044831
MonoBehaviour:
  m_ObjectHideFlags: 0
  m_CorrespondingSourceObject: {fileID: 0}
  m_PrefabInstance: {fileID: 0}
  m_PrefabAsset: {fileID: 0}
  m_GameObject: {fileID: 167044830}
  m_Enabled: 1
  m_EditorHideFlags: 0
  m_Script: {fileID: 11500000, guid: dc42784cf147c0c48a680349fa168899, type: 3}
  m_Name:
  m_EditorClassIdentifier:
  m_IgnoreReversedGraphics: 1
  m_BlockingObjects: 0
  m_BlockingMask:
    serializedVersion: 2
    m_Bits: 4294967295
--- !u!114 &167044832
MonoBehaviour:
  m_ObjectHideFlags: 0
  m_CorrespondingSourceObject: {fileID: 0}
  m_PrefabInstance: {fileID: 0}
  m_PrefabAsset: {fileID: 0}
  m_GameObject: {fileID: 167044830}
  m_Enabled: 1
  m_EditorHideFlags: 0
  m_Script: {fileID: 11500000, guid: 0cd44c1031e13a943bb63640046fad76, type: 3}
  m_Name:
  m_EditorClassIdentifier:
  m_UiScaleMode: 0
  m_ReferencePixelsPerUnit: 100
  m_ScaleFactor: 1
  m_ReferenceResolution: {x: 800, y: 600}
  m_ScreenMatchMode: 0
  m_MatchWidthOrHeight: 0
  m_PhysicalUnit: 3
  m_FallbackScreenDPI: 96
  m_DefaultSpriteDPI: 96
  m_DynamicPixelsPerUnit: 1
  m_PresetInfoIsWorld: 0
--- !u!223 &167044833
Canvas:
  m_ObjectHideFlags: 0
  m_CorrespondingSourceObject: {fileID: 0}
  m_PrefabInstance: {fileID: 0}
  m_PrefabAsset: {fileID: 0}
  m_GameObject: {fileID: 167044830}
  m_Enabled: 1
  serializedVersion: 3
  m_RenderMode: 0
  m_Camera: {fileID: 0}
  m_PlaneDistance: 100
  m_PixelPerfect: 0
  m_ReceivesEvents: 1
  m_OverrideSorting: 0
  m_OverridePixelPerfect: 0
  m_SortingBucketNormalizedSize: 0
  m_AdditionalShaderChannelsFlag: 0
  m_SortingLayerID: 0
  m_SortingOrder: 0
  m_TargetDisplay: 0
--- !u!224 &167044834
RectTransform:
  m_ObjectHideFlags: 0
  m_CorrespondingSourceObject: {fileID: 0}
  m_PrefabInstance: {fileID: 0}
  m_PrefabAsset: {fileID: 0}
  m_GameObject: {fileID: 167044830}
  m_LocalRotation: {x: 0, y: 0, z: 0, w: 1}
  m_LocalPosition: {x: 0, y: 0, z: 0}
  m_LocalScale: {x: 0, y: 0, z: 0}
  m_ConstrainProportionsScale: 0
  m_Children:
  - {fileID: 1865409449}
  m_Father: {fileID: 0}
  m_RootOrder: 3
  m_LocalEulerAnglesHint: {x: 0, y: 0, z: 0}
  m_AnchorMin: {x: 0, y: 0}
  m_AnchorMax: {x: 0, y: 0}
  m_AnchoredPosition: {x: 0, y: 0}
  m_SizeDelta: {x: 0, y: 0}
  m_Pivot: {x: 0, y: 0}
--- !u!1 &193282986
GameObject:
  m_ObjectHideFlags: 0
  m_CorrespondingSourceObject: {fileID: 0}
  m_PrefabInstance: {fileID: 0}
  m_PrefabAsset: {fileID: 0}
  serializedVersion: 6
  m_Component:
  - component: {fileID: 193282989}
  - component: {fileID: 193282988}
  - component: {fileID: 193282987}
  m_Layer: 0
  m_Name: ConnectionManager
  m_TagString: Untagged
  m_Icon: {fileID: 0}
  m_NavMeshLayer: 0
  m_StaticEditorFlags: 0
  m_IsActive: 1
--- !u!114 &193282987
MonoBehaviour:
  m_ObjectHideFlags: 0
  m_CorrespondingSourceObject: {fileID: 0}
  m_PrefabInstance: {fileID: 0}
  m_PrefabAsset: {fileID: 0}
  m_GameObject: {fileID: 193282986}
  m_Enabled: 1
  m_EditorHideFlags: 0
  m_Script: {fileID: 11500000, guid: d5a57f767e5e46a458fc5d3c628d0cbb, type: 3}
  m_Name: 
  m_EditorClassIdentifier: 
  GlobalObjectIdHash: 616359116
  AlwaysReplicateAsRoot: 0
  DontDestroyWithOwner: 0
  AutoObjectParentSync: 1
--- !u!114 &193282988
MonoBehaviour:
  m_ObjectHideFlags: 0
  m_CorrespondingSourceObject: {fileID: 0}
  m_PrefabInstance: {fileID: 0}
  m_PrefabAsset: {fileID: 0}
  m_GameObject: {fileID: 193282986}
  m_Enabled: 1
  m_EditorHideFlags: 0
  m_Script: {fileID: 11500000, guid: 1fdbb1166ef95724c929be890bc1ab9a, type: 3}
  m_Name: 
  m_EditorClassIdentifier: 
  m_DisconnectClientButton: {fileID: 241168336}
  m_ReconnectClientDialog: {fileID: 102378161}
  m_ReconnectAttempts: 5
  m_DelayBetweenAttempts: 2
--- !u!4 &193282989
Transform:
  m_ObjectHideFlags: 0
  m_CorrespondingSourceObject: {fileID: 0}
  m_PrefabInstance: {fileID: 0}
  m_PrefabAsset: {fileID: 0}
  m_GameObject: {fileID: 193282986}
  m_LocalRotation: {x: 0, y: 0, z: 0, w: 1}
  m_LocalPosition: {x: 81.25, y: 31.875, z: 0}
  m_LocalScale: {x: 1, y: 1, z: 1}
  m_ConstrainProportionsScale: 0
  m_Children: []
  m_Father: {fileID: 0}
  m_RootOrder: 8
  m_LocalEulerAnglesHint: {x: 0, y: 0, z: 0}
--- !u!1 &241168336
GameObject:
  m_ObjectHideFlags: 0
  m_CorrespondingSourceObject: {fileID: 0}
  m_PrefabInstance: {fileID: 0}
  m_PrefabAsset: {fileID: 0}
  serializedVersion: 6
  m_Component:
  - component: {fileID: 241168337}
  - component: {fileID: 241168340}
  - component: {fileID: 241168339}
  - component: {fileID: 241168338}
  m_Layer: 5
  m_Name: DisconnectClient
  m_TagString: Untagged
  m_Icon: {fileID: 0}
  m_NavMeshLayer: 0
  m_StaticEditorFlags: 0
  m_IsActive: 1
--- !u!224 &241168337
RectTransform:
  m_ObjectHideFlags: 0
  m_CorrespondingSourceObject: {fileID: 0}
  m_PrefabInstance: {fileID: 0}
  m_PrefabAsset: {fileID: 0}
  m_GameObject: {fileID: 241168336}
  m_LocalRotation: {x: -0, y: -0, z: -0, w: 1}
  m_LocalPosition: {x: 0, y: 0, z: 0}
  m_LocalScale: {x: 1.0000001, y: 1.0000001, z: 1.0000001}
  m_ConstrainProportionsScale: 0
  m_Children:
  - {fileID: 442841959}
  m_Father: {fileID: 290861172}
  m_RootOrder: 1
  m_LocalEulerAnglesHint: {x: 0, y: 0, z: 0}
  m_AnchorMin: {x: 0, y: 0}
  m_AnchorMax: {x: 0, y: 0}
  m_AnchoredPosition: {x: 309.00006, y: 51}
  m_SizeDelta: {x: 160, y: 30}
  m_Pivot: {x: 0.5, y: 0.5}
--- !u!114 &241168338
MonoBehaviour:
  m_ObjectHideFlags: 0
  m_CorrespondingSourceObject: {fileID: 0}
  m_PrefabInstance: {fileID: 0}
  m_PrefabAsset: {fileID: 0}
  m_GameObject: {fileID: 241168336}
  m_Enabled: 1
  m_EditorHideFlags: 0
  m_Script: {fileID: 11500000, guid: 4e29b1a8efbd4b44bb3f3716e73f07ff, type: 3}
  m_Name: 
  m_EditorClassIdentifier: 
  m_Navigation:
    m_Mode: 3
    m_WrapAround: 0
    m_SelectOnUp: {fileID: 0}
    m_SelectOnDown: {fileID: 0}
    m_SelectOnLeft: {fileID: 0}
    m_SelectOnRight: {fileID: 0}
  m_Transition: 1
  m_Colors:
    m_NormalColor: {r: 1, g: 1, b: 1, a: 1}
    m_HighlightedColor: {r: 0.9607843, g: 0.9607843, b: 0.9607843, a: 1}
    m_PressedColor: {r: 0.78431374, g: 0.78431374, b: 0.78431374, a: 1}
    m_SelectedColor: {r: 0.9607843, g: 0.9607843, b: 0.9607843, a: 1}
    m_DisabledColor: {r: 0.78431374, g: 0.78431374, b: 0.78431374, a: 0.5019608}
    m_ColorMultiplier: 1
    m_FadeDuration: 0.1
  m_SpriteState:
    m_HighlightedSprite: {fileID: 0}
    m_PressedSprite: {fileID: 0}
    m_SelectedSprite: {fileID: 0}
    m_DisabledSprite: {fileID: 0}
  m_AnimationTriggers:
    m_NormalTrigger: Normal
    m_HighlightedTrigger: Highlighted
    m_PressedTrigger: Pressed
    m_SelectedTrigger: Selected
    m_DisabledTrigger: Disabled
  m_Interactable: 1
  m_TargetGraphic: {fileID: 241168339}
  m_OnClick:
    m_PersistentCalls:
      m_Calls:
      - m_Target: {fileID: 193282988}
        m_TargetAssemblyTypeName: TestProject.ManualTests.ClientDisconnectHandler,
          TestProject.ManualTests
        m_MethodName: OnDisconnectClients
        m_Mode: 1
        m_Arguments:
          m_ObjectArgument: {fileID: 0}
          m_ObjectArgumentAssemblyTypeName: UnityEngine.Object, UnityEngine
          m_IntArgument: 0
          m_FloatArgument: 0
          m_StringArgument: 
          m_BoolArgument: 0
        m_CallState: 2
--- !u!114 &241168339
MonoBehaviour:
  m_ObjectHideFlags: 0
  m_CorrespondingSourceObject: {fileID: 0}
  m_PrefabInstance: {fileID: 0}
  m_PrefabAsset: {fileID: 0}
  m_GameObject: {fileID: 241168336}
  m_Enabled: 1
  m_EditorHideFlags: 0
  m_Script: {fileID: 11500000, guid: fe87c0e1cc204ed48ad3b37840f39efc, type: 3}
  m_Name: 
  m_EditorClassIdentifier: 
  m_Material: {fileID: 0}
  m_Color: {r: 0.1981132, g: 0.1981132, b: 0.1981132, a: 1}
  m_RaycastTarget: 1
  m_RaycastPadding: {x: 0, y: 0, z: 0, w: 0}
  m_Maskable: 1
  m_OnCullStateChanged:
    m_PersistentCalls:
      m_Calls: []
  m_Sprite: {fileID: 10905, guid: 0000000000000000f000000000000000, type: 0}
  m_Type: 1
  m_PreserveAspect: 0
  m_FillCenter: 1
  m_FillMethod: 4
  m_FillAmount: 1
  m_FillClockwise: 1
  m_FillOrigin: 0
  m_UseSpriteMesh: 0
  m_PixelsPerUnitMultiplier: 1
--- !u!222 &241168340
CanvasRenderer:
  m_ObjectHideFlags: 0
  m_CorrespondingSourceObject: {fileID: 0}
  m_PrefabInstance: {fileID: 0}
  m_PrefabAsset: {fileID: 0}
  m_GameObject: {fileID: 241168336}
  m_CullTransparentMesh: 1
--- !u!1 &290861168
GameObject:
  m_ObjectHideFlags: 0
  m_CorrespondingSourceObject: {fileID: 0}
  m_PrefabInstance: {fileID: 0}
  m_PrefabAsset: {fileID: 0}
  serializedVersion: 6
  m_Component:
  - component: {fileID: 290861172}
  - component: {fileID: 290861171}
  - component: {fileID: 290861170}
  - component: {fileID: 290861169}
  m_Layer: 5
  m_Name: UI
  m_TagString: Untagged
  m_Icon: {fileID: 0}
  m_NavMeshLayer: 0
  m_StaticEditorFlags: 0
  m_IsActive: 1
--- !u!114 &290861169
MonoBehaviour:
  m_ObjectHideFlags: 0
  m_CorrespondingSourceObject: {fileID: 0}
  m_PrefabInstance: {fileID: 0}
  m_PrefabAsset: {fileID: 0}
  m_GameObject: {fileID: 290861168}
  m_Enabled: 1
  m_EditorHideFlags: 0
  m_Script: {fileID: 11500000, guid: dc42784cf147c0c48a680349fa168899, type: 3}
  m_Name:
  m_EditorClassIdentifier:
  m_IgnoreReversedGraphics: 1
  m_BlockingObjects: 0
  m_BlockingMask:
    serializedVersion: 2
    m_Bits: 4294967295
--- !u!114 &290861170
MonoBehaviour:
  m_ObjectHideFlags: 0
  m_CorrespondingSourceObject: {fileID: 0}
  m_PrefabInstance: {fileID: 0}
  m_PrefabAsset: {fileID: 0}
  m_GameObject: {fileID: 290861168}
  m_Enabled: 1
  m_EditorHideFlags: 0
  m_Script: {fileID: 11500000, guid: 0cd44c1031e13a943bb63640046fad76, type: 3}
  m_Name:
  m_EditorClassIdentifier:
  m_UiScaleMode: 1
  m_ReferencePixelsPerUnit: 100
  m_ScaleFactor: 1
  m_ReferenceResolution: {x: 1024, y: 768}
  m_ScreenMatchMode: 0
  m_MatchWidthOrHeight: 0.5
  m_PhysicalUnit: 3
  m_FallbackScreenDPI: 96
  m_DefaultSpriteDPI: 96
  m_DynamicPixelsPerUnit: 1
  m_PresetInfoIsWorld: 0
--- !u!223 &290861171
Canvas:
  m_ObjectHideFlags: 0
  m_CorrespondingSourceObject: {fileID: 0}
  m_PrefabInstance: {fileID: 0}
  m_PrefabAsset: {fileID: 0}
  m_GameObject: {fileID: 290861168}
  m_Enabled: 1
  serializedVersion: 3
  m_RenderMode: 0
  m_Camera: {fileID: 575203309}
  m_PlaneDistance: 100
  m_PixelPerfect: 0
  m_ReceivesEvents: 1
  m_OverrideSorting: 0
  m_OverridePixelPerfect: 0
  m_SortingBucketNormalizedSize: 0
  m_AdditionalShaderChannelsFlag: 0
  m_SortingLayerID: 0
  m_SortingOrder: 0
  m_TargetDisplay: 0
--- !u!224 &290861172
RectTransform:
  m_ObjectHideFlags: 0
  m_CorrespondingSourceObject: {fileID: 0}
  m_PrefabInstance: {fileID: 0}
  m_PrefabAsset: {fileID: 0}
  m_GameObject: {fileID: 290861168}
  m_LocalRotation: {x: 0, y: 0, z: 0, w: 1}
  m_LocalPosition: {x: 0, y: 0, z: 0}
  m_LocalScale: {x: 0, y: 0, z: 0}
  m_ConstrainProportionsScale: 0
  m_Children:
  - {fileID: 1588117328}
  - {fileID: 241168337}
  - {fileID: 34066665}
  - {fileID: 42803802}
  - {fileID: 1834318148}
  - {fileID: 2058276876}
  - {fileID: 1383741138}
  - {fileID: 884557066}
  - {fileID: 291820796}
  - {fileID: 59926369}
  - {fileID: 1008611499}
  - {fileID: 1187680250}
  - {fileID: 19371290}
  - {fileID: 102378164}
  m_Father: {fileID: 0}
  m_RootOrder: 4
  m_LocalEulerAnglesHint: {x: 0, y: 0, z: 0}
  m_AnchorMin: {x: 0, y: 0}
  m_AnchorMax: {x: 0, y: 0}
  m_AnchoredPosition: {x: 0, y: 0}
  m_SizeDelta: {x: 0, y: 0}
  m_Pivot: {x: 0, y: 0}
--- !u!1 &291820795
GameObject:
  m_ObjectHideFlags: 0
  m_CorrespondingSourceObject: {fileID: 0}
  m_PrefabInstance: {fileID: 0}
  m_PrefabAsset: {fileID: 0}
  serializedVersion: 6
  m_Component:
  - component: {fileID: 291820796}
  - component: {fileID: 291820797}
  m_Layer: 5
  m_Name: ToggleTwoParent
  m_TagString: Untagged
  m_Icon: {fileID: 0}
  m_NavMeshLayer: 0
  m_StaticEditorFlags: 0
  m_IsActive: 1
--- !u!224 &291820796
RectTransform:
  m_ObjectHideFlags: 0
  m_CorrespondingSourceObject: {fileID: 0}
  m_PrefabInstance: {fileID: 0}
  m_PrefabAsset: {fileID: 0}
  m_GameObject: {fileID: 291820795}
  m_LocalRotation: {x: 0, y: 0, z: 0, w: 1}
  m_LocalPosition: {x: 0, y: 0, z: 0}
  m_LocalScale: {x: 1, y: 1, z: 1}
  m_ConstrainProportionsScale: 0
  m_Children:
  - {fileID: 362129048}
  m_Father: {fileID: 290861172}
  m_RootOrder: 8
  m_LocalEulerAnglesHint: {x: 0, y: 0, z: 0}
  m_AnchorMin: {x: 0.5, y: 0.5}
  m_AnchorMax: {x: 0.5, y: 0.5}
  m_AnchoredPosition: {x: 0, y: 0}
  m_SizeDelta: {x: 100, y: 100}
  m_Pivot: {x: 0.5, y: 0.5}
--- !u!114 &291820797
MonoBehaviour:
  m_ObjectHideFlags: 0
  m_CorrespondingSourceObject: {fileID: 0}
  m_PrefabInstance: {fileID: 0}
  m_PrefabAsset: {fileID: 0}
  m_GameObject: {fileID: 291820795}
  m_Enabled: 1
  m_EditorHideFlags: 0
  m_Script: {fileID: 11500000, guid: 475de064003ff104fb88b1fbccd0f417, type: 3}
  m_Name:
  m_EditorClassIdentifier:
  m_ActivateOnLoad: 0
  m_SceneToLoad: AdditiveScene2
  m_SceneAsset: {fileID: 102900000, guid: c6a3d883c8253ee43bca4f2b03797d7b, type: 3}
--- !u!1 &300124661
GameObject:
  m_ObjectHideFlags: 0
  m_CorrespondingSourceObject: {fileID: 0}
  m_PrefabInstance: {fileID: 0}
  m_PrefabAsset: {fileID: 0}
  serializedVersion: 6
  m_Component:
  - component: {fileID: 300124662}
  - component: {fileID: 300124663}
  m_Layer: 5
  m_Name: AdditiveSceneOne
  m_TagString: Untagged
  m_Icon: {fileID: 0}
  m_NavMeshLayer: 0
  m_StaticEditorFlags: 0
  m_IsActive: 1
--- !u!224 &300124662
RectTransform:
  m_ObjectHideFlags: 0
  m_CorrespondingSourceObject: {fileID: 0}
  m_PrefabInstance: {fileID: 0}
  m_PrefabAsset: {fileID: 0}
  m_GameObject: {fileID: 300124661}
  m_LocalRotation: {x: -0, y: -0, z: -0, w: 1}
  m_LocalPosition: {x: 0, y: 0, z: 0}
  m_LocalScale: {x: 1, y: 1, z: 1}
  m_ConstrainProportionsScale: 0
  m_Children:
  - {fileID: 1689223598}
  - {fileID: 1638885888}
  m_Father: {fileID: 884557066}
  m_RootOrder: 0
  m_LocalEulerAnglesHint: {x: 0, y: 0, z: 0}
  m_AnchorMin: {x: 0.5, y: 0.5}
  m_AnchorMax: {x: 0.5, y: 0.5}
  m_AnchoredPosition: {x: 448, y: 236.09998}
  m_SizeDelta: {x: 160, y: 20}
  m_Pivot: {x: 0.5, y: 0.5}
--- !u!114 &300124663
MonoBehaviour:
  m_ObjectHideFlags: 0
  m_CorrespondingSourceObject: {fileID: 0}
  m_PrefabInstance: {fileID: 0}
  m_PrefabAsset: {fileID: 0}
  m_GameObject: {fileID: 300124661}
  m_Enabled: 1
  m_EditorHideFlags: 0
  m_Script: {fileID: 11500000, guid: 9085046f02f69544eb97fd06b6048fe2, type: 3}
  m_Name:
  m_EditorClassIdentifier:
  m_Navigation:
    m_Mode: 3
    m_WrapAround: 0
    m_SelectOnUp: {fileID: 0}
    m_SelectOnDown: {fileID: 0}
    m_SelectOnLeft: {fileID: 0}
    m_SelectOnRight: {fileID: 0}
  m_Transition: 1
  m_Colors:
    m_NormalColor: {r: 1, g: 1, b: 1, a: 1}
    m_HighlightedColor: {r: 0.9607843, g: 0.9607843, b: 0.9607843, a: 1}
    m_PressedColor: {r: 0.78431374, g: 0.78431374, b: 0.78431374, a: 1}
    m_SelectedColor: {r: 0.9607843, g: 0.9607843, b: 0.9607843, a: 1}
    m_DisabledColor: {r: 0.78431374, g: 0.78431374, b: 0.78431374, a: 0.5019608}
    m_ColorMultiplier: 1
    m_FadeDuration: 0.1
  m_SpriteState:
    m_HighlightedSprite: {fileID: 0}
    m_PressedSprite: {fileID: 0}
    m_SelectedSprite: {fileID: 0}
    m_DisabledSprite: {fileID: 0}
  m_AnimationTriggers:
    m_NormalTrigger: Normal
    m_HighlightedTrigger: Highlighted
    m_PressedTrigger: Pressed
    m_SelectedTrigger: Selected
    m_DisabledTrigger: Disabled
  m_Interactable: 1
  m_TargetGraphic: {fileID: 1689223599}
  toggleTransition: 1
  graphic: {fileID: 1691305197}
  m_Group: {fileID: 0}
  onValueChanged:
    m_PersistentCalls:
      m_Calls:
      - m_Target: {fileID: 884557067}
        m_TargetAssemblyTypeName: TestProject.ManualTests.AdditiveSceneToggleHandler,
          Assembly-CSharp
        m_MethodName: OnToggle
        m_Mode: 1
        m_Arguments:
          m_ObjectArgument: {fileID: 0}
          m_ObjectArgumentAssemblyTypeName: UnityEngine.Object, UnityEngine
          m_IntArgument: 0
          m_FloatArgument: 0
          m_StringArgument:
          m_BoolArgument: 0
        m_CallState: 2
  m_IsOn: 0
--- !u!1 &336568645
GameObject:
  m_ObjectHideFlags: 0
  m_CorrespondingSourceObject: {fileID: 0}
  m_PrefabInstance: {fileID: 0}
  m_PrefabAsset: {fileID: 0}
  serializedVersion: 6
  m_Component:
  - component: {fileID: 336568649}
  - component: {fileID: 336568648}
  - component: {fileID: 336568647}
  - component: {fileID: 336568646}
  m_Layer: 0
  m_Name: Floor
  m_TagString: Floor
  m_Icon: {fileID: 0}
  m_NavMeshLayer: 0
  m_StaticEditorFlags: 0
  m_IsActive: 1
--- !u!65 &336568646
BoxCollider:
  m_ObjectHideFlags: 0
  m_CorrespondingSourceObject: {fileID: 0}
  m_PrefabInstance: {fileID: 0}
  m_PrefabAsset: {fileID: 0}
  m_GameObject: {fileID: 336568645}
  m_Material: {fileID: 0}
  m_IsTrigger: 0
  m_Enabled: 1
  serializedVersion: 2
  m_Size: {x: 1, y: 1, z: 1}
  m_Center: {x: 0, y: 0, z: 0}
--- !u!23 &336568647
MeshRenderer:
  m_ObjectHideFlags: 0
  m_CorrespondingSourceObject: {fileID: 0}
  m_PrefabInstance: {fileID: 0}
  m_PrefabAsset: {fileID: 0}
  m_GameObject: {fileID: 336568645}
  m_Enabled: 1
  m_CastShadows: 1
  m_ReceiveShadows: 1
  m_DynamicOccludee: 1
  m_StaticShadowCaster: 0
  m_MotionVectors: 1
  m_LightProbeUsage: 1
  m_ReflectionProbeUsage: 1
  m_RayTracingMode: 2
  m_RayTraceProcedural: 0
  m_RenderingLayerMask: 1
  m_RendererPriority: 0
  m_Materials:
  - {fileID: 2100000, guid: 00cf8ac777c8c42e8967157f70fbfcbf, type: 2}
  m_StaticBatchInfo:
    firstSubMesh: 0
    subMeshCount: 0
  m_StaticBatchRoot: {fileID: 0}
  m_ProbeAnchor: {fileID: 0}
  m_LightProbeVolumeOverride: {fileID: 0}
  m_ScaleInLightmap: 1
  m_ReceiveGI: 1
  m_PreserveUVs: 0
  m_IgnoreNormalsForChartDetection: 0
  m_ImportantGI: 0
  m_StitchLightmapSeams: 1
  m_SelectedEditorRenderState: 3
  m_MinimumChartSize: 4
  m_AutoUVMaxDistance: 0.5
  m_AutoUVMaxAngle: 89
  m_LightmapParameters: {fileID: 0}
  m_SortingLayerID: 0
  m_SortingLayer: 0
  m_SortingOrder: 0
  m_AdditionalVertexStreams: {fileID: 0}
--- !u!33 &336568648
MeshFilter:
  m_ObjectHideFlags: 0
  m_CorrespondingSourceObject: {fileID: 0}
  m_PrefabInstance: {fileID: 0}
  m_PrefabAsset: {fileID: 0}
  m_GameObject: {fileID: 336568645}
  m_Mesh: {fileID: 10202, guid: 0000000000000000e000000000000000, type: 0}
--- !u!4 &336568649
Transform:
  m_ObjectHideFlags: 0
  m_CorrespondingSourceObject: {fileID: 0}
  m_PrefabInstance: {fileID: 0}
  m_PrefabAsset: {fileID: 0}
  m_GameObject: {fileID: 336568645}
  m_LocalRotation: {x: -0, y: -0, z: -0, w: 1}
  m_LocalPosition: {x: 0, y: -0.50000006, z: 0}
  m_LocalScale: {x: 60, y: 1, z: 60}
  m_ConstrainProportionsScale: 0
  m_Children: []
  m_Father: {fileID: 1332123092}
  m_RootOrder: 0
  m_LocalEulerAnglesHint: {x: 0, y: 0, z: 0}
--- !u!1 &362129047
GameObject:
  m_ObjectHideFlags: 0
  m_CorrespondingSourceObject: {fileID: 0}
  m_PrefabInstance: {fileID: 0}
  m_PrefabAsset: {fileID: 0}
  serializedVersion: 6
  m_Component:
  - component: {fileID: 362129048}
  - component: {fileID: 362129049}
  m_Layer: 5
  m_Name: AdditiveSceneTwo
  m_TagString: Untagged
  m_Icon: {fileID: 0}
  m_NavMeshLayer: 0
  m_StaticEditorFlags: 0
  m_IsActive: 1
--- !u!224 &362129048
RectTransform:
  m_ObjectHideFlags: 0
  m_CorrespondingSourceObject: {fileID: 0}
  m_PrefabInstance: {fileID: 0}
  m_PrefabAsset: {fileID: 0}
  m_GameObject: {fileID: 362129047}
  m_LocalRotation: {x: -0, y: -0, z: -0, w: 1}
  m_LocalPosition: {x: 0, y: 0, z: 0}
  m_LocalScale: {x: 1, y: 1, z: 1}
  m_ConstrainProportionsScale: 0
  m_Children:
  - {fileID: 44393280}
  - {fileID: 57065842}
  m_Father: {fileID: 291820796}
  m_RootOrder: 0
  m_LocalEulerAnglesHint: {x: 0, y: 0, z: 0}
  m_AnchorMin: {x: 0.5, y: 0.5}
  m_AnchorMax: {x: 0.5, y: 0.5}
  m_AnchoredPosition: {x: 448, y: 210}
  m_SizeDelta: {x: 160, y: 20}
  m_Pivot: {x: 0.5, y: 0.5}
--- !u!114 &362129049
MonoBehaviour:
  m_ObjectHideFlags: 0
  m_CorrespondingSourceObject: {fileID: 0}
  m_PrefabInstance: {fileID: 0}
  m_PrefabAsset: {fileID: 0}
  m_GameObject: {fileID: 362129047}
  m_Enabled: 1
  m_EditorHideFlags: 0
  m_Script: {fileID: 11500000, guid: 9085046f02f69544eb97fd06b6048fe2, type: 3}
  m_Name:
  m_EditorClassIdentifier:
  m_Navigation:
    m_Mode: 3
    m_WrapAround: 0
    m_SelectOnUp: {fileID: 0}
    m_SelectOnDown: {fileID: 0}
    m_SelectOnLeft: {fileID: 0}
    m_SelectOnRight: {fileID: 0}
  m_Transition: 1
  m_Colors:
    m_NormalColor: {r: 1, g: 1, b: 1, a: 1}
    m_HighlightedColor: {r: 0.9607843, g: 0.9607843, b: 0.9607843, a: 1}
    m_PressedColor: {r: 0.78431374, g: 0.78431374, b: 0.78431374, a: 1}
    m_SelectedColor: {r: 0.9607843, g: 0.9607843, b: 0.9607843, a: 1}
    m_DisabledColor: {r: 0.78431374, g: 0.78431374, b: 0.78431374, a: 0.5019608}
    m_ColorMultiplier: 1
    m_FadeDuration: 0.1
  m_SpriteState:
    m_HighlightedSprite: {fileID: 0}
    m_PressedSprite: {fileID: 0}
    m_SelectedSprite: {fileID: 0}
    m_DisabledSprite: {fileID: 0}
  m_AnimationTriggers:
    m_NormalTrigger: Normal
    m_HighlightedTrigger: Highlighted
    m_PressedTrigger: Pressed
    m_SelectedTrigger: Selected
    m_DisabledTrigger: Disabled
  m_Interactable: 1
  m_TargetGraphic: {fileID: 44393281}
  toggleTransition: 1
  graphic: {fileID: 1429502880}
  m_Group: {fileID: 0}
  onValueChanged:
    m_PersistentCalls:
      m_Calls:
      - m_Target: {fileID: 291820797}
        m_TargetAssemblyTypeName: TestProject.ManualTests.AdditiveSceneToggleHandler,
          Assembly-CSharp
        m_MethodName: OnToggle
        m_Mode: 1
        m_Arguments:
          m_ObjectArgument: {fileID: 0}
          m_ObjectArgumentAssemblyTypeName: UnityEngine.Object, UnityEngine
          m_IntArgument: 0
          m_FloatArgument: 0
          m_StringArgument:
          m_BoolArgument: 0
        m_CallState: 2
  m_IsOn: 0
--- !u!1 &418148060
GameObject:
  m_ObjectHideFlags: 0
  m_CorrespondingSourceObject: {fileID: 0}
  m_PrefabInstance: {fileID: 0}
  m_PrefabAsset: {fileID: 0}
  serializedVersion: 6
  m_Component:
  - component: {fileID: 418148061}
  - component: {fileID: 418148063}
  - component: {fileID: 418148062}
  m_Layer: 5
  m_Name: Background
  m_TagString: Untagged
  m_Icon: {fileID: 0}
  m_NavMeshLayer: 0
  m_StaticEditorFlags: 0
  m_IsActive: 1
--- !u!224 &418148061
RectTransform:
  m_ObjectHideFlags: 0
  m_CorrespondingSourceObject: {fileID: 0}
  m_PrefabInstance: {fileID: 0}
  m_PrefabAsset: {fileID: 0}
  m_GameObject: {fileID: 418148060}
  m_LocalRotation: {x: -0, y: -0, z: -0, w: 1}
  m_LocalPosition: {x: 0, y: 0, z: 0}
  m_LocalScale: {x: 1, y: 1, z: 1}
  m_ConstrainProportionsScale: 0
  m_Children:
  - {fileID: 432733929}
  m_Father: {fileID: 1651938367}
  m_RootOrder: 0
  m_LocalEulerAnglesHint: {x: 0, y: 0, z: 0}
  m_AnchorMin: {x: 0, y: 1}
  m_AnchorMax: {x: 0, y: 1}
  m_AnchoredPosition: {x: 10, y: -10}
  m_SizeDelta: {x: 20, y: 20}
  m_Pivot: {x: 0.5, y: 0.5}
--- !u!114 &418148062
MonoBehaviour:
  m_ObjectHideFlags: 0
  m_CorrespondingSourceObject: {fileID: 0}
  m_PrefabInstance: {fileID: 0}
  m_PrefabAsset: {fileID: 0}
  m_GameObject: {fileID: 418148060}
  m_Enabled: 1
  m_EditorHideFlags: 0
  m_Script: {fileID: 11500000, guid: fe87c0e1cc204ed48ad3b37840f39efc, type: 3}
  m_Name:
  m_EditorClassIdentifier:
  m_Material: {fileID: 0}
  m_Color: {r: 1, g: 1, b: 1, a: 1}
  m_RaycastTarget: 1
  m_RaycastPadding: {x: 0, y: 0, z: 0, w: 0}
  m_Maskable: 1
  m_OnCullStateChanged:
    m_PersistentCalls:
      m_Calls: []
  m_Sprite: {fileID: 10905, guid: 0000000000000000f000000000000000, type: 0}
  m_Type: 1
  m_PreserveAspect: 0
  m_FillCenter: 1
  m_FillMethod: 4
  m_FillAmount: 1
  m_FillClockwise: 1
  m_FillOrigin: 0
  m_UseSpriteMesh: 0
  m_PixelsPerUnitMultiplier: 1
--- !u!222 &418148063
CanvasRenderer:
  m_ObjectHideFlags: 0
  m_CorrespondingSourceObject: {fileID: 0}
  m_PrefabInstance: {fileID: 0}
  m_PrefabAsset: {fileID: 0}
  m_GameObject: {fileID: 418148060}
  m_CullTransparentMesh: 1
--- !u!1 &432733928
GameObject:
  m_ObjectHideFlags: 0
  m_CorrespondingSourceObject: {fileID: 0}
  m_PrefabInstance: {fileID: 0}
  m_PrefabAsset: {fileID: 0}
  serializedVersion: 6
  m_Component:
  - component: {fileID: 432733929}
  - component: {fileID: 432733931}
  - component: {fileID: 432733930}
  m_Layer: 5
  m_Name: Checkmark
  m_TagString: Untagged
  m_Icon: {fileID: 0}
  m_NavMeshLayer: 0
  m_StaticEditorFlags: 0
  m_IsActive: 1
--- !u!224 &432733929
RectTransform:
  m_ObjectHideFlags: 0
  m_CorrespondingSourceObject: {fileID: 0}
  m_PrefabInstance: {fileID: 0}
  m_PrefabAsset: {fileID: 0}
  m_GameObject: {fileID: 432733928}
  m_LocalRotation: {x: -0, y: -0, z: -0, w: 1}
  m_LocalPosition: {x: 0, y: 0, z: 0}
  m_LocalScale: {x: 1, y: 1, z: 1}
  m_ConstrainProportionsScale: 0
  m_Children: []
  m_Father: {fileID: 418148061}
  m_RootOrder: 0
  m_LocalEulerAnglesHint: {x: 0, y: 0, z: 0}
  m_AnchorMin: {x: 0.5, y: 0.5}
  m_AnchorMax: {x: 0.5, y: 0.5}
  m_AnchoredPosition: {x: 0, y: 0}
  m_SizeDelta: {x: 20, y: 20}
  m_Pivot: {x: 0.5, y: 0.5}
--- !u!114 &432733930
MonoBehaviour:
  m_ObjectHideFlags: 0
  m_CorrespondingSourceObject: {fileID: 0}
  m_PrefabInstance: {fileID: 0}
  m_PrefabAsset: {fileID: 0}
  m_GameObject: {fileID: 432733928}
  m_Enabled: 1
  m_EditorHideFlags: 0
  m_Script: {fileID: 11500000, guid: fe87c0e1cc204ed48ad3b37840f39efc, type: 3}
  m_Name:
  m_EditorClassIdentifier:
  m_Material: {fileID: 0}
  m_Color: {r: 1, g: 1, b: 1, a: 1}
  m_RaycastTarget: 1
  m_RaycastPadding: {x: 0, y: 0, z: 0, w: 0}
  m_Maskable: 1
  m_OnCullStateChanged:
    m_PersistentCalls:
      m_Calls: []
  m_Sprite: {fileID: 10901, guid: 0000000000000000f000000000000000, type: 0}
  m_Type: 0
  m_PreserveAspect: 0
  m_FillCenter: 1
  m_FillMethod: 4
  m_FillAmount: 1
  m_FillClockwise: 1
  m_FillOrigin: 0
  m_UseSpriteMesh: 0
  m_PixelsPerUnitMultiplier: 1
--- !u!222 &432733931
CanvasRenderer:
  m_ObjectHideFlags: 0
  m_CorrespondingSourceObject: {fileID: 0}
  m_PrefabInstance: {fileID: 0}
  m_PrefabAsset: {fileID: 0}
  m_GameObject: {fileID: 432733928}
  m_CullTransparentMesh: 1
--- !u!1 &442841958
GameObject:
  m_ObjectHideFlags: 0
  m_CorrespondingSourceObject: {fileID: 0}
  m_PrefabInstance: {fileID: 0}
  m_PrefabAsset: {fileID: 0}
  serializedVersion: 6
  m_Component:
  - component: {fileID: 442841959}
  - component: {fileID: 442841961}
  - component: {fileID: 442841960}
  m_Layer: 5
  m_Name: Text
  m_TagString: Untagged
  m_Icon: {fileID: 0}
  m_NavMeshLayer: 0
  m_StaticEditorFlags: 0
  m_IsActive: 1
--- !u!224 &442841959
RectTransform:
  m_ObjectHideFlags: 0
  m_CorrespondingSourceObject: {fileID: 0}
  m_PrefabInstance: {fileID: 0}
  m_PrefabAsset: {fileID: 0}
  m_GameObject: {fileID: 442841958}
  m_LocalRotation: {x: -0, y: -0, z: -0, w: 1}
  m_LocalPosition: {x: 0, y: 0, z: 0}
  m_LocalScale: {x: 1, y: 1, z: 1}
  m_ConstrainProportionsScale: 0
  m_Children: []
  m_Father: {fileID: 241168337}
  m_RootOrder: 0
  m_LocalEulerAnglesHint: {x: 0, y: 0, z: 0}
  m_AnchorMin: {x: 0, y: 0}
  m_AnchorMax: {x: 1, y: 1}
  m_AnchoredPosition: {x: 0, y: 0}
  m_SizeDelta: {x: 0, y: 0}
  m_Pivot: {x: 0.5, y: 0.5}
--- !u!114 &442841960
MonoBehaviour:
  m_ObjectHideFlags: 0
  m_CorrespondingSourceObject: {fileID: 0}
  m_PrefabInstance: {fileID: 0}
  m_PrefabAsset: {fileID: 0}
  m_GameObject: {fileID: 442841958}
  m_Enabled: 1
  m_EditorHideFlags: 0
  m_Script: {fileID: 11500000, guid: 5f7201a12d95ffc409449d95f23cf332, type: 3}
  m_Name: 
  m_EditorClassIdentifier: 
  m_Material: {fileID: 0}
  m_Color: {r: 1, g: 0.5058824, b: 0.003921569, a: 1}
  m_RaycastTarget: 1
  m_RaycastPadding: {x: 0, y: 0, z: 0, w: 0}
  m_Maskable: 1
  m_OnCullStateChanged:
    m_PersistentCalls:
      m_Calls: []
  m_FontData:
    m_Font: {fileID: 10102, guid: 0000000000000000e000000000000000, type: 0}
    m_FontSize: 14
    m_FontStyle: 0
    m_BestFit: 0
    m_MinSize: 10
    m_MaxSize: 40
    m_Alignment: 4
    m_AlignByGeometry: 0
    m_RichText: 1
    m_HorizontalOverflow: 0
    m_VerticalOverflow: 0
    m_LineSpacing: 1
  m_Text: Disconnect Client
--- !u!222 &442841961
CanvasRenderer:
  m_ObjectHideFlags: 0
  m_CorrespondingSourceObject: {fileID: 0}
  m_PrefabInstance: {fileID: 0}
  m_PrefabAsset: {fileID: 0}
  m_GameObject: {fileID: 442841958}
  m_CullTransparentMesh: 1
--- !u!1 &562991978
GameObject:
  m_ObjectHideFlags: 0
  m_CorrespondingSourceObject: {fileID: 0}
  m_PrefabInstance: {fileID: 0}
  m_PrefabAsset: {fileID: 0}
  serializedVersion: 6
  m_Component:
  - component: {fileID: 562991979}
  - component: {fileID: 562991981}
  - component: {fileID: 562991980}
  m_Layer: 5
  m_Name: BoxGeneratorCount
  m_TagString: Untagged
  m_Icon: {fileID: 0}
  m_NavMeshLayer: 0
  m_StaticEditorFlags: 0
  m_IsActive: 1
--- !u!224 &562991979
RectTransform:
  m_ObjectHideFlags: 0
  m_CorrespondingSourceObject: {fileID: 0}
  m_PrefabInstance: {fileID: 0}
  m_PrefabAsset: {fileID: 0}
  m_GameObject: {fileID: 562991978}
  m_LocalRotation: {x: -0, y: -0, z: -0, w: 1}
  m_LocalPosition: {x: 0, y: 0, z: 0}
  m_LocalScale: {x: 1, y: 1, z: 1}
  m_ConstrainProportionsScale: 0
  m_Children: []
  m_Father: {fileID: 2058276876}
  m_RootOrder: 3
  m_LocalEulerAnglesHint: {x: 0, y: 0, z: 0}
  m_AnchorMin: {x: 0.5, y: 0.5}
  m_AnchorMax: {x: 0.5, y: 0.5}
  m_AnchoredPosition: {x: 3, y: 20}
  m_SizeDelta: {x: 160, y: 30}
  m_Pivot: {x: 0.5, y: 0.5}
--- !u!114 &562991980
MonoBehaviour:
  m_ObjectHideFlags: 0
  m_CorrespondingSourceObject: {fileID: 0}
  m_PrefabInstance: {fileID: 0}
  m_PrefabAsset: {fileID: 0}
  m_GameObject: {fileID: 562991978}
  m_Enabled: 1
  m_EditorHideFlags: 0
  m_Script: {fileID: 11500000, guid: 5f7201a12d95ffc409449d95f23cf332, type: 3}
  m_Name:
  m_EditorClassIdentifier:
  m_Material: {fileID: 0}
  m_Color: {r: 0.9811321, g: 0.9811321, b: 0.9811321, a: 1}
  m_RaycastTarget: 1
  m_RaycastPadding: {x: 0, y: 0, z: 0, w: 0}
  m_Maskable: 1
  m_OnCullStateChanged:
    m_PersistentCalls:
      m_Calls: []
  m_FontData:
    m_Font: {fileID: 10102, guid: 0000000000000000e000000000000000, type: 0}
    m_FontSize: 18
    m_FontStyle: 1
    m_BestFit: 0
    m_MinSize: 1
    m_MaxSize: 40
    m_Alignment: 4
    m_AlignByGeometry: 0
    m_RichText: 1
    m_HorizontalOverflow: 0
    m_VerticalOverflow: 0
    m_LineSpacing: 1
  m_Text: 0
--- !u!222 &562991981
CanvasRenderer:
  m_ObjectHideFlags: 0
  m_CorrespondingSourceObject: {fileID: 0}
  m_PrefabInstance: {fileID: 0}
  m_PrefabAsset: {fileID: 0}
  m_GameObject: {fileID: 562991978}
  m_CullTransparentMesh: 1
--- !u!1 &575203307
GameObject:
  m_ObjectHideFlags: 0
  m_CorrespondingSourceObject: {fileID: 0}
  m_PrefabInstance: {fileID: 0}
  m_PrefabAsset: {fileID: 0}
  serializedVersion: 6
  m_Component:
  - component: {fileID: 575203310}
  - component: {fileID: 575203309}
  - component: {fileID: 575203308}
  m_Layer: 0
  m_Name: Main Camera
  m_TagString: MainCamera
  m_Icon: {fileID: 0}
  m_NavMeshLayer: 0
  m_StaticEditorFlags: 0
  m_IsActive: 1
--- !u!81 &575203308
AudioListener:
  m_ObjectHideFlags: 0
  m_CorrespondingSourceObject: {fileID: 0}
  m_PrefabInstance: {fileID: 0}
  m_PrefabAsset: {fileID: 0}
  m_GameObject: {fileID: 575203307}
  m_Enabled: 1
--- !u!20 &575203309
Camera:
  m_ObjectHideFlags: 0
  m_CorrespondingSourceObject: {fileID: 0}
  m_PrefabInstance: {fileID: 0}
  m_PrefabAsset: {fileID: 0}
  m_GameObject: {fileID: 575203307}
  m_Enabled: 1
  serializedVersion: 2
  m_ClearFlags: 1
  m_BackGroundColor: {r: 0.19215687, g: 0.3019608, b: 0.4745098, a: 0}
  m_projectionMatrixMode: 1
  m_GateFitMode: 2
  m_FOVAxisMode: 0
  m_SensorSize: {x: 36, y: 24}
  m_LensShift: {x: 0, y: 0}
  m_FocalLength: 50
  m_NormalizedViewPortRect:
    serializedVersion: 2
    x: 0
    y: 0
    width: 1
    height: 1
  near clip plane: 0.3
  far clip plane: 1000
  field of view: 60
  orthographic: 0
  orthographic size: 5
  m_Depth: -1
  m_CullingMask:
    serializedVersion: 2
    m_Bits: 4294967295
  m_RenderingPath: -1
  m_TargetTexture: {fileID: 0}
  m_TargetDisplay: 0
  m_TargetEye: 3
  m_HDR: 1
  m_AllowMSAA: 1
  m_AllowDynamicResolution: 0
  m_ForceIntoRT: 0
  m_OcclusionCulling: 1
  m_StereoConvergence: 10
  m_StereoSeparation: 0.022
--- !u!4 &575203310
Transform:
  m_ObjectHideFlags: 0
  m_CorrespondingSourceObject: {fileID: 0}
  m_PrefabInstance: {fileID: 0}
  m_PrefabAsset: {fileID: 0}
  m_GameObject: {fileID: 575203307}
  m_LocalRotation: {x: 0.41890106, y: -0, z: -0, w: 0.9080319}
  m_LocalPosition: {x: 0, y: 42, z: -46}
  m_LocalScale: {x: 1, y: 1, z: 1}
  m_ConstrainProportionsScale: 0
  m_Children: []
  m_Father: {fileID: 0}
  m_RootOrder: 0
  m_LocalEulerAnglesHint: {x: 49.530003, y: 0, z: 0}
--- !u!1 &599972120
GameObject:
  m_ObjectHideFlags: 0
  m_CorrespondingSourceObject: {fileID: 0}
  m_PrefabInstance: {fileID: 0}
  m_PrefabAsset: {fileID: 0}
  serializedVersion: 6
  m_Component:
  - component: {fileID: 599972121}
  - component: {fileID: 599972123}
  - component: {fileID: 599972122}
  m_Layer: 5
  m_Name: Text
  m_TagString: Untagged
  m_Icon: {fileID: 0}
  m_NavMeshLayer: 0
  m_StaticEditorFlags: 0
  m_IsActive: 1
--- !u!224 &599972121
RectTransform:
  m_ObjectHideFlags: 0
  m_CorrespondingSourceObject: {fileID: 0}
  m_PrefabInstance: {fileID: 0}
  m_PrefabAsset: {fileID: 0}
  m_GameObject: {fileID: 599972120}
  m_LocalRotation: {x: -0, y: -0, z: -0, w: 1}
  m_LocalPosition: {x: 0, y: 0, z: 0}
  m_LocalScale: {x: 1, y: 1, z: 1}
  m_ConstrainProportionsScale: 0
  m_Children: []
  m_Father: {fileID: 1588117328}
  m_RootOrder: 0
  m_LocalEulerAnglesHint: {x: 0, y: 0, z: 0}
  m_AnchorMin: {x: 0, y: 0}
  m_AnchorMax: {x: 1, y: 1}
  m_AnchoredPosition: {x: 0, y: 0}
  m_SizeDelta: {x: 0, y: 0}
  m_Pivot: {x: 0.5, y: 0.5}
--- !u!114 &599972122
MonoBehaviour:
  m_ObjectHideFlags: 0
  m_CorrespondingSourceObject: {fileID: 0}
  m_PrefabInstance: {fileID: 0}
  m_PrefabAsset: {fileID: 0}
  m_GameObject: {fileID: 599972120}
  m_Enabled: 1
  m_EditorHideFlags: 0
  m_Script: {fileID: 11500000, guid: 5f7201a12d95ffc409449d95f23cf332, type: 3}
  m_Name: 
  m_EditorClassIdentifier: 
  m_Material: {fileID: 0}
  m_Color: {r: 1, g: 0.5058824, b: 0.003921569, a: 1}
  m_RaycastTarget: 1
  m_RaycastPadding: {x: 0, y: 0, z: 0, w: 0}
  m_Maskable: 1
  m_OnCullStateChanged:
    m_PersistentCalls:
      m_Calls: []
  m_FontData:
    m_Font: {fileID: 10102, guid: 0000000000000000e000000000000000, type: 0}
    m_FontSize: 14
    m_FontStyle: 0
    m_BestFit: 0
    m_MinSize: 10
    m_MaxSize: 40
    m_Alignment: 4
    m_AlignByGeometry: 0
    m_RichText: 1
    m_HorizontalOverflow: 0
    m_VerticalOverflow: 0
    m_LineSpacing: 1
  m_Text: Show Server Stats
--- !u!222 &599972123
CanvasRenderer:
  m_ObjectHideFlags: 0
  m_CorrespondingSourceObject: {fileID: 0}
  m_PrefabInstance: {fileID: 0}
  m_PrefabAsset: {fileID: 0}
  m_GameObject: {fileID: 599972120}
  m_CullTransparentMesh: 1
--- !u!1 &615497063
GameObject:
  m_ObjectHideFlags: 0
  m_CorrespondingSourceObject: {fileID: 0}
  m_PrefabInstance: {fileID: 0}
  m_PrefabAsset: {fileID: 0}
  serializedVersion: 6
  m_Component:
  - component: {fileID: 615497064}
  - component: {fileID: 615497066}
  - component: {fileID: 615497065}
  m_Layer: 5
  m_Name: Checkmark
  m_TagString: Untagged
  m_Icon: {fileID: 0}
  m_NavMeshLayer: 0
  m_StaticEditorFlags: 0
  m_IsActive: 1
--- !u!224 &615497064
RectTransform:
  m_ObjectHideFlags: 0
  m_CorrespondingSourceObject: {fileID: 0}
  m_PrefabInstance: {fileID: 0}
  m_PrefabAsset: {fileID: 0}
  m_GameObject: {fileID: 615497063}
  m_LocalRotation: {x: -0, y: -0, z: -0, w: 1}
  m_LocalPosition: {x: 0, y: 0, z: 0}
  m_LocalScale: {x: 1, y: 1, z: 1}
  m_ConstrainProportionsScale: 0
  m_Children: []
  m_Father: {fileID: 125866603}
  m_RootOrder: 0
  m_LocalEulerAnglesHint: {x: 0, y: 0, z: 0}
  m_AnchorMin: {x: 0.5, y: 0.5}
  m_AnchorMax: {x: 0.5, y: 0.5}
  m_AnchoredPosition: {x: 0, y: 0}
  m_SizeDelta: {x: 20, y: 20}
  m_Pivot: {x: 0.5, y: 0.5}
--- !u!114 &615497065
MonoBehaviour:
  m_ObjectHideFlags: 0
  m_CorrespondingSourceObject: {fileID: 0}
  m_PrefabInstance: {fileID: 0}
  m_PrefabAsset: {fileID: 0}
  m_GameObject: {fileID: 615497063}
  m_Enabled: 1
  m_EditorHideFlags: 0
  m_Script: {fileID: 11500000, guid: fe87c0e1cc204ed48ad3b37840f39efc, type: 3}
  m_Name: 
  m_EditorClassIdentifier: 
  m_Material: {fileID: 0}
  m_Color: {r: 1, g: 1, b: 1, a: 1}
  m_RaycastTarget: 1
  m_RaycastPadding: {x: 0, y: 0, z: 0, w: 0}
  m_Maskable: 1
  m_OnCullStateChanged:
    m_PersistentCalls:
      m_Calls: []
  m_Sprite: {fileID: 10901, guid: 0000000000000000f000000000000000, type: 0}
  m_Type: 0
  m_PreserveAspect: 0
  m_FillCenter: 1
  m_FillMethod: 4
  m_FillAmount: 1
  m_FillClockwise: 1
  m_FillOrigin: 0
  m_UseSpriteMesh: 0
  m_PixelsPerUnitMultiplier: 1
--- !u!222 &615497066
CanvasRenderer:
  m_ObjectHideFlags: 0
  m_CorrespondingSourceObject: {fileID: 0}
  m_PrefabInstance: {fileID: 0}
  m_PrefabAsset: {fileID: 0}
  m_GameObject: {fileID: 615497063}
  m_CullTransparentMesh: 1
--- !u!1 &720196459
GameObject:
  m_ObjectHideFlags: 0
  m_CorrespondingSourceObject: {fileID: 0}
  m_PrefabInstance: {fileID: 0}
  m_PrefabAsset: {fileID: 0}
  serializedVersion: 6
  m_Component:
  - component: {fileID: 720196460}
  - component: {fileID: 720196462}
  - component: {fileID: 720196461}
  m_Layer: 5
  m_Name: Text
  m_TagString: Untagged
  m_Icon: {fileID: 0}
  m_NavMeshLayer: 0
  m_StaticEditorFlags: 0
  m_IsActive: 1
--- !u!224 &720196460
RectTransform:
  m_ObjectHideFlags: 0
  m_CorrespondingSourceObject: {fileID: 0}
  m_PrefabInstance: {fileID: 0}
  m_PrefabAsset: {fileID: 0}
  m_GameObject: {fileID: 720196459}
  m_LocalRotation: {x: -0, y: -0, z: -0, w: 1}
  m_LocalPosition: {x: 0, y: 0, z: 0}
  m_LocalScale: {x: 1, y: 1, z: 1}
  m_ConstrainProportionsScale: 0
  m_Children: []
  m_Father: {fileID: 730527895}
  m_RootOrder: 0
  m_LocalEulerAnglesHint: {x: 0, y: 0, z: 0}
  m_AnchorMin: {x: 0, y: 0}
  m_AnchorMax: {x: 1, y: 1}
  m_AnchoredPosition: {x: 0, y: 0}
  m_SizeDelta: {x: 0, y: 0}
  m_Pivot: {x: 0.5, y: 0.5}
--- !u!114 &720196461
MonoBehaviour:
  m_ObjectHideFlags: 0
  m_CorrespondingSourceObject: {fileID: 0}
  m_PrefabInstance: {fileID: 0}
  m_PrefabAsset: {fileID: 0}
  m_GameObject: {fileID: 720196459}
  m_Enabled: 1
  m_EditorHideFlags: 0
  m_Script: {fileID: 11500000, guid: 5f7201a12d95ffc409449d95f23cf332, type: 3}
  m_Name:
  m_EditorClassIdentifier:
  m_Material: {fileID: 0}
  m_Color: {r: 1, g: 0.5058824, b: 0.003921569, a: 1}
  m_RaycastTarget: 1
  m_RaycastPadding: {x: 0, y: 0, z: 0, w: 0}
  m_Maskable: 1
  m_OnCullStateChanged:
    m_PersistentCalls:
      m_Calls: []
  m_FontData:
    m_Font: {fileID: 10102, guid: 0000000000000000e000000000000000, type: 0}
    m_FontSize: 14
    m_FontStyle: 0
    m_BestFit: 0
    m_MinSize: 10
    m_MaxSize: 40
    m_Alignment: 4
    m_AlignByGeometry: 0
    m_RichText: 1
    m_HorizontalOverflow: 0
    m_VerticalOverflow: 0
    m_LineSpacing: 1
  m_Text: Reconnect Client
--- !u!222 &720196462
CanvasRenderer:
  m_ObjectHideFlags: 0
  m_CorrespondingSourceObject: {fileID: 0}
  m_PrefabInstance: {fileID: 0}
  m_PrefabAsset: {fileID: 0}
  m_GameObject: {fileID: 720196459}
  m_CullTransparentMesh: 1
--- !u!1 &730527894
GameObject:
  m_ObjectHideFlags: 0
  m_CorrespondingSourceObject: {fileID: 0}
  m_PrefabInstance: {fileID: 0}
  m_PrefabAsset: {fileID: 0}
  serializedVersion: 6
  m_Component:
  - component: {fileID: 730527895}
  - component: {fileID: 730527898}
  - component: {fileID: 730527897}
  - component: {fileID: 730527896}
  m_Layer: 5
  m_Name: ReconnectClient
  m_TagString: Untagged
  m_Icon: {fileID: 0}
  m_NavMeshLayer: 0
  m_StaticEditorFlags: 0
  m_IsActive: 1
--- !u!224 &730527895
RectTransform:
  m_ObjectHideFlags: 0
  m_CorrespondingSourceObject: {fileID: 0}
  m_PrefabInstance: {fileID: 0}
  m_PrefabAsset: {fileID: 0}
  m_GameObject: {fileID: 730527894}
  m_LocalRotation: {x: -0, y: -0, z: -0, w: 1}
  m_LocalPosition: {x: 0, y: 0, z: 0}
  m_LocalScale: {x: 1, y: 1, z: 1}
  m_ConstrainProportionsScale: 0
  m_Children:
  - {fileID: 720196460}
  m_Father: {fileID: 102378164}
  m_RootOrder: 1
  m_LocalEulerAnglesHint: {x: 0, y: 0, z: 0}
  m_AnchorMin: {x: 0.5, y: 0.5}
  m_AnchorMax: {x: 0.5, y: 0.5}
  m_AnchoredPosition: {x: 0, y: -30}
  m_SizeDelta: {x: 160, y: 30}
  m_Pivot: {x: 0.5, y: 0.5}
--- !u!114 &730527896
MonoBehaviour:
  m_ObjectHideFlags: 0
  m_CorrespondingSourceObject: {fileID: 0}
  m_PrefabInstance: {fileID: 0}
  m_PrefabAsset: {fileID: 0}
  m_GameObject: {fileID: 730527894}
  m_Enabled: 1
  m_EditorHideFlags: 0
  m_Script: {fileID: 11500000, guid: 4e29b1a8efbd4b44bb3f3716e73f07ff, type: 3}
  m_Name: 
  m_EditorClassIdentifier: 
  m_Navigation:
    m_Mode: 3
    m_WrapAround: 0
    m_SelectOnUp: {fileID: 0}
    m_SelectOnDown: {fileID: 0}
    m_SelectOnLeft: {fileID: 0}
    m_SelectOnRight: {fileID: 0}
  m_Transition: 1
  m_Colors:
    m_NormalColor: {r: 1, g: 1, b: 1, a: 1}
    m_HighlightedColor: {r: 0.9607843, g: 0.9607843, b: 0.9607843, a: 1}
    m_PressedColor: {r: 0.78431374, g: 0.78431374, b: 0.78431374, a: 1}
    m_SelectedColor: {r: 0.9607843, g: 0.9607843, b: 0.9607843, a: 1}
    m_DisabledColor: {r: 0.78431374, g: 0.78431374, b: 0.78431374, a: 0.5019608}
    m_ColorMultiplier: 1
    m_FadeDuration: 0.1
  m_SpriteState:
    m_HighlightedSprite: {fileID: 0}
    m_PressedSprite: {fileID: 0}
    m_SelectedSprite: {fileID: 0}
    m_DisabledSprite: {fileID: 0}
  m_AnimationTriggers:
    m_NormalTrigger: Normal
    m_HighlightedTrigger: Highlighted
    m_PressedTrigger: Pressed
    m_SelectedTrigger: Selected
    m_DisabledTrigger: Disabled
  m_Interactable: 1
  m_TargetGraphic: {fileID: 730527897}
  m_OnClick:
    m_PersistentCalls:
      m_Calls:
      - m_Target: {fileID: 193282988}
        m_TargetAssemblyTypeName: TestProject.ManualTests.ClientDisconnectHandler,
          TestProject.ManualTests
        m_MethodName: OnManualReconnectClient
        m_Mode: 1
        m_Arguments:
          m_ObjectArgument: {fileID: 0}
          m_ObjectArgumentAssemblyTypeName: UnityEngine.Object, UnityEngine
          m_IntArgument: 0
          m_FloatArgument: 0
          m_StringArgument: 
          m_BoolArgument: 0
        m_CallState: 2
--- !u!114 &730527897
MonoBehaviour:
  m_ObjectHideFlags: 0
  m_CorrespondingSourceObject: {fileID: 0}
  m_PrefabInstance: {fileID: 0}
  m_PrefabAsset: {fileID: 0}
  m_GameObject: {fileID: 730527894}
  m_Enabled: 1
  m_EditorHideFlags: 0
  m_Script: {fileID: 11500000, guid: fe87c0e1cc204ed48ad3b37840f39efc, type: 3}
  m_Name:
  m_EditorClassIdentifier:
  m_Material: {fileID: 0}
  m_Color: {r: 0.1981132, g: 0.1981132, b: 0.1981132, a: 1}
  m_RaycastTarget: 1
  m_RaycastPadding: {x: 0, y: 0, z: 0, w: 0}
  m_Maskable: 1
  m_OnCullStateChanged:
    m_PersistentCalls:
      m_Calls: []
  m_Sprite: {fileID: 10905, guid: 0000000000000000f000000000000000, type: 0}
  m_Type: 1
  m_PreserveAspect: 0
  m_FillCenter: 1
  m_FillMethod: 4
  m_FillAmount: 1
  m_FillClockwise: 1
  m_FillOrigin: 0
  m_UseSpriteMesh: 0
  m_PixelsPerUnitMultiplier: 1
--- !u!222 &730527898
CanvasRenderer:
  m_ObjectHideFlags: 0
  m_CorrespondingSourceObject: {fileID: 0}
  m_PrefabInstance: {fileID: 0}
  m_PrefabAsset: {fileID: 0}
  m_GameObject: {fileID: 730527894}
  m_CullTransparentMesh: 1
--- !u!1 &787972777
GameObject:
  m_ObjectHideFlags: 0
  m_CorrespondingSourceObject: {fileID: 0}
  m_PrefabInstance: {fileID: 0}
  m_PrefabAsset: {fileID: 0}
  serializedVersion: 6
  m_Component:
  - component: {fileID: 787972778}
  - component: {fileID: 787972780}
  - component: {fileID: 787972779}
  m_Layer: 5
  m_Name: DIconnectedText
  m_TagString: Untagged
  m_Icon: {fileID: 0}
  m_NavMeshLayer: 0
  m_StaticEditorFlags: 0
  m_IsActive: 1
--- !u!224 &787972778
RectTransform:
  m_ObjectHideFlags: 0
  m_CorrespondingSourceObject: {fileID: 0}
  m_PrefabInstance: {fileID: 0}
  m_PrefabAsset: {fileID: 0}
  m_GameObject: {fileID: 787972777}
  m_LocalRotation: {x: -0, y: -0, z: -0, w: 1}
  m_LocalPosition: {x: 0, y: 0, z: 0}
  m_LocalScale: {x: 1, y: 1, z: 1}
  m_ConstrainProportionsScale: 0
  m_Children: []
  m_Father: {fileID: 102378164}
  m_RootOrder: 0
  m_LocalEulerAnglesHint: {x: 0, y: 0, z: 0}
  m_AnchorMin: {x: 0, y: 1}
  m_AnchorMax: {x: 0, y: 1}
  m_AnchoredPosition: {x: 150, y: -35}
  m_SizeDelta: {x: 280, y: 60}
  m_Pivot: {x: 0.5, y: 0.5}
--- !u!114 &787972779
MonoBehaviour:
  m_ObjectHideFlags: 0
  m_CorrespondingSourceObject: {fileID: 0}
  m_PrefabInstance: {fileID: 0}
  m_PrefabAsset: {fileID: 0}
  m_GameObject: {fileID: 787972777}
  m_Enabled: 1
  m_EditorHideFlags: 0
  m_Script: {fileID: 11500000, guid: 5f7201a12d95ffc409449d95f23cf332, type: 3}
  m_Name: 
  m_EditorClassIdentifier: 
  m_Material: {fileID: 0}
  m_Color: {r: 1, g: 0.5058824, b: 0.003921569, a: 1}
  m_RaycastTarget: 1
  m_RaycastPadding: {x: 0, y: 0, z: 0, w: 0}
  m_Maskable: 1
  m_OnCullStateChanged:
    m_PersistentCalls:
      m_Calls: []
  m_FontData:
    m_Font: {fileID: 10102, guid: 0000000000000000e000000000000000, type: 0}
    m_FontSize: 14
    m_FontStyle: 0
    m_BestFit: 0
    m_MinSize: 10
    m_MaxSize: 40
    m_Alignment: 1
    m_AlignByGeometry: 0
    m_RichText: 1
    m_HorizontalOverflow: 0
    m_VerticalOverflow: 0
    m_LineSpacing: 1
  m_Text: "The client has been disconnected.  \nWould you like to reconnect?"
--- !u!222 &787972780
CanvasRenderer:
  m_ObjectHideFlags: 0
  m_CorrespondingSourceObject: {fileID: 0}
  m_PrefabInstance: {fileID: 0}
  m_PrefabAsset: {fileID: 0}
  m_GameObject: {fileID: 787972777}
  m_CullTransparentMesh: 1
--- !u!1 &833301794
GameObject:
  m_ObjectHideFlags: 0
  m_CorrespondingSourceObject: {fileID: 0}
  m_PrefabInstance: {fileID: 0}
  m_PrefabAsset: {fileID: 0}
  serializedVersion: 6
  m_Component:
  - component: {fileID: 833301795}
  - component: {fileID: 833301797}
  - component: {fileID: 833301796}
  m_Layer: 5
  m_Name: Checkmark
  m_TagString: Untagged
  m_Icon: {fileID: 0}
  m_NavMeshLayer: 0
  m_StaticEditorFlags: 0
  m_IsActive: 1
--- !u!224 &833301795
RectTransform:
  m_ObjectHideFlags: 0
  m_CorrespondingSourceObject: {fileID: 0}
  m_PrefabInstance: {fileID: 0}
  m_PrefabAsset: {fileID: 0}
  m_GameObject: {fileID: 833301794}
  m_LocalRotation: {x: -0, y: -0, z: -0, w: 1}
  m_LocalPosition: {x: 0, y: 0, z: 0}
  m_LocalScale: {x: 1, y: 1, z: 1}
  m_ConstrainProportionsScale: 0
  m_Children: []
  m_Father: {fileID: 1290928583}
  m_RootOrder: 0
  m_LocalEulerAnglesHint: {x: 0, y: 0, z: 0}
  m_AnchorMin: {x: 0.5, y: 0.5}
  m_AnchorMax: {x: 0.5, y: 0.5}
  m_AnchoredPosition: {x: 0, y: 0}
  m_SizeDelta: {x: 20, y: 20}
  m_Pivot: {x: 0.5, y: 0.5}
--- !u!114 &833301796
MonoBehaviour:
  m_ObjectHideFlags: 0
  m_CorrespondingSourceObject: {fileID: 0}
  m_PrefabInstance: {fileID: 0}
  m_PrefabAsset: {fileID: 0}
  m_GameObject: {fileID: 833301794}
  m_Enabled: 1
  m_EditorHideFlags: 0
  m_Script: {fileID: 11500000, guid: fe87c0e1cc204ed48ad3b37840f39efc, type: 3}
  m_Name:
  m_EditorClassIdentifier:
  m_Material: {fileID: 0}
  m_Color: {r: 1, g: 1, b: 1, a: 1}
  m_RaycastTarget: 1
  m_RaycastPadding: {x: 0, y: 0, z: 0, w: 0}
  m_Maskable: 1
  m_OnCullStateChanged:
    m_PersistentCalls:
      m_Calls: []
  m_Sprite: {fileID: 10901, guid: 0000000000000000f000000000000000, type: 0}
  m_Type: 0
  m_PreserveAspect: 0
  m_FillCenter: 1
  m_FillMethod: 4
  m_FillAmount: 1
  m_FillClockwise: 1
  m_FillOrigin: 0
  m_UseSpriteMesh: 0
  m_PixelsPerUnitMultiplier: 1
--- !u!222 &833301797
CanvasRenderer:
  m_ObjectHideFlags: 0
  m_CorrespondingSourceObject: {fileID: 0}
  m_PrefabInstance: {fileID: 0}
  m_PrefabAsset: {fileID: 0}
  m_GameObject: {fileID: 833301794}
  m_CullTransparentMesh: 1
--- !u!1 &865202801
GameObject:
  m_ObjectHideFlags: 0
  m_CorrespondingSourceObject: {fileID: 0}
  m_PrefabInstance: {fileID: 0}
  m_PrefabAsset: {fileID: 0}
  serializedVersion: 6
  m_Component:
  - component: {fileID: 865202802}
  - component: {fileID: 865202804}
  - component: {fileID: 865202803}
  m_Layer: 5
  m_Name: Checkmark
  m_TagString: Untagged
  m_Icon: {fileID: 0}
  m_NavMeshLayer: 0
  m_StaticEditorFlags: 0
  m_IsActive: 1
--- !u!224 &865202802
RectTransform:
  m_ObjectHideFlags: 0
  m_CorrespondingSourceObject: {fileID: 0}
  m_PrefabInstance: {fileID: 0}
  m_PrefabAsset: {fileID: 0}
  m_GameObject: {fileID: 865202801}
  m_LocalRotation: {x: -0, y: -0, z: -0, w: 1}
  m_LocalPosition: {x: 0, y: 0, z: 0}
  m_LocalScale: {x: 1, y: 1, z: 1}
  m_ConstrainProportionsScale: 0
  m_Children: []
  m_Father: {fileID: 1398648428}
  m_RootOrder: 0
  m_LocalEulerAnglesHint: {x: 0, y: 0, z: 0}
  m_AnchorMin: {x: 0.5, y: 0.5}
  m_AnchorMax: {x: 0.5, y: 0.5}
  m_AnchoredPosition: {x: 0, y: 0}
  m_SizeDelta: {x: 20, y: 20}
  m_Pivot: {x: 0.5, y: 0.5}
--- !u!114 &865202803
MonoBehaviour:
  m_ObjectHideFlags: 0
  m_CorrespondingSourceObject: {fileID: 0}
  m_PrefabInstance: {fileID: 0}
  m_PrefabAsset: {fileID: 0}
  m_GameObject: {fileID: 865202801}
  m_Enabled: 1
  m_EditorHideFlags: 0
  m_Script: {fileID: 11500000, guid: fe87c0e1cc204ed48ad3b37840f39efc, type: 3}
  m_Name:
  m_EditorClassIdentifier:
  m_Material: {fileID: 0}
  m_Color: {r: 1, g: 1, b: 1, a: 1}
  m_RaycastTarget: 1
  m_RaycastPadding: {x: 0, y: 0, z: 0, w: 0}
  m_Maskable: 1
  m_OnCullStateChanged:
    m_PersistentCalls:
      m_Calls: []
  m_Sprite: {fileID: 10901, guid: 0000000000000000f000000000000000, type: 0}
  m_Type: 0
  m_PreserveAspect: 0
  m_FillCenter: 1
  m_FillMethod: 4
  m_FillAmount: 1
  m_FillClockwise: 1
  m_FillOrigin: 0
  m_UseSpriteMesh: 0
  m_PixelsPerUnitMultiplier: 1
--- !u!222 &865202804
CanvasRenderer:
  m_ObjectHideFlags: 0
  m_CorrespondingSourceObject: {fileID: 0}
  m_PrefabInstance: {fileID: 0}
  m_PrefabAsset: {fileID: 0}
  m_GameObject: {fileID: 865202801}
  m_CullTransparentMesh: 1
--- !u!1 &884557065
GameObject:
  m_ObjectHideFlags: 0
  m_CorrespondingSourceObject: {fileID: 0}
  m_PrefabInstance: {fileID: 0}
  m_PrefabAsset: {fileID: 0}
  serializedVersion: 6
  m_Component:
  - component: {fileID: 884557066}
  - component: {fileID: 884557067}
  m_Layer: 5
  m_Name: ToggleOneParent
  m_TagString: Untagged
  m_Icon: {fileID: 0}
  m_NavMeshLayer: 0
  m_StaticEditorFlags: 0
  m_IsActive: 1
--- !u!224 &884557066
RectTransform:
  m_ObjectHideFlags: 0
  m_CorrespondingSourceObject: {fileID: 0}
  m_PrefabInstance: {fileID: 0}
  m_PrefabAsset: {fileID: 0}
  m_GameObject: {fileID: 884557065}
  m_LocalRotation: {x: 0, y: 0, z: 0, w: 1}
  m_LocalPosition: {x: 0, y: 0, z: 0}
  m_LocalScale: {x: 1, y: 1, z: 1}
  m_ConstrainProportionsScale: 0
  m_Children:
  - {fileID: 300124662}
  m_Father: {fileID: 290861172}
  m_RootOrder: 7
  m_LocalEulerAnglesHint: {x: 0, y: 0, z: 0}
  m_AnchorMin: {x: 0.5, y: 0.5}
  m_AnchorMax: {x: 0.5, y: 0.5}
  m_AnchoredPosition: {x: 0, y: 0}
  m_SizeDelta: {x: 100, y: 100}
  m_Pivot: {x: 0.5, y: 0.5}
--- !u!114 &884557067
MonoBehaviour:
  m_ObjectHideFlags: 0
  m_CorrespondingSourceObject: {fileID: 0}
  m_PrefabInstance: {fileID: 0}
  m_PrefabAsset: {fileID: 0}
  m_GameObject: {fileID: 884557065}
  m_Enabled: 1
  m_EditorHideFlags: 0
  m_Script: {fileID: 11500000, guid: 475de064003ff104fb88b1fbccd0f417, type: 3}
  m_Name:
  m_EditorClassIdentifier:
  m_ActivateOnLoad: 0
  m_SceneToLoad: AdditiveScene1
  m_SceneAsset: {fileID: 102900000, guid: 41a0239b0c49e2047b7063c822f0df8a, type: 3}
--- !u!850595691 &903034822
LightingSettings:
  m_ObjectHideFlags: 0
  m_CorrespondingSourceObject: {fileID: 0}
  m_PrefabInstance: {fileID: 0}
  m_PrefabAsset: {fileID: 0}
<<<<<<< HEAD
  m_Name: 
  serializedVersion: 4
=======
  m_Name:
  serializedVersion: 3
>>>>>>> 7414be39
  m_GIWorkflowMode: 1
  m_EnableBakedLightmaps: 1
  m_EnableRealtimeLightmaps: 0
  m_RealtimeEnvironmentLighting: 1
  m_BounceScale: 1
  m_AlbedoBoost: 1
  m_IndirectOutputScale: 1
  m_UsingShadowmask: 1
  m_BakeBackend: 1
  m_LightmapMaxSize: 1024
  m_BakeResolution: 40
  m_Padding: 2
  m_LightmapCompression: 3
  m_AO: 0
  m_AOMaxDistance: 1
  m_CompAOExponent: 1
  m_CompAOExponentDirect: 0
  m_ExtractAO: 0
  m_MixedBakeMode: 2
  m_LightmapsBakeMode: 1
  m_FilterMode: 1
  m_LightmapParameters: {fileID: 15204, guid: 0000000000000000f000000000000000, type: 0}
  m_ExportTrainingData: 0
  m_TrainingDataDestination: TrainingData
  m_RealtimeResolution: 2
  m_ForceWhiteAlbedo: 0
  m_ForceUpdates: 0
  m_FinalGather: 0
  m_FinalGatherRayCount: 256
  m_FinalGatherFiltering: 1
  m_PVRCulling: 1
  m_PVRSampling: 1
  m_PVRDirectSampleCount: 32
  m_PVRSampleCount: 512
  m_PVREnvironmentSampleCount: 256
  m_PVREnvironmentReferencePointCount: 2048
  m_LightProbeSampleCountMultiplier: 4
  m_PVRBounces: 2
  m_PVRMinBounces: 1
  m_PVREnvironmentMIS: 1
  m_PVRFilteringMode: 1
  m_PVRDenoiserTypeDirect: 1
  m_PVRDenoiserTypeIndirect: 1
  m_PVRDenoiserTypeAO: 1
  m_PVRFilterTypeDirect: 0
  m_PVRFilterTypeIndirect: 0
  m_PVRFilterTypeAO: 0
  m_PVRFilteringGaussRadiusDirect: 1
  m_PVRFilteringGaussRadiusIndirect: 5
  m_PVRFilteringGaussRadiusAO: 2
  m_PVRFilteringAtrousPositionSigmaDirect: 0.5
  m_PVRFilteringAtrousPositionSigmaIndirect: 2
  m_PVRFilteringAtrousPositionSigmaAO: 1
  m_PVRTiledBaking: 0
--- !u!1 &906714043
GameObject:
  m_ObjectHideFlags: 0
  m_CorrespondingSourceObject: {fileID: 0}
  m_PrefabInstance: {fileID: 0}
  m_PrefabAsset: {fileID: 0}
  serializedVersion: 6
  m_Component:
  - component: {fileID: 906714044}
  - component: {fileID: 906714046}
  - component: {fileID: 906714045}
  m_Layer: 5
  m_Name: Label
  m_TagString: Untagged
  m_Icon: {fileID: 0}
  m_NavMeshLayer: 0
  m_StaticEditorFlags: 0
  m_IsActive: 1
--- !u!224 &906714044
RectTransform:
  m_ObjectHideFlags: 0
  m_CorrespondingSourceObject: {fileID: 0}
  m_PrefabInstance: {fileID: 0}
  m_PrefabAsset: {fileID: 0}
  m_GameObject: {fileID: 906714043}
  m_LocalRotation: {x: -0, y: -0, z: -0, w: 1}
  m_LocalPosition: {x: 0, y: 0, z: 0}
  m_LocalScale: {x: 1, y: 1, z: 1}
  m_ConstrainProportionsScale: 0
  m_Children: []
  m_Father: {fileID: 2019086800}
  m_RootOrder: 1
  m_LocalEulerAnglesHint: {x: 0, y: 0, z: 0}
  m_AnchorMin: {x: 0, y: 0}
  m_AnchorMax: {x: 1, y: 1}
  m_AnchoredPosition: {x: 9, y: -0.5}
  m_SizeDelta: {x: -28, y: -3}
  m_Pivot: {x: 0.5, y: 0.5}
--- !u!114 &906714045
MonoBehaviour:
  m_ObjectHideFlags: 0
  m_CorrespondingSourceObject: {fileID: 0}
  m_PrefabInstance: {fileID: 0}
  m_PrefabAsset: {fileID: 0}
  m_GameObject: {fileID: 906714043}
  m_Enabled: 1
  m_EditorHideFlags: 0
  m_Script: {fileID: 11500000, guid: 5f7201a12d95ffc409449d95f23cf332, type: 3}
  m_Name:
  m_EditorClassIdentifier:
  m_Material: {fileID: 0}
  m_Color: {r: 1, g: 1, b: 1, a: 1}
  m_RaycastTarget: 1
  m_RaycastPadding: {x: 0, y: 0, z: 0, w: 0}
  m_Maskable: 1
  m_OnCullStateChanged:
    m_PersistentCalls:
      m_Calls: []
  m_FontData:
    m_Font: {fileID: 10102, guid: 0000000000000000e000000000000000, type: 0}
    m_FontSize: 14
    m_FontStyle: 1
    m_BestFit: 1
    m_MinSize: 1
    m_MaxSize: 40
    m_Alignment: 0
    m_AlignByGeometry: 1
    m_RichText: 1
    m_HorizontalOverflow: 0
    m_VerticalOverflow: 0
    m_LineSpacing: 1
  m_Text: AddScene Dup - 3
--- !u!222 &906714046
CanvasRenderer:
  m_ObjectHideFlags: 0
  m_CorrespondingSourceObject: {fileID: 0}
  m_PrefabInstance: {fileID: 0}
  m_PrefabAsset: {fileID: 0}
  m_GameObject: {fileID: 906714043}
  m_CullTransparentMesh: 1
--- !u!1 &1008611498
GameObject:
  m_ObjectHideFlags: 0
  m_CorrespondingSourceObject: {fileID: 0}
  m_PrefabInstance: {fileID: 0}
  m_PrefabAsset: {fileID: 0}
  serializedVersion: 6
  m_Component:
  - component: {fileID: 1008611499}
  - component: {fileID: 1008611500}
  m_Layer: 5
  m_Name: ToggleAddIMScene (1)
  m_TagString: Untagged
  m_Icon: {fileID: 0}
  m_NavMeshLayer: 0
  m_StaticEditorFlags: 0
  m_IsActive: 1
--- !u!224 &1008611499
RectTransform:
  m_ObjectHideFlags: 0
  m_CorrespondingSourceObject: {fileID: 0}
  m_PrefabInstance: {fileID: 0}
  m_PrefabAsset: {fileID: 0}
  m_GameObject: {fileID: 1008611498}
  m_LocalRotation: {x: 0, y: 0, z: 0, w: 1}
  m_LocalPosition: {x: 0, y: 0, z: 0}
  m_LocalScale: {x: 1, y: 1, z: 1}
  m_ConstrainProportionsScale: 0
  m_Children:
  - {fileID: 1640896166}
  m_Father: {fileID: 290861172}
  m_RootOrder: 10
  m_LocalEulerAnglesHint: {x: 0, y: 0, z: 0}
  m_AnchorMin: {x: 0.5, y: 0.5}
  m_AnchorMax: {x: 0.5, y: 0.5}
  m_AnchoredPosition: {x: 0, y: -54}
  m_SizeDelta: {x: 100, y: 100}
  m_Pivot: {x: 0.5, y: 0.5}
--- !u!114 &1008611500
MonoBehaviour:
  m_ObjectHideFlags: 0
  m_CorrespondingSourceObject: {fileID: 0}
  m_PrefabInstance: {fileID: 0}
  m_PrefabAsset: {fileID: 0}
  m_GameObject: {fileID: 1008611498}
  m_Enabled: 1
  m_EditorHideFlags: 0
  m_Script: {fileID: 11500000, guid: 475de064003ff104fb88b1fbccd0f417, type: 3}
  m_Name:
  m_EditorClassIdentifier:
  m_ActivateOnLoad: 0
  m_SceneToLoad: AdditiveSceneMultiInstance
  m_SceneAsset: {fileID: 102900000, guid: 0ae94f636016d3b40bfbecad57d99553, type: 3}
--- !u!1 &1024114717
GameObject:
  m_ObjectHideFlags: 0
  m_CorrespondingSourceObject: {fileID: 0}
  m_PrefabInstance: {fileID: 0}
  m_PrefabAsset: {fileID: 0}
  serializedVersion: 6
  m_Component:
  - component: {fileID: 1024114720}
  - component: {fileID: 1024114718}
  - component: {fileID: 1024114721}
  - component: {fileID: 1024114722}
  - component: {fileID: 1024114723}
  m_Layer: 0
  m_Name: NetworkManager
  m_TagString: Untagged
  m_Icon: {fileID: 0}
  m_NavMeshLayer: 0
  m_StaticEditorFlags: 0
  m_IsActive: 1
--- !u!114 &1024114718
MonoBehaviour:
  m_ObjectHideFlags: 0
  m_CorrespondingSourceObject: {fileID: 0}
  m_PrefabInstance: {fileID: 0}
  m_PrefabAsset: {fileID: 0}
  m_GameObject: {fileID: 1024114717}
  m_Enabled: 1
  m_EditorHideFlags: 0
  m_Script: {fileID: 11500000, guid: 593a2fe42fa9d37498c96f9a383b6521, type: 3}
  m_Name:
  m_EditorClassIdentifier:
  RunInBackground: 1
  LogLevel: 1
  NetworkConfig:
    ProtocolVersion: 0
    NetworkTransport: {fileID: 1024114723}
    PlayerPrefab: {fileID: 4079352819444256614, guid: c16f03336b6104576a565ef79ad643c0,
      type: 3}
    NetworkPrefabs:
    - Override: 0
      Prefab: {fileID: 771575417923360811, guid: c0a45bdb516f341498d933b7a7ed4fc1,
        type: 3}
      SourcePrefabToOverride: {fileID: 771575417923360811, guid: c0a45bdb516f341498d933b7a7ed4fc1,
        type: 3}
      SourceHashToOverride: 0
      OverridingTargetPrefab: {fileID: 8059323910720821982, guid: d143db9172e1f234e99d450286b77695,
        type: 3}
    - Override: 0
      Prefab: {fileID: 1086419352113069865, guid: ed799d5402b325c4f8f41918224a1ba7,
        type: 3}
      SourcePrefabToOverride: {fileID: 0}
      SourceHashToOverride: 0
      OverridingTargetPrefab: {fileID: 0}
    - Override: 0
      Prefab: {fileID: 1086419352113069865, guid: 8a415e2c2210434458836779302bc4d3,
        type: 3}
      SourcePrefabToOverride: {fileID: 0}
      SourceHashToOverride: 0
      OverridingTargetPrefab: {fileID: 0}
    - Override: 0
      Prefab: {fileID: 47844432802121000, guid: 894296ee6a442ef49b3637b680c7bdf7,
        type: 3}
      SourcePrefabToOverride: {fileID: 0}
      SourceHashToOverride: 0
      OverridingTargetPrefab: {fileID: 0}
    - Override: 0
      Prefab: {fileID: 238713212259395427, guid: 0aca3eef90d204641888a517edcc951f,
        type: 3}
      SourcePrefabToOverride: {fileID: 0}
      SourceHashToOverride: 0
      OverridingTargetPrefab: {fileID: 0}
    - Override: 0
      Prefab: {fileID: 7900845470658144705, guid: 9f2cc6554ae21e3498fb4cc28a07108d,
        type: 3}
      SourcePrefabToOverride: {fileID: 0}
      SourceHashToOverride: 0
      OverridingTargetPrefab: {fileID: 0}
    - Override: 0
      Prefab: {fileID: 5781804285550429985, guid: 27c27433e278c054dbe3bae7d411cfab,
        type: 3}
      SourcePrefabToOverride: {fileID: 0}
      SourceHashToOverride: 0
      OverridingTargetPrefab: {fileID: 0}
    - Override: 0
      Prefab: {fileID: 5054079819822531224, guid: e04a7aaf01a4ad145a945161a18bf49c,
        type: 3}
      SourcePrefabToOverride: {fileID: 0}
      SourceHashToOverride: 0
      OverridingTargetPrefab: {fileID: 0}
    TickRate: 30
    ClientConnectionBufferTimeout: 10
    ConnectionApproval: 0
    ConnectionData:
    EnableTimeResync: 0
    TimeResyncInterval: 30
    EnsureNetworkVariableLengthSafety: 0
    EnableSceneManagement: 1
    ForceSamePrefabs: 1
    RecycleNetworkIds: 0
    NetworkIdRecycleDelay: 120
    RpcHashSize: 0
    LoadSceneTimeOut: 120
    SpawnTimeout: 1
    EnableNetworkLogs: 1
<<<<<<< HEAD
=======
--- !u!114 &1024114719
MonoBehaviour:
  m_ObjectHideFlags: 0
  m_CorrespondingSourceObject: {fileID: 0}
  m_PrefabInstance: {fileID: 0}
  m_PrefabAsset: {fileID: 0}
  m_GameObject: {fileID: 1024114717}
  m_Enabled: 1
  m_EditorHideFlags: 0
  m_Script: {fileID: 11500000, guid: b84c2d8dfe509a34fb59e2b81f8e1319, type: 3}
  m_Name:
  m_EditorClassIdentifier:
  MessageBufferSize: 65535
  MaxConnections: 100
  MaxSentMessageQueueSize: 512
  ConnectAddress: 127.0.0.1
  ConnectPort: 7777
  ServerListenPort: 7777
  MessageSendMode: 0
>>>>>>> 7414be39
--- !u!4 &1024114720
Transform:
  m_ObjectHideFlags: 0
  m_CorrespondingSourceObject: {fileID: 0}
  m_PrefabInstance: {fileID: 0}
  m_PrefabAsset: {fileID: 0}
  m_GameObject: {fileID: 1024114717}
  m_LocalRotation: {x: -0, y: -0, z: -0, w: 1}
  m_LocalPosition: {x: 0.000061035156, y: 0.000015258789, z: 0}
  m_LocalScale: {x: 1, y: 1, z: 1}
  m_ConstrainProportionsScale: 0
  m_Children: []
  m_Father: {fileID: 0}
  m_RootOrder: 2
  m_LocalEulerAnglesHint: {x: 0, y: 0, z: 0}
--- !u!114 &1024114721
MonoBehaviour:
  m_ObjectHideFlags: 0
  m_CorrespondingSourceObject: {fileID: 0}
  m_PrefabInstance: {fileID: 0}
  m_PrefabAsset: {fileID: 0}
  m_GameObject: {fileID: 1024114717}
  m_Enabled: 1
  m_EditorHideFlags: 0
  m_Script: {fileID: 11500000, guid: 0e6f8504d891fc44881b2d9703017d03, type: 3}
  m_Name:
  m_EditorClassIdentifier:
--- !u!114 &1024114722
MonoBehaviour:
  m_ObjectHideFlags: 0
  m_CorrespondingSourceObject: {fileID: 0}
  m_PrefabInstance: {fileID: 0}
  m_PrefabAsset: {fileID: 0}
  m_GameObject: {fileID: 1024114717}
  m_Enabled: 1
  m_EditorHideFlags: 0
  m_Script: {fileID: 11500000, guid: 71c52a32bd1c1c84691050b6d045ab4a, type: 3}
  m_Name:
  m_EditorClassIdentifier:
  LogToConsole: 1
  TimeToLive: 10
--- !u!114 &1024114723
MonoBehaviour:
  m_ObjectHideFlags: 0
  m_CorrespondingSourceObject: {fileID: 0}
  m_PrefabInstance: {fileID: 0}
  m_PrefabAsset: {fileID: 0}
  m_GameObject: {fileID: 1024114717}
  m_Enabled: 1
  m_EditorHideFlags: 0
  m_Script: {fileID: 11500000, guid: 6960e84d07fb87f47956e7a81d71c4e6, type: 3}
  m_Name: 
  m_EditorClassIdentifier: 
  m_ProtocolType: 0
  m_MaxPacketQueueSize: 128
  m_MaxPayloadSize: 256000
  m_MaxSendQueueSize: 2097151
  m_HeartbeatTimeoutMS: 500
  m_ConnectTimeoutMS: 1000
  m_MaxConnectAttempts: 60
  m_DisconnectTimeoutMS: 30000
  ConnectionData:
    Address: 127.0.0.1
    Port: 7777
    ServerListenAddress: 127.0.0.1
  DebugSimulator:
    PacketDelayMS: 0
    PacketJitterMS: 0
    PacketDropRate: 0
--- !u!1 &1113539278
GameObject:
  m_ObjectHideFlags: 0
  m_CorrespondingSourceObject: {fileID: 0}
  m_PrefabInstance: {fileID: 0}
  m_PrefabAsset: {fileID: 0}
  serializedVersion: 6
  m_Component:
  - component: {fileID: 1113539280}
  - component: {fileID: 1113539281}
  - component: {fileID: 1113539279}
  m_Layer: 0
  m_Name: PooledPrefabSpawnHandler
  m_TagString: Untagged
  m_Icon: {fileID: 0}
  m_NavMeshLayer: 0
  m_StaticEditorFlags: 0
  m_IsActive: 1
--- !u!114 &1113539279
MonoBehaviour:
  m_ObjectHideFlags: 0
  m_CorrespondingSourceObject: {fileID: 0}
  m_PrefabInstance: {fileID: 0}
  m_PrefabAsset: {fileID: 0}
  m_GameObject: {fileID: 1113539278}
  m_Enabled: 1
  m_EditorHideFlags: 0
  m_Script: {fileID: 11500000, guid: 8c48ea35c67e64f7fac22a3f6831ca88, type: 3}
  m_Name:
  m_EditorClassIdentifier:
  AutoSpawnEnable: 1
  InitialSpawnDelay: 0.2
  SpawnsPerSecond: 1
  PoolSize: 32
  ObjectSpeed: 8
  DontDestroy: 0
  EnableHandler: 1
  RegisterUsingNetworkObject: 0
  ServerObjectToPool: {fileID: 771575417923360811, guid: c0a45bdb516f341498d933b7a7ed4fc1,
    type: 3}
  ClientObjectToPool: {fileID: 0}
  SwitchScene: {fileID: 0}
  SpawnSlider: {fileID: 2058276877}
  SpawnSliderValueText: {fileID: 562991980}
--- !u!4 &1113539280
Transform:
  m_ObjectHideFlags: 0
  m_CorrespondingSourceObject: {fileID: 0}
  m_PrefabInstance: {fileID: 0}
  m_PrefabAsset: {fileID: 0}
  m_GameObject: {fileID: 1113539278}
  m_LocalRotation: {x: 0, y: 0, z: 0, w: 1}
  m_LocalPosition: {x: 0, y: 0.5, z: 0}
  m_LocalScale: {x: 1, y: 1, z: 1}
  m_ConstrainProportionsScale: 0
  m_Children: []
  m_Father: {fileID: 0}
  m_RootOrder: 5
  m_LocalEulerAnglesHint: {x: 0, y: 0, z: 0}
--- !u!114 &1113539281
MonoBehaviour:
  m_ObjectHideFlags: 0
  m_CorrespondingSourceObject: {fileID: 0}
  m_PrefabInstance: {fileID: 0}
  m_PrefabAsset: {fileID: 0}
  m_GameObject: {fileID: 1113539278}
  m_Enabled: 1
  m_EditorHideFlags: 0
  m_Script: {fileID: 11500000, guid: d5a57f767e5e46a458fc5d3c628d0cbb, type: 3}
  m_Name:
  m_EditorClassIdentifier:
  GlobalObjectIdHash: 1983031731
  AlwaysReplicateAsRoot: 0
  DontDestroyWithOwner: 0
  AutoObjectParentSync: 1
--- !u!1 &1187680249
GameObject:
  m_ObjectHideFlags: 0
  m_CorrespondingSourceObject: {fileID: 0}
  m_PrefabInstance: {fileID: 0}
  m_PrefabAsset: {fileID: 0}
  serializedVersion: 6
  m_Component:
  - component: {fileID: 1187680250}
  - component: {fileID: 1187680251}
  m_Layer: 5
  m_Name: ToggleAddIMScene (2)
  m_TagString: Untagged
  m_Icon: {fileID: 0}
  m_NavMeshLayer: 0
  m_StaticEditorFlags: 0
  m_IsActive: 1
--- !u!224 &1187680250
RectTransform:
  m_ObjectHideFlags: 0
  m_CorrespondingSourceObject: {fileID: 0}
  m_PrefabInstance: {fileID: 0}
  m_PrefabAsset: {fileID: 0}
  m_GameObject: {fileID: 1187680249}
  m_LocalRotation: {x: 0, y: 0, z: 0, w: 1}
  m_LocalPosition: {x: 0, y: 0, z: 0}
  m_LocalScale: {x: 1, y: 1, z: 1}
  m_ConstrainProportionsScale: 0
  m_Children:
  - {fileID: 2019086800}
  m_Father: {fileID: 290861172}
  m_RootOrder: 11
  m_LocalEulerAnglesHint: {x: 0, y: 0, z: 0}
  m_AnchorMin: {x: 0.5, y: 0.5}
  m_AnchorMax: {x: 0.5, y: 0.5}
  m_AnchoredPosition: {x: 0, y: -79}
  m_SizeDelta: {x: 100, y: 100}
  m_Pivot: {x: 0.5, y: 0.5}
--- !u!114 &1187680251
MonoBehaviour:
  m_ObjectHideFlags: 0
  m_CorrespondingSourceObject: {fileID: 0}
  m_PrefabInstance: {fileID: 0}
  m_PrefabAsset: {fileID: 0}
  m_GameObject: {fileID: 1187680249}
  m_Enabled: 1
  m_EditorHideFlags: 0
  m_Script: {fileID: 11500000, guid: 475de064003ff104fb88b1fbccd0f417, type: 3}
  m_Name:
  m_EditorClassIdentifier:
  m_ActivateOnLoad: 0
  m_SceneToLoad: AdditiveSceneMultiInstance
  m_SceneAsset: {fileID: 102900000, guid: 0ae94f636016d3b40bfbecad57d99553, type: 3}
--- !u!1 &1210784441
GameObject:
  m_ObjectHideFlags: 0
  m_CorrespondingSourceObject: {fileID: 0}
  m_PrefabInstance: {fileID: 0}
  m_PrefabAsset: {fileID: 0}
  serializedVersion: 6
  m_Component:
  - component: {fileID: 1210784442}
  - component: {fileID: 1210784444}
  - component: {fileID: 1210784443}
  m_Layer: 5
  m_Name: Label
  m_TagString: Untagged
  m_Icon: {fileID: 0}
  m_NavMeshLayer: 0
  m_StaticEditorFlags: 0
  m_IsActive: 1
--- !u!224 &1210784442
RectTransform:
  m_ObjectHideFlags: 0
  m_CorrespondingSourceObject: {fileID: 0}
  m_PrefabInstance: {fileID: 0}
  m_PrefabAsset: {fileID: 0}
  m_GameObject: {fileID: 1210784441}
  m_LocalRotation: {x: -0, y: -0, z: -0, w: 1}
  m_LocalPosition: {x: 0, y: 0, z: 0}
  m_LocalScale: {x: 1, y: 1, z: 1}
  m_ConstrainProportionsScale: 0
  m_Children: []
  m_Father: {fileID: 1651938367}
  m_RootOrder: 1
  m_LocalEulerAnglesHint: {x: 0, y: 0, z: 0}
  m_AnchorMin: {x: 0, y: 0}
  m_AnchorMax: {x: 1, y: 1}
  m_AnchoredPosition: {x: 9, y: -0.5}
  m_SizeDelta: {x: -28, y: -3}
  m_Pivot: {x: 0.5, y: 0.5}
--- !u!114 &1210784443
MonoBehaviour:
  m_ObjectHideFlags: 0
  m_CorrespondingSourceObject: {fileID: 0}
  m_PrefabInstance: {fileID: 0}
  m_PrefabAsset: {fileID: 0}
  m_GameObject: {fileID: 1210784441}
  m_Enabled: 1
  m_EditorHideFlags: 0
  m_Script: {fileID: 11500000, guid: 5f7201a12d95ffc409449d95f23cf332, type: 3}
  m_Name:
  m_EditorClassIdentifier:
  m_Material: {fileID: 0}
  m_Color: {r: 1, g: 1, b: 1, a: 1}
  m_RaycastTarget: 1
  m_RaycastPadding: {x: 0, y: 0, z: 0, w: 0}
  m_Maskable: 1
  m_OnCullStateChanged:
    m_PersistentCalls:
      m_Calls: []
  m_FontData:
    m_Font: {fileID: 10102, guid: 0000000000000000e000000000000000, type: 0}
    m_FontSize: 14
    m_FontStyle: 1
    m_BestFit: 1
    m_MinSize: 1
    m_MaxSize: 40
    m_Alignment: 0
    m_AlignByGeometry: 1
    m_RichText: 1
    m_HorizontalOverflow: 0
    m_VerticalOverflow: 0
    m_LineSpacing: 1
  m_Text: AddScene Dup - 1
--- !u!222 &1210784444
CanvasRenderer:
  m_ObjectHideFlags: 0
  m_CorrespondingSourceObject: {fileID: 0}
  m_PrefabInstance: {fileID: 0}
  m_PrefabAsset: {fileID: 0}
  m_GameObject: {fileID: 1210784441}
  m_CullTransparentMesh: 1
--- !u!1 &1290928582
GameObject:
  m_ObjectHideFlags: 0
  m_CorrespondingSourceObject: {fileID: 0}
  m_PrefabInstance: {fileID: 0}
  m_PrefabAsset: {fileID: 0}
  serializedVersion: 6
  m_Component:
  - component: {fileID: 1290928583}
  - component: {fileID: 1290928585}
  - component: {fileID: 1290928584}
  m_Layer: 5
  m_Name: Background
  m_TagString: Untagged
  m_Icon: {fileID: 0}
  m_NavMeshLayer: 0
  m_StaticEditorFlags: 0
  m_IsActive: 1
--- !u!224 &1290928583
RectTransform:
  m_ObjectHideFlags: 0
  m_CorrespondingSourceObject: {fileID: 0}
  m_PrefabInstance: {fileID: 0}
  m_PrefabAsset: {fileID: 0}
  m_GameObject: {fileID: 1290928582}
  m_LocalRotation: {x: -0, y: -0, z: -0, w: 1}
  m_LocalPosition: {x: 0, y: 0, z: 0}
  m_LocalScale: {x: 1, y: 1, z: 1}
  m_ConstrainProportionsScale: 0
  m_Children:
  - {fileID: 833301795}
  m_Father: {fileID: 1640896166}
  m_RootOrder: 0
  m_LocalEulerAnglesHint: {x: 0, y: 0, z: 0}
  m_AnchorMin: {x: 0, y: 1}
  m_AnchorMax: {x: 0, y: 1}
  m_AnchoredPosition: {x: 10, y: -10}
  m_SizeDelta: {x: 20, y: 20}
  m_Pivot: {x: 0.5, y: 0.5}
--- !u!114 &1290928584
MonoBehaviour:
  m_ObjectHideFlags: 0
  m_CorrespondingSourceObject: {fileID: 0}
  m_PrefabInstance: {fileID: 0}
  m_PrefabAsset: {fileID: 0}
  m_GameObject: {fileID: 1290928582}
  m_Enabled: 1
  m_EditorHideFlags: 0
  m_Script: {fileID: 11500000, guid: fe87c0e1cc204ed48ad3b37840f39efc, type: 3}
  m_Name:
  m_EditorClassIdentifier:
  m_Material: {fileID: 0}
  m_Color: {r: 1, g: 1, b: 1, a: 1}
  m_RaycastTarget: 1
  m_RaycastPadding: {x: 0, y: 0, z: 0, w: 0}
  m_Maskable: 1
  m_OnCullStateChanged:
    m_PersistentCalls:
      m_Calls: []
  m_Sprite: {fileID: 10905, guid: 0000000000000000f000000000000000, type: 0}
  m_Type: 1
  m_PreserveAspect: 0
  m_FillCenter: 1
  m_FillMethod: 4
  m_FillAmount: 1
  m_FillClockwise: 1
  m_FillOrigin: 0
  m_UseSpriteMesh: 0
  m_PixelsPerUnitMultiplier: 1
--- !u!222 &1290928585
CanvasRenderer:
  m_ObjectHideFlags: 0
  m_CorrespondingSourceObject: {fileID: 0}
  m_PrefabInstance: {fileID: 0}
  m_PrefabAsset: {fileID: 0}
  m_GameObject: {fileID: 1290928582}
  m_CullTransparentMesh: 1
--- !u!1 &1332123091
GameObject:
  m_ObjectHideFlags: 0
  m_CorrespondingSourceObject: {fileID: 0}
  m_PrefabInstance: {fileID: 0}
  m_PrefabAsset: {fileID: 0}
  serializedVersion: 6
  m_Component:
  - component: {fileID: 1332123092}
  m_Layer: 0
  m_Name: Level
  m_TagString: Untagged
  m_Icon: {fileID: 0}
  m_NavMeshLayer: 0
  m_StaticEditorFlags: 0
  m_IsActive: 1
--- !u!4 &1332123092
Transform:
  m_ObjectHideFlags: 0
  m_CorrespondingSourceObject: {fileID: 0}
  m_PrefabInstance: {fileID: 0}
  m_PrefabAsset: {fileID: 0}
  m_GameObject: {fileID: 1332123091}
  m_LocalRotation: {x: 0, y: 0, z: 0, w: 1}
  m_LocalPosition: {x: 0, y: 0.000000059604645, z: 0}
  m_LocalScale: {x: 1, y: 1, z: 1}
  m_ConstrainProportionsScale: 0
  m_Children:
  - {fileID: 336568649}
  - {fileID: 2028091272}
  - {fileID: 1857685347}
  - {fileID: 57392474}
  - {fileID: 1336081255}
  m_Father: {fileID: 0}
  m_RootOrder: 6
  m_LocalEulerAnglesHint: {x: 0, y: 0, z: 0}
--- !u!1 &1336081251
GameObject:
  m_ObjectHideFlags: 0
  m_CorrespondingSourceObject: {fileID: 0}
  m_PrefabInstance: {fileID: 0}
  m_PrefabAsset: {fileID: 0}
  serializedVersion: 6
  m_Component:
  - component: {fileID: 1336081255}
  - component: {fileID: 1336081254}
  - component: {fileID: 1336081253}
  - component: {fileID: 1336081252}
  m_Layer: 0
  m_Name: Side
  m_TagString: Boundary
  m_Icon: {fileID: 0}
  m_NavMeshLayer: 0
  m_StaticEditorFlags: 0
  m_IsActive: 1
--- !u!65 &1336081252
BoxCollider:
  m_ObjectHideFlags: 0
  m_CorrespondingSourceObject: {fileID: 0}
  m_PrefabInstance: {fileID: 0}
  m_PrefabAsset: {fileID: 0}
  m_GameObject: {fileID: 1336081251}
  m_Material: {fileID: 0}
  m_IsTrigger: 0
  m_Enabled: 1
  serializedVersion: 2
  m_Size: {x: 1, y: 1, z: 1}
  m_Center: {x: 0, y: 0, z: 0}
--- !u!23 &1336081253
MeshRenderer:
  m_ObjectHideFlags: 0
  m_CorrespondingSourceObject: {fileID: 0}
  m_PrefabInstance: {fileID: 0}
  m_PrefabAsset: {fileID: 0}
  m_GameObject: {fileID: 1336081251}
  m_Enabled: 1
  m_CastShadows: 1
  m_ReceiveShadows: 1
  m_DynamicOccludee: 1
  m_StaticShadowCaster: 0
  m_MotionVectors: 1
  m_LightProbeUsage: 1
  m_ReflectionProbeUsage: 1
  m_RayTracingMode: 2
  m_RayTraceProcedural: 0
  m_RenderingLayerMask: 1
  m_RendererPriority: 0
  m_Materials:
  - {fileID: 2100000, guid: 00cf8ac777c8c42e8967157f70fbfcbf, type: 2}
  m_StaticBatchInfo:
    firstSubMesh: 0
    subMeshCount: 0
  m_StaticBatchRoot: {fileID: 0}
  m_ProbeAnchor: {fileID: 0}
  m_LightProbeVolumeOverride: {fileID: 0}
  m_ScaleInLightmap: 1
  m_ReceiveGI: 1
  m_PreserveUVs: 0
  m_IgnoreNormalsForChartDetection: 0
  m_ImportantGI: 0
  m_StitchLightmapSeams: 1
  m_SelectedEditorRenderState: 3
  m_MinimumChartSize: 4
  m_AutoUVMaxDistance: 0.5
  m_AutoUVMaxAngle: 89
  m_LightmapParameters: {fileID: 0}
  m_SortingLayerID: 0
  m_SortingLayer: 0
  m_SortingOrder: 0
  m_AdditionalVertexStreams: {fileID: 0}
--- !u!33 &1336081254
MeshFilter:
  m_ObjectHideFlags: 0
  m_CorrespondingSourceObject: {fileID: 0}
  m_PrefabInstance: {fileID: 0}
  m_PrefabAsset: {fileID: 0}
  m_GameObject: {fileID: 1336081251}
  m_Mesh: {fileID: 10202, guid: 0000000000000000e000000000000000, type: 0}
--- !u!4 &1336081255
Transform:
  m_ObjectHideFlags: 0
  m_CorrespondingSourceObject: {fileID: 0}
  m_PrefabInstance: {fileID: 0}
  m_PrefabAsset: {fileID: 0}
  m_GameObject: {fileID: 1336081251}
  m_LocalRotation: {x: -0, y: -0, z: -0, w: 1}
  m_LocalPosition: {x: 30.5, y: 0.49999994, z: 0}
  m_LocalScale: {x: 1, y: 3, z: 62}
  m_ConstrainProportionsScale: 0
  m_Children: []
  m_Father: {fileID: 1332123092}
  m_RootOrder: 4
  m_LocalEulerAnglesHint: {x: 0, y: 0, z: 0}
--- !u!1 &1336892118
GameObject:
  m_ObjectHideFlags: 0
  m_CorrespondingSourceObject: {fileID: 0}
  m_PrefabInstance: {fileID: 0}
  m_PrefabAsset: {fileID: 0}
  serializedVersion: 6
  m_Component:
  - component: {fileID: 1336892119}
  - component: {fileID: 1336892121}
  - component: {fileID: 1336892120}
  m_Layer: 5
  m_Name: Label
  m_TagString: Untagged
  m_Icon: {fileID: 0}
  m_NavMeshLayer: 0
  m_StaticEditorFlags: 0
  m_IsActive: 1
--- !u!224 &1336892119
RectTransform:
  m_ObjectHideFlags: 0
  m_CorrespondingSourceObject: {fileID: 0}
  m_PrefabInstance: {fileID: 0}
  m_PrefabAsset: {fileID: 0}
  m_GameObject: {fileID: 1336892118}
  m_LocalRotation: {x: -0, y: -0, z: -0, w: 1}
  m_LocalPosition: {x: 0, y: 0, z: 0}
  m_LocalScale: {x: 1, y: 1, z: 1}
  m_ConstrainProportionsScale: 0
  m_Children: []
  m_Father: {fileID: 1351730454}
  m_RootOrder: 1
  m_LocalEulerAnglesHint: {x: 0, y: 0, z: 0}
  m_AnchorMin: {x: 0, y: 0}
  m_AnchorMax: {x: 1, y: 1}
  m_AnchoredPosition: {x: 9, y: -0.5}
  m_SizeDelta: {x: -28, y: -3}
  m_Pivot: {x: 0.5, y: 0.5}
--- !u!114 &1336892120
MonoBehaviour:
  m_ObjectHideFlags: 0
  m_CorrespondingSourceObject: {fileID: 0}
  m_PrefabInstance: {fileID: 0}
  m_PrefabAsset: {fileID: 0}
  m_GameObject: {fileID: 1336892118}
  m_Enabled: 1
  m_EditorHideFlags: 0
  m_Script: {fileID: 11500000, guid: 5f7201a12d95ffc409449d95f23cf332, type: 3}
  m_Name:
  m_EditorClassIdentifier:
  m_Material: {fileID: 0}
  m_Color: {r: 1, g: 1, b: 1, a: 1}
  m_RaycastTarget: 1
  m_RaycastPadding: {x: 0, y: 0, z: 0, w: 0}
  m_Maskable: 1
  m_OnCullStateChanged:
    m_PersistentCalls:
      m_Calls: []
  m_FontData:
    m_Font: {fileID: 10102, guid: 0000000000000000e000000000000000, type: 0}
    m_FontSize: 14
    m_FontStyle: 1
    m_BestFit: 1
    m_MinSize: 1
    m_MaxSize: 40
    m_Alignment: 0
    m_AlignByGeometry: 1
    m_RichText: 1
    m_HorizontalOverflow: 0
    m_VerticalOverflow: 0
    m_LineSpacing: 1
  m_Text: AddScene Dup - 4
--- !u!222 &1336892121
CanvasRenderer:
  m_ObjectHideFlags: 0
  m_CorrespondingSourceObject: {fileID: 0}
  m_PrefabInstance: {fileID: 0}
  m_PrefabAsset: {fileID: 0}
  m_GameObject: {fileID: 1336892118}
  m_CullTransparentMesh: 1
--- !u!1 &1347823141
GameObject:
  m_ObjectHideFlags: 0
  m_CorrespondingSourceObject: {fileID: 0}
  m_PrefabInstance: {fileID: 0}
  m_PrefabAsset: {fileID: 0}
  serializedVersion: 6
  m_Component:
  - component: {fileID: 1347823142}
  - component: {fileID: 1347823145}
  - component: {fileID: 1347823144}
  - component: {fileID: 1347823143}
  m_Layer: 5
  m_Name: SwitchSceneButton
  m_TagString: Untagged
  m_Icon: {fileID: 0}
  m_NavMeshLayer: 0
  m_StaticEditorFlags: 0
  m_IsActive: 1
--- !u!224 &1347823142
RectTransform:
  m_ObjectHideFlags: 0
  m_CorrespondingSourceObject: {fileID: 0}
  m_PrefabInstance: {fileID: 0}
  m_PrefabAsset: {fileID: 0}
  m_GameObject: {fileID: 1347823141}
  m_LocalRotation: {x: -0, y: -0, z: -0, w: 1}
  m_LocalPosition: {x: 0, y: 0, z: 0}
  m_LocalScale: {x: 1, y: 1, z: 1}
  m_ConstrainProportionsScale: 0
  m_Children:
  - {fileID: 1846334315}
  m_Father: {fileID: 34066665}
  m_RootOrder: 0
  m_LocalEulerAnglesHint: {x: 0, y: 0, z: 0}
  m_AnchorMin: {x: 0.5, y: 0}
  m_AnchorMax: {x: 0.5, y: 0}
  m_AnchoredPosition: {x: 0, y: 0}
  m_SizeDelta: {x: 160, y: 30}
  m_Pivot: {x: 0.5, y: 0.5}
--- !u!114 &1347823143
MonoBehaviour:
  m_ObjectHideFlags: 0
  m_CorrespondingSourceObject: {fileID: 0}
  m_PrefabInstance: {fileID: 0}
  m_PrefabAsset: {fileID: 0}
  m_GameObject: {fileID: 1347823141}
  m_Enabled: 1
  m_EditorHideFlags: 0
  m_Script: {fileID: 11500000, guid: 4e29b1a8efbd4b44bb3f3716e73f07ff, type: 3}
  m_Name:
  m_EditorClassIdentifier:
  m_Navigation:
    m_Mode: 3
    m_WrapAround: 0
    m_SelectOnUp: {fileID: 0}
    m_SelectOnDown: {fileID: 0}
    m_SelectOnLeft: {fileID: 0}
    m_SelectOnRight: {fileID: 0}
  m_Transition: 1
  m_Colors:
    m_NormalColor: {r: 1, g: 1, b: 1, a: 1}
    m_HighlightedColor: {r: 0.9607843, g: 0.9607843, b: 0.9607843, a: 1}
    m_PressedColor: {r: 0.78431374, g: 0.78431374, b: 0.78431374, a: 1}
    m_SelectedColor: {r: 0.9607843, g: 0.9607843, b: 0.9607843, a: 1}
    m_DisabledColor: {r: 0.78431374, g: 0.78431374, b: 0.78431374, a: 0.5019608}
    m_ColorMultiplier: 1
    m_FadeDuration: 0.1
  m_SpriteState:
    m_HighlightedSprite: {fileID: 0}
    m_PressedSprite: {fileID: 0}
    m_SelectedSprite: {fileID: 0}
    m_DisabledSprite: {fileID: 0}
  m_AnimationTriggers:
    m_NormalTrigger: Normal
    m_HighlightedTrigger: Highlighted
    m_PressedTrigger: Pressed
    m_SelectedTrigger: Selected
    m_DisabledTrigger: Disabled
  m_Interactable: 1
  m_TargetGraphic: {fileID: 1347823144}
  m_OnClick:
    m_PersistentCalls:
      m_Calls:
      - m_Target: {fileID: 34066667}
        m_TargetAssemblyTypeName: TestProject.ManualTests.SwitchSceneHandler, TestProject.ManualTests
        m_MethodName: OnSwitchScene
        m_Mode: 1
        m_Arguments:
          m_ObjectArgument: {fileID: 0}
          m_ObjectArgumentAssemblyTypeName: UnityEngine.Object, UnityEngine
          m_IntArgument: 0
          m_FloatArgument: 0
          m_StringArgument:
          m_BoolArgument: 0
        m_CallState: 2
--- !u!114 &1347823144
MonoBehaviour:
  m_ObjectHideFlags: 0
  m_CorrespondingSourceObject: {fileID: 0}
  m_PrefabInstance: {fileID: 0}
  m_PrefabAsset: {fileID: 0}
  m_GameObject: {fileID: 1347823141}
  m_Enabled: 1
  m_EditorHideFlags: 0
  m_Script: {fileID: 11500000, guid: fe87c0e1cc204ed48ad3b37840f39efc, type: 3}
  m_Name:
  m_EditorClassIdentifier:
  m_Material: {fileID: 0}
  m_Color: {r: 0.1981132, g: 0.1981132, b: 0.1981132, a: 1}
  m_RaycastTarget: 1
  m_RaycastPadding: {x: 0, y: 0, z: 0, w: 0}
  m_Maskable: 1
  m_OnCullStateChanged:
    m_PersistentCalls:
      m_Calls: []
  m_Sprite: {fileID: 10905, guid: 0000000000000000f000000000000000, type: 0}
  m_Type: 1
  m_PreserveAspect: 0
  m_FillCenter: 1
  m_FillMethod: 4
  m_FillAmount: 1
  m_FillClockwise: 1
  m_FillOrigin: 0
  m_UseSpriteMesh: 0
  m_PixelsPerUnitMultiplier: 1
--- !u!222 &1347823145
CanvasRenderer:
  m_ObjectHideFlags: 0
  m_CorrespondingSourceObject: {fileID: 0}
  m_PrefabInstance: {fileID: 0}
  m_PrefabAsset: {fileID: 0}
  m_GameObject: {fileID: 1347823141}
  m_CullTransparentMesh: 1
--- !u!1 &1351730453
GameObject:
  m_ObjectHideFlags: 0
  m_CorrespondingSourceObject: {fileID: 0}
  m_PrefabInstance: {fileID: 0}
  m_PrefabAsset: {fileID: 0}
  serializedVersion: 6
  m_Component:
  - component: {fileID: 1351730454}
  - component: {fileID: 1351730455}
  m_Layer: 5
  m_Name: AdditiveSceneMultiInstance
  m_TagString: Untagged
  m_Icon: {fileID: 0}
  m_NavMeshLayer: 0
  m_StaticEditorFlags: 0
  m_IsActive: 1
--- !u!224 &1351730454
RectTransform:
  m_ObjectHideFlags: 0
  m_CorrespondingSourceObject: {fileID: 0}
  m_PrefabInstance: {fileID: 0}
  m_PrefabAsset: {fileID: 0}
  m_GameObject: {fileID: 1351730453}
  m_LocalRotation: {x: -0, y: -0, z: -0, w: 1}
  m_LocalPosition: {x: 0, y: 0, z: 0}
  m_LocalScale: {x: 1, y: 1, z: 1}
  m_ConstrainProportionsScale: 0
  m_Children:
  - {fileID: 125866603}
  - {fileID: 1336892119}
  m_Father: {fileID: 19371290}
  m_RootOrder: 0
  m_LocalEulerAnglesHint: {x: 0, y: 0, z: 0}
  m_AnchorMin: {x: 0.5, y: 0.5}
  m_AnchorMax: {x: 0.5, y: 0.5}
  m_AnchoredPosition: {x: 448, y: 210}
  m_SizeDelta: {x: 160, y: 20}
  m_Pivot: {x: 0.5, y: 0.5}
--- !u!114 &1351730455
MonoBehaviour:
  m_ObjectHideFlags: 0
  m_CorrespondingSourceObject: {fileID: 0}
  m_PrefabInstance: {fileID: 0}
  m_PrefabAsset: {fileID: 0}
  m_GameObject: {fileID: 1351730453}
  m_Enabled: 1
  m_EditorHideFlags: 0
  m_Script: {fileID: 11500000, guid: 9085046f02f69544eb97fd06b6048fe2, type: 3}
  m_Name:
  m_EditorClassIdentifier:
  m_Navigation:
    m_Mode: 3
    m_WrapAround: 0
    m_SelectOnUp: {fileID: 0}
    m_SelectOnDown: {fileID: 0}
    m_SelectOnLeft: {fileID: 0}
    m_SelectOnRight: {fileID: 0}
  m_Transition: 1
  m_Colors:
    m_NormalColor: {r: 1, g: 1, b: 1, a: 1}
    m_HighlightedColor: {r: 0.9607843, g: 0.9607843, b: 0.9607843, a: 1}
    m_PressedColor: {r: 0.78431374, g: 0.78431374, b: 0.78431374, a: 1}
    m_SelectedColor: {r: 0.9607843, g: 0.9607843, b: 0.9607843, a: 1}
    m_DisabledColor: {r: 0.78431374, g: 0.78431374, b: 0.78431374, a: 0.5019608}
    m_ColorMultiplier: 1
    m_FadeDuration: 0.1
  m_SpriteState:
    m_HighlightedSprite: {fileID: 0}
    m_PressedSprite: {fileID: 0}
    m_SelectedSprite: {fileID: 0}
    m_DisabledSprite: {fileID: 0}
  m_AnimationTriggers:
    m_NormalTrigger: Normal
    m_HighlightedTrigger: Highlighted
    m_PressedTrigger: Pressed
    m_SelectedTrigger: Selected
    m_DisabledTrigger: Disabled
  m_Interactable: 1
  m_TargetGraphic: {fileID: 125866604}
  toggleTransition: 1
  graphic: {fileID: 615497065}
  m_Group: {fileID: 0}
  onValueChanged:
    m_PersistentCalls:
      m_Calls:
      - m_Target: {fileID: 19371291}
        m_TargetAssemblyTypeName: TestProject.ManualTests.AdditiveSceneToggleHandler,
          Assembly-CSharp
        m_MethodName: OnToggle
        m_Mode: 1
        m_Arguments:
          m_ObjectArgument: {fileID: 0}
          m_ObjectArgumentAssemblyTypeName: UnityEngine.Object, UnityEngine
          m_IntArgument: 0
          m_FloatArgument: 0
          m_StringArgument:
          m_BoolArgument: 0
        m_CallState: 2
  m_IsOn: 0
--- !u!1 &1383741137
GameObject:
  m_ObjectHideFlags: 0
  m_CorrespondingSourceObject: {fileID: 0}
  m_PrefabInstance: {fileID: 0}
  m_PrefabAsset: {fileID: 0}
  serializedVersion: 6
  m_Component:
  - component: {fileID: 1383741138}
  - component: {fileID: 1383741140}
  - component: {fileID: 1383741139}
  m_Layer: 5
  m_Name: SceneName
  m_TagString: Untagged
  m_Icon: {fileID: 0}
  m_NavMeshLayer: 0
  m_StaticEditorFlags: 0
  m_IsActive: 1
--- !u!224 &1383741138
RectTransform:
  m_ObjectHideFlags: 0
  m_CorrespondingSourceObject: {fileID: 0}
  m_PrefabInstance: {fileID: 0}
  m_PrefabAsset: {fileID: 0}
  m_GameObject: {fileID: 1383741137}
  m_LocalRotation: {x: -0, y: -0, z: -0, w: 1}
  m_LocalPosition: {x: 0, y: 0, z: 0}
  m_LocalScale: {x: 1, y: 1, z: 1}
  m_ConstrainProportionsScale: 0
  m_Children: []
  m_Father: {fileID: 290861172}
  m_RootOrder: 6
  m_LocalEulerAnglesHint: {x: 0, y: 0, z: 0}
  m_AnchorMin: {x: 1, y: 0}
  m_AnchorMax: {x: 1, y: 0}
  m_AnchoredPosition: {x: -139.70001, y: 45.59999}
  m_SizeDelta: {x: 250, y: 30}
  m_Pivot: {x: 0.5, y: 0.5}
--- !u!114 &1383741139
MonoBehaviour:
  m_ObjectHideFlags: 0
  m_CorrespondingSourceObject: {fileID: 0}
  m_PrefabInstance: {fileID: 0}
  m_PrefabAsset: {fileID: 0}
  m_GameObject: {fileID: 1383741137}
  m_Enabled: 1
  m_EditorHideFlags: 0
  m_Script: {fileID: 11500000, guid: 5f7201a12d95ffc409449d95f23cf332, type: 3}
  m_Name:
  m_EditorClassIdentifier:
  m_Material: {fileID: 0}
  m_Color: {r: 0.990566, g: 0.990566, b: 0.990566, a: 1}
  m_RaycastTarget: 1
  m_RaycastPadding: {x: 0, y: 0, z: 0, w: 0}
  m_Maskable: 1
  m_OnCullStateChanged:
    m_PersistentCalls:
      m_Calls: []
  m_FontData:
    m_Font: {fileID: 10102, guid: 0000000000000000e000000000000000, type: 0}
    m_FontSize: 18
    m_FontStyle: 1
    m_BestFit: 0
    m_MinSize: 1
    m_MaxSize: 40
    m_Alignment: 4
    m_AlignByGeometry: 0
    m_RichText: 1
    m_HorizontalOverflow: 0
    m_VerticalOverflow: 0
    m_LineSpacing: 1
  m_Text: Scene Transitioning Base - 1
--- !u!222 &1383741140
CanvasRenderer:
  m_ObjectHideFlags: 0
  m_CorrespondingSourceObject: {fileID: 0}
  m_PrefabInstance: {fileID: 0}
  m_PrefabAsset: {fileID: 0}
  m_GameObject: {fileID: 1383741137}
  m_CullTransparentMesh: 0
--- !u!1 &1387688804
GameObject:
  m_ObjectHideFlags: 0
  m_CorrespondingSourceObject: {fileID: 0}
  m_PrefabInstance: {fileID: 0}
  m_PrefabAsset: {fileID: 0}
  serializedVersion: 6
  m_Component:
  - component: {fileID: 1387688805}
  m_Layer: 5
  m_Name: Handle Slide Area
  m_TagString: Untagged
  m_Icon: {fileID: 0}
  m_NavMeshLayer: 0
  m_StaticEditorFlags: 0
  m_IsActive: 1
--- !u!224 &1387688805
RectTransform:
  m_ObjectHideFlags: 0
  m_CorrespondingSourceObject: {fileID: 0}
  m_PrefabInstance: {fileID: 0}
  m_PrefabAsset: {fileID: 0}
  m_GameObject: {fileID: 1387688804}
  m_LocalRotation: {x: -0, y: -0, z: -0, w: 1}
  m_LocalPosition: {x: 0, y: 0, z: 0}
  m_LocalScale: {x: 1, y: 1, z: 1}
  m_ConstrainProportionsScale: 0
  m_Children:
  - {fileID: 1523424137}
  m_Father: {fileID: 2058276876}
  m_RootOrder: 2
  m_LocalEulerAnglesHint: {x: 0, y: 0, z: 0}
  m_AnchorMin: {x: 0, y: 0}
  m_AnchorMax: {x: 1, y: 1}
  m_AnchoredPosition: {x: 0, y: 0}
  m_SizeDelta: {x: -20, y: 0}
  m_Pivot: {x: 0.5, y: 0.5}
--- !u!1 &1398648427
GameObject:
  m_ObjectHideFlags: 0
  m_CorrespondingSourceObject: {fileID: 0}
  m_PrefabInstance: {fileID: 0}
  m_PrefabAsset: {fileID: 0}
  serializedVersion: 6
  m_Component:
  - component: {fileID: 1398648428}
  - component: {fileID: 1398648430}
  - component: {fileID: 1398648429}
  m_Layer: 5
  m_Name: Background
  m_TagString: Untagged
  m_Icon: {fileID: 0}
  m_NavMeshLayer: 0
  m_StaticEditorFlags: 0
  m_IsActive: 1
--- !u!224 &1398648428
RectTransform:
  m_ObjectHideFlags: 0
  m_CorrespondingSourceObject: {fileID: 0}
  m_PrefabInstance: {fileID: 0}
  m_PrefabAsset: {fileID: 0}
  m_GameObject: {fileID: 1398648427}
  m_LocalRotation: {x: -0, y: -0, z: -0, w: 1}
  m_LocalPosition: {x: 0, y: 0, z: 0}
  m_LocalScale: {x: 1, y: 1, z: 1}
  m_ConstrainProportionsScale: 0
  m_Children:
  - {fileID: 865202802}
  m_Father: {fileID: 2019086800}
  m_RootOrder: 0
  m_LocalEulerAnglesHint: {x: 0, y: 0, z: 0}
  m_AnchorMin: {x: 0, y: 1}
  m_AnchorMax: {x: 0, y: 1}
  m_AnchoredPosition: {x: 10, y: -10}
  m_SizeDelta: {x: 20, y: 20}
  m_Pivot: {x: 0.5, y: 0.5}
--- !u!114 &1398648429
MonoBehaviour:
  m_ObjectHideFlags: 0
  m_CorrespondingSourceObject: {fileID: 0}
  m_PrefabInstance: {fileID: 0}
  m_PrefabAsset: {fileID: 0}
  m_GameObject: {fileID: 1398648427}
  m_Enabled: 1
  m_EditorHideFlags: 0
  m_Script: {fileID: 11500000, guid: fe87c0e1cc204ed48ad3b37840f39efc, type: 3}
  m_Name:
  m_EditorClassIdentifier:
  m_Material: {fileID: 0}
  m_Color: {r: 1, g: 1, b: 1, a: 1}
  m_RaycastTarget: 1
  m_RaycastPadding: {x: 0, y: 0, z: 0, w: 0}
  m_Maskable: 1
  m_OnCullStateChanged:
    m_PersistentCalls:
      m_Calls: []
  m_Sprite: {fileID: 10905, guid: 0000000000000000f000000000000000, type: 0}
  m_Type: 1
  m_PreserveAspect: 0
  m_FillCenter: 1
  m_FillMethod: 4
  m_FillAmount: 1
  m_FillClockwise: 1
  m_FillOrigin: 0
  m_UseSpriteMesh: 0
  m_PixelsPerUnitMultiplier: 1
--- !u!222 &1398648430
CanvasRenderer:
  m_ObjectHideFlags: 0
  m_CorrespondingSourceObject: {fileID: 0}
  m_PrefabInstance: {fileID: 0}
  m_PrefabAsset: {fileID: 0}
  m_GameObject: {fileID: 1398648427}
  m_CullTransparentMesh: 1
--- !u!1 &1429502878
GameObject:
  m_ObjectHideFlags: 0
  m_CorrespondingSourceObject: {fileID: 0}
  m_PrefabInstance: {fileID: 0}
  m_PrefabAsset: {fileID: 0}
  serializedVersion: 6
  m_Component:
  - component: {fileID: 1429502879}
  - component: {fileID: 1429502881}
  - component: {fileID: 1429502880}
  m_Layer: 5
  m_Name: Checkmark
  m_TagString: Untagged
  m_Icon: {fileID: 0}
  m_NavMeshLayer: 0
  m_StaticEditorFlags: 0
  m_IsActive: 1
--- !u!224 &1429502879
RectTransform:
  m_ObjectHideFlags: 0
  m_CorrespondingSourceObject: {fileID: 0}
  m_PrefabInstance: {fileID: 0}
  m_PrefabAsset: {fileID: 0}
  m_GameObject: {fileID: 1429502878}
  m_LocalRotation: {x: -0, y: -0, z: -0, w: 1}
  m_LocalPosition: {x: 0, y: 0, z: 0}
  m_LocalScale: {x: 1, y: 1, z: 1}
  m_ConstrainProportionsScale: 0
  m_Children: []
  m_Father: {fileID: 44393280}
  m_RootOrder: 0
  m_LocalEulerAnglesHint: {x: 0, y: 0, z: 0}
  m_AnchorMin: {x: 0.5, y: 0.5}
  m_AnchorMax: {x: 0.5, y: 0.5}
  m_AnchoredPosition: {x: 0, y: 0}
  m_SizeDelta: {x: 20, y: 20}
  m_Pivot: {x: 0.5, y: 0.5}
--- !u!114 &1429502880
MonoBehaviour:
  m_ObjectHideFlags: 0
  m_CorrespondingSourceObject: {fileID: 0}
  m_PrefabInstance: {fileID: 0}
  m_PrefabAsset: {fileID: 0}
  m_GameObject: {fileID: 1429502878}
  m_Enabled: 1
  m_EditorHideFlags: 0
  m_Script: {fileID: 11500000, guid: fe87c0e1cc204ed48ad3b37840f39efc, type: 3}
  m_Name:
  m_EditorClassIdentifier:
  m_Material: {fileID: 0}
  m_Color: {r: 1, g: 1, b: 1, a: 1}
  m_RaycastTarget: 1
  m_RaycastPadding: {x: 0, y: 0, z: 0, w: 0}
  m_Maskable: 1
  m_OnCullStateChanged:
    m_PersistentCalls:
      m_Calls: []
  m_Sprite: {fileID: 10901, guid: 0000000000000000f000000000000000, type: 0}
  m_Type: 0
  m_PreserveAspect: 0
  m_FillCenter: 1
  m_FillMethod: 4
  m_FillAmount: 1
  m_FillClockwise: 1
  m_FillOrigin: 0
  m_UseSpriteMesh: 0
  m_PixelsPerUnitMultiplier: 1
--- !u!222 &1429502881
CanvasRenderer:
  m_ObjectHideFlags: 0
  m_CorrespondingSourceObject: {fileID: 0}
  m_PrefabInstance: {fileID: 0}
  m_PrefabAsset: {fileID: 0}
  m_GameObject: {fileID: 1429502878}
  m_CullTransparentMesh: 1
--- !u!1 &1523424136
GameObject:
  m_ObjectHideFlags: 0
  m_CorrespondingSourceObject: {fileID: 0}
  m_PrefabInstance: {fileID: 0}
  m_PrefabAsset: {fileID: 0}
  serializedVersion: 6
  m_Component:
  - component: {fileID: 1523424137}
  - component: {fileID: 1523424139}
  - component: {fileID: 1523424138}
  m_Layer: 5
  m_Name: Handle
  m_TagString: Untagged
  m_Icon: {fileID: 0}
  m_NavMeshLayer: 0
  m_StaticEditorFlags: 0
  m_IsActive: 1
--- !u!224 &1523424137
RectTransform:
  m_ObjectHideFlags: 0
  m_CorrespondingSourceObject: {fileID: 0}
  m_PrefabInstance: {fileID: 0}
  m_PrefabAsset: {fileID: 0}
  m_GameObject: {fileID: 1523424136}
  m_LocalRotation: {x: -0, y: -0, z: -0, w: 1}
  m_LocalPosition: {x: 0, y: 0, z: 0}
  m_LocalScale: {x: 1, y: 1, z: 1}
  m_ConstrainProportionsScale: 0
  m_Children: []
  m_Father: {fileID: 1387688805}
  m_RootOrder: 0
  m_LocalEulerAnglesHint: {x: 0, y: 0, z: 0}
  m_AnchorMin: {x: 0, y: 0}
  m_AnchorMax: {x: 0, y: 0}
  m_AnchoredPosition: {x: 0, y: 0}
  m_SizeDelta: {x: 20, y: 0}
  m_Pivot: {x: 0.5, y: 0.5}
--- !u!114 &1523424138
MonoBehaviour:
  m_ObjectHideFlags: 0
  m_CorrespondingSourceObject: {fileID: 0}
  m_PrefabInstance: {fileID: 0}
  m_PrefabAsset: {fileID: 0}
  m_GameObject: {fileID: 1523424136}
  m_Enabled: 1
  m_EditorHideFlags: 0
  m_Script: {fileID: 11500000, guid: fe87c0e1cc204ed48ad3b37840f39efc, type: 3}
  m_Name:
  m_EditorClassIdentifier:
  m_Material: {fileID: 0}
  m_Color: {r: 1, g: 1, b: 1, a: 1}
  m_RaycastTarget: 1
  m_RaycastPadding: {x: 0, y: 0, z: 0, w: 0}
  m_Maskable: 1
  m_OnCullStateChanged:
    m_PersistentCalls:
      m_Calls: []
  m_Sprite: {fileID: 10913, guid: 0000000000000000f000000000000000, type: 0}
  m_Type: 0
  m_PreserveAspect: 0
  m_FillCenter: 1
  m_FillMethod: 4
  m_FillAmount: 1
  m_FillClockwise: 1
  m_FillOrigin: 0
  m_UseSpriteMesh: 0
  m_PixelsPerUnitMultiplier: 1
--- !u!222 &1523424139
CanvasRenderer:
  m_ObjectHideFlags: 0
  m_CorrespondingSourceObject: {fileID: 0}
  m_PrefabInstance: {fileID: 0}
  m_PrefabAsset: {fileID: 0}
  m_GameObject: {fileID: 1523424136}
  m_CullTransparentMesh: 1
--- !u!1 &1549858058
GameObject:
  m_ObjectHideFlags: 0
  m_CorrespondingSourceObject: {fileID: 0}
  m_PrefabInstance: {fileID: 0}
  m_PrefabAsset: {fileID: 0}
  serializedVersion: 6
  m_Component:
  - component: {fileID: 1549858059}
  - component: {fileID: 1549858061}
  - component: {fileID: 1549858060}
  m_Layer: 5
  m_Name: Fill
  m_TagString: Untagged
  m_Icon: {fileID: 0}
  m_NavMeshLayer: 0
  m_StaticEditorFlags: 0
  m_IsActive: 1
--- !u!224 &1549858059
RectTransform:
  m_ObjectHideFlags: 0
  m_CorrespondingSourceObject: {fileID: 0}
  m_PrefabInstance: {fileID: 0}
  m_PrefabAsset: {fileID: 0}
  m_GameObject: {fileID: 1549858058}
  m_LocalRotation: {x: -0, y: -0, z: -0, w: 1}
  m_LocalPosition: {x: 0, y: 0, z: 0}
  m_LocalScale: {x: 1, y: 1, z: 1}
  m_ConstrainProportionsScale: 0
  m_Children: []
  m_Father: {fileID: 1889006547}
  m_RootOrder: 0
  m_LocalEulerAnglesHint: {x: 0, y: 0, z: 0}
  m_AnchorMin: {x: 0, y: 0}
  m_AnchorMax: {x: 0, y: 0}
  m_AnchoredPosition: {x: 0, y: 0}
  m_SizeDelta: {x: 10, y: 0}
  m_Pivot: {x: 0.5, y: 0.5}
--- !u!114 &1549858060
MonoBehaviour:
  m_ObjectHideFlags: 0
  m_CorrespondingSourceObject: {fileID: 0}
  m_PrefabInstance: {fileID: 0}
  m_PrefabAsset: {fileID: 0}
  m_GameObject: {fileID: 1549858058}
  m_Enabled: 1
  m_EditorHideFlags: 0
  m_Script: {fileID: 11500000, guid: fe87c0e1cc204ed48ad3b37840f39efc, type: 3}
  m_Name:
  m_EditorClassIdentifier:
  m_Material: {fileID: 0}
  m_Color: {r: 1, g: 1, b: 1, a: 1}
  m_RaycastTarget: 1
  m_RaycastPadding: {x: 0, y: 0, z: 0, w: 0}
  m_Maskable: 1
  m_OnCullStateChanged:
    m_PersistentCalls:
      m_Calls: []
  m_Sprite: {fileID: 10905, guid: 0000000000000000f000000000000000, type: 0}
  m_Type: 1
  m_PreserveAspect: 0
  m_FillCenter: 1
  m_FillMethod: 4
  m_FillAmount: 1
  m_FillClockwise: 1
  m_FillOrigin: 0
  m_UseSpriteMesh: 0
  m_PixelsPerUnitMultiplier: 1
--- !u!222 &1549858061
CanvasRenderer:
  m_ObjectHideFlags: 0
  m_CorrespondingSourceObject: {fileID: 0}
  m_PrefabInstance: {fileID: 0}
  m_PrefabAsset: {fileID: 0}
  m_GameObject: {fileID: 1549858058}
  m_CullTransparentMesh: 1
--- !u!1 &1588117327
GameObject:
  m_ObjectHideFlags: 0
  m_CorrespondingSourceObject: {fileID: 0}
  m_PrefabInstance: {fileID: 0}
  m_PrefabAsset: {fileID: 0}
  serializedVersion: 6
  m_Component:
  - component: {fileID: 1588117328}
  - component: {fileID: 1588117331}
  - component: {fileID: 1588117330}
  - component: {fileID: 1588117329}
  m_Layer: 5
  m_Name: ToggleClientServerStats
  m_TagString: Untagged
  m_Icon: {fileID: 0}
  m_NavMeshLayer: 0
  m_StaticEditorFlags: 0
  m_IsActive: 1
--- !u!224 &1588117328
RectTransform:
  m_ObjectHideFlags: 0
  m_CorrespondingSourceObject: {fileID: 0}
  m_PrefabInstance: {fileID: 0}
  m_PrefabAsset: {fileID: 0}
  m_GameObject: {fileID: 1588117327}
  m_LocalRotation: {x: -0, y: -0, z: -0, w: 1}
  m_LocalPosition: {x: 0, y: 0, z: 0}
  m_LocalScale: {x: 1, y: 1, z: 1}
  m_ConstrainProportionsScale: 0
  m_Children:
  - {fileID: 599972121}
  m_Father: {fileID: 290861172}
  m_RootOrder: 0
  m_LocalEulerAnglesHint: {x: 0, y: 0, z: 0}
  m_AnchorMin: {x: 0, y: 0}
  m_AnchorMax: {x: 0, y: 0}
  m_AnchoredPosition: {x: 130, y: 51}
  m_SizeDelta: {x: 160, y: 30}
  m_Pivot: {x: 0.5, y: 0.5}
--- !u!114 &1588117329
MonoBehaviour:
  m_ObjectHideFlags: 0
  m_CorrespondingSourceObject: {fileID: 0}
  m_PrefabInstance: {fileID: 0}
  m_PrefabAsset: {fileID: 0}
  m_GameObject: {fileID: 1588117327}
  m_Enabled: 1
  m_EditorHideFlags: 0
  m_Script: {fileID: 11500000, guid: 4e29b1a8efbd4b44bb3f3716e73f07ff, type: 3}
  m_Name:
  m_EditorClassIdentifier:
  m_Navigation:
    m_Mode: 3
    m_WrapAround: 0
    m_SelectOnUp: {fileID: 0}
    m_SelectOnDown: {fileID: 0}
    m_SelectOnLeft: {fileID: 0}
    m_SelectOnRight: {fileID: 0}
  m_Transition: 1
  m_Colors:
    m_NormalColor: {r: 1, g: 1, b: 1, a: 1}
    m_HighlightedColor: {r: 0.9607843, g: 0.9607843, b: 0.9607843, a: 1}
    m_PressedColor: {r: 0.78431374, g: 0.78431374, b: 0.78431374, a: 1}
    m_SelectedColor: {r: 0.9607843, g: 0.9607843, b: 0.9607843, a: 1}
    m_DisabledColor: {r: 0.78431374, g: 0.78431374, b: 0.78431374, a: 0.5019608}
    m_ColorMultiplier: 1
    m_FadeDuration: 0.1
  m_SpriteState:
    m_HighlightedSprite: {fileID: 0}
    m_PressedSprite: {fileID: 0}
    m_SelectedSprite: {fileID: 0}
    m_DisabledSprite: {fileID: 0}
  m_AnimationTriggers:
    m_NormalTrigger: Normal
    m_HighlightedTrigger: Highlighted
    m_PressedTrigger: Pressed
    m_SelectedTrigger: Selected
    m_DisabledTrigger: Disabled
  m_Interactable: 1
  m_TargetGraphic: {fileID: 1588117330}
  m_OnClick:
    m_PersistentCalls:
      m_Calls:
      - m_Target: {fileID: 2107482022}
        m_TargetAssemblyTypeName: StatsDisplay, Assembly-CSharp
        m_MethodName: ToggleClientSever
        m_Mode: 1
        m_Arguments:
          m_ObjectArgument: {fileID: 0}
          m_ObjectArgumentAssemblyTypeName: UnityEngine.Object, UnityEngine
          m_IntArgument: 0
          m_FloatArgument: 0
          m_StringArgument:
          m_BoolArgument: 0
        m_CallState: 2
--- !u!114 &1588117330
MonoBehaviour:
  m_ObjectHideFlags: 0
  m_CorrespondingSourceObject: {fileID: 0}
  m_PrefabInstance: {fileID: 0}
  m_PrefabAsset: {fileID: 0}
  m_GameObject: {fileID: 1588117327}
  m_Enabled: 1
  m_EditorHideFlags: 0
  m_Script: {fileID: 11500000, guid: fe87c0e1cc204ed48ad3b37840f39efc, type: 3}
  m_Name:
  m_EditorClassIdentifier:
  m_Material: {fileID: 0}
  m_Color: {r: 0.1981132, g: 0.1981132, b: 0.1981132, a: 1}
  m_RaycastTarget: 1
  m_RaycastPadding: {x: 0, y: 0, z: 0, w: 0}
  m_Maskable: 1
  m_OnCullStateChanged:
    m_PersistentCalls:
      m_Calls: []
  m_Sprite: {fileID: 10905, guid: 0000000000000000f000000000000000, type: 0}
  m_Type: 1
  m_PreserveAspect: 0
  m_FillCenter: 1
  m_FillMethod: 4
  m_FillAmount: 1
  m_FillClockwise: 1
  m_FillOrigin: 0
  m_UseSpriteMesh: 0
  m_PixelsPerUnitMultiplier: 1
--- !u!222 &1588117331
CanvasRenderer:
  m_ObjectHideFlags: 0
  m_CorrespondingSourceObject: {fileID: 0}
  m_PrefabInstance: {fileID: 0}
  m_PrefabAsset: {fileID: 0}
  m_GameObject: {fileID: 1588117327}
  m_CullTransparentMesh: 1
--- !u!1 &1638885887
GameObject:
  m_ObjectHideFlags: 0
  m_CorrespondingSourceObject: {fileID: 0}
  m_PrefabInstance: {fileID: 0}
  m_PrefabAsset: {fileID: 0}
  serializedVersion: 6
  m_Component:
  - component: {fileID: 1638885888}
  - component: {fileID: 1638885890}
  - component: {fileID: 1638885889}
  m_Layer: 5
  m_Name: Label
  m_TagString: Untagged
  m_Icon: {fileID: 0}
  m_NavMeshLayer: 0
  m_StaticEditorFlags: 0
  m_IsActive: 1
--- !u!224 &1638885888
RectTransform:
  m_ObjectHideFlags: 0
  m_CorrespondingSourceObject: {fileID: 0}
  m_PrefabInstance: {fileID: 0}
  m_PrefabAsset: {fileID: 0}
  m_GameObject: {fileID: 1638885887}
  m_LocalRotation: {x: -0, y: -0, z: -0, w: 1}
  m_LocalPosition: {x: 0, y: 0, z: 0}
  m_LocalScale: {x: 1, y: 1, z: 1}
  m_ConstrainProportionsScale: 0
  m_Children: []
  m_Father: {fileID: 300124662}
  m_RootOrder: 1
  m_LocalEulerAnglesHint: {x: 0, y: 0, z: 0}
  m_AnchorMin: {x: 0, y: 0}
  m_AnchorMax: {x: 1, y: 1}
  m_AnchoredPosition: {x: 9, y: -0.5}
  m_SizeDelta: {x: -28, y: -3}
  m_Pivot: {x: 0.5, y: 0.5}
--- !u!114 &1638885889
MonoBehaviour:
  m_ObjectHideFlags: 0
  m_CorrespondingSourceObject: {fileID: 0}
  m_PrefabInstance: {fileID: 0}
  m_PrefabAsset: {fileID: 0}
  m_GameObject: {fileID: 1638885887}
  m_Enabled: 1
  m_EditorHideFlags: 0
  m_Script: {fileID: 11500000, guid: 5f7201a12d95ffc409449d95f23cf332, type: 3}
  m_Name:
  m_EditorClassIdentifier:
  m_Material: {fileID: 0}
  m_Color: {r: 1, g: 1, b: 1, a: 1}
  m_RaycastTarget: 1
  m_RaycastPadding: {x: 0, y: 0, z: 0, w: 0}
  m_Maskable: 1
  m_OnCullStateChanged:
    m_PersistentCalls:
      m_Calls: []
  m_FontData:
    m_Font: {fileID: 10102, guid: 0000000000000000e000000000000000, type: 0}
    m_FontSize: 14
    m_FontStyle: 1
    m_BestFit: 1
    m_MinSize: 1
    m_MaxSize: 40
    m_Alignment: 0
    m_AlignByGeometry: 1
    m_RichText: 1
    m_HorizontalOverflow: 0
    m_VerticalOverflow: 0
    m_LineSpacing: 1
  m_Text: Additive Scene - 1
--- !u!222 &1638885890
CanvasRenderer:
  m_ObjectHideFlags: 0
  m_CorrespondingSourceObject: {fileID: 0}
  m_PrefabInstance: {fileID: 0}
  m_PrefabAsset: {fileID: 0}
  m_GameObject: {fileID: 1638885887}
  m_CullTransparentMesh: 1
--- !u!1 &1640896165
GameObject:
  m_ObjectHideFlags: 0
  m_CorrespondingSourceObject: {fileID: 0}
  m_PrefabInstance: {fileID: 0}
  m_PrefabAsset: {fileID: 0}
  serializedVersion: 6
  m_Component:
  - component: {fileID: 1640896166}
  - component: {fileID: 1640896167}
  m_Layer: 5
  m_Name: AdditiveSceneMultiInstance
  m_TagString: Untagged
  m_Icon: {fileID: 0}
  m_NavMeshLayer: 0
  m_StaticEditorFlags: 0
  m_IsActive: 1
--- !u!224 &1640896166
RectTransform:
  m_ObjectHideFlags: 0
  m_CorrespondingSourceObject: {fileID: 0}
  m_PrefabInstance: {fileID: 0}
  m_PrefabAsset: {fileID: 0}
  m_GameObject: {fileID: 1640896165}
  m_LocalRotation: {x: -0, y: -0, z: -0, w: 1}
  m_LocalPosition: {x: 0, y: 0, z: 0}
  m_LocalScale: {x: 1, y: 1, z: 1}
  m_ConstrainProportionsScale: 0
  m_Children:
  - {fileID: 1290928583}
  - {fileID: 163541782}
  m_Father: {fileID: 1008611499}
  m_RootOrder: 0
  m_LocalEulerAnglesHint: {x: 0, y: 0, z: 0}
  m_AnchorMin: {x: 0.5, y: 0.5}
  m_AnchorMax: {x: 0.5, y: 0.5}
  m_AnchoredPosition: {x: 448, y: 210}
  m_SizeDelta: {x: 160, y: 20}
  m_Pivot: {x: 0.5, y: 0.5}
--- !u!114 &1640896167
MonoBehaviour:
  m_ObjectHideFlags: 0
  m_CorrespondingSourceObject: {fileID: 0}
  m_PrefabInstance: {fileID: 0}
  m_PrefabAsset: {fileID: 0}
  m_GameObject: {fileID: 1640896165}
  m_Enabled: 1
  m_EditorHideFlags: 0
  m_Script: {fileID: 11500000, guid: 9085046f02f69544eb97fd06b6048fe2, type: 3}
  m_Name:
  m_EditorClassIdentifier:
  m_Navigation:
    m_Mode: 3
    m_WrapAround: 0
    m_SelectOnUp: {fileID: 0}
    m_SelectOnDown: {fileID: 0}
    m_SelectOnLeft: {fileID: 0}
    m_SelectOnRight: {fileID: 0}
  m_Transition: 1
  m_Colors:
    m_NormalColor: {r: 1, g: 1, b: 1, a: 1}
    m_HighlightedColor: {r: 0.9607843, g: 0.9607843, b: 0.9607843, a: 1}
    m_PressedColor: {r: 0.78431374, g: 0.78431374, b: 0.78431374, a: 1}
    m_SelectedColor: {r: 0.9607843, g: 0.9607843, b: 0.9607843, a: 1}
    m_DisabledColor: {r: 0.78431374, g: 0.78431374, b: 0.78431374, a: 0.5019608}
    m_ColorMultiplier: 1
    m_FadeDuration: 0.1
  m_SpriteState:
    m_HighlightedSprite: {fileID: 0}
    m_PressedSprite: {fileID: 0}
    m_SelectedSprite: {fileID: 0}
    m_DisabledSprite: {fileID: 0}
  m_AnimationTriggers:
    m_NormalTrigger: Normal
    m_HighlightedTrigger: Highlighted
    m_PressedTrigger: Pressed
    m_SelectedTrigger: Selected
    m_DisabledTrigger: Disabled
  m_Interactable: 1
  m_TargetGraphic: {fileID: 1290928584}
  toggleTransition: 1
  graphic: {fileID: 833301796}
  m_Group: {fileID: 0}
  onValueChanged:
    m_PersistentCalls:
      m_Calls:
      - m_Target: {fileID: 1008611500}
        m_TargetAssemblyTypeName: TestProject.ManualTests.AdditiveSceneToggleHandler,
          Assembly-CSharp
        m_MethodName: OnToggle
        m_Mode: 1
        m_Arguments:
          m_ObjectArgument: {fileID: 0}
          m_ObjectArgumentAssemblyTypeName: UnityEngine.Object, UnityEngine
          m_IntArgument: 0
          m_FloatArgument: 0
          m_StringArgument:
          m_BoolArgument: 0
        m_CallState: 2
  m_IsOn: 0
--- !u!1 &1651938366
GameObject:
  m_ObjectHideFlags: 0
  m_CorrespondingSourceObject: {fileID: 0}
  m_PrefabInstance: {fileID: 0}
  m_PrefabAsset: {fileID: 0}
  serializedVersion: 6
  m_Component:
  - component: {fileID: 1651938367}
  - component: {fileID: 1651938368}
  m_Layer: 5
  m_Name: AdditiveSceneMultiInstance
  m_TagString: Untagged
  m_Icon: {fileID: 0}
  m_NavMeshLayer: 0
  m_StaticEditorFlags: 0
  m_IsActive: 1
--- !u!224 &1651938367
RectTransform:
  m_ObjectHideFlags: 0
  m_CorrespondingSourceObject: {fileID: 0}
  m_PrefabInstance: {fileID: 0}
  m_PrefabAsset: {fileID: 0}
  m_GameObject: {fileID: 1651938366}
  m_LocalRotation: {x: -0, y: -0, z: -0, w: 1}
  m_LocalPosition: {x: 0, y: 0, z: 0}
  m_LocalScale: {x: 1, y: 1, z: 1}
  m_ConstrainProportionsScale: 0
  m_Children:
  - {fileID: 418148061}
  - {fileID: 1210784442}
  m_Father: {fileID: 59926369}
  m_RootOrder: 0
  m_LocalEulerAnglesHint: {x: 0, y: 0, z: 0}
  m_AnchorMin: {x: 0.5, y: 0.5}
  m_AnchorMax: {x: 0.5, y: 0.5}
  m_AnchoredPosition: {x: 448, y: 210}
  m_SizeDelta: {x: 160, y: 20}
  m_Pivot: {x: 0.5, y: 0.5}
--- !u!114 &1651938368
MonoBehaviour:
  m_ObjectHideFlags: 0
  m_CorrespondingSourceObject: {fileID: 0}
  m_PrefabInstance: {fileID: 0}
  m_PrefabAsset: {fileID: 0}
  m_GameObject: {fileID: 1651938366}
  m_Enabled: 1
  m_EditorHideFlags: 0
  m_Script: {fileID: 11500000, guid: 9085046f02f69544eb97fd06b6048fe2, type: 3}
  m_Name:
  m_EditorClassIdentifier:
  m_Navigation:
    m_Mode: 3
    m_WrapAround: 0
    m_SelectOnUp: {fileID: 0}
    m_SelectOnDown: {fileID: 0}
    m_SelectOnLeft: {fileID: 0}
    m_SelectOnRight: {fileID: 0}
  m_Transition: 1
  m_Colors:
    m_NormalColor: {r: 1, g: 1, b: 1, a: 1}
    m_HighlightedColor: {r: 0.9607843, g: 0.9607843, b: 0.9607843, a: 1}
    m_PressedColor: {r: 0.78431374, g: 0.78431374, b: 0.78431374, a: 1}
    m_SelectedColor: {r: 0.9607843, g: 0.9607843, b: 0.9607843, a: 1}
    m_DisabledColor: {r: 0.78431374, g: 0.78431374, b: 0.78431374, a: 0.5019608}
    m_ColorMultiplier: 1
    m_FadeDuration: 0.1
  m_SpriteState:
    m_HighlightedSprite: {fileID: 0}
    m_PressedSprite: {fileID: 0}
    m_SelectedSprite: {fileID: 0}
    m_DisabledSprite: {fileID: 0}
  m_AnimationTriggers:
    m_NormalTrigger: Normal
    m_HighlightedTrigger: Highlighted
    m_PressedTrigger: Pressed
    m_SelectedTrigger: Selected
    m_DisabledTrigger: Disabled
  m_Interactable: 1
  m_TargetGraphic: {fileID: 418148062}
  toggleTransition: 1
  graphic: {fileID: 432733930}
  m_Group: {fileID: 0}
  onValueChanged:
    m_PersistentCalls:
      m_Calls:
      - m_Target: {fileID: 59926370}
        m_TargetAssemblyTypeName: TestProject.ManualTests.AdditiveSceneToggleHandler,
          Assembly-CSharp
        m_MethodName: OnToggle
        m_Mode: 1
        m_Arguments:
          m_ObjectArgument: {fileID: 0}
          m_ObjectArgumentAssemblyTypeName: UnityEngine.Object, UnityEngine
          m_IntArgument: 0
          m_FloatArgument: 0
          m_StringArgument:
          m_BoolArgument: 0
        m_CallState: 2
  m_IsOn: 0
--- !u!1 &1689223597
GameObject:
  m_ObjectHideFlags: 0
  m_CorrespondingSourceObject: {fileID: 0}
  m_PrefabInstance: {fileID: 0}
  m_PrefabAsset: {fileID: 0}
  serializedVersion: 6
  m_Component:
  - component: {fileID: 1689223598}
  - component: {fileID: 1689223600}
  - component: {fileID: 1689223599}
  m_Layer: 5
  m_Name: Background
  m_TagString: Untagged
  m_Icon: {fileID: 0}
  m_NavMeshLayer: 0
  m_StaticEditorFlags: 0
  m_IsActive: 1
--- !u!224 &1689223598
RectTransform:
  m_ObjectHideFlags: 0
  m_CorrespondingSourceObject: {fileID: 0}
  m_PrefabInstance: {fileID: 0}
  m_PrefabAsset: {fileID: 0}
  m_GameObject: {fileID: 1689223597}
  m_LocalRotation: {x: -0, y: -0, z: -0, w: 1}
  m_LocalPosition: {x: 0, y: 0, z: 0}
  m_LocalScale: {x: 1, y: 1, z: 1}
  m_ConstrainProportionsScale: 0
  m_Children:
  - {fileID: 1691305196}
  m_Father: {fileID: 300124662}
  m_RootOrder: 0
  m_LocalEulerAnglesHint: {x: 0, y: 0, z: 0}
  m_AnchorMin: {x: 0, y: 1}
  m_AnchorMax: {x: 0, y: 1}
  m_AnchoredPosition: {x: 10, y: -10}
  m_SizeDelta: {x: 20, y: 20}
  m_Pivot: {x: 0.5, y: 0.5}
--- !u!114 &1689223599
MonoBehaviour:
  m_ObjectHideFlags: 0
  m_CorrespondingSourceObject: {fileID: 0}
  m_PrefabInstance: {fileID: 0}
  m_PrefabAsset: {fileID: 0}
  m_GameObject: {fileID: 1689223597}
  m_Enabled: 1
  m_EditorHideFlags: 0
  m_Script: {fileID: 11500000, guid: fe87c0e1cc204ed48ad3b37840f39efc, type: 3}
  m_Name:
  m_EditorClassIdentifier:
  m_Material: {fileID: 0}
  m_Color: {r: 1, g: 1, b: 1, a: 1}
  m_RaycastTarget: 1
  m_RaycastPadding: {x: 0, y: 0, z: 0, w: 0}
  m_Maskable: 1
  m_OnCullStateChanged:
    m_PersistentCalls:
      m_Calls: []
  m_Sprite: {fileID: 10905, guid: 0000000000000000f000000000000000, type: 0}
  m_Type: 1
  m_PreserveAspect: 0
  m_FillCenter: 1
  m_FillMethod: 4
  m_FillAmount: 1
  m_FillClockwise: 1
  m_FillOrigin: 0
  m_UseSpriteMesh: 0
  m_PixelsPerUnitMultiplier: 1
--- !u!222 &1689223600
CanvasRenderer:
  m_ObjectHideFlags: 0
  m_CorrespondingSourceObject: {fileID: 0}
  m_PrefabInstance: {fileID: 0}
  m_PrefabAsset: {fileID: 0}
  m_GameObject: {fileID: 1689223597}
  m_CullTransparentMesh: 1
--- !u!1 &1691305195
GameObject:
  m_ObjectHideFlags: 0
  m_CorrespondingSourceObject: {fileID: 0}
  m_PrefabInstance: {fileID: 0}
  m_PrefabAsset: {fileID: 0}
  serializedVersion: 6
  m_Component:
  - component: {fileID: 1691305196}
  - component: {fileID: 1691305198}
  - component: {fileID: 1691305197}
  m_Layer: 5
  m_Name: Checkmark
  m_TagString: Untagged
  m_Icon: {fileID: 0}
  m_NavMeshLayer: 0
  m_StaticEditorFlags: 0
  m_IsActive: 1
--- !u!224 &1691305196
RectTransform:
  m_ObjectHideFlags: 0
  m_CorrespondingSourceObject: {fileID: 0}
  m_PrefabInstance: {fileID: 0}
  m_PrefabAsset: {fileID: 0}
  m_GameObject: {fileID: 1691305195}
  m_LocalRotation: {x: -0, y: -0, z: -0, w: 1}
  m_LocalPosition: {x: 0, y: 0, z: 0}
  m_LocalScale: {x: 1, y: 1, z: 1}
  m_ConstrainProportionsScale: 0
  m_Children: []
  m_Father: {fileID: 1689223598}
  m_RootOrder: 0
  m_LocalEulerAnglesHint: {x: 0, y: 0, z: 0}
  m_AnchorMin: {x: 0.5, y: 0.5}
  m_AnchorMax: {x: 0.5, y: 0.5}
  m_AnchoredPosition: {x: 0, y: 0}
  m_SizeDelta: {x: 20, y: 20}
  m_Pivot: {x: 0.5, y: 0.5}
--- !u!114 &1691305197
MonoBehaviour:
  m_ObjectHideFlags: 0
  m_CorrespondingSourceObject: {fileID: 0}
  m_PrefabInstance: {fileID: 0}
  m_PrefabAsset: {fileID: 0}
  m_GameObject: {fileID: 1691305195}
  m_Enabled: 1
  m_EditorHideFlags: 0
  m_Script: {fileID: 11500000, guid: fe87c0e1cc204ed48ad3b37840f39efc, type: 3}
  m_Name:
  m_EditorClassIdentifier:
  m_Material: {fileID: 0}
  m_Color: {r: 1, g: 1, b: 1, a: 1}
  m_RaycastTarget: 1
  m_RaycastPadding: {x: 0, y: 0, z: 0, w: 0}
  m_Maskable: 1
  m_OnCullStateChanged:
    m_PersistentCalls:
      m_Calls: []
  m_Sprite: {fileID: 10901, guid: 0000000000000000f000000000000000, type: 0}
  m_Type: 0
  m_PreserveAspect: 0
  m_FillCenter: 1
  m_FillMethod: 4
  m_FillAmount: 1
  m_FillClockwise: 1
  m_FillOrigin: 0
  m_UseSpriteMesh: 0
  m_PixelsPerUnitMultiplier: 1
--- !u!222 &1691305198
CanvasRenderer:
  m_ObjectHideFlags: 0
  m_CorrespondingSourceObject: {fileID: 0}
  m_PrefabInstance: {fileID: 0}
  m_PrefabAsset: {fileID: 0}
  m_GameObject: {fileID: 1691305195}
  m_CullTransparentMesh: 1
--- !u!1 &1834318145
GameObject:
  m_ObjectHideFlags: 0
  m_CorrespondingSourceObject: {fileID: 0}
  m_PrefabInstance: {fileID: 0}
  m_PrefabAsset: {fileID: 0}
  serializedVersion: 6
  m_Component:
  - component: {fileID: 1834318148}
  - component: {fileID: 1834318147}
  - component: {fileID: 1834318146}
  m_Layer: 0
  m_Name: EventSystem
  m_TagString: Untagged
  m_Icon: {fileID: 0}
  m_NavMeshLayer: 0
  m_StaticEditorFlags: 0
  m_IsActive: 1
--- !u!114 &1834318146
MonoBehaviour:
  m_ObjectHideFlags: 0
  m_CorrespondingSourceObject: {fileID: 0}
  m_PrefabInstance: {fileID: 0}
  m_PrefabAsset: {fileID: 0}
  m_GameObject: {fileID: 1834318145}
  m_Enabled: 1
  m_EditorHideFlags: 0
  m_Script: {fileID: 11500000, guid: 4f231c4fb786f3946a6b90b886c48677, type: 3}
  m_Name:
  m_EditorClassIdentifier:
  m_HorizontalAxis: Horizontal
  m_VerticalAxis: Vertical
  m_SubmitButton: Submit
  m_CancelButton: Cancel
  m_InputActionsPerSecond: 10
  m_RepeatDelay: 0.5
  m_ForceModuleActive: 0
--- !u!114 &1834318147
MonoBehaviour:
  m_ObjectHideFlags: 0
  m_CorrespondingSourceObject: {fileID: 0}
  m_PrefabInstance: {fileID: 0}
  m_PrefabAsset: {fileID: 0}
  m_GameObject: {fileID: 1834318145}
  m_Enabled: 1
  m_EditorHideFlags: 0
  m_Script: {fileID: 11500000, guid: 76c392e42b5098c458856cdf6ecaaaa1, type: 3}
  m_Name:
  m_EditorClassIdentifier:
  m_FirstSelected: {fileID: 0}
  m_sendNavigationEvents: 1
  m_DragThreshold: 10
--- !u!4 &1834318148
Transform:
  m_ObjectHideFlags: 0
  m_CorrespondingSourceObject: {fileID: 0}
  m_PrefabInstance: {fileID: 0}
  m_PrefabAsset: {fileID: 0}
  m_GameObject: {fileID: 1834318145}
  m_LocalRotation: {x: -0, y: -0, z: -0, w: 1}
  m_LocalPosition: {x: -431, y: -242.5, z: 0}
  m_LocalScale: {x: 1, y: 1, z: 1}
  m_ConstrainProportionsScale: 0
  m_Children: []
  m_Father: {fileID: 290861172}
  m_RootOrder: 4
  m_LocalEulerAnglesHint: {x: 0, y: 0, z: 0}
--- !u!1 &1846334314
GameObject:
  m_ObjectHideFlags: 0
  m_CorrespondingSourceObject: {fileID: 0}
  m_PrefabInstance: {fileID: 0}
  m_PrefabAsset: {fileID: 0}
  serializedVersion: 6
  m_Component:
  - component: {fileID: 1846334315}
  - component: {fileID: 1846334317}
  - component: {fileID: 1846334316}
  m_Layer: 5
  m_Name: Text
  m_TagString: Untagged
  m_Icon: {fileID: 0}
  m_NavMeshLayer: 0
  m_StaticEditorFlags: 0
  m_IsActive: 1
--- !u!224 &1846334315
RectTransform:
  m_ObjectHideFlags: 0
  m_CorrespondingSourceObject: {fileID: 0}
  m_PrefabInstance: {fileID: 0}
  m_PrefabAsset: {fileID: 0}
  m_GameObject: {fileID: 1846334314}
  m_LocalRotation: {x: -0, y: -0, z: -0, w: 1}
  m_LocalPosition: {x: 0, y: 0, z: 0}
  m_LocalScale: {x: 1, y: 1, z: 1}
  m_ConstrainProportionsScale: 0
  m_Children: []
  m_Father: {fileID: 1347823142}
  m_RootOrder: 0
  m_LocalEulerAnglesHint: {x: 0, y: 0, z: 0}
  m_AnchorMin: {x: 0, y: 0}
  m_AnchorMax: {x: 1, y: 1}
  m_AnchoredPosition: {x: 0, y: 0}
  m_SizeDelta: {x: 0, y: 0}
  m_Pivot: {x: 0.5, y: 0.5}
--- !u!114 &1846334316
MonoBehaviour:
  m_ObjectHideFlags: 0
  m_CorrespondingSourceObject: {fileID: 0}
  m_PrefabInstance: {fileID: 0}
  m_PrefabAsset: {fileID: 0}
  m_GameObject: {fileID: 1846334314}
  m_Enabled: 1
  m_EditorHideFlags: 0
  m_Script: {fileID: 11500000, guid: 5f7201a12d95ffc409449d95f23cf332, type: 3}
  m_Name:
  m_EditorClassIdentifier:
  m_Material: {fileID: 0}
  m_Color: {r: 1, g: 0.5058824, b: 0.003921569, a: 1}
  m_RaycastTarget: 1
  m_RaycastPadding: {x: 0, y: 0, z: 0, w: 0}
  m_Maskable: 1
  m_OnCullStateChanged:
    m_PersistentCalls:
      m_Calls: []
  m_FontData:
    m_Font: {fileID: 10102, guid: 0000000000000000e000000000000000, type: 0}
    m_FontSize: 14
    m_FontStyle: 0
    m_BestFit: 0
    m_MinSize: 10
    m_MaxSize: 40
    m_Alignment: 4
    m_AlignByGeometry: 0
    m_RichText: 1
    m_HorizontalOverflow: 0
    m_VerticalOverflow: 0
    m_LineSpacing: 1
  m_Text: Switch Scene
--- !u!222 &1846334317
CanvasRenderer:
  m_ObjectHideFlags: 0
  m_CorrespondingSourceObject: {fileID: 0}
  m_PrefabInstance: {fileID: 0}
  m_PrefabAsset: {fileID: 0}
  m_GameObject: {fileID: 1846334314}
  m_CullTransparentMesh: 1
--- !u!1 &1857685343
GameObject:
  m_ObjectHideFlags: 0
  m_CorrespondingSourceObject: {fileID: 0}
  m_PrefabInstance: {fileID: 0}
  m_PrefabAsset: {fileID: 0}
  serializedVersion: 6
  m_Component:
  - component: {fileID: 1857685347}
  - component: {fileID: 1857685346}
  - component: {fileID: 1857685345}
  - component: {fileID: 1857685344}
  m_Layer: 0
  m_Name: Side
  m_TagString: Boundary
  m_Icon: {fileID: 0}
  m_NavMeshLayer: 0
  m_StaticEditorFlags: 0
  m_IsActive: 1
--- !u!65 &1857685344
BoxCollider:
  m_ObjectHideFlags: 0
  m_CorrespondingSourceObject: {fileID: 0}
  m_PrefabInstance: {fileID: 0}
  m_PrefabAsset: {fileID: 0}
  m_GameObject: {fileID: 1857685343}
  m_Material: {fileID: 0}
  m_IsTrigger: 0
  m_Enabled: 1
  serializedVersion: 2
  m_Size: {x: 1, y: 1, z: 1}
  m_Center: {x: 0, y: 0, z: 0}
--- !u!23 &1857685345
MeshRenderer:
  m_ObjectHideFlags: 0
  m_CorrespondingSourceObject: {fileID: 0}
  m_PrefabInstance: {fileID: 0}
  m_PrefabAsset: {fileID: 0}
  m_GameObject: {fileID: 1857685343}
  m_Enabled: 1
  m_CastShadows: 1
  m_ReceiveShadows: 1
  m_DynamicOccludee: 1
  m_StaticShadowCaster: 0
  m_MotionVectors: 1
  m_LightProbeUsage: 1
  m_ReflectionProbeUsage: 1
  m_RayTracingMode: 2
  m_RayTraceProcedural: 0
  m_RenderingLayerMask: 1
  m_RendererPriority: 0
  m_Materials:
  - {fileID: 2100000, guid: 00cf8ac777c8c42e8967157f70fbfcbf, type: 2}
  m_StaticBatchInfo:
    firstSubMesh: 0
    subMeshCount: 0
  m_StaticBatchRoot: {fileID: 0}
  m_ProbeAnchor: {fileID: 0}
  m_LightProbeVolumeOverride: {fileID: 0}
  m_ScaleInLightmap: 1
  m_ReceiveGI: 1
  m_PreserveUVs: 0
  m_IgnoreNormalsForChartDetection: 0
  m_ImportantGI: 0
  m_StitchLightmapSeams: 1
  m_SelectedEditorRenderState: 3
  m_MinimumChartSize: 4
  m_AutoUVMaxDistance: 0.5
  m_AutoUVMaxAngle: 89
  m_LightmapParameters: {fileID: 0}
  m_SortingLayerID: 0
  m_SortingLayer: 0
  m_SortingOrder: 0
  m_AdditionalVertexStreams: {fileID: 0}
--- !u!33 &1857685346
MeshFilter:
  m_ObjectHideFlags: 0
  m_CorrespondingSourceObject: {fileID: 0}
  m_PrefabInstance: {fileID: 0}
  m_PrefabAsset: {fileID: 0}
  m_GameObject: {fileID: 1857685343}
  m_Mesh: {fileID: 10202, guid: 0000000000000000e000000000000000, type: 0}
--- !u!4 &1857685347
Transform:
  m_ObjectHideFlags: 0
  m_CorrespondingSourceObject: {fileID: 0}
  m_PrefabInstance: {fileID: 0}
  m_PrefabAsset: {fileID: 0}
  m_GameObject: {fileID: 1857685343}
  m_LocalRotation: {x: -0, y: -0, z: -0, w: 1}
  m_LocalPosition: {x: 0, y: 0.49999994, z: -30.5}
  m_LocalScale: {x: 60, y: 3, z: 1}
  m_ConstrainProportionsScale: 0
  m_Children: []
  m_Father: {fileID: 1332123092}
  m_RootOrder: 2
  m_LocalEulerAnglesHint: {x: 0, y: 0, z: 0}
--- !u!1001 &1865409448
PrefabInstance:
  m_ObjectHideFlags: 0
  serializedVersion: 2
  m_Modification:
    m_TransformParent: {fileID: 167044834}
    m_Modifications:
    - target: {fileID: 6633621479308595792, guid: d725b5588e1b956458798319e6541d84,
        type: 3}
      propertyPath: m_Pivot.x
      value: 0.5
      objectReference: {fileID: 0}
    - target: {fileID: 6633621479308595792, guid: d725b5588e1b956458798319e6541d84,
        type: 3}
      propertyPath: m_Pivot.y
      value: 0.5
      objectReference: {fileID: 0}
    - target: {fileID: 6633621479308595792, guid: d725b5588e1b956458798319e6541d84,
        type: 3}
      propertyPath: m_RootOrder
      value: 0
      objectReference: {fileID: 0}
    - target: {fileID: 6633621479308595792, guid: d725b5588e1b956458798319e6541d84,
        type: 3}
      propertyPath: m_AnchorMax.x
      value: 1
      objectReference: {fileID: 0}
    - target: {fileID: 6633621479308595792, guid: d725b5588e1b956458798319e6541d84,
        type: 3}
      propertyPath: m_AnchorMax.y
      value: 1
      objectReference: {fileID: 0}
    - target: {fileID: 6633621479308595792, guid: d725b5588e1b956458798319e6541d84,
        type: 3}
      propertyPath: m_AnchorMin.x
      value: 0
      objectReference: {fileID: 0}
    - target: {fileID: 6633621479308595792, guid: d725b5588e1b956458798319e6541d84,
        type: 3}
      propertyPath: m_AnchorMin.y
      value: 0
      objectReference: {fileID: 0}
    - target: {fileID: 6633621479308595792, guid: d725b5588e1b956458798319e6541d84,
        type: 3}
      propertyPath: m_SizeDelta.x
      value: -952
      objectReference: {fileID: 0}
    - target: {fileID: 6633621479308595792, guid: d725b5588e1b956458798319e6541d84,
        type: 3}
      propertyPath: m_SizeDelta.y
      value: -344
      objectReference: {fileID: 0}
    - target: {fileID: 6633621479308595792, guid: d725b5588e1b956458798319e6541d84,
        type: 3}
      propertyPath: m_LocalPosition.x
      value: 0
      objectReference: {fileID: 0}
    - target: {fileID: 6633621479308595792, guid: d725b5588e1b956458798319e6541d84,
        type: 3}
      propertyPath: m_LocalPosition.y
      value: 0
      objectReference: {fileID: 0}
    - target: {fileID: 6633621479308595792, guid: d725b5588e1b956458798319e6541d84,
        type: 3}
      propertyPath: m_LocalPosition.z
      value: 0
      objectReference: {fileID: 0}
    - target: {fileID: 6633621479308595792, guid: d725b5588e1b956458798319e6541d84,
        type: 3}
      propertyPath: m_LocalRotation.w
      value: 1
      objectReference: {fileID: 0}
    - target: {fileID: 6633621479308595792, guid: d725b5588e1b956458798319e6541d84,
        type: 3}
      propertyPath: m_LocalRotation.x
      value: 0
      objectReference: {fileID: 0}
    - target: {fileID: 6633621479308595792, guid: d725b5588e1b956458798319e6541d84,
        type: 3}
      propertyPath: m_LocalRotation.y
      value: 0
      objectReference: {fileID: 0}
    - target: {fileID: 6633621479308595792, guid: d725b5588e1b956458798319e6541d84,
        type: 3}
      propertyPath: m_LocalRotation.z
      value: 0
      objectReference: {fileID: 0}
    - target: {fileID: 6633621479308595792, guid: d725b5588e1b956458798319e6541d84,
        type: 3}
      propertyPath: m_AnchoredPosition.x
      value: 0
      objectReference: {fileID: 0}
    - target: {fileID: 6633621479308595792, guid: d725b5588e1b956458798319e6541d84,
        type: 3}
      propertyPath: m_AnchoredPosition.y
      value: 0
      objectReference: {fileID: 0}
    - target: {fileID: 6633621479308595792, guid: d725b5588e1b956458798319e6541d84,
        type: 3}
      propertyPath: m_LocalEulerAnglesHint.x
      value: 0
      objectReference: {fileID: 0}
    - target: {fileID: 6633621479308595792, guid: d725b5588e1b956458798319e6541d84,
        type: 3}
      propertyPath: m_LocalEulerAnglesHint.y
      value: 0
      objectReference: {fileID: 0}
    - target: {fileID: 6633621479308595792, guid: d725b5588e1b956458798319e6541d84,
        type: 3}
      propertyPath: m_LocalEulerAnglesHint.z
      value: 0
      objectReference: {fileID: 0}
    - target: {fileID: 6963777608485144162, guid: d725b5588e1b956458798319e6541d84,
        type: 3}
      propertyPath: m_Name
      value: ConnectionModeButtons
      objectReference: {fileID: 0}
    m_RemovedComponents: []
  m_SourcePrefab: {fileID: 100100000, guid: d725b5588e1b956458798319e6541d84, type: 3}
--- !u!224 &1865409449 stripped
RectTransform:
  m_CorrespondingSourceObject: {fileID: 6633621479308595792, guid: d725b5588e1b956458798319e6541d84,
    type: 3}
  m_PrefabInstance: {fileID: 1865409448}
  m_PrefabAsset: {fileID: 0}
--- !u!1 &1889006546
GameObject:
  m_ObjectHideFlags: 0
  m_CorrespondingSourceObject: {fileID: 0}
  m_PrefabInstance: {fileID: 0}
  m_PrefabAsset: {fileID: 0}
  serializedVersion: 6
  m_Component:
  - component: {fileID: 1889006547}
  m_Layer: 5
  m_Name: Fill Area
  m_TagString: Untagged
  m_Icon: {fileID: 0}
  m_NavMeshLayer: 0
  m_StaticEditorFlags: 0
  m_IsActive: 1
--- !u!224 &1889006547
RectTransform:
  m_ObjectHideFlags: 0
  m_CorrespondingSourceObject: {fileID: 0}
  m_PrefabInstance: {fileID: 0}
  m_PrefabAsset: {fileID: 0}
  m_GameObject: {fileID: 1889006546}
  m_LocalRotation: {x: -0, y: -0, z: -0, w: 1}
  m_LocalPosition: {x: 0, y: 0, z: 0}
  m_LocalScale: {x: 1, y: 1, z: 1}
  m_ConstrainProportionsScale: 0
  m_Children:
  - {fileID: 1549858059}
  m_Father: {fileID: 2058276876}
  m_RootOrder: 1
  m_LocalEulerAnglesHint: {x: 0, y: 0, z: 0}
  m_AnchorMin: {x: 0, y: 0.25}
  m_AnchorMax: {x: 1, y: 0.75}
  m_AnchoredPosition: {x: -5, y: 0}
  m_SizeDelta: {x: -20, y: 0}
  m_Pivot: {x: 0.5, y: 0.5}
--- !u!1 &2019086799
GameObject:
  m_ObjectHideFlags: 0
  m_CorrespondingSourceObject: {fileID: 0}
  m_PrefabInstance: {fileID: 0}
  m_PrefabAsset: {fileID: 0}
  serializedVersion: 6
  m_Component:
  - component: {fileID: 2019086800}
  - component: {fileID: 2019086801}
  m_Layer: 5
  m_Name: AdditiveSceneMultiInstance
  m_TagString: Untagged
  m_Icon: {fileID: 0}
  m_NavMeshLayer: 0
  m_StaticEditorFlags: 0
  m_IsActive: 1
--- !u!224 &2019086800
RectTransform:
  m_ObjectHideFlags: 0
  m_CorrespondingSourceObject: {fileID: 0}
  m_PrefabInstance: {fileID: 0}
  m_PrefabAsset: {fileID: 0}
  m_GameObject: {fileID: 2019086799}
  m_LocalRotation: {x: -0, y: -0, z: -0, w: 1}
  m_LocalPosition: {x: 0, y: 0, z: 0}
  m_LocalScale: {x: 1, y: 1, z: 1}
  m_ConstrainProportionsScale: 0
  m_Children:
  - {fileID: 1398648428}
  - {fileID: 906714044}
  m_Father: {fileID: 1187680250}
  m_RootOrder: 0
  m_LocalEulerAnglesHint: {x: 0, y: 0, z: 0}
  m_AnchorMin: {x: 0.5, y: 0.5}
  m_AnchorMax: {x: 0.5, y: 0.5}
  m_AnchoredPosition: {x: 448, y: 210}
  m_SizeDelta: {x: 160, y: 20}
  m_Pivot: {x: 0.5, y: 0.5}
--- !u!114 &2019086801
MonoBehaviour:
  m_ObjectHideFlags: 0
  m_CorrespondingSourceObject: {fileID: 0}
  m_PrefabInstance: {fileID: 0}
  m_PrefabAsset: {fileID: 0}
  m_GameObject: {fileID: 2019086799}
  m_Enabled: 1
  m_EditorHideFlags: 0
  m_Script: {fileID: 11500000, guid: 9085046f02f69544eb97fd06b6048fe2, type: 3}
  m_Name:
  m_EditorClassIdentifier:
  m_Navigation:
    m_Mode: 3
    m_WrapAround: 0
    m_SelectOnUp: {fileID: 0}
    m_SelectOnDown: {fileID: 0}
    m_SelectOnLeft: {fileID: 0}
    m_SelectOnRight: {fileID: 0}
  m_Transition: 1
  m_Colors:
    m_NormalColor: {r: 1, g: 1, b: 1, a: 1}
    m_HighlightedColor: {r: 0.9607843, g: 0.9607843, b: 0.9607843, a: 1}
    m_PressedColor: {r: 0.78431374, g: 0.78431374, b: 0.78431374, a: 1}
    m_SelectedColor: {r: 0.9607843, g: 0.9607843, b: 0.9607843, a: 1}
    m_DisabledColor: {r: 0.78431374, g: 0.78431374, b: 0.78431374, a: 0.5019608}
    m_ColorMultiplier: 1
    m_FadeDuration: 0.1
  m_SpriteState:
    m_HighlightedSprite: {fileID: 0}
    m_PressedSprite: {fileID: 0}
    m_SelectedSprite: {fileID: 0}
    m_DisabledSprite: {fileID: 0}
  m_AnimationTriggers:
    m_NormalTrigger: Normal
    m_HighlightedTrigger: Highlighted
    m_PressedTrigger: Pressed
    m_SelectedTrigger: Selected
    m_DisabledTrigger: Disabled
  m_Interactable: 1
  m_TargetGraphic: {fileID: 1398648429}
  toggleTransition: 1
  graphic: {fileID: 865202803}
  m_Group: {fileID: 0}
  onValueChanged:
    m_PersistentCalls:
      m_Calls:
      - m_Target: {fileID: 1187680251}
        m_TargetAssemblyTypeName: TestProject.ManualTests.AdditiveSceneToggleHandler,
          Assembly-CSharp
        m_MethodName: OnToggle
        m_Mode: 1
        m_Arguments:
          m_ObjectArgument: {fileID: 0}
          m_ObjectArgumentAssemblyTypeName: UnityEngine.Object, UnityEngine
          m_IntArgument: 0
          m_FloatArgument: 0
          m_StringArgument:
          m_BoolArgument: 0
        m_CallState: 2
  m_IsOn: 0
--- !u!1 &2021718438
GameObject:
  m_ObjectHideFlags: 0
  m_CorrespondingSourceObject: {fileID: 0}
  m_PrefabInstance: {fileID: 0}
  m_PrefabAsset: {fileID: 0}
  serializedVersion: 6
  m_Component:
  - component: {fileID: 2021718439}
  - component: {fileID: 2021718441}
  - component: {fileID: 2021718440}
  m_Layer: 5
  m_Name: Background
  m_TagString: Untagged
  m_Icon: {fileID: 0}
  m_NavMeshLayer: 0
  m_StaticEditorFlags: 0
  m_IsActive: 1
--- !u!224 &2021718439
RectTransform:
  m_ObjectHideFlags: 0
  m_CorrespondingSourceObject: {fileID: 0}
  m_PrefabInstance: {fileID: 0}
  m_PrefabAsset: {fileID: 0}
  m_GameObject: {fileID: 2021718438}
  m_LocalRotation: {x: -0, y: -0, z: -0, w: 1}
  m_LocalPosition: {x: 0, y: 0, z: 0}
  m_LocalScale: {x: 1, y: 1, z: 1}
  m_ConstrainProportionsScale: 0
  m_Children: []
  m_Father: {fileID: 2058276876}
  m_RootOrder: 0
  m_LocalEulerAnglesHint: {x: 0, y: 0, z: 0}
  m_AnchorMin: {x: 0, y: 0.25}
  m_AnchorMax: {x: 1, y: 0.75}
  m_AnchoredPosition: {x: 0, y: 0}
  m_SizeDelta: {x: 0, y: 0}
  m_Pivot: {x: 0.5, y: 0.5}
--- !u!114 &2021718440
MonoBehaviour:
  m_ObjectHideFlags: 0
  m_CorrespondingSourceObject: {fileID: 0}
  m_PrefabInstance: {fileID: 0}
  m_PrefabAsset: {fileID: 0}
  m_GameObject: {fileID: 2021718438}
  m_Enabled: 1
  m_EditorHideFlags: 0
  m_Script: {fileID: 11500000, guid: fe87c0e1cc204ed48ad3b37840f39efc, type: 3}
  m_Name:
  m_EditorClassIdentifier:
  m_Material: {fileID: 0}
  m_Color: {r: 1, g: 1, b: 1, a: 1}
  m_RaycastTarget: 1
  m_RaycastPadding: {x: 0, y: 0, z: 0, w: 0}
  m_Maskable: 1
  m_OnCullStateChanged:
    m_PersistentCalls:
      m_Calls: []
  m_Sprite: {fileID: 10907, guid: 0000000000000000f000000000000000, type: 0}
  m_Type: 1
  m_PreserveAspect: 0
  m_FillCenter: 1
  m_FillMethod: 4
  m_FillAmount: 1
  m_FillClockwise: 1
  m_FillOrigin: 0
  m_UseSpriteMesh: 0
  m_PixelsPerUnitMultiplier: 1
--- !u!222 &2021718441
CanvasRenderer:
  m_ObjectHideFlags: 0
  m_CorrespondingSourceObject: {fileID: 0}
  m_PrefabInstance: {fileID: 0}
  m_PrefabAsset: {fileID: 0}
  m_GameObject: {fileID: 2021718438}
  m_CullTransparentMesh: 1
--- !u!1 &2028091268
GameObject:
  m_ObjectHideFlags: 0
  m_CorrespondingSourceObject: {fileID: 0}
  m_PrefabInstance: {fileID: 0}
  m_PrefabAsset: {fileID: 0}
  serializedVersion: 6
  m_Component:
  - component: {fileID: 2028091272}
  - component: {fileID: 2028091271}
  - component: {fileID: 2028091270}
  - component: {fileID: 2028091269}
  m_Layer: 0
  m_Name: Side
  m_TagString: Boundary
  m_Icon: {fileID: 0}
  m_NavMeshLayer: 0
  m_StaticEditorFlags: 0
  m_IsActive: 1
--- !u!65 &2028091269
BoxCollider:
  m_ObjectHideFlags: 0
  m_CorrespondingSourceObject: {fileID: 0}
  m_PrefabInstance: {fileID: 0}
  m_PrefabAsset: {fileID: 0}
  m_GameObject: {fileID: 2028091268}
  m_Material: {fileID: 0}
  m_IsTrigger: 0
  m_Enabled: 1
  serializedVersion: 2
  m_Size: {x: 1, y: 1, z: 1}
  m_Center: {x: 0, y: 0, z: 0}
--- !u!23 &2028091270
MeshRenderer:
  m_ObjectHideFlags: 0
  m_CorrespondingSourceObject: {fileID: 0}
  m_PrefabInstance: {fileID: 0}
  m_PrefabAsset: {fileID: 0}
  m_GameObject: {fileID: 2028091268}
  m_Enabled: 1
  m_CastShadows: 1
  m_ReceiveShadows: 1
  m_DynamicOccludee: 1
  m_StaticShadowCaster: 0
  m_MotionVectors: 1
  m_LightProbeUsage: 1
  m_ReflectionProbeUsage: 1
  m_RayTracingMode: 2
  m_RayTraceProcedural: 0
  m_RenderingLayerMask: 1
  m_RendererPriority: 0
  m_Materials:
  - {fileID: 2100000, guid: 00cf8ac777c8c42e8967157f70fbfcbf, type: 2}
  m_StaticBatchInfo:
    firstSubMesh: 0
    subMeshCount: 0
  m_StaticBatchRoot: {fileID: 0}
  m_ProbeAnchor: {fileID: 0}
  m_LightProbeVolumeOverride: {fileID: 0}
  m_ScaleInLightmap: 1
  m_ReceiveGI: 1
  m_PreserveUVs: 0
  m_IgnoreNormalsForChartDetection: 0
  m_ImportantGI: 0
  m_StitchLightmapSeams: 1
  m_SelectedEditorRenderState: 3
  m_MinimumChartSize: 4
  m_AutoUVMaxDistance: 0.5
  m_AutoUVMaxAngle: 89
  m_LightmapParameters: {fileID: 0}
  m_SortingLayerID: 0
  m_SortingLayer: 0
  m_SortingOrder: 0
  m_AdditionalVertexStreams: {fileID: 0}
--- !u!33 &2028091271
MeshFilter:
  m_ObjectHideFlags: 0
  m_CorrespondingSourceObject: {fileID: 0}
  m_PrefabInstance: {fileID: 0}
  m_PrefabAsset: {fileID: 0}
  m_GameObject: {fileID: 2028091268}
  m_Mesh: {fileID: 10202, guid: 0000000000000000e000000000000000, type: 0}
--- !u!4 &2028091272
Transform:
  m_ObjectHideFlags: 0
  m_CorrespondingSourceObject: {fileID: 0}
  m_PrefabInstance: {fileID: 0}
  m_PrefabAsset: {fileID: 0}
  m_GameObject: {fileID: 2028091268}
  m_LocalRotation: {x: -0, y: -0, z: -0, w: 1}
  m_LocalPosition: {x: 0, y: 0.49999994, z: 30.5}
  m_LocalScale: {x: 60, y: 3, z: 1}
  m_ConstrainProportionsScale: 0
  m_Children: []
  m_Father: {fileID: 1332123092}
  m_RootOrder: 1
  m_LocalEulerAnglesHint: {x: 0, y: 0, z: 0}
--- !u!1 &2058276875
GameObject:
  m_ObjectHideFlags: 0
  m_CorrespondingSourceObject: {fileID: 0}
  m_PrefabInstance: {fileID: 0}
  m_PrefabAsset: {fileID: 0}
  serializedVersion: 6
  m_Component:
  - component: {fileID: 2058276876}
  - component: {fileID: 2058276877}
  m_Layer: 5
  m_Name: BoxGeneratorSlider
  m_TagString: Untagged
  m_Icon: {fileID: 0}
  m_NavMeshLayer: 0
  m_StaticEditorFlags: 0
  m_IsActive: 1
--- !u!224 &2058276876
RectTransform:
  m_ObjectHideFlags: 0
  m_CorrespondingSourceObject: {fileID: 0}
  m_PrefabInstance: {fileID: 0}
  m_PrefabAsset: {fileID: 0}
  m_GameObject: {fileID: 2058276875}
  m_LocalRotation: {x: -0, y: -0, z: -0, w: 1}
  m_LocalPosition: {x: 0, y: 0, z: 0}
  m_LocalScale: {x: 1, y: 1, z: 1}
  m_ConstrainProportionsScale: 0
  m_Children:
  - {fileID: 2021718439}
  - {fileID: 1889006547}
  - {fileID: 1387688805}
  - {fileID: 562991979}
  m_Father: {fileID: 290861172}
  m_RootOrder: 5
  m_LocalEulerAnglesHint: {x: 0, y: 0, z: 0}
  m_AnchorMin: {x: 0.5, y: 1}
  m_AnchorMax: {x: 0.5, y: 1}
  m_AnchoredPosition: {x: 0.99993896, y: -63.99997}
  m_SizeDelta: {x: 400, y: 20}
  m_Pivot: {x: 0.5, y: 0.5}
--- !u!114 &2058276877
MonoBehaviour:
  m_ObjectHideFlags: 0
  m_CorrespondingSourceObject: {fileID: 0}
  m_PrefabInstance: {fileID: 0}
  m_PrefabAsset: {fileID: 0}
  m_GameObject: {fileID: 2058276875}
  m_Enabled: 1
  m_EditorHideFlags: 0
  m_Script: {fileID: 11500000, guid: 67db9e8f0e2ae9c40bc1e2b64352a6b4, type: 3}
  m_Name:
  m_EditorClassIdentifier:
  m_Navigation:
    m_Mode: 3
    m_WrapAround: 0
    m_SelectOnUp: {fileID: 0}
    m_SelectOnDown: {fileID: 0}
    m_SelectOnLeft: {fileID: 0}
    m_SelectOnRight: {fileID: 0}
  m_Transition: 1
  m_Colors:
    m_NormalColor: {r: 1, g: 1, b: 1, a: 1}
    m_HighlightedColor: {r: 0.9607843, g: 0.9607843, b: 0.9607843, a: 1}
    m_PressedColor: {r: 0.78431374, g: 0.78431374, b: 0.78431374, a: 1}
    m_SelectedColor: {r: 0.9607843, g: 0.9607843, b: 0.9607843, a: 1}
    m_DisabledColor: {r: 0.78431374, g: 0.78431374, b: 0.78431374, a: 0.5019608}
    m_ColorMultiplier: 1
    m_FadeDuration: 0.1
  m_SpriteState:
    m_HighlightedSprite: {fileID: 0}
    m_PressedSprite: {fileID: 0}
    m_SelectedSprite: {fileID: 0}
    m_DisabledSprite: {fileID: 0}
  m_AnimationTriggers:
    m_NormalTrigger: Normal
    m_HighlightedTrigger: Highlighted
    m_PressedTrigger: Pressed
    m_SelectedTrigger: Selected
    m_DisabledTrigger: Disabled
  m_Interactable: 1
  m_TargetGraphic: {fileID: 1523424138}
  m_FillRect: {fileID: 1549858059}
  m_HandleRect: {fileID: 1523424137}
  m_Direction: 0
  m_MinValue: 0
  m_MaxValue: 550
  m_WholeNumbers: 1
  m_Value: 4
  m_OnValueChanged:
    m_PersistentCalls:
      m_Calls:
      - m_Target: {fileID: 1113539279}
        m_TargetAssemblyTypeName: ServerBoxGenerator, Core
        m_MethodName: UpdateSpawnsPerSecond
        m_Mode: 1
        m_Arguments:
          m_ObjectArgument: {fileID: 0}
          m_ObjectArgumentAssemblyTypeName: UnityEngine.Object, UnityEngine
          m_IntArgument: 0
          m_FloatArgument: 0
          m_StringArgument:
          m_BoolArgument: 0
        m_CallState: 2
--- !u!1 &2107482020
GameObject:
  m_ObjectHideFlags: 0
  m_CorrespondingSourceObject: {fileID: 0}
  m_PrefabInstance: {fileID: 0}
  m_PrefabAsset: {fileID: 0}
  serializedVersion: 6
  m_Component:
  - component: {fileID: 2107482021}
  - component: {fileID: 2107482022}
  - component: {fileID: 2107482023}
  m_Layer: 0
  m_Name: Stats
  m_TagString: Untagged
  m_Icon: {fileID: 0}
  m_NavMeshLayer: 0
  m_StaticEditorFlags: 0
  m_IsActive: 1
--- !u!4 &2107482021
Transform:
  m_ObjectHideFlags: 0
  m_CorrespondingSourceObject: {fileID: 0}
  m_PrefabInstance: {fileID: 0}
  m_PrefabAsset: {fileID: 0}
  m_GameObject: {fileID: 2107482020}
  m_LocalRotation: {x: 0, y: 0, z: 0, w: 1}
  m_LocalPosition: {x: 318.45444, y: 110.697815, z: 216.79077}
  m_LocalScale: {x: 1, y: 1, z: 1}
  m_ConstrainProportionsScale: 0
  m_Children: []
  m_Father: {fileID: 0}
  m_RootOrder: 7
  m_LocalEulerAnglesHint: {x: 0, y: 0, z: 0}
--- !u!114 &2107482022
MonoBehaviour:
  m_ObjectHideFlags: 0
  m_CorrespondingSourceObject: {fileID: 0}
  m_PrefabInstance: {fileID: 0}
  m_PrefabAsset: {fileID: 0}
  m_GameObject: {fileID: 2107482020}
  m_Enabled: 1
  m_EditorHideFlags: 0
  m_Script: {fileID: 11500000, guid: cb5f3e55f5dd247129d8a4979b80ebbb, type: 3}
  m_Name:
  m_EditorClassIdentifier:
  m_ClientServerToggle: {fileID: 1588117327}
  m_TrackSceneEvents: 1
  m_LogSceneEventsToConsole: 1
--- !u!114 &2107482023
MonoBehaviour:
  m_ObjectHideFlags: 0
  m_CorrespondingSourceObject: {fileID: 0}
  m_PrefabInstance: {fileID: 0}
  m_PrefabAsset: {fileID: 0}
  m_GameObject: {fileID: 2107482020}
  m_Enabled: 1
  m_EditorHideFlags: 0
  m_Script: {fileID: 11500000, guid: d5a57f767e5e46a458fc5d3c628d0cbb, type: 3}
  m_Name:
  m_EditorClassIdentifier:
  GlobalObjectIdHash: 3197939627
  AlwaysReplicateAsRoot: 0
  DontDestroyWithOwner: 0
  AutoObjectParentSync: 1
--- !u!1001 &2848221156282925290
PrefabInstance:
  m_ObjectHideFlags: 0
  serializedVersion: 2
  m_Modification:
    m_TransformParent: {fileID: 290861172}
    m_Modifications:
    - target: {fileID: 2848221156307247792, guid: 3200770c16e3b2b4ebe7f604154faac7,
        type: 3}
      propertyPath: m_Pivot.x
      value: 0.5
      objectReference: {fileID: 0}
    - target: {fileID: 2848221156307247792, guid: 3200770c16e3b2b4ebe7f604154faac7,
        type: 3}
      propertyPath: m_Pivot.y
      value: 0.5
      objectReference: {fileID: 0}
    - target: {fileID: 2848221156307247792, guid: 3200770c16e3b2b4ebe7f604154faac7,
        type: 3}
      propertyPath: m_RootOrder
      value: 3
      objectReference: {fileID: 0}
    - target: {fileID: 2848221156307247792, guid: 3200770c16e3b2b4ebe7f604154faac7,
        type: 3}
      propertyPath: m_AnchorMax.x
      value: 1
      objectReference: {fileID: 0}
    - target: {fileID: 2848221156307247792, guid: 3200770c16e3b2b4ebe7f604154faac7,
        type: 3}
      propertyPath: m_AnchorMax.y
      value: 1
      objectReference: {fileID: 0}
    - target: {fileID: 2848221156307247792, guid: 3200770c16e3b2b4ebe7f604154faac7,
        type: 3}
      propertyPath: m_AnchorMin.x
      value: 1
      objectReference: {fileID: 0}
    - target: {fileID: 2848221156307247792, guid: 3200770c16e3b2b4ebe7f604154faac7,
        type: 3}
      propertyPath: m_AnchorMin.y
      value: 1
      objectReference: {fileID: 0}
    - target: {fileID: 2848221156307247792, guid: 3200770c16e3b2b4ebe7f604154faac7,
        type: 3}
      propertyPath: m_SizeDelta.x
      value: 20
      objectReference: {fileID: 0}
    - target: {fileID: 2848221156307247792, guid: 3200770c16e3b2b4ebe7f604154faac7,
        type: 3}
      propertyPath: m_SizeDelta.y
      value: 25
      objectReference: {fileID: 0}
    - target: {fileID: 2848221156307247792, guid: 3200770c16e3b2b4ebe7f604154faac7,
        type: 3}
      propertyPath: m_LocalPosition.x
      value: 0
      objectReference: {fileID: 0}
    - target: {fileID: 2848221156307247792, guid: 3200770c16e3b2b4ebe7f604154faac7,
        type: 3}
      propertyPath: m_LocalPosition.y
      value: 0
      objectReference: {fileID: 0}
    - target: {fileID: 2848221156307247792, guid: 3200770c16e3b2b4ebe7f604154faac7,
        type: 3}
      propertyPath: m_LocalPosition.z
      value: 0
      objectReference: {fileID: 0}
    - target: {fileID: 2848221156307247792, guid: 3200770c16e3b2b4ebe7f604154faac7,
        type: 3}
      propertyPath: m_LocalRotation.w
      value: 1
      objectReference: {fileID: 0}
    - target: {fileID: 2848221156307247792, guid: 3200770c16e3b2b4ebe7f604154faac7,
        type: 3}
      propertyPath: m_LocalRotation.x
      value: -0
      objectReference: {fileID: 0}
    - target: {fileID: 2848221156307247792, guid: 3200770c16e3b2b4ebe7f604154faac7,
        type: 3}
      propertyPath: m_LocalRotation.y
      value: -0
      objectReference: {fileID: 0}
    - target: {fileID: 2848221156307247792, guid: 3200770c16e3b2b4ebe7f604154faac7,
        type: 3}
      propertyPath: m_LocalRotation.z
      value: -0
      objectReference: {fileID: 0}
    - target: {fileID: 2848221156307247792, guid: 3200770c16e3b2b4ebe7f604154faac7,
        type: 3}
      propertyPath: m_AnchoredPosition.x
      value: -23.40039
      objectReference: {fileID: 0}
    - target: {fileID: 2848221156307247792, guid: 3200770c16e3b2b4ebe7f604154faac7,
        type: 3}
      propertyPath: m_AnchoredPosition.y
      value: -23.800293
      objectReference: {fileID: 0}
    - target: {fileID: 2848221156307247792, guid: 3200770c16e3b2b4ebe7f604154faac7,
        type: 3}
      propertyPath: m_LocalEulerAnglesHint.x
      value: 0
      objectReference: {fileID: 0}
    - target: {fileID: 2848221156307247792, guid: 3200770c16e3b2b4ebe7f604154faac7,
        type: 3}
      propertyPath: m_LocalEulerAnglesHint.y
      value: 0
      objectReference: {fileID: 0}
    - target: {fileID: 2848221156307247792, guid: 3200770c16e3b2b4ebe7f604154faac7,
        type: 3}
      propertyPath: m_LocalEulerAnglesHint.z
      value: 0
      objectReference: {fileID: 0}
    - target: {fileID: 2848221156307247795, guid: 3200770c16e3b2b4ebe7f604154faac7,
        type: 3}
      propertyPath: m_Name
      value: ExitButton
      objectReference: {fileID: 0}
    - target: {fileID: 2848221157716786269, guid: 3200770c16e3b2b4ebe7f604154faac7,
        type: 3}
      propertyPath: m_Text
      value: X
      objectReference: {fileID: 0}
    - target: {fileID: 2848221157716786269, guid: 3200770c16e3b2b4ebe7f604154faac7,
        type: 3}
      propertyPath: m_FontData.m_Font
      value:
      objectReference: {fileID: 10102, guid: 0000000000000000e000000000000000, type: 0}
    - target: {fileID: 2848221157716786269, guid: 3200770c16e3b2b4ebe7f604154faac7,
        type: 3}
      propertyPath: m_FontData.m_MaxSize
      value: 40
      objectReference: {fileID: 0}
    - target: {fileID: 2848221157716786269, guid: 3200770c16e3b2b4ebe7f604154faac7,
        type: 3}
      propertyPath: m_FontData.m_MinSize
      value: 10
      objectReference: {fileID: 0}
    - target: {fileID: 2848221157716786269, guid: 3200770c16e3b2b4ebe7f604154faac7,
        type: 3}
      propertyPath: m_FontData.m_FontSize
      value: 14
      objectReference: {fileID: 0}
    - target: {fileID: 2848221157716786269, guid: 3200770c16e3b2b4ebe7f604154faac7,
        type: 3}
      propertyPath: m_FontData.m_RichText
      value: 1
      objectReference: {fileID: 0}
    - target: {fileID: 2848221157716786269, guid: 3200770c16e3b2b4ebe7f604154faac7,
        type: 3}
      propertyPath: m_FontData.m_Alignment
      value: 4
      objectReference: {fileID: 0}
    - target: {fileID: 2848221157716786269, guid: 3200770c16e3b2b4ebe7f604154faac7,
        type: 3}
      propertyPath: m_FontData.m_LineSpacing
      value: 1
      objectReference: {fileID: 0}
    - target: {fileID: 5266522511616468950, guid: 3200770c16e3b2b4ebe7f604154faac7,
        type: 3}
      propertyPath: m_SceneMenuToLoad
      value:
      objectReference: {fileID: 11400000, guid: c10d995498e0c514a853c3506031d3fb,
        type: 2}
    m_RemovedComponents: []
  m_SourcePrefab: {fileID: 100100000, guid: 3200770c16e3b2b4ebe7f604154faac7, type: 3}<|MERGE_RESOLUTION|>--- conflicted
+++ resolved
@@ -2099,8 +2099,8 @@
   m_Enabled: 1
   m_EditorHideFlags: 0
   m_Script: {fileID: 11500000, guid: 5f7201a12d95ffc409449d95f23cf332, type: 3}
-  m_Name: 
-  m_EditorClassIdentifier: 
+  m_Name:
+  m_EditorClassIdentifier:
   m_Material: {fileID: 0}
   m_Color: {r: 1, g: 0.5058824, b: 0.003921569, a: 1}
   m_RaycastTarget: 1
@@ -2179,8 +2179,8 @@
   m_Enabled: 1
   m_EditorHideFlags: 0
   m_Script: {fileID: 11500000, guid: fe87c0e1cc204ed48ad3b37840f39efc, type: 3}
-  m_Name: 
-  m_EditorClassIdentifier: 
+  m_Name:
+  m_EditorClassIdentifier:
   m_Material: {fileID: 0}
   m_Color: {r: 1, g: 1, b: 1, a: 1}
   m_RaycastTarget: 1
@@ -2255,8 +2255,8 @@
   m_Enabled: 1
   m_EditorHideFlags: 0
   m_Script: {fileID: 11500000, guid: 5f7201a12d95ffc409449d95f23cf332, type: 3}
-  m_Name:
-  m_EditorClassIdentifier:
+  m_Name: 
+  m_EditorClassIdentifier: 
   m_Material: {fileID: 0}
   m_Color: {r: 1, g: 0.5058824, b: 0.003921569, a: 1}
   m_RaycastTarget: 1
@@ -2394,8 +2394,8 @@
   m_Enabled: 1
   m_EditorHideFlags: 0
   m_Script: {fileID: 11500000, guid: fe87c0e1cc204ed48ad3b37840f39efc, type: 3}
-  m_Name:
-  m_EditorClassIdentifier:
+  m_Name: 
+  m_EditorClassIdentifier: 
   m_Material: {fileID: 0}
   m_Color: {r: 0.1981132, g: 0.1981132, b: 0.1981132, a: 1}
   m_RaycastTarget: 1
@@ -2713,13 +2713,8 @@
   m_CorrespondingSourceObject: {fileID: 0}
   m_PrefabInstance: {fileID: 0}
   m_PrefabAsset: {fileID: 0}
-<<<<<<< HEAD
   m_Name: 
   serializedVersion: 4
-=======
-  m_Name:
-  serializedVersion: 3
->>>>>>> 7414be39
   m_GIWorkflowMode: 1
   m_EnableBakedLightmaps: 1
   m_EnableRealtimeLightmaps: 0
@@ -3012,28 +3007,6 @@
     LoadSceneTimeOut: 120
     SpawnTimeout: 1
     EnableNetworkLogs: 1
-<<<<<<< HEAD
-=======
---- !u!114 &1024114719
-MonoBehaviour:
-  m_ObjectHideFlags: 0
-  m_CorrespondingSourceObject: {fileID: 0}
-  m_PrefabInstance: {fileID: 0}
-  m_PrefabAsset: {fileID: 0}
-  m_GameObject: {fileID: 1024114717}
-  m_Enabled: 1
-  m_EditorHideFlags: 0
-  m_Script: {fileID: 11500000, guid: b84c2d8dfe509a34fb59e2b81f8e1319, type: 3}
-  m_Name:
-  m_EditorClassIdentifier:
-  MessageBufferSize: 65535
-  MaxConnections: 100
-  MaxSentMessageQueueSize: 512
-  ConnectAddress: 127.0.0.1
-  ConnectPort: 7777
-  ServerListenPort: 7777
-  MessageSendMode: 0
->>>>>>> 7414be39
 --- !u!4 &1024114720
 Transform:
   m_ObjectHideFlags: 0
