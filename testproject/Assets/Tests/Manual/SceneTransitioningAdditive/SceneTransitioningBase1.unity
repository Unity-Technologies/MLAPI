--- conflicted
+++ resolved
@@ -2041,13 +2041,8 @@
   m_CorrespondingSourceObject: {fileID: 0}
   m_PrefabInstance: {fileID: 0}
   m_PrefabAsset: {fileID: 0}
-<<<<<<< HEAD
-  m_Name: 
-  serializedVersion: 4
-=======
   m_Name:
   serializedVersion: 3
->>>>>>> 81290ba2
   m_GIWorkflowMode: 1
   m_EnableBakedLightmaps: 1
   m_EnableRealtimeLightmaps: 0
