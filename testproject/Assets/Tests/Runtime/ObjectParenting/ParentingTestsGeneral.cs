using System;
using System.Collections;
using System.Collections.Generic;
using NUnit.Framework;
using UnityEngine;
using UnityEngine.TestTools;
using Unity.Netcode;
using Unity.Netcode.Components;
using Unity.Netcode.TestHelpers.Runtime;
using Object = UnityEngine.Object;

namespace TestProject.RuntimeTests
{
    [TestFixture(TestTypes.WorldPositionStays)]
    public class ParentingTestsGeneral : NetcodeIntegrationTest
    {
        private const string k_ParentName = "Parent";
        private const string k_ChildName = "Child";
        private const float k_AproximateDeltaVariance = 0.01f;

        protected override int NumberOfClients => 2;

        public enum TestTypes
        {
            WorldPositionStays,
            InSceneGameObjectParent,
            InSceneNestedChildren
        }

        internal class TestComponentHelper : NetworkBehaviour
        {

            internal class ChildInfo
            {
                public bool HasBeenParented;
                public GameObject Child;
            }

            internal class ParentChildInfo
            {
                public GameObject RootParent;
                public List<ChildInfo> Children = new List<ChildInfo>();
            }

            public static Dictionary<ulong, int> NetworkObjectIdToIndex = new Dictionary<ulong, int>();

            public static Dictionary<ulong, ParentChildInfo> ClientsRegistered = new Dictionary<ulong, ParentChildInfo>();

            public Vector3 Scale;
            public bool WorldPositionStays;

            public override void OnNetworkSpawn()
            {
                if (!IsServer)
                {
                    var localClientId = NetworkManager.LocalClientId;
                    if (!ClientsRegistered.ContainsKey(localClientId))
                    {
                        ClientsRegistered.Add(localClientId, new ParentChildInfo());
                        // Fill the expected entries with null values
                        for (int i = 0; i < k_NestedChildren; i++)
                        {
                            ClientsRegistered[localClientId].Children.Add(new ChildInfo());
                        }
                    }

                    var entryToModify = ClientsRegistered[NetworkManager.LocalClientId];
                    if (gameObject.name.Contains(k_ParentName))
                    {
                        if (entryToModify.RootParent == null)
                        {
                            entryToModify.RootParent = gameObject;
                            return;
                        }
                        else
                        {
                            throw new Exception($"Failed to assigned {gameObject.name} as a parent!  {nameof(GameObject)} {entryToModify.RootParent.name} is already assigned to Client-{localClientId}'s parent entry!");
                        }
                    }


                    if (gameObject.name.Contains(k_ChildName))
                    {
                        if (!NetworkObjectIdToIndex.ContainsKey(NetworkObjectId))
                        {
                            //This should never happen (sanity check)
                            throw new Exception($"Client spawned {NetworkObjectId} but there was no index lookup table!");
                        }
                        var childIndex = NetworkObjectIdToIndex[NetworkObjectId];
                        var childInfo = ClientsRegistered[localClientId].Children[childIndex];
                        if (childInfo.Child == null)
                        {
                            childInfo.Child = gameObject;
                            ClientsRegistered[localClientId].Children[childIndex] = childInfo;
                            return;
                        }
                        else
                        {
                            throw new Exception($"Failed to assigned {gameObject.name} already assigned!  {nameof(GameObject)} { ClientsRegistered[localClientId].Children[childIndex].Child.name} is already assigned to Client-{localClientId}'s child entry!");
                        }
                    }
                    // We should never reach this point
                    throw new Exception($"We spawned {name} but did not assign anything!");
                }
                base.OnNetworkSpawn();
            }

            public override void OnNetworkObjectParentChanged(NetworkObject parentNetworkObject)
            {
                base.OnNetworkObjectParentChanged(parentNetworkObject);
                if (parentNetworkObject == null || IsServer)
                {
                    if (WorldPositionStays)
                    {
<<<<<<< HEAD
                        Debug.Log($"[Server][{NetworkManager.IsServer}] Setting Scale of {Scale} for NetworkObjectId ({NetworkObjectId})");
=======
>>>>>>> a7b1e723
                        transform.localScale = Scale;
                    }
                    return;
                }
                var localClientId = NetworkManager.LocalClientId;
                if (!ClientsRegistered.ContainsKey(localClientId))
                {
                    throw new Exception($"Parented {gameObject.name} before it was spawned!");
                }

                var netObjId = NetworkObject.NetworkObjectId;
                var childIndex = NetworkObjectIdToIndex[netObjId];
                var childInfo = ClientsRegistered[localClientId].Children[childIndex];

                if (!NetworkObjectIdToIndex.ContainsKey(netObjId))
                {
                    if (netObjId == 0)
                    {
                        return;
                    }
                    //This should never happen (sanity check)
                    throw new Exception($"Client spawned {NetworkObjectId} but there was no index lookup table!");
                }

                childInfo.HasBeenParented = true;


            }
        }

        private GameObject m_ParentPrefabObject;
        private GameObject m_ChildPrefabObject;

        private GameObject m_ServerSideParent;
        private List<GameObject> m_ServerSideChildren = new List<GameObject>();

        private Vector3 m_ParentStartPosition = new Vector3(1.0f, 1.0f, 1.0f);
        private Quaternion m_ParentStartRotation = Quaternion.Euler(0.0f, 90.0f, 0.0f);
        private Vector3 m_ChildStartPosition = new Vector3(100.0f, -100.0f, 100.0f);
        private Quaternion m_ChildStartRotation = Quaternion.Euler(-35.0f, 0.0f, -180.0f);
        private Vector3 m_ChildStartScale = Vector3.one;
        private TestTypes m_TestType;
        public ParentingTestsGeneral(TestTypes testTypes)
        {
            m_TestType = testTypes;
        }

        protected override IEnumerator OnSetup()
        {
            m_EnableVerboseDebug = true;
            TestComponentHelper.ClientsRegistered.Clear();
            TestComponentHelper.NetworkObjectIdToIndex.Clear();
            for (int i = 0; i < k_NestedChildren; i++)
            {
                m_ServerSideChildren.Add(null);
            }
            return base.OnSetup();
        }

        protected override IEnumerator OnTearDown()
        {
            m_EnableVerboseDebug = false;
            if (m_ServerSideParent != null && m_ServerSideParent.GetComponent<NetworkObject>().IsSpawned)
            {
                // Clean up in reverse order (also makes sure we can despawn parents before children)
                m_ServerSideParent.GetComponent<NetworkObject>().Despawn();
            }

            // Now despawn the children
            // (and clean up our test)
            for (int i = 0; i < k_NestedChildren; i++)
            {
                var serverSideChild = m_ServerSideChildren[i];
                if (serverSideChild != null && serverSideChild.GetComponent<NetworkObject>().IsSpawned)
                {
                    serverSideChild.GetComponent<NetworkObject>().Despawn();
                }
            }

            // Just allow the clients to run through despawning (also assures nothing throws an exception when destroying)
            yield return new WaitForSeconds(0.2f);

            m_ServerSideChildren.Clear();
            TestComponentHelper.ClientsRegistered.Clear();
            TestComponentHelper.NetworkObjectIdToIndex.Clear();
            m_ParentPrefabObject = null;
            m_ChildPrefabObject = null;
            m_ServerSideParent = null;
            yield return base.OnTearDown();
        }

        protected override void OnServerAndClientsCreated()
        {
            m_ParentPrefabObject = CreateNetworkObjectPrefab(k_ParentName);
            m_ParentPrefabObject.AddComponent<TestComponentHelper>();
            m_ParentPrefabObject.transform.position = m_ParentStartPosition;
            m_ParentPrefabObject.transform.rotation = m_ParentStartRotation;
            m_ChildPrefabObject = CreateNetworkObjectPrefab(k_ChildName);
            m_ChildPrefabObject.AddComponent<TestComponentHelper>();
            m_ChildPrefabObject.transform.position = m_ChildStartPosition;
            m_ChildPrefabObject.transform.rotation = m_ChildStartRotation;
            m_ChildPrefabObject.transform.localScale = m_ChildStartScale;
            m_ServerNetworkManager.LogLevel = m_EnableVerboseDebug ? LogLevel.Developer : LogLevel.Normal;

            base.OnServerAndClientsCreated();
        }

        protected override void OnNewClientCreated(NetworkManager networkManager)
        {
            foreach (var networkPrefab in m_ServerNetworkManager.NetworkConfig.NetworkPrefabs)
            {
                networkManager.NetworkConfig.NetworkPrefabs.Add(networkPrefab);
            }
        }

        private bool HaveAllClientsSpawnedObjects()
        {
            foreach (var client in m_ClientNetworkManagers)
            {
                if (!s_GlobalNetworkObjects.ContainsKey(client.LocalClientId))
                {
                    return false;
                }
                var clientSpawnedObjects = s_GlobalNetworkObjects[client.LocalClientId];
                foreach (var gameObject in m_ServerSideChildren)
                {
                    var networkOject = gameObject.GetComponent<NetworkObject>();
                    if (!clientSpawnedObjects.ContainsKey(networkOject.NetworkObjectId))
                    {
                        return false;
                    }
                }
            }
            return true;
        }

        private bool HaveAllClientsParentedChild()
        {
            foreach (var clientEntries in TestComponentHelper.ClientsRegistered)
            {
                foreach (var clientInfo in clientEntries.Value.Children)
                {
                    if (!clientInfo.HasBeenParented)
                    {
                        return false;
                    }
                }
            }
            return true;
        }

        private bool Aproximately(Vector3 a, Vector3 b)
        {
            return Mathf.Abs(a.x - b.x) <= k_AproximateDeltaVariance &&
                Mathf.Abs(a.y - b.y) <= k_AproximateDeltaVariance &&
                Mathf.Abs(a.z - b.z) <= k_AproximateDeltaVariance;
        }

        private const int k_NestedChildren = 10;

        public enum ParentingTestModes
        {
            LocalPositionStays,
            WorldPositionStays
        }

        public enum NetworkTransformSettings
        {
            None,
            NetworkTransformInterpolate,
            NetworkTransformImmediate
        }

        [UnityTest]
        public IEnumerator ParentingTest([Values] ParentingTestModes mode, [Values] NetworkTransformSettings networkTransformSettings)
        {
            switch (m_TestType)
            {
                case TestTypes.WorldPositionStays:
                    {
                        yield return WorldPositionStaysTest(mode, networkTransformSettings);
                        break;
                    }
            }
        }

        /// <summary>
        /// Verifies that using worldPositionStays when parenting via NetworkObject.TrySetParent,
        /// that the client-side transform values match that of the server-side.
        /// This also tests nested parenting and out of hierarchical order child spawning.
        /// </summary>
        public IEnumerator WorldPositionStaysTest(ParentingTestModes mode, NetworkTransformSettings networkTransformSettings)
        {
            var useNetworkTransform = networkTransformSettings != NetworkTransformSettings.None;
            var interpolate = networkTransformSettings == NetworkTransformSettings.NetworkTransformInterpolate;
            var worldPositionStays = mode == ParentingTestModes.WorldPositionStays;
            var startTime = Time.realtimeSinceStartup;
            m_ServerSideParent = Object.Instantiate(m_ParentPrefabObject);

            var serverSideChildNetworkObjects = new List<NetworkObject>();
            var childPosition = m_ChildStartPosition;
            var childRotation = m_ChildStartRotation;
            var childScale = m_ChildStartScale;
            // Used to store the expected position and rotation for children (local space relative)
            var childPositionList = new List<Vector3>();
            var childRotationList = new List<Vector3>();
            var childScaleList = new List<Vector3>();
            var childLarger = 1.15f;
            var childSmaller = 0.85f;
            if (useNetworkTransform)
            {
                var networkTransform = m_ChildPrefabObject.AddComponent<NetworkTransform>();
                networkTransform.InLocalSpace = !worldPositionStays;
            }

<<<<<<< HEAD
=======
            var serverSideParentNetworkObject = m_ServerSideParent.GetComponent<NetworkObject>();
            serverSideParentNetworkObject.Spawn();

>>>>>>> a7b1e723
            // Instantiate the children
            for (int i = 0; i < k_NestedChildren; i++)
            {
                m_ServerSideChildren[i] = Object.Instantiate(m_ChildPrefabObject);
                childPositionList.Add(childPosition);
                childRotationList.Add(childRotation.eulerAngles);
                childScaleList.Add(childScale);
                // Change each child's position, rotation, and scale
                childRotation = Quaternion.Euler(childRotation.eulerAngles * 0.80f);
                childPosition = childPosition * 0.80f;
                if ((i % 2) == 0)
                {
                    childScale = m_ChildStartScale * childLarger;
                    childLarger *= childLarger;
                }
                else
                {
                    childScale = m_ChildStartScale * childSmaller;
                    childSmaller *= childSmaller;
                }
<<<<<<< HEAD
            }

            // Spawn in reverse order (i.e. the last child is first to spawn) to assure spawn order does
            // not impact parenting along with each child's world and local space values.
            // (also tests the parent child sorting for late joining players)
            //for (int i = k_NestedChildren - 1; i >= 0; i--)
            for (int i = 0; i < k_NestedChildren; i++)
            {
=======
>>>>>>> a7b1e723
                var serverSideChild = m_ServerSideChildren[i];

                var serverSideChildNetworkObject = serverSideChild.GetComponent<NetworkObject>();
                serverSideChild.transform.position = childPositionList[i];
                serverSideChild.transform.rotation = Quaternion.Euler(childRotationList[i]);

                serverSideChild.transform.localScale = childScaleList[i];
                VerboseDebug($"[Server][PreSpawn] Set scale of NetworkObject to ({childScaleList[i]})");
                serverSideChildNetworkObject.Spawn();
                VerboseDebug($"[Server] Set scale of NetworkObjectID ({serverSideChildNetworkObject.NetworkObjectId}) to ({childScaleList[i]}) and is currently {serverSideChild.transform.localScale}");
<<<<<<< HEAD

                TestComponentHelper.NetworkObjectIdToIndex.Add(serverSideChildNetworkObject.NetworkObjectId, i);
=======
>>>>>>> a7b1e723

                TestComponentHelper.NetworkObjectIdToIndex.Add(serverSideChildNetworkObject.NetworkObjectId, i);
                Assert.IsTrue(Aproximately(m_ServerSideParent.transform.position, m_ParentStartPosition));
                Assert.IsTrue(Aproximately(m_ServerSideParent.transform.rotation.eulerAngles, m_ParentStartRotation.eulerAngles));
                Assert.IsTrue(Aproximately(serverSideChild.transform.position, childPositionList[i]));
                Assert.IsTrue(Aproximately(serverSideChild.transform.rotation.eulerAngles, childRotationList[i]));
                Assert.IsTrue(Aproximately(serverSideChild.transform.localScale, childScaleList[i]), $"[Initial Scale] Server-side child scale ({serverSideChild.transform.localScale}) does not equal the expected scale ({childScaleList[i]})");
            }

            VerboseDebug($"[{Time.realtimeSinceStartup - startTime}] Spawned parent and child objects.");

            // Wait for clients to spawn the NetworkObjects
            yield return WaitForConditionOrTimeOut(HaveAllClientsSpawnedObjects);
            AssertOnTimeout("Timed out waiting for all clients to spawn the respective parent and child objects");
            VerboseDebug($"[{Time.realtimeSinceStartup - startTime}] Clients spawned parent and child objects.");

            // Verify the positions are identical to the default values
            foreach (var clientEntry in TestComponentHelper.ClientsRegistered)
            {
                var children = clientEntry.Value.Children;
                var rootParent = clientEntry.Value.RootParent;
                Assert.IsTrue(Aproximately(rootParent.transform.position, m_ParentStartPosition));
                Assert.IsTrue(Aproximately(rootParent.transform.rotation.eulerAngles, m_ParentStartRotation.eulerAngles));
                for (int i = 0; i < k_NestedChildren; i++)
                {
                    var clientChildInfo = children[i];
                    var serverChild = m_ServerSideChildren[i];

                    Assert.IsFalse(clientChildInfo.HasBeenParented, $"Client-{clientEntry.Key} has already been parented!");

                    Assert.IsTrue(Aproximately(clientChildInfo.Child.transform.position, serverChild.transform.position), $"[Client-{clientEntry.Key}][{clientChildInfo.Child.name}] Child position ({clientChildInfo.Child.transform.position}) does not" +
                        $" equal the server-side child's position ({serverChild.transform.position})");
                    Assert.IsTrue(Aproximately(clientChildInfo.Child.transform.eulerAngles, serverChild.transform.eulerAngles), $"[Client-{clientEntry.Key}][{clientChildInfo.Child.name}] Child rotation ({clientChildInfo.Child.transform.eulerAngles}) does not" +
                        $" equal the server-side child's rotation ({serverChild.transform.eulerAngles})");
                    Assert.IsTrue(Aproximately(clientChildInfo.Child.transform.localScale, serverChild.transform.localScale), $"[Client-{clientEntry.Key}][{clientChildInfo.Child.name}] Child scale ({clientChildInfo.Child.transform.localScale}) does not" +
                        $" equal the server-side child's scale ({serverChild.transform.localScale})");
                }
            }

<<<<<<< HEAD
            // parent the nested children in the reverse order in which they were spawned
=======
>>>>>>> a7b1e723
            var currentParent = serverSideParentNetworkObject;
            for (int i = 0; i < k_NestedChildren; i++)
            {
                var childNetworkObject = m_ServerSideChildren[i].GetComponent<NetworkObject>();
<<<<<<< HEAD
                Debug.Log($"[Server Parenting][Before] Scale of NetworkObjectID ({childNetworkObject.NetworkObjectId}) is currently {childNetworkObject.transform.localScale}");
                Assert.True(childNetworkObject.TrySetParent(currentParent, worldPositionStays));
                Debug.Log($"[Server Parenting][After] Scale of NetworkObjectID ({childNetworkObject.NetworkObjectId}) is now {childNetworkObject.transform.localScale}");
=======
                VerboseDebug($"[Server Parenting][Before] Scale of NetworkObjectID ({childNetworkObject.NetworkObjectId}) is currently {childNetworkObject.transform.localScale}");
                Assert.True(childNetworkObject.TrySetParent(currentParent, worldPositionStays));
                VerboseDebug($"[Server Parenting][After] Scale of NetworkObjectID ({childNetworkObject.NetworkObjectId}) is now {childNetworkObject.transform.localScale}");
>>>>>>> a7b1e723
                currentParent = childNetworkObject;
            }

            VerboseDebug($"[{Time.realtimeSinceStartup - startTime}] Parented all children.");

            // Wait for all client instances to have been parented.
            yield return WaitForConditionOrTimeOut(HaveAllClientsParentedChild);
            AssertOnTimeout("Timed out waiting for all clients to parent the child object!");
            VerboseDebug($"[{Time.realtimeSinceStartup - startTime}] All clients parented the child.");

            var serverParentTransform = m_ServerSideParent.transform;
            // Verify the positions are identical to the default values
            foreach (var clientEntry in TestComponentHelper.ClientsRegistered)
            {
                var children = clientEntry.Value.Children;
                var rootParent = clientEntry.Value.RootParent;
                Assert.IsTrue(Aproximately(rootParent.transform.position, m_ServerSideParent.transform.position), $"Client-{clientEntry.Key} parent's position ({rootParent.transform.position}) does not equal the server parent's position ({serverParentTransform.position})!");
                Assert.IsTrue(Aproximately(rootParent.transform.rotation.eulerAngles, m_ServerSideParent.transform.rotation.eulerAngles), $"Client-{clientEntry.Key} parent's rotation ({rootParent.transform.rotation.eulerAngles}) does not equal the server parent's position ({serverParentTransform.rotation.eulerAngles})!");
                for (int i = 0; i < k_NestedChildren; i++)
                {
                    var clientChildInfo = children[i];
                    var serverChild = m_ServerSideChildren[i];
                    Assert.IsTrue(clientChildInfo.HasBeenParented, $"Client-{clientEntry.Key} has not been parented!");
                    // Assure we mirror the server
                    Assert.IsTrue(Aproximately(clientChildInfo.Child.transform.position, serverChild.transform.position), $"Client-{clientEntry.Key} child's position ({clientChildInfo.Child.transform.position}) does not equal the server child's position ({serverChild.transform.position})!");
                    Assert.IsTrue(Aproximately(clientChildInfo.Child.transform.eulerAngles, serverChild.transform.rotation.eulerAngles), $"Client-{clientEntry.Key} child's rotation ({clientChildInfo.Child.transform.rotation.eulerAngles}) does not equal the server child's rotation ({serverChild.transform.rotation.eulerAngles})!");
<<<<<<< HEAD
                    yield return WaitForConditionOrTimeOut(() => Aproximately(clientChildInfo.Child.transform.localScale, serverChild.transform.localScale));
                    AssertOnTimeout($"Timed out waiting for client-{clientEntry.Key} child's scale ({clientChildInfo.Child.transform.localScale}) does not equal the server child's scale ({serverChild.transform.localScale})");
                    //Assert.IsTrue(Aproximately(clientChildInfo.Child.transform.localScale, serverChild.transform.localScale), $"Client-{clientEntry.Key} child's scale ({clientChildInfo.Child.transform.localScale}) does not equal the server child's scale ({serverChild.transform.localScale})");
=======
                    if (useNetworkTransform)
                    {
                        yield return WaitForConditionOrTimeOut(() => Aproximately(clientChildInfo.Child.transform.localScale, serverChild.transform.localScale));
                        AssertOnTimeout($"Timed out waiting for client-{clientEntry.Key} child's scale ({clientChildInfo.Child.transform.localScale}) to equal the server child's scale ({serverChild.transform.localScale}) [Has NetworkTransform]");
                    }
                    else
                    {
                        Assert.IsTrue(Aproximately(clientChildInfo.Child.transform.localScale, serverChild.transform.localScale), $"Client-{clientEntry.Key} child's scale ({clientChildInfo.Child.transform.localScale}) does not equal the server child's scale ({serverChild.transform.localScale})");
                    }

>>>>>>> a7b1e723
                    // Assure we still have the same local space values when not preserving the world position
                    if (!worldPositionStays)
                    {
                        Assert.IsTrue(Aproximately(clientChildInfo.Child.transform.localPosition, childPositionList[i]), $"Client-{clientEntry.Key} child's local space position ({clientChildInfo.Child.transform.localPosition}) does not equal the default child's position ({childPositionList[i]})!");
                        Assert.IsTrue(Aproximately(clientChildInfo.Child.transform.localRotation.eulerAngles, childRotationList[i]), $"Client-{clientEntry.Key} child's local space rotation ({clientChildInfo.Child.transform.localRotation.eulerAngles}) does not equal the server child's rotation ({childRotationList[i]})!");
                    }
                }
            }

            // Late join a client and run through the same checks
            yield return CreateAndStartNewClient();
            AssertOnTimeout("[Late-Join] Timed out waiting for client to late join!");

            // Wait for clients to spawn the NetworkObjects
            yield return WaitForConditionOrTimeOut(HaveAllClientsSpawnedObjects);
            AssertOnTimeout("[Late-Join] Timed out waiting for all clients to spawn the respective parent and child objects");

            // Wait for all client instances to have been parented.
            yield return WaitForConditionOrTimeOut(HaveAllClientsParentedChild);
            AssertOnTimeout("[Late-Join] Timed out waiting for all clients to parent the child object!");

            // Verify the positions are identical to the default values
            foreach (var clientEntry in TestComponentHelper.ClientsRegistered)
            {
                var children = clientEntry.Value.Children;
                var rootParent = clientEntry.Value.RootParent;
                Assert.IsTrue(Aproximately(rootParent.transform.position, m_ServerSideParent.transform.position), $"[LateJoin] Client-{clientEntry.Key} parent's position ({rootParent.transform.position}) does not equal the server parent's position ({serverParentTransform.position})!");
                Assert.IsTrue(Aproximately(rootParent.transform.rotation.eulerAngles, m_ServerSideParent.transform.rotation.eulerAngles), $"[LateJoin] Client-{clientEntry.Key} parent's rotation ({rootParent.transform.rotation.eulerAngles}) does not equal the server parent's position ({serverParentTransform.rotation.eulerAngles})!");
                for (int i = 0; i < k_NestedChildren; i++)
                {
                    var clientChildInfo = children[i];
                    var serverChild = m_ServerSideChildren[i];
                    Assert.IsTrue(clientChildInfo.HasBeenParented, $"[LateJoin] Client-{clientEntry.Key} has not been parented!");
                    // Assure we mirror the server
                    Assert.IsTrue(Aproximately(clientChildInfo.Child.transform.position, serverChild.transform.position), $"[LateJoin] Client-{clientEntry.Key} child's position ({clientChildInfo.Child.transform.position}) does not equal the server child's position ({serverChild.transform.position})!");
                    Assert.IsTrue(Aproximately(clientChildInfo.Child.transform.eulerAngles, serverChild.transform.rotation.eulerAngles), $"[LateJoin] Client-{clientEntry.Key} child's rotation ({clientChildInfo.Child.transform.rotation.eulerAngles}) does not equal the server child's rotation ({serverChild.transform.rotation.eulerAngles})!");
<<<<<<< HEAD
                    Assert.IsTrue(Aproximately(clientChildInfo.Child.transform.localScale, serverChild.transform.localScale), $"[LateJoin] Client-{clientEntry.Key} child's scale ({clientChildInfo.Child.transform.localScale}) does not equal the server child's scale ({serverChild.transform.localScale})");
=======

                    if (useNetworkTransform)
                    {
                        yield return WaitForConditionOrTimeOut(() => Aproximately(clientChildInfo.Child.transform.localScale, serverChild.transform.localScale));
                        AssertOnTimeout($"[Late Join] Timed out waiting for client-{clientEntry.Key} child's scale ({clientChildInfo.Child.transform.localScale}) to equal the server child's scale ({serverChild.transform.localScale}) [Has NetworkTransform]");
                    }
                    else
                    {
                        Assert.IsTrue(Aproximately(clientChildInfo.Child.transform.localScale, serverChild.transform.localScale), $"[LateJoin] Client-{clientEntry.Key} child's scale ({clientChildInfo.Child.transform.localScale}) does not equal the server child's scale ({serverChild.transform.localScale})");
                    }

>>>>>>> a7b1e723
                    // Assure we still have the same local space values when not preserving the world position
                    if (!worldPositionStays)
                    {
                        Assert.IsTrue(Aproximately(clientChildInfo.Child.transform.localPosition, childPositionList[i]), $"[LateJoin] Client-{clientEntry.Key} child's local space position ({clientChildInfo.Child.transform.localPosition}) does not equal the default child's position ({childPositionList[i]})!");
                        Assert.IsTrue(Aproximately(clientChildInfo.Child.transform.localRotation.eulerAngles, childRotationList[i]), $"[LateJoin] Client-{clientEntry.Key} child's local space rotation ({clientChildInfo.Child.transform.localRotation.eulerAngles}) does not equal the server child's rotation ({childRotationList[i]})!");
                    }
                }
            }

            VerboseDebug($"[{Time.realtimeSinceStartup - startTime}] Late joined client was validated. Test completed!");
        }
    }
}<|MERGE_RESOLUTION|>--- conflicted
+++ resolved
@@ -112,10 +112,6 @@
                 {
                     if (WorldPositionStays)
                     {
-<<<<<<< HEAD
-                        Debug.Log($"[Server][{NetworkManager.IsServer}] Setting Scale of {Scale} for NetworkObjectId ({NetworkObjectId})");
-=======
->>>>>>> a7b1e723
                         transform.localScale = Scale;
                     }
                     return;
@@ -331,12 +327,9 @@
                 networkTransform.InLocalSpace = !worldPositionStays;
             }
 
-<<<<<<< HEAD
-=======
             var serverSideParentNetworkObject = m_ServerSideParent.GetComponent<NetworkObject>();
             serverSideParentNetworkObject.Spawn();
 
->>>>>>> a7b1e723
             // Instantiate the children
             for (int i = 0; i < k_NestedChildren; i++)
             {
@@ -357,17 +350,6 @@
                     childScale = m_ChildStartScale * childSmaller;
                     childSmaller *= childSmaller;
                 }
-<<<<<<< HEAD
-            }
-
-            // Spawn in reverse order (i.e. the last child is first to spawn) to assure spawn order does
-            // not impact parenting along with each child's world and local space values.
-            // (also tests the parent child sorting for late joining players)
-            //for (int i = k_NestedChildren - 1; i >= 0; i--)
-            for (int i = 0; i < k_NestedChildren; i++)
-            {
-=======
->>>>>>> a7b1e723
                 var serverSideChild = m_ServerSideChildren[i];
 
                 var serverSideChildNetworkObject = serverSideChild.GetComponent<NetworkObject>();
@@ -378,11 +360,6 @@
                 VerboseDebug($"[Server][PreSpawn] Set scale of NetworkObject to ({childScaleList[i]})");
                 serverSideChildNetworkObject.Spawn();
                 VerboseDebug($"[Server] Set scale of NetworkObjectID ({serverSideChildNetworkObject.NetworkObjectId}) to ({childScaleList[i]}) and is currently {serverSideChild.transform.localScale}");
-<<<<<<< HEAD
-
-                TestComponentHelper.NetworkObjectIdToIndex.Add(serverSideChildNetworkObject.NetworkObjectId, i);
-=======
->>>>>>> a7b1e723
 
                 TestComponentHelper.NetworkObjectIdToIndex.Add(serverSideChildNetworkObject.NetworkObjectId, i);
                 Assert.IsTrue(Aproximately(m_ServerSideParent.transform.position, m_ParentStartPosition));
@@ -422,23 +399,13 @@
                 }
             }
 
-<<<<<<< HEAD
-            // parent the nested children in the reverse order in which they were spawned
-=======
->>>>>>> a7b1e723
             var currentParent = serverSideParentNetworkObject;
             for (int i = 0; i < k_NestedChildren; i++)
             {
                 var childNetworkObject = m_ServerSideChildren[i].GetComponent<NetworkObject>();
-<<<<<<< HEAD
-                Debug.Log($"[Server Parenting][Before] Scale of NetworkObjectID ({childNetworkObject.NetworkObjectId}) is currently {childNetworkObject.transform.localScale}");
-                Assert.True(childNetworkObject.TrySetParent(currentParent, worldPositionStays));
-                Debug.Log($"[Server Parenting][After] Scale of NetworkObjectID ({childNetworkObject.NetworkObjectId}) is now {childNetworkObject.transform.localScale}");
-=======
                 VerboseDebug($"[Server Parenting][Before] Scale of NetworkObjectID ({childNetworkObject.NetworkObjectId}) is currently {childNetworkObject.transform.localScale}");
                 Assert.True(childNetworkObject.TrySetParent(currentParent, worldPositionStays));
                 VerboseDebug($"[Server Parenting][After] Scale of NetworkObjectID ({childNetworkObject.NetworkObjectId}) is now {childNetworkObject.transform.localScale}");
->>>>>>> a7b1e723
                 currentParent = childNetworkObject;
             }
 
@@ -465,11 +432,6 @@
                     // Assure we mirror the server
                     Assert.IsTrue(Aproximately(clientChildInfo.Child.transform.position, serverChild.transform.position), $"Client-{clientEntry.Key} child's position ({clientChildInfo.Child.transform.position}) does not equal the server child's position ({serverChild.transform.position})!");
                     Assert.IsTrue(Aproximately(clientChildInfo.Child.transform.eulerAngles, serverChild.transform.rotation.eulerAngles), $"Client-{clientEntry.Key} child's rotation ({clientChildInfo.Child.transform.rotation.eulerAngles}) does not equal the server child's rotation ({serverChild.transform.rotation.eulerAngles})!");
-<<<<<<< HEAD
-                    yield return WaitForConditionOrTimeOut(() => Aproximately(clientChildInfo.Child.transform.localScale, serverChild.transform.localScale));
-                    AssertOnTimeout($"Timed out waiting for client-{clientEntry.Key} child's scale ({clientChildInfo.Child.transform.localScale}) does not equal the server child's scale ({serverChild.transform.localScale})");
-                    //Assert.IsTrue(Aproximately(clientChildInfo.Child.transform.localScale, serverChild.transform.localScale), $"Client-{clientEntry.Key} child's scale ({clientChildInfo.Child.transform.localScale}) does not equal the server child's scale ({serverChild.transform.localScale})");
-=======
                     if (useNetworkTransform)
                     {
                         yield return WaitForConditionOrTimeOut(() => Aproximately(clientChildInfo.Child.transform.localScale, serverChild.transform.localScale));
@@ -480,7 +442,6 @@
                         Assert.IsTrue(Aproximately(clientChildInfo.Child.transform.localScale, serverChild.transform.localScale), $"Client-{clientEntry.Key} child's scale ({clientChildInfo.Child.transform.localScale}) does not equal the server child's scale ({serverChild.transform.localScale})");
                     }
 
->>>>>>> a7b1e723
                     // Assure we still have the same local space values when not preserving the world position
                     if (!worldPositionStays)
                     {
@@ -517,9 +478,6 @@
                     // Assure we mirror the server
                     Assert.IsTrue(Aproximately(clientChildInfo.Child.transform.position, serverChild.transform.position), $"[LateJoin] Client-{clientEntry.Key} child's position ({clientChildInfo.Child.transform.position}) does not equal the server child's position ({serverChild.transform.position})!");
                     Assert.IsTrue(Aproximately(clientChildInfo.Child.transform.eulerAngles, serverChild.transform.rotation.eulerAngles), $"[LateJoin] Client-{clientEntry.Key} child's rotation ({clientChildInfo.Child.transform.rotation.eulerAngles}) does not equal the server child's rotation ({serverChild.transform.rotation.eulerAngles})!");
-<<<<<<< HEAD
-                    Assert.IsTrue(Aproximately(clientChildInfo.Child.transform.localScale, serverChild.transform.localScale), $"[LateJoin] Client-{clientEntry.Key} child's scale ({clientChildInfo.Child.transform.localScale}) does not equal the server child's scale ({serverChild.transform.localScale})");
-=======
 
                     if (useNetworkTransform)
                     {
@@ -531,7 +489,6 @@
                         Assert.IsTrue(Aproximately(clientChildInfo.Child.transform.localScale, serverChild.transform.localScale), $"[LateJoin] Client-{clientEntry.Key} child's scale ({clientChildInfo.Child.transform.localScale}) does not equal the server child's scale ({serverChild.transform.localScale})");
                     }
 
->>>>>>> a7b1e723
                     // Assure we still have the same local space values when not preserving the world position
                     if (!worldPositionStays)
                     {
