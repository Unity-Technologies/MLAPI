using System.Collections;
using System.Collections.Generic;
using UnityEngine;
using UnityEngine.SceneManagement;
using UnityEngine.TestTools;
using Unity.Netcode;
using Unity.Netcode.TestHelpers.Runtime;

namespace TestProject.RuntimeTests
{
    public class ParentDynamicUnderInScenePlacedHelper : NetworkBehaviour
    {
        public static Dictionary<ulong, NetworkObject> Instances = new Dictionary<ulong, NetworkObject>();
        public override void OnNetworkSpawn()
        {
            if (IsServer && NetworkManager.IsServer)
            {
                // Migrate into the same scene as the player
                SceneManager.MoveGameObjectToScene(gameObject, NetworkManager.LocalClient.PlayerObject.gameObject.scene);

                // Now parent it under the same in-scene placed NetworkObject
                var targetObject = NetworkManager.LocalClient.PlayerObject.transform.parent;
                NetworkObject.TrySetParent(targetObject, false);
            }
            Instances.Add(NetworkManager.LocalClientId, NetworkObject);
        }
    }

    public class ParentDynamicUnderInScenePlaced : NetcodeIntegrationTest
    {
        private const string k_SceneToLoad = "GenericInScenePlacedObject";
        protected override int NumberOfClients => 0;
        private GameObject m_DynamicallySpawned;
        private bool m_SceneIsLoaded;

        protected override void OnServerAndClientsCreated()
        {
            m_DynamicallySpawned = CreateNetworkObjectPrefab("DynamicObj");
            m_DynamicallySpawned.AddComponent<ParentDynamicUnderInScenePlacedHelper>();
            base.OnServerAndClientsCreated();
        }

        protected override IEnumerator OnStartedServerAndClients()
        {
            m_ServerNetworkManager.SceneManager.SetClientSynchronizationMode(LoadSceneMode.Additive);
            return base.OnStartedServerAndClients();
        }

        protected override void OnNewClientCreated(NetworkManager networkManager)
        {
            foreach (var networkPrefab in m_ServerNetworkManager.NetworkConfig.Prefabs.Prefabs)
            {
                networkManager.NetworkConfig.Prefabs.Add(networkPrefab);
            }
            base.OnNewClientCreated(networkManager);
        }

        protected override void OnNewClientStarted(NetworkManager networkManager)
        {
            networkManager.SceneManager.DisableValidationWarnings(true);
            base.OnNewClientStarted(networkManager);
        }

        private NetworkObject m_FailedValidation;
        private bool TestParentedAndNotInScenePlaced()
        {
<<<<<<< HEAD
=======
            // Always assign m_FailedValidation to avoid possible null reference crashes.
>>>>>>> 86889a35
            var serverPlayer = m_FailedValidation = m_ServerNetworkManager.LocalClient.PlayerObject;
            if (serverPlayer.transform.parent == null || serverPlayer.IsSceneObject.Value == true)
            {
                m_FailedValidation = serverPlayer;
                return false;
            }

            foreach (var clientNetworkManager in m_ClientNetworkManagers)
            {
                var lateJoinPlayer = clientNetworkManager.LocalClient.PlayerObject;
                if (lateJoinPlayer.transform.parent == null || lateJoinPlayer.IsSceneObject.Value == true)
                {
                    m_FailedValidation = lateJoinPlayer;
                    return false;
                }
            }

            foreach (var dynamicallySpawned in ParentDynamicUnderInScenePlacedHelper.Instances)
            {
                var networkObject = dynamicallySpawned.Value;
                if (networkObject.transform.parent == null || networkObject.IsSceneObject.Value == true)
                {
                    m_FailedValidation = networkObject;
                    return false;
                }
            }
            return true;
        }

        /// <summary>
        /// Integration test that validates parenting dynamically spawned NetworkObjects
        /// under an in-scene placed NetworkObject works properly.
        /// </summary>
        /// <remarks>
        /// This test validates that:
        /// - Players can be parented under an in-scene placed NetworkObject
        /// - Dynamically spawned NetworkObjects can be parented under an in-scene placed NetworkObject
        /// - Late joining clients properly synchronize the parented NetworkObjects
        /// </remarks>
        [UnityTest]
        public IEnumerator ParentUnderInSceneplaced()
        {
            m_ServerNetworkManager.SceneManager.OnLoadComplete += SceneManager_OnLoadComplete;
            m_ServerNetworkManager.SceneManager.LoadScene(k_SceneToLoad, LoadSceneMode.Additive);
            // Wait for the scene with the in-scene placed NetworkObject to be loaded
            yield return WaitForConditionOrTimeOut(() => m_SceneIsLoaded == true);
            AssertOnTimeout($"Timed out waiting for the scene {k_SceneToLoad} to load!");

            // Wait for the host-server's player to be parented under the in-scene placed NetworkObject
            yield return WaitForConditionOrTimeOut(TestParentedAndNotInScenePlaced);
            AssertOnTimeout($"[{m_FailedValidation.name}] Failed validation! InScenePlaced ({m_FailedValidation.IsSceneObject.Value}) | Was Parented ({m_FailedValidation.transform.position != null})");

            // Now dynamically spawn a NetworkObject to also test dynamically spawned NetworkObjects being parented
            // under in-scene placed NetworkObjects
            var dynamicallySpawnedServerSide = Object.Instantiate(m_DynamicallySpawned);
            dynamicallySpawnedServerSide.GetComponent<NetworkObject>().Spawn(true);

            for (int i = 0; i < 5; i++)
            {
                yield return CreateAndStartNewClient();
                yield return WaitForConditionOrTimeOut(TestParentedAndNotInScenePlaced);
                AssertOnTimeout($"[{m_FailedValidation.name}] Failed validation! InScenePlaced ({m_FailedValidation.IsSceneObject.Value}) | Was Parented ({m_FailedValidation.transform.position != null})");
            }
        }

        private void SceneManager_OnLoadComplete(ulong clientId, string sceneName, LoadSceneMode loadSceneMode)
        {
            if (clientId == m_ServerNetworkManager.LocalClientId && sceneName == k_SceneToLoad)
            {
                m_SceneIsLoaded = true;
                m_ServerNetworkManager.SceneManager.OnLoadComplete -= SceneManager_OnLoadComplete;
            }
        }
    }
}<|MERGE_RESOLUTION|>--- conflicted
+++ resolved
@@ -64,10 +64,7 @@
         private NetworkObject m_FailedValidation;
         private bool TestParentedAndNotInScenePlaced()
         {
-<<<<<<< HEAD
-=======
             // Always assign m_FailedValidation to avoid possible null reference crashes.
->>>>>>> 86889a35
             var serverPlayer = m_FailedValidation = m_ServerNetworkManager.LocalClient.PlayerObject;
             if (serverPlayer.transform.parent == null || serverPlayer.IsSceneObject.Value == true)
             {
