--- conflicted
+++ resolved
@@ -13,15 +13,9 @@
 
 namespace TestProject.RuntimeTests
 {
-<<<<<<< HEAD
-    [TestFixture(NetworkTopologyTypes.DistributedAuthority)]
-    [TestFixture(NetworkTopologyTypes.ClientServer)]
-    public class InScenePlacedNetworkObjectTests : NetcodeIntegrationTest
-=======
     [TestFixture(SessionModeTypes.DistributedAuthority)]
     [TestFixture(SessionModeTypes.ClientServer)]
     public class InScenePlacedNetworkObjectTests : IntegrationTestWithApproximation
->>>>>>> 4e35f84d
     {
         protected override int NumberOfClients => 2;
 
