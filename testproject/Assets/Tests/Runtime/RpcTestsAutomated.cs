--- conflicted
+++ resolved
@@ -66,16 +66,6 @@
         /// <returns></returns>
         private IEnumerator AutomatedRpcTestsHandler(int numClients, bool useBatching = true)
         {
-<<<<<<< HEAD
-
-            Debug.Log($"Application.targetFrameRate = {Application.targetFrameRate}");
-            if (Application.targetFrameRate == -1 || Application.targetFrameRate > 120)
-            {
-                Application.targetFrameRate = 120;
-            }
-
-=======
->>>>>>> ad5f0fa8
             var startFrameCount = Time.frameCount;
             var startTime = Time.realtimeSinceStartup;
 
@@ -196,10 +186,6 @@
                 Debug.Log(rpcClientSideTest.GetCurrentClientStatusInfo());
             }
 
-<<<<<<< HEAD
-            Debug.Log($"Application.targetFrameRate = {Application.targetFrameRate}.");
-=======
->>>>>>> ad5f0fa8
             Debug.Log($"Total frames updated = {Time.frameCount - startFrameCount} within {Time.realtimeSinceStartup - startTime} seconds.");
         }
 
