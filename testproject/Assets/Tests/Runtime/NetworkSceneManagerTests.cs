--- conflicted
+++ resolved
@@ -41,12 +41,9 @@
         private string m_CurrentSceneName;
         private List<SceneTestInfo> m_ShouldWaitList;
         private Scene m_CurrentScene;
-<<<<<<< HEAD
         private const string k_InvalidSceneName = "SomeInvalidSceneName";
-=======
 
         private List<Scene> m_ScenesLoaded = new List<Scene>();
->>>>>>> 6e832760
 
 
         private NetworkSceneManager.VerifySceneBeforeLoadingDelegateHandler m_ClientVerificationAction;
