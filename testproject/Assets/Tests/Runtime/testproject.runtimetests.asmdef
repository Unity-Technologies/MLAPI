{
    "name": "TestProject.RuntimeTests",
    "rootNamespace": "TestProject.RuntimeTests",
    "references": [
        "Unity.Netcode.Runtime",
        "Unity.Netcode.RuntimeTests",
        "TestProject.ManualTests",
        "TestProject",
        "Unity.Addressables",
        "Unity.ResourceManager",
        "Unity.Netcode.TestHelpers.Runtime",
<<<<<<< HEAD
        "Unity.Netcode.Components"
=======
        "Unity.Collections"
>>>>>>> e58355d7
    ],
    "optionalUnityReferences": [
        "TestAssemblies"
    ],
    "versionDefines": [
        {
            "name": "Unity",
            "expression": "(0,2022.2.0a5)",
            "define": "UNITY_UNET_PRESENT"
        },
        {
            "name": "com.unity.addressables",
            "expression": "",
            "define": "TESTPROJECT_USE_ADDRESSABLES"
        }
    ]
}<|MERGE_RESOLUTION|>--- conflicted
+++ resolved
@@ -9,11 +9,8 @@
         "Unity.Addressables",
         "Unity.ResourceManager",
         "Unity.Netcode.TestHelpers.Runtime",
-<<<<<<< HEAD
-        "Unity.Netcode.Components"
-=======
+        "Unity.Netcode.Components",
         "Unity.Collections"
->>>>>>> e58355d7
     ],
     "optionalUnityReferences": [
         "TestAssemblies"
