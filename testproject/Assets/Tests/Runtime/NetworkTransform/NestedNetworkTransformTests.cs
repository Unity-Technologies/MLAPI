using System.Collections;
using System.Text;
using NUnit.Framework;
using TestProject.ManualTests;
using Unity.Netcode.Components;
using Unity.Netcode.TestHelpers.Runtime;
using UnityEngine;
using UnityEngine.SceneManagement;

namespace TestProject.RuntimeTests
{
    [TestFixture(Interpolation.Interpolation, Precision.Full, NetworkTransform.AuthorityModes.Server)]
    [TestFixture(Interpolation.Interpolation, Precision.Full, NetworkTransform.AuthorityModes.Owner)]
    [TestFixture(Interpolation.Interpolation, Precision.Half, NetworkTransform.AuthorityModes.Server)]
    [TestFixture(Interpolation.Interpolation, Precision.Half, NetworkTransform.AuthorityModes.Owner)]
    [TestFixture(Interpolation.Interpolation, Precision.Compressed, NetworkTransform.AuthorityModes.Server)]
    [TestFixture(Interpolation.Interpolation, Precision.Compressed, NetworkTransform.AuthorityModes.Owner)]
    [TestFixture(Interpolation.NoInterpolation, Precision.Full, NetworkTransform.AuthorityModes.Server)]
    [TestFixture(Interpolation.NoInterpolation, Precision.Full, NetworkTransform.AuthorityModes.Owner)]
    [TestFixture(Interpolation.NoInterpolation, Precision.Half, NetworkTransform.AuthorityModes.Server)]
    [TestFixture(Interpolation.NoInterpolation, Precision.Half, NetworkTransform.AuthorityModes.Owner)]
    [TestFixture(Interpolation.NoInterpolation, Precision.Compressed, NetworkTransform.AuthorityModes.Server)]
    [TestFixture(Interpolation.NoInterpolation, Precision.Compressed, NetworkTransform.AuthorityModes.Owner)]
    public class NestedNetworkTransformTests : IntegrationTestWithApproximation
    {
        private const string k_TestScene = "NestedNetworkTransformTestScene";
        private const string k_PlayerToLoad = "PlayerNestedTransforms";

        protected override int NumberOfClients => 0;

        protected override bool m_EnableTimeTravel => true;
        protected override bool m_SetupIsACoroutine => true;
        protected override bool m_TearDownIsACoroutine => false;

        private float m_OriginalVarianceThreshold;

        private Scene m_BaseSceneLoaded;
        private Scene m_OriginalActiveScene;

        private Object m_PlayerPrefabResource;
        private Interpolation m_Interpolation;
        private Precision m_Precision;
        private NetworkTransform.AuthorityModes m_Authority;

        public enum Interpolation
        {
            NoInterpolation,
            Interpolation
        }

        public enum Precision
        {
            Compressed,
            Half,
            Full
        }

        public enum AuthoritativeModel
        {
            Server,
            Owner
        }


        public NestedNetworkTransformTests(Interpolation interpolation, Precision precision, NetworkTransform.AuthorityModes authoritativeModel)
        {
            m_Interpolation = interpolation;
            m_Precision = precision;
            m_Authority = authoritativeModel;
        }

        public NestedNetworkTransformTests()
        {

        }

        protected override void OnOneTimeSetup()
        {
            m_OriginalVarianceThreshold = base.GetDeltaVarianceThreshold();
            ChildMover.RandomizeScale = true;
            // Preserve the test runner scene that is currently the active scene
            m_OriginalActiveScene = SceneManager.GetActiveScene();
            // Load our test's scene used by all client players (it gets set as the currently active scene when loaded)
            m_PlayerPrefabResource = Resources.Load(k_PlayerToLoad);
            Assert.NotNull(m_PlayerPrefabResource, $"Failed to load resource {k_PlayerToLoad}");

            // Migrate the resource into the DDOL to prevent the server from thinking it is in-scene placed.
            Object.DontDestroyOnLoad(m_PlayerPrefabResource);
            SceneManager.sceneLoaded += SceneManager_sceneLoaded;
            SceneManager.LoadScene(k_TestScene, LoadSceneMode.Additive);
            base.OnOneTimeSetup();
        }

        protected override void OnOneTimeTearDown()
        {
            ChildMover.RandomizeScale = false;
            // Set test runner's scene back to the currently active scene
            if (m_OriginalActiveScene.IsValid() && m_OriginalActiveScene.isLoaded)
            {
                SceneManager.SetActiveScene(m_OriginalActiveScene);
            }
            // Unload our base scene if it is still loaded
            if (m_BaseSceneLoaded.IsValid() && m_BaseSceneLoaded.isLoaded)
            {
                SceneManager.UnloadSceneAsync(m_BaseSceneLoaded);
            }
            base.OnOneTimeTearDown();
        }

        protected override IEnumerator OnSetup()
        {
            yield return WaitForConditionOrTimeOut(() => m_BaseSceneLoaded.IsValid() && m_BaseSceneLoaded.isLoaded);
            AssertOnTimeout($"Timed out waiting for scene {k_TestScene} to load!");
        }

        private void SceneManager_sceneLoaded(Scene sceneLoaded, LoadSceneMode loadSceneMode)
        {
            if (loadSceneMode == LoadSceneMode.Additive && sceneLoaded.name == k_TestScene)
            {
                m_BaseSceneLoaded = sceneLoaded;
                SceneManager.sceneLoaded -= SceneManager_sceneLoaded;
                SceneManager.SetActiveScene(sceneLoaded);
            }
        }

        protected override void OnInlineTearDown()
        {
            // This prevents us from trying to destroy the resource loaded
            m_PlayerPrefab = null;
        }

        private void ConfigureNetworkTransform(IntegrationNetworkTransform networkTransform)
        {
            networkTransform.Interpolate = m_Interpolation == Interpolation.Interpolation;
            networkTransform.UseQuaternionSynchronization = true;
            networkTransform.UseHalfFloatPrecision = m_Precision == Precision.Half || m_Precision == Precision.Compressed;
            networkTransform.UseQuaternionCompression = m_Precision == Precision.Compressed;
<<<<<<< HEAD
            networkTransform.AuthorityMode = m_Authority == AuthoritativeModel.Server ? Unity.Netcode.Components.NetworkTransform.AuthorityModes.Server : Unity.Netcode.Components.NetworkTransform.AuthorityModes.Owner;
=======
            networkTransform.AuthorityMode = m_Authority;
>>>>>>> 3cd9210f
        }


        protected override void OnCreatePlayerPrefab()
        {
            // Destroy the default player prefab
            Object.DestroyImmediate(m_PlayerPrefab);
            // Assign the network prefab resource loaded
            m_PlayerPrefab = m_PlayerPrefabResource as GameObject;
            m_PlayerPrefab.name = "Player";

            ConfigureNetworkTransform(m_PlayerPrefab.GetComponent<IntegrationNetworkTransform>());
            var networkTransforms = m_PlayerPrefab.GetComponentsInChildren<IntegrationNetworkTransform>();
            foreach (var networkTransform in networkTransforms)
            {
                ConfigureNetworkTransform(networkTransform);
            }

            base.OnCreatePlayerPrefab();
        }

        /// <summary>
        /// Prevent the server from telling the clients to load our test scene
        /// </summary>
        private bool VerifySceneServer(int sceneIndex, string sceneName, LoadSceneMode loadSceneMode)
        {
            if (sceneName == k_TestScene)
            {
                return false;
            }
            return true;
        }

        // Acceptable variances when using half precision
        private const float k_PositionScaleVariance = 0.1255f;
        private const float k_RotationVariance = 0.1255f;
        private const float k_RotationVarianceCompressed = 0.555f;

        private float m_CurrentVariance = k_PositionScaleVariance;
        protected override float GetDeltaVarianceThreshold()
        {
            return m_CurrentVariance;
        }

        private StringBuilder m_ValidationErrors;

        /// <summary>
        /// Validates all transform instance values match the authority's
        /// </summary>
        private bool ValidateNetworkTransforms()
        {
            m_ValidationErrors.Clear();
            foreach (var connectedClient in m_ServerNetworkManager.ConnectedClientsIds)
            {
                var authorityId = m_Authority == NetworkTransform.AuthorityModes.Server ? m_ServerNetworkManager.LocalClientId : connectedClient;
                var playerToValidate = m_PlayerNetworkObjects[authorityId][connectedClient];
                var playerNetworkTransforms = playerToValidate.GetComponentsInChildren<IntegrationNetworkTransform>();
                foreach (var playerRelative in m_PlayerNetworkObjects)
                {
                    if (playerRelative.Key == authorityId)
                    {
                        continue;
                    }
                    var relativeClonedTransforms = playerRelative.Value[connectedClient].GetComponentsInChildren<IntegrationNetworkTransform>();
                    // TODO: Determine why MAC OS X on 2020.3 has precision issues when interpolating using full precision but no other platform does nor does MAC OS X on later versions of Unity.
#if UNITY_2021_3_OR_NEWER
                    m_CurrentVariance = m_Precision == Precision.Full ? m_OriginalVarianceThreshold : k_PositionScaleVariance;
                    m_CurrentVariance += m_Interpolation == Interpolation.Interpolation && m_Precision != Precision.Full ? 0.10f : m_Interpolation == Interpolation.Interpolation ? 0.10f : 0.0f;
#else
                    m_CurrentVariance = SystemInfo.operatingSystem.Contains("Mac OS X") ? k_PositionScaleVariance : m_Precision == Precision.Full ? m_OriginalVarianceThreshold : k_PositionScaleVariance;
                    m_CurrentVariance += m_Interpolation == Interpolation.Interpolation && m_Precision != Precision.Full ? 0.10f : m_Interpolation == Interpolation.Interpolation ? 0.10f : 0.0f;
#endif
                    for (int i = 0; i < playerNetworkTransforms.Length; i++)
                    {
                        var playerCurrentPosition = playerNetworkTransforms[i].PushedPosition;
                        var clonePosition = relativeClonedTransforms[i].GetSpaceRelativePosition();
                        var playerGameObjectName = playerNetworkTransforms[i].gameObject.name;
                        var cloneGameObjectName = relativeClonedTransforms[i].gameObject.name;
                        if (!Approximately(playerCurrentPosition, clonePosition))
                        {
                            // Now check to see if the non-authority's current target (state) position is not within aproximate range
                            var statePosition = relativeClonedTransforms[i].GetSpaceRelativePosition(true);
                            if (!Approximately(statePosition, clonePosition))
                            {
                                m_ValidationErrors.Append($"[Position][Client-{connectedClient}-{playerGameObjectName} {GetVector3Values(ref playerCurrentPosition)}][Failing on Client-{playerRelative.Key} for Clone-{relativeClonedTransforms[i].OwnerClientId}-{cloneGameObjectName} {GetVector3Values(ref clonePosition)}]\n");
                                m_ValidationErrors.Append($"[Authority Pushed Position {playerCurrentPosition}] [NonAuthority State Position {GetVector3Values(ref statePosition)}] - [NonAuthority Position {GetVector3Values(ref clonePosition)}]\n");
                            }
                        }

                        if (!Approximately(playerNetworkTransforms[i].transform.localScale, relativeClonedTransforms[i].transform.localScale))
                        {
                            var playerScale = playerNetworkTransforms[i].transform.localScale;
                            var relativeScale = relativeClonedTransforms[i].transform.localScale;
                            m_ValidationErrors.Append($"[Scale][Client-{connectedClient} {GetVector3Values(ref playerScale)}][Failing on Client-{playerRelative.Key} for Clone-{relativeClonedTransforms[i].OwnerClientId} {GetVector3Values(ref relativeScale)}]\n");
                        }

                        // TODO: Determine why MAC OS X on 2020.3 has precision issues when interpolating using full precision but no other platform does nor does MAC OS X on later versions of Unity.
#if UNITY_2021_3_OR_NEWER
                        m_CurrentVariance = m_Precision == Precision.Full ? m_OriginalVarianceThreshold : k_RotationVariance;
                        if (m_Precision == Precision.Compressed)
                        {
                            m_CurrentVariance = k_RotationVarianceCompressed;
                        }
                        m_CurrentVariance += m_Interpolation == Interpolation.Interpolation && m_Precision != Precision.Full ? 0.10333f : 0.0f;
#else
                        m_CurrentVariance = SystemInfo.operatingSystem.Contains("Mac OS X") ? k_RotationVariance : m_Precision == Precision.Full ? m_OriginalVarianceThreshold : k_RotationVariance;
                        if (m_Precision == Precision.Compressed)
                        {
                            m_CurrentVariance = k_RotationVarianceCompressed;
                        }
                        m_CurrentVariance += m_Interpolation == Interpolation.Interpolation && m_Precision != Precision.Full ? 0.10333f : 0.0f;
#endif
                        var playerCurrentRotation = playerNetworkTransforms[i].PushedRotation;
                        var cloneRotation = relativeClonedTransforms[i].GetSpaceRelativeRotation();
                        if (!ApproximatelyEuler(playerCurrentRotation.eulerAngles, cloneRotation.eulerAngles))
                        {
                            // Double check Euler as quaternions can have inverted Vector4 values from one another but be the same when comparing Euler
                            if (!ApproximatelyEuler(playerCurrentRotation.eulerAngles, cloneRotation.eulerAngles))
                            {
                                var deltaEuler = new Vector3(Mathf.DeltaAngle(playerCurrentRotation.eulerAngles.x, cloneRotation.eulerAngles.x),
                                    Mathf.DeltaAngle(playerCurrentRotation.eulerAngles.y, cloneRotation.eulerAngles.y),
                                    Mathf.DeltaAngle(playerCurrentRotation.eulerAngles.z, cloneRotation.eulerAngles.z));
                                var eulerPlayer = playerCurrentRotation.eulerAngles;
                                var eulerClone = cloneRotation.eulerAngles;

                                m_ValidationErrors.Append($"[Rotation][Client-{connectedClient} ({GetVector3Values(ref eulerPlayer)})][Failing on Client-{playerRelative.Key} for Clone-{relativeClonedTransforms[i].OwnerClientId}-{cloneGameObjectName} ({GetVector3Values(ref eulerClone)})]\n");
                                m_ValidationErrors.Append($"[Rotation Delta] ({deltaEuler.x}, {deltaEuler.y}, {deltaEuler.z})\n");
                            }
                        }
                    }
                }
            }

            // If we had any variance failures logged, then we failed
            return m_ValidationErrors.Length == 0;
        }
        private const int k_IterationsToTest = 10;
        private const int k_ClientsToSpawn = 2;  // Really it will be 3 including the host

        // Number of failures in a row with no correction in precision for the test to fail
        private const int k_MaximumPrecisionFailures = 5;

        public int CalculateTimeOutFrames(float timeOutPeriod, uint tickRate = k_DefaultTickRate)
        {
            // Calculate the expected number of frame updates that should occur during the tick count wait period
            var frameFrequency = 1.0f / (Application.targetFrameRate >= 60 && Application.targetFrameRate <= 100 ? Application.targetFrameRate : 60.0f);
            var tickFrequency = 1.0f / tickRate;
            var framesPerTick = tickFrequency / frameFrequency;
            var totalExpectedTicks = timeOutPeriod / tickFrequency;

            return (int)(framesPerTick * totalExpectedTicks);
        }

        [Test]
        public void NestedNetworkTransformSynchronization()
        {
            var timeStarted = Time.realtimeSinceStartup;
            var startFrameCount = Time.frameCount;
            m_EnableVerboseDebug = true;
            AutomatedPlayerMover.StopMovement = false;
            ChildMoverManager.StopMovement = false;
            m_ValidationErrors = new StringBuilder();

            var pauseFrames = CalculateTimeOutFrames(1f);
            var synchTimeOut = CalculateTimeOutFrames(m_Interpolation == Interpolation.Interpolation ? k_DefaultTickRate * 3 : k_DefaultTickRate * 2);

            m_ServerNetworkManager.SceneManager.VerifySceneBeforeLoading = VerifySceneServer;

            // We want it to timeout and it is "ok", just assuring that (n) frames have passed
            TimeTravel(1f / k_DefaultTickRate, pauseFrames);
            // ** Do NOT AssertOnTimeout here **

            var precisionFailures = 0;
            var clientCount = 0;

            // 5 of the iterations are spent spawning
            // All iterations test transform values against the authority and non-authority instances
            for (int i = 0; i < k_IterationsToTest; i++)
            {
                ChildMoverManager.StopMovement = true;
                AutomatedPlayerMover.StopMovement = true;
                var success = WaitForConditionOrTimeOutWithTimeTravel(ValidateNetworkTransforms, synchTimeOut);
                // Do one last validation pass to make sure one (or more) transforms does not fall within the acceptable ranges
                if (!ValidateNetworkTransforms())
                {
                    // If not, then log errors to console and clear the current pass validation errors
                    if (m_ValidationErrors.Length > 0)
                    {
                        VerboseDebug($"{m_ValidationErrors}");
                    }
                    precisionFailures++;
                    // With half float values, we can sometimes have values that exceed typical thresholds but they
                    // should correct themselves over time. This is to allow enough passes to allow for this correction
                    // to occur for delta position (especially), half float quaternions, and quaternion compression.
                    // If we have 5 precision failures in a row and fail to correct, then fail this test
                    if (precisionFailures > k_MaximumPrecisionFailures)
                    {
                        m_EnableVerboseDebug = true;
                        DisplayFrameAndTimeInfo(timeStarted, startFrameCount, false);
                        Assert.True(success, $"[{m_Interpolation}][{m_Precision}][{m_Authority}][Iteration: {i}]\n[Precision Failure] Exceeded Precision Failure Count " +
                            $"({precisionFailures})\n Timed out waiting for all nested NetworkTransform cloned instances to match!\n{m_ValidationErrors}");
                        Assert.IsTrue(false, $"Timed out waiting for all nested NetworkTransform cloned instances to match:\n{m_ValidationErrors}");
                    }
                    else
                    {
                        VerboseDebug($"[Precision Failure] {precisionFailures}");
                    }
                }
                else
                {
                    if (precisionFailures > 0)
                    {
                        VerboseDebug($"[{i}][Precision Corrected] Synchronized After");
                        precisionFailures = 0;
                    }
                }

                if (clientCount < k_ClientsToSpawn)
                {
                    CreateAndStartNewClientWithTimeTravel();
                    clientCount++;

                    success = WaitForConditionOrTimeOutWithTimeTravel(NewClientInstanceIsOnAllClients, synchTimeOut);
                    if (!success)
                    {
                        DisplayFrameAndTimeInfo(timeStarted, startFrameCount, false);
                    }
                    Assert.True(success, $"Timed out waiting for all players to have spawned instances of all other players!");
                }


                AutomatedPlayerMover.StopMovement = false;
                ChildMoverManager.StopMovement = false;
                // Now let everything move around a bit
                // We want it to timeout and it is "ok", just assuring that (n) frames have passed
                TimeTravel(1f / k_DefaultTickRate, pauseFrames);
                // ** Do NOT AssertOnTimeout here **

                // If we are just about to end this test but there are running precision
                // failures, we need to keep running until it corrects itself or fails
                if (precisionFailures > 0 && i == (k_IterationsToTest - 1))
                {
                    VerboseDebug($"Extending test iterations with {precisionFailures} precision failures still pending correction.");
                    i--;
                }
            }

            DisplayFrameAndTimeInfo(timeStarted, startFrameCount);
        }

        private void DisplayFrameAndTimeInfo(float startTime, int startFrameCount, bool completed = true)
        {
            var completedOrFailed = completed ? "Completed" : "Failed";
            var duration = Time.realtimeSinceStartup - startTime;
            var frameCount = Time.frameCount - startFrameCount;
            var avgFPS = frameCount / duration;
            Debug.Log($"[NestedNetworkTransformSynchronization][{completedOrFailed}] Duration: ({duration}) | Frame Count: ({frameCount}) | Average FPS: ({avgFPS}) | Expected FPS ({Application.targetFrameRate})");
        }

        /// <summary>
        /// Make sure all clients have spawned the existing and new players
        /// </summary>
        private bool NewClientInstanceIsOnAllClients()
        {
            foreach (var clientNetworkManager in m_ClientNetworkManagers)
            {
                var clientId = clientNetworkManager.LocalClientId;
                foreach (var playerObjects in m_PlayerNetworkObjects)
                {
                    if (!playerObjects.Value.ContainsKey(clientId))
                    {
                        return false;
                    }
                    if (!playerObjects.Value[clientId].IsSpawned)
                    {
                        return false;
                    }
                }
            }
            return true;
        }

    }
}<|MERGE_RESOLUTION|>--- conflicted
+++ resolved
@@ -135,11 +135,7 @@
             networkTransform.UseQuaternionSynchronization = true;
             networkTransform.UseHalfFloatPrecision = m_Precision == Precision.Half || m_Precision == Precision.Compressed;
             networkTransform.UseQuaternionCompression = m_Precision == Precision.Compressed;
-<<<<<<< HEAD
-            networkTransform.AuthorityMode = m_Authority == AuthoritativeModel.Server ? Unity.Netcode.Components.NetworkTransform.AuthorityModes.Server : Unity.Netcode.Components.NetworkTransform.AuthorityModes.Owner;
-=======
             networkTransform.AuthorityMode = m_Authority;
->>>>>>> 3cd9210f
         }
 
 
