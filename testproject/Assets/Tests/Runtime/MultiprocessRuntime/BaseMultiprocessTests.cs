using System;
using System.Collections;
using NUnit.Framework;
using UnityEngine;
using UnityEngine.SceneManagement;
using UnityEngine.TestTools;
using Object = UnityEngine.Object;

namespace Unity.Netcode.MultiprocessRuntimeTests
{
    public class MultiprocessTestsAttribute : CategoryAttribute
    {
        public const string MultiprocessCategoryName = "Multiprocess";
        public MultiprocessTestsAttribute() : base(MultiprocessCategoryName) { }
    }

    [MultiprocessTests]
    [UnityPlatform(exclude = new[]
    {
        RuntimePlatform.Android,
        RuntimePlatform.IPhonePlayer
    })]
    public abstract class BaseMultiprocessTests
    {
<<<<<<< HEAD
=======
        // TODO: Remove UTR check once we have Multiprocess tests fully working
        protected bool IgnorMultiprocessTests => MultiprocessOrchestration.ShouldIgnoreUTRTests();


>>>>>>> 612bf1e3
        protected virtual bool IsPerformanceTest => true;

        /// <summary>
        /// Implement this to specify the amount of workers to spawn from your main test runner
        /// TODO there's a good chance this will be re-factored with something fancier once we start integrating with bokken
        /// </summary>
        protected abstract int WorkerCount { get; }

        private const string k_FirstPartOfTestRunnerSceneName = "InitTestScene";

        // Since we want to additively load our BuildMultiprocessTestPlayer.MainSceneName
        // We want to keep a reference to the
        private Scene m_OriginalActiveScene;

        [OneTimeSetUp]
        public virtual void SetupTestSuite()
        {
<<<<<<< HEAD
=======
            if (IgnorMultiprocessTests)
            {
                Assert.Ignore("Ignoring tests under UTR. For testing, include the \"-bypassIgnoreUTR\" command line parameter.");
            }

>>>>>>> 612bf1e3
            if (IsPerformanceTest)
            {
                Assert.Ignore("Performance tests should be run from remote test execution on device (this can be ran using the \"run selected tests (your platform)\" button");
            }

            var currentlyActiveScene = SceneManager.GetActiveScene();

            // Just adding a sanity check here to help with debugging in the event that SetupTestSuite is
            // being invoked and the TestRunner scene has not been set to the active scene yet.
            // This could mean that TeardownSuite wasn't called or SceneManager is not finished unloading
            // or could not unload the BuildMultiprocessTestPlayer.MainSceneName.
            if (!currentlyActiveScene.name.StartsWith(k_FirstPartOfTestRunnerSceneName))
            {
                Debug.LogError($"Expected the currently active scene to begin with ({k_FirstPartOfTestRunnerSceneName}) but currently active scene is {currentlyActiveScene.name}");
            }
            m_OriginalActiveScene = currentlyActiveScene;

            SceneManager.sceneLoaded += OnSceneLoaded;
            SceneManager.LoadScene(BuildMultiprocessTestPlayer.MainSceneName, LoadSceneMode.Additive);
        }

        private void OnSceneLoaded(Scene scene, LoadSceneMode mode)
        {
            SceneManager.sceneLoaded -= OnSceneLoaded;
            if (scene.name == BuildMultiprocessTestPlayer.MainSceneName)
            {
                SceneManager.SetActiveScene(scene);
            }

            NetworkManager.Singleton.StartHost();

            // Use scene verification to make sure we don't try to get clients to synchronize the TestRunner scene
            NetworkManager.Singleton.SceneManager.VerifySceneBeforeLoading = VerifySceneIsValidForClientsToLoad;
        }

        /// <summary>
        /// We want to exclude the TestRunner scene on the host-server side so it won't try to tell clients to
        /// synchronize to this scene when they connect (host-server side only for multiprocess)
        /// </summary>
        /// <returns>true - scene is fine to synchronize/inform clients to load and false - scene should not be loaded by clients</returns>
        private bool VerifySceneIsValidForClientsToLoad(int sceneIndex, string sceneName, LoadSceneMode loadSceneMode)
        {
            if (sceneName.StartsWith(k_FirstPartOfTestRunnerSceneName))
            {
                return false;
            }
            return true;
        }

        [UnitySetUp]
        public virtual IEnumerator Setup()
        {
            yield return new WaitUntil(() => NetworkManager.Singleton != null && NetworkManager.Singleton.IsServer && NetworkManager.Singleton.IsListening);
            var startTime = Time.time;

            // Moved this out of OnSceneLoaded as OnSceneLoaded is a callback from the SceneManager and just wanted to avoid creating
            // processes from within the same callstack/context as the SceneManager.  This will instantiate up to the WorkerCount and
            // then any subsequent calls to Setup if there are already workers it will skip this step
            if (MultiprocessOrchestration.Processes.Count < WorkerCount)
            {
                var numProcessesToCreate = WorkerCount - MultiprocessOrchestration.Processes.Count;
                for (int i = 0; i < numProcessesToCreate; i++)
                {
                    MultiprocessOrchestration.StartWorkerNode(); // will automatically start built player as clients
                }
            }

            var timeOutTime = Time.realtimeSinceStartup + TestCoordinator.MaxWaitTimeoutSec;
            while (NetworkManager.Singleton.ConnectedClients.Count <= WorkerCount)
            {
                yield return new WaitForSeconds(0.2f);

                if (Time.realtimeSinceStartup > timeOutTime)
                {
                    throw new Exception($"waiting too long to see clients to connect, got {NetworkManager.Singleton.ConnectedClients.Count - 1} clients, but was expecting {WorkerCount}, failing");
                }
            }
            TestCoordinator.Instance.KeepAliveClientRpc();
        }

        [TearDown]
        public virtual void Teardown()
        {
<<<<<<< HEAD
            TestCoordinator.Instance.TestRunTeardown();
=======
            if (!IgnorMultiprocessTests)
            {
                TestCoordinator.Instance.TestRunTeardown();
            }
>>>>>>> 612bf1e3
        }

        [OneTimeTearDown]
        public virtual void TeardownSuite()
        {
<<<<<<< HEAD
            MultiprocessOrchestration.KillAllProcesses();
            NetworkManager.Singleton.Shutdown();
            Object.Destroy(NetworkManager.Singleton.gameObject); // making sure we clear everything before reloading our scene
            if (m_OriginalActiveScene.IsValid())
            {
                SceneManager.SetActiveScene(m_OriginalActiveScene);
=======
            if (!IgnorMultiprocessTests)
            {
                MultiprocessOrchestration.ShutdownAllProcesses();
                NetworkManager.Singleton.Shutdown();
                Object.Destroy(NetworkManager.Singleton.gameObject); // making sure we clear everything before reloading our scene
                if (m_OriginalActiveScene.IsValid())
                {
                    SceneManager.SetActiveScene(m_OriginalActiveScene);
                }
                SceneManager.UnloadSceneAsync(BuildMultiprocessTestPlayer.MainSceneName);
>>>>>>> 612bf1e3
            }
            SceneManager.UnloadSceneAsync(BuildMultiprocessTestPlayer.MainSceneName);
        }
    }
}<|MERGE_RESOLUTION|>--- conflicted
+++ resolved
@@ -15,20 +15,12 @@
     }
 
     [MultiprocessTests]
-    [UnityPlatform(exclude = new[]
-    {
-        RuntimePlatform.Android,
-        RuntimePlatform.IPhonePlayer
-    })]
     public abstract class BaseMultiprocessTests
     {
-<<<<<<< HEAD
-=======
         // TODO: Remove UTR check once we have Multiprocess tests fully working
         protected bool IgnorMultiprocessTests => MultiprocessOrchestration.ShouldIgnoreUTRTests();
 
 
->>>>>>> 612bf1e3
         protected virtual bool IsPerformanceTest => true;
 
         /// <summary>
@@ -46,14 +38,11 @@
         [OneTimeSetUp]
         public virtual void SetupTestSuite()
         {
-<<<<<<< HEAD
-=======
             if (IgnorMultiprocessTests)
             {
                 Assert.Ignore("Ignoring tests under UTR. For testing, include the \"-bypassIgnoreUTR\" command line parameter.");
             }
 
->>>>>>> 612bf1e3
             if (IsPerformanceTest)
             {
                 Assert.Ignore("Performance tests should be run from remote test execution on device (this can be ran using the \"run selected tests (your platform)\" button");
@@ -137,27 +126,15 @@
         [TearDown]
         public virtual void Teardown()
         {
-<<<<<<< HEAD
-            TestCoordinator.Instance.TestRunTeardown();
-=======
             if (!IgnorMultiprocessTests)
             {
                 TestCoordinator.Instance.TestRunTeardown();
             }
->>>>>>> 612bf1e3
         }
 
         [OneTimeTearDown]
         public virtual void TeardownSuite()
         {
-<<<<<<< HEAD
-            MultiprocessOrchestration.KillAllProcesses();
-            NetworkManager.Singleton.Shutdown();
-            Object.Destroy(NetworkManager.Singleton.gameObject); // making sure we clear everything before reloading our scene
-            if (m_OriginalActiveScene.IsValid())
-            {
-                SceneManager.SetActiveScene(m_OriginalActiveScene);
-=======
             if (!IgnorMultiprocessTests)
             {
                 MultiprocessOrchestration.ShutdownAllProcesses();
@@ -168,9 +145,7 @@
                     SceneManager.SetActiveScene(m_OriginalActiveScene);
                 }
                 SceneManager.UnloadSceneAsync(BuildMultiprocessTestPlayer.MainSceneName);
->>>>>>> 612bf1e3
             }
-            SceneManager.UnloadSceneAsync(BuildMultiprocessTestPlayer.MainSceneName);
         }
     }
-}+}
