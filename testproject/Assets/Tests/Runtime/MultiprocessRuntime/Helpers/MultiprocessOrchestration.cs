using System;
using System.Linq;
using System.Collections.Generic;
using System.ComponentModel;
using System.Diagnostics;
using System.IO;
using System.Runtime.InteropServices;
using Unity.Netcode.MultiprocessRuntimeTests;
using UnityEngine;
using Debug = UnityEngine.Debug;

public class MultiprocessOrchestration
{
    public static bool IsHost = false;
    public static bool IsPerformanceTest;
    public const string IsWorkerArg = "-isWorker";
    private static DirectoryInfo s_MultiprocessDirInfo;
    public static DirectoryInfo MultiprocessDirInfo
    {
        private set => s_MultiprocessDirInfo = value;
        get => s_MultiprocessDirInfo != null ? s_MultiprocessDirInfo : initMultiprocessDirinfo();
    }
    private static List<Process> s_LocalTestprojectProcesses = new List<Process>();
    private static int s_TotalProcessCounter = 0;
    public static string PathToDll { get; private set; }
    public static List<Process> ProcessList = new List<Process>();
<<<<<<< HEAD
=======
    private static FileInfo s_Localip_fileinfo;
>>>>>>> ba302860

    private static DirectoryInfo initMultiprocessDirinfo()
    {
        string userprofile = "";

        if (RuntimeInformation.IsOSPlatform(OSPlatform.Windows))
        {
            userprofile = Environment.GetEnvironmentVariable("USERPROFILE");
        }
        else
        {
            userprofile = Environment.GetEnvironmentVariable("HOME");
        }
        s_MultiprocessDirInfo = new DirectoryInfo(Path.Combine(userprofile, ".multiprocess"));
        if (!MultiprocessDirInfo.Exists)
        {
            MultiprocessDirInfo.Create();
        }
<<<<<<< HEAD
=======
        s_Localip_fileinfo = new FileInfo(Path.Combine(s_MultiprocessDirInfo.FullName, "localip"));
>>>>>>> ba302860

        return s_MultiprocessDirInfo;
    }

    static MultiprocessOrchestration()
    {
        initMultiprocessDirinfo();
<<<<<<< HEAD
=======
        MultiprocessLogger.Log($" userprofile: {s_MultiprocessDirInfo.FullName} localipfile: {s_Localip_fileinfo}");
>>>>>>> ba302860
        var rootdir_FileInfo = new FileInfo(Path.Combine(MultiprocessDirInfo.FullName, "rootdir"));
        MultiprocessLogger.Log($"Checking for the existence of {rootdir_FileInfo.FullName}");
        if (rootdir_FileInfo.Exists)
        {
            var rootDirText = (File.ReadAllText(rootdir_FileInfo.FullName)).Trim();
            PathToDll = Path.Combine(rootDirText, "multiplayer-multiprocess-test-tools/BokkenForNetcode/ProvisionBokkenMachines/bin/Debug/netcoreapp3.1/osx-x64", "ProvisionBokkenMachines.dll");
        }
        else
        {
            MultiprocessLogger.Log("PathToDll cannot be set as rootDir doesn't exist");
            PathToDll = "unknown";
        }
    }

    /// <summary>
    /// This is to detect if we should ignore Multiprocess tests
    /// For testing, include the -bypassIgnoreUTR command line parameter when running UTR.
    /// </summary>
    public static bool ShouldIgnoreUTRTests()
    {
        return Environment.GetCommandLineArgs().Contains("-automated") && !Environment.GetCommandLineArgs().Contains("-bypassIgnoreUTR");
    }

    public static int ActiveLocalTestprojectCount()
    {
        int activeWorkerCount = 0;
        if (s_LocalTestprojectProcesses == null)
        {
            return activeWorkerCount;
        }

        if (s_LocalTestprojectProcesses.Count > 0)
        {
            MultiprocessLogger.Log($"s_Processes.Count is {s_LocalTestprojectProcesses.Count}");
            foreach (var p in s_LocalTestprojectProcesses)
            {
                if ((p != null) && (!p.HasExited))
                {
                    activeWorkerCount++;
                }
            }
        }
        return activeWorkerCount;
    }

    public static string StartWorkerNode()
    {
        if (s_LocalTestprojectProcesses == null)
        {
            s_LocalTestprojectProcesses = new List<Process>();
        }

        var workerProcess = new Process();
        s_TotalProcessCounter++;
        if (s_LocalTestprojectProcesses.Count > 0)
        {
            string message = "";
            foreach (var p in s_LocalTestprojectProcesses)
            {
                message += $" {p.Id} {p.HasExited} {p.StartTime} ";
            }
            MultiprocessLogger.Log($"Current process count {s_LocalTestprojectProcesses.Count} with data {message}");
        }

        //TODO this should be replaced eventually by proper orchestration for all supported platforms
        // Starting new local processes is a solution to help run perf tests locally. CI should have multi machine orchestration to
        // run performance tests with more realistic conditions.
        string buildInstructions = $"You probably didn't generate your build. Please make sure you build a player using the '{BuildMultiprocessTestPlayer.BuildAndExecuteMenuName}' menu";
        string extraArgs = "";
        try
        {
            var buildPath = BuildMultiprocessTestPlayer.ReadBuildInfo().BuildPath;
            switch (Application.platform)
            {
                case RuntimePlatform.OSXPlayer:
                case RuntimePlatform.OSXEditor:
                    workerProcess.StartInfo.FileName = $"{buildPath}.app/Contents/MacOS/testproject";
                    // extraArgs += "-popupwindow -screen-width 100 -screen-height 100";
                    extraArgs += "-batchmode -nographics";
                    break;
                case RuntimePlatform.WindowsPlayer:
                case RuntimePlatform.WindowsEditor:
                    workerProcess.StartInfo.FileName = $"{buildPath}.exe";
                    //extraArgs += "-popupwindow -screen-width 100 -screen-height 100";
                    extraArgs += "-popupwindow";
                    break;
                case RuntimePlatform.LinuxPlayer:
                case RuntimePlatform.LinuxEditor:
                    workerProcess.StartInfo.FileName = $"{buildPath}";
                    // extraArgs += "-popupwindow -screen-width 100 -screen-height 100";
                    extraArgs += "-batchmode -nographics";
                    break;
                default:
                    throw new NotImplementedException($"{nameof(StartWorkerNode)}: Current platform is not supported");
            }
        }
        catch (FileNotFoundException)
        {
            Debug.LogError($"Could not find build info file. {buildInstructions}");
            throw;
        }

        string logPath = Path.Combine(MultiprocessDirInfo.FullName, $"logfile-mp{s_TotalProcessCounter}.log");

        workerProcess.StartInfo.UseShellExecute = false;
        workerProcess.StartInfo.RedirectStandardError = true;
        workerProcess.StartInfo.RedirectStandardOutput = true;
        workerProcess.StartInfo.Arguments = $"{IsWorkerArg} {extraArgs} -logFile {logPath}";

        try
        {
            MultiprocessLogger.Log($"Attempting to start new process, current process count: {s_LocalTestprojectProcesses.Count} with arguments {workerProcess.StartInfo.Arguments}");
            var newProcessStarted = workerProcess.Start();
            if (!newProcessStarted)
            {
                throw new Exception("Failed to start worker process!");
            }
            s_LocalTestprojectProcesses.Add(workerProcess);
        }
        catch (Win32Exception e)
        {
            MultiprocessLogger.LogError($"Error starting player, {buildInstructions}, {e}");
            throw;
        }
        return logPath;
    }

    public static void ShutdownAllLocalTestprojectProcesses()
    {
        MultiprocessLogger.Log("Shutting down all processes..");
        foreach (var process in s_LocalTestprojectProcesses)
        {
            MultiprocessLogger.Log($"Shutting down process {process.Id} with state {process.HasExited}");
            try
            {
                if (!process.HasExited)
                {
                    // Close process by sending a close message to its main window.
                    process.CloseMainWindow();

                    // Free resources associated with process.
                    process.Close();
                }
            }
            catch (Exception ex)
            {
                Debug.LogException(ex);
            }
        }

        s_LocalTestprojectProcesses.Clear();
    }

    public static bool IsRemoteOperationEnabled()
    {
        string encodedPlatformList = Environment.GetEnvironmentVariable("MP_PLATFORM_LIST");
        if (encodedPlatformList != null)
        {
            return true;
        }
        return false;
    }

    public static string[] GetRemotePlatformList()
    {
        // "default-win:test-win,default-mac:test-mac"
        string encodedPlatformList = Environment.GetEnvironmentVariable("MP_PLATFORM_LIST");
        if (encodedPlatformList == null)
        {
            MultiprocessLogger.Log($"MP_PLATFORM_LIST is null!");
            return null;
        }
        else
        {
            MultiprocessLogger.Log($"MP_PLATFORM_LIST is: {encodedPlatformList}");
        }
        string[] separated = encodedPlatformList.Split(',');
        return separated;
    }

    public static List<FileInfo> GetRemoteMachineList()
    {
        var machineJson = new List<FileInfo>();
        foreach (var f in MultiprocessDirInfo.GetFiles("*.json"))
        {
            if (f.Name.Equals("remoteConfig.json"))
            {
                continue;
            }
            else
            {
                machineJson.Add(f);
            }
        }
        return machineJson;
    }

    public static Process KillRemotePlayer(FileInfo machine)
    {
        return CallBokkenApi(machine.FullName, "killmptplayer");
    }

    public static Process GetMPLogs(FileInfo machine)
    {
        return CallBokkenApi(machine.FullName, "GetMPLogs");
    }

    public static Process CallBokkenApi(string machineFilePath, string bokkenApiCommand)
    {
        string command = $" --command {bokkenApiCommand} " +
                $"--input-path {machineFilePath} ";

        var workerProcess = new Process();

        workerProcess.StartInfo.FileName = Path.Combine("dotnet");
        workerProcess.StartInfo.UseShellExecute = false;
        workerProcess.StartInfo.RedirectStandardError = true;
        workerProcess.StartInfo.RedirectStandardOutput = true;
        workerProcess.StartInfo.Arguments = $"{PathToDll} {command} ";
        try
        {
            var newProcessStarted = workerProcess.Start();

            if (!newProcessStarted)
            {
                throw new Exception("Failed to start worker process!");
            }
        }
        catch (Win32Exception e)
        {
            MultiprocessLogger.LogError($"Error starting bokken process, {e.Message} {e.Data} {e.ErrorCode}");
            throw;
        }


        ProcessList.Add(workerProcess);

        MultiprocessLogger.Log($"Execute Command: {PathToDll} {command} End");
        return workerProcess;
    }

    public static Process StartWorkersOnRemoteNodes(FileInfo machine)
    {
        string command = $" --command launch " +
                $"--input-path {machine.FullName} ";

        var workerProcess = new Process();

        workerProcess.StartInfo.FileName = Path.Combine("dotnet");
        workerProcess.StartInfo.UseShellExecute = false;
        workerProcess.StartInfo.RedirectStandardError = true;
        workerProcess.StartInfo.RedirectStandardOutput = true;
        workerProcess.StartInfo.Arguments = $"{PathToDll} {command} ";
        try
        {
            var newProcessStarted = workerProcess.Start();

            if (!newProcessStarted)
            {
                throw new Exception("Failed to start worker process!");
            }
        }
        catch (Win32Exception e)
        {
            MultiprocessLogger.LogError($"Error starting bokken process, {e.Message} {e.Data} {e.ErrorCode}");
            throw;
        }


        ProcessList.Add(workerProcess);

        MultiprocessLogger.Log($"Execute Command: {PathToDll} {command} End");
        return workerProcess;
    }

    public static bool IsRemoteOperationEnabled()
    {
        string encodedPlatformList = Environment.GetEnvironmentVariable("MP_PLATFORM_LIST");
        if (encodedPlatformList != null && encodedPlatformList.Split(',').Length > 1)
        {
            return true;
        }
        return false;
    }

    public static string[] GetRemotePlatformList()
    {
        // "default-win:test-win,default-mac:test-mac"
        if (!IsRemoteOperationEnabled())
        {
            return null;
        }
        string encodedPlatformList = Environment.GetEnvironmentVariable("MP_PLATFORM_LIST");
        string[] separated = encodedPlatformList.Split(',');
        return separated;
    }

    public static List<FileInfo> GetRemoteMachineList()
    {
        var machineJson = new List<FileInfo>();
        foreach (var f in MultiprocessDirInfo.GetFiles("*.json"))
        {
            if (f.Name.Equals("remoteConfig.json"))
            {
                continue;
            }
            else
            {
                machineJson.Add(f);
            }
        }
        return machineJson;
    }

    public static Process StartWorkersOnRemoteNodes(FileInfo machine)
    {
        string command = $" --command launch " +
                $"--input-path {machine.FullName} ";

        var workerProcess = new Process();

        workerProcess.StartInfo.FileName = Path.Combine("dotnet");
        workerProcess.StartInfo.UseShellExecute = false;
        workerProcess.StartInfo.RedirectStandardError = true;
        workerProcess.StartInfo.RedirectStandardOutput = true;
        workerProcess.StartInfo.Arguments = $"{PathToDll} {command} ";
        try
        {
            var newProcessStarted = workerProcess.Start();

            if (!newProcessStarted)
            {
                throw new Exception("Failed to start worker process!");
            }
        }
        catch (Win32Exception e)
        {
            MultiprocessLogger.LogError($"Error starting bokken process, {e.Message} {e.Data} {e.ErrorCode}");
            throw;
        }


        ProcessList.Add(workerProcess);

        MultiprocessLogger.Log($"Execute Command: {PathToDll} {command} End");
        return workerProcess;
    }
}<|MERGE_RESOLUTION|>--- conflicted
+++ resolved
@@ -24,10 +24,7 @@
     private static int s_TotalProcessCounter = 0;
     public static string PathToDll { get; private set; }
     public static List<Process> ProcessList = new List<Process>();
-<<<<<<< HEAD
-=======
     private static FileInfo s_Localip_fileinfo;
->>>>>>> ba302860
 
     private static DirectoryInfo initMultiprocessDirinfo()
     {
@@ -46,10 +43,7 @@
         {
             MultiprocessDirInfo.Create();
         }
-<<<<<<< HEAD
-=======
         s_Localip_fileinfo = new FileInfo(Path.Combine(s_MultiprocessDirInfo.FullName, "localip"));
->>>>>>> ba302860
 
         return s_MultiprocessDirInfo;
     }
@@ -57,10 +51,7 @@
     static MultiprocessOrchestration()
     {
         initMultiprocessDirinfo();
-<<<<<<< HEAD
-=======
         MultiprocessLogger.Log($" userprofile: {s_MultiprocessDirInfo.FullName} localipfile: {s_Localip_fileinfo}");
->>>>>>> ba302860
         var rootdir_FileInfo = new FileInfo(Path.Combine(MultiprocessDirInfo.FullName, "rootdir"));
         MultiprocessLogger.Log($"Checking for the existence of {rootdir_FileInfo.FullName}");
         if (rootdir_FileInfo.Exists)
@@ -224,23 +215,6 @@
         return false;
     }
 
-    public static string[] GetRemotePlatformList()
-    {
-        // "default-win:test-win,default-mac:test-mac"
-        string encodedPlatformList = Environment.GetEnvironmentVariable("MP_PLATFORM_LIST");
-        if (encodedPlatformList == null)
-        {
-            MultiprocessLogger.Log($"MP_PLATFORM_LIST is null!");
-            return null;
-        }
-        else
-        {
-            MultiprocessLogger.Log($"MP_PLATFORM_LIST is: {encodedPlatformList}");
-        }
-        string[] separated = encodedPlatformList.Split(',');
-        return separated;
-    }
-
     public static List<FileInfo> GetRemoteMachineList()
     {
         var machineJson = new List<FileInfo>();
@@ -336,16 +310,6 @@
         return workerProcess;
     }
 
-    public static bool IsRemoteOperationEnabled()
-    {
-        string encodedPlatformList = Environment.GetEnvironmentVariable("MP_PLATFORM_LIST");
-        if (encodedPlatformList != null && encodedPlatformList.Split(',').Length > 1)
-        {
-            return true;
-        }
-        return false;
-    }
-
     public static string[] GetRemotePlatformList()
     {
         // "default-win:test-win,default-mac:test-mac"
@@ -357,55 +321,4 @@
         string[] separated = encodedPlatformList.Split(',');
         return separated;
     }
-
-    public static List<FileInfo> GetRemoteMachineList()
-    {
-        var machineJson = new List<FileInfo>();
-        foreach (var f in MultiprocessDirInfo.GetFiles("*.json"))
-        {
-            if (f.Name.Equals("remoteConfig.json"))
-            {
-                continue;
-            }
-            else
-            {
-                machineJson.Add(f);
-            }
-        }
-        return machineJson;
-    }
-
-    public static Process StartWorkersOnRemoteNodes(FileInfo machine)
-    {
-        string command = $" --command launch " +
-                $"--input-path {machine.FullName} ";
-
-        var workerProcess = new Process();
-
-        workerProcess.StartInfo.FileName = Path.Combine("dotnet");
-        workerProcess.StartInfo.UseShellExecute = false;
-        workerProcess.StartInfo.RedirectStandardError = true;
-        workerProcess.StartInfo.RedirectStandardOutput = true;
-        workerProcess.StartInfo.Arguments = $"{PathToDll} {command} ";
-        try
-        {
-            var newProcessStarted = workerProcess.Start();
-
-            if (!newProcessStarted)
-            {
-                throw new Exception("Failed to start worker process!");
-            }
-        }
-        catch (Win32Exception e)
-        {
-            MultiprocessLogger.LogError($"Error starting bokken process, {e.Message} {e.Data} {e.ErrorCode}");
-            throw;
-        }
-
-
-        ProcessList.Add(workerProcess);
-
-        MultiprocessLogger.Log($"Execute Command: {PathToDll} {command} End");
-        return workerProcess;
-    }
 }