--- conflicted
+++ resolved
@@ -220,7 +220,7 @@
             return response.StatusCode.ToString();
         }
 
-        
+
 
         private static async Task PostBasicAsync(WebLog content, CancellationToken cancellationToken)
         {
@@ -250,7 +250,6 @@
 
         public Stopwatch Stopwatch;
 
-<<<<<<< HEAD
         static LoggingMetric()
         {
             LoggingMetricsDataArray = new List<LoggingMetric>();
@@ -296,9 +295,6 @@
         public WebLog()
         {
             Message = "Default message from constructor";
-=======
-            Debug.LogFormat(logType, LogOption.NoStacktrace, context, $"MPLOG({DateTime.Now:T}) : {testName} : {format}", args);
->>>>>>> ba302860
         }
     }
 }
