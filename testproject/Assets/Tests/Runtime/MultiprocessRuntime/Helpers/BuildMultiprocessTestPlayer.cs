--- conflicted
+++ resolved
@@ -17,14 +17,10 @@
     public const string MultiprocessBaseMenuName = "MLAPI/Multiprocess Test";
     public const string BuildAndExecuteMenuName = MultiprocessBaseMenuName + "/Build Test Player #t";
     public const string MainSceneName = "MultiprocessTestScene";
-<<<<<<< HEAD
 
         public const string BuildInfoFileName = "buildInfo.txt";
 
-    private static string BuildPathDirectory => Path.Combine(Path.GetDirectoryName(Application.dataPath), "Builds","MultiprocessTests");
-=======
     private static string BuildPathDirectory => Path.Combine(Path.GetDirectoryName(Application.dataPath), "Builds", "MultiprocessTests");
->>>>>>> d1aea4a6
     public static string BuildPath => Path.Combine(BuildPathDirectory, "MultiprocessTestPlayer");
 
 #if UNITY_EDITOR
