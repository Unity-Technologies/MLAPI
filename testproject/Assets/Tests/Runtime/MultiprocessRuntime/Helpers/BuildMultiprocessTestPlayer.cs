--- conflicted
+++ resolved
@@ -17,16 +17,11 @@
     public const string MultiprocessBaseMenuName = "MLAPI/Multiprocess Test";
     public const string BuildAndExecuteMenuName = MultiprocessBaseMenuName + "/Build Test Player #t";
     public const string MainSceneName = "MultiprocessTestScene";
-<<<<<<< HEAD
 
         public const string BuildInfoFileName = "buildInfo.txt";
 
-    public static string BuildPath => Path.Combine(Path.GetDirectoryName(Application.dataPath), "Builds/MultiprocessTests/MultiprocessTestBuild");
-=======
     private static string BuildPathDirectory => Path.Combine(Path.GetDirectoryName(Application.dataPath), "Builds","MultiprocessTests");
     public static string BuildPath => Path.Combine(BuildPathDirectory, "MultiprocessTestPlayer");
->>>>>>> 945c7f34
-
 
 #if UNITY_EDITOR
     [MenuItem(BuildAndExecuteMenuName)]
@@ -49,53 +44,19 @@
             }
         }
 
-<<<<<<< HEAD
-        [MenuItem(MultiprocessBaseMenuName + "/Delete Test Build")]
+    [MenuItem(MultiprocessBaseMenuName+"/Delete Test Build")]
         public static void DeleteBuild()
         {
-            switch (Application.platform)
-            {
-                case RuntimePlatform.WindowsPlayer:
-                case RuntimePlatform.WindowsEditor:
-                    var exePath = $"{BuildPath}.exe";
-                    if (File.Exists(exePath))
-                    {
-                        File.Delete(exePath);
-                    }
-                    else
-                    {
-                        Debug.Log($"exe {exePath} doesn't exist");
-                    }
 
-                    break;
-                case RuntimePlatform.OSXPlayer:
-                case RuntimePlatform.OSXEditor:
-                var appPath = BuildPath + ".app";
-                if (Directory.Exists(appPath))
-                    {
-                    Directory.Delete(appPath, recursive: true);
-                    }
-                    else
-                    {
-                    Debug.Log($"[{nameof(BuildMultiprocessTestPlayer)}] MacOS build does not exist ({appPath})");
-                    }
+        if (Directory.Exists(BuildPathDirectory))
+                {
+            Directory.Delete(BuildPathDirectory, recursive: true);
+                }
+                else
+                {
+            Debug.Log($"[{nameof(BuildMultiprocessTestPlayer)}] build directory does not exist ({BuildPathDirectory}) not deleting anything");
 
-                    break;
-                default:
-                    throw new NotImplementedException();
             }
-=======
-    [MenuItem(MultiprocessBaseMenuName + "/Delete Test Build")]
-    public static void DeleteBuild()
-    {
-        if (Directory.Exists(BuildPathDirectory))
-        {
-            Directory.Delete(BuildPathDirectory, recursive: true);
-        }
-        else
-        {
-            Debug.Log($"[{nameof(BuildMultiprocessTestPlayer)}] build directory does not exist ({BuildPathDirectory}) not deleting anything");
->>>>>>> 945c7f34
         }
 
 
@@ -129,6 +90,7 @@
             {
                 buildPathToUse += ".exe";
             }
+        Debug.Log($"Starting multiprocess player build using path {buildPathToUse}");
 
             buildOptions &= ~BuildOptions.AutoRunPlayer;
             var buildReport = BuildPipeline.BuildPlayer(
@@ -137,6 +99,7 @@
                 EditorUserBuildSettings.activeBuildTarget,
                 buildOptions);
 
+        Debug.Log($"done building");
         return buildReport;
         }
 #endif
@@ -147,7 +110,6 @@
             public string buildPath;
             public bool isDebug;
         }
-        Debug.Log($"Starting multiprocess player build using path {buildPathToUse}");
 
         public static BuildInfo ReadBuildInfo()
         {
@@ -155,15 +117,10 @@
             return JsonUtility.FromJson<BuildInfo>(jsonString);
         }
 
-<<<<<<< HEAD
         public static void SaveBuildInfo(BuildInfo toSave)
         {
             var buildInfoJson = JsonUtility.ToJson(toSave);
             File.WriteAllText(Path.Combine(Application.streamingAssetsPath, BuildInfoFileName), buildInfoJson);
         }
-=======
-        Debug.Log($"done building");
-        return buildReport;
->>>>>>> 945c7f34
     }
 }