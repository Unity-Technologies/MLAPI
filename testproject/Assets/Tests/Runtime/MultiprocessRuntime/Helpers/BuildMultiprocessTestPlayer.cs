--- conflicted
+++ resolved
@@ -17,15 +17,11 @@
     public const string MultiprocessBaseMenuName = "MLAPI/Multiprocess Test";
     public const string BuildAndExecuteMenuName = MultiprocessBaseMenuName + "/Build Test Player #t";
     public const string MainSceneName = "MultiprocessTestScene";
-<<<<<<< HEAD
 
         public const string BuildInfoFileName = "buildInfo.txt";
 
-        public static string BuildPath => Path.Combine(Path.GetDirectoryName(Application.dataPath), "Builds/MultiprocessTestBuild");
+    public static string BuildPath => Path.Combine(Path.GetDirectoryName(Application.dataPath), "Builds/MultiprocessTests/MultiprocessTestBuild");
 
-=======
-    public static string BuildPath => Path.Combine(Path.GetDirectoryName(Application.dataPath), "Builds/MultiprocessTests/MultiprocessTestBuild");
->>>>>>> 544572fe
 
 #if UNITY_EDITOR
     [MenuItem(BuildAndExecuteMenuName)]
@@ -33,14 +29,9 @@
         {
         var report = BuildPlayer();
         if (report.summary.result != BuildResult.Succeeded)
-<<<<<<< HEAD
             {
-            throw new Exception($"Build failed! {report.summary.totalErrors} errors, {report.summary}");
+            throw new Exception($"Build failed! {report.summary.totalErrors} errors");
             }
-=======
-        {
-            throw new Exception($"Build failed! {report.summary.totalErrors} errors");
->>>>>>> 544572fe
         }
 
     [MenuItem(MultiprocessBaseMenuName+"/Build Test Player in debug mode")]
@@ -48,14 +39,9 @@
         {
         var report = BuildPlayer(true);
         if (report.summary.result != BuildResult.Succeeded)
-<<<<<<< HEAD
             {
-            throw new Exception($"Build failed! {report.summary.totalErrors} errors, {report.summary}");
+            throw new Exception($"Build failed! {report.summary.totalErrors} errors");
             }
-=======
-        {
-            throw new Exception($"Build failed! {report.summary.totalErrors} errors");
->>>>>>> 544572fe
         }
 
         [MenuItem(MultiprocessBaseMenuName + "/Delete Test Build")]
