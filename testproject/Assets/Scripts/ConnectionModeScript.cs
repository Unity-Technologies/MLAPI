--- conflicted
+++ resolved
@@ -1,16 +1,11 @@
 using System.Collections;
 using UnityEngine;
-<<<<<<< HEAD
-using MLAPI;
-using MLAPI.Transports;
+using Unity.Netcode;
 
 #if ENABLE_RELAY_SERVICE
 using Unity.Services.Core;
 using Unity.Services.Authentication;
 #endif
-=======
-using Unity.Netcode;
->>>>>>> 19e6d3ca
 
 /// <summary>
 /// Used in tandem with the ConnectModeButtons prefab asset in test project
