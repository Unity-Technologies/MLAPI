--- conflicted
+++ resolved
@@ -2,10 +2,9 @@
     "name": "TestProject",
     "rootNamespace": "",
     "references": [
-<<<<<<< HEAD
-        "Unity.Multiplayer.MLAPI.Runtime",
-        "Unity.Multiplayer.MLAPI.Editor",
-        "Unity.Multiplayer.MLAPI.Prototyping",
+        "Unity.Netcode.Runtime",
+        "Unity.Netcode.Editor",
+        "Unity.Netcode.Prototyping",
         "Unity.Multiplayer.Transport.UTP",
         "Unity.Services.Authentication",
         "Unity.Services.Core",
@@ -26,10 +25,4 @@
         }
     ],
     "noEngineReferences": false
-=======
-        "Unity.Netcode.Runtime",
-        "Unity.Netcode.Editor",
-        "Unity.Netcode.Prototyping"
-    ]
->>>>>>> 19e6d3ca
 }