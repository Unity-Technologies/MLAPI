using System;
using System.Collections.Generic;
using UnityEngine;
using UnityEngine.SceneManagement;
using Unity.Netcode;
using Unity.Netcode.Transports.UNET;


/// <summary>
/// Provides basic command line handling capabilities
/// Commands:
/// -s    | Scene to load.
/// -ip   | IP address of the host-server.
/// -p    | The connection listening port.
/// -fr   | Set the target frame rate.
/// -m (?)| Start network in one of 3 modes: client, host, server
/// </summary>
public class CommandLineProcessor
{
    private static CommandLineProcessor s_Singleton;
    private static uint s_LoadingIterations;

    private string m_SceneToLoad;
    private Dictionary<string, string> m_CommandLineArguments = new Dictionary<string, string>();
    private ConnectionModeScript m_ConnectionModeScript;
    public CommandLineProcessor(string[] args)
    {
        try
        {
            if (s_Singleton != null)
            {
                Debug.LogError($"More than one {nameof(CommandLineProcessor)} has been instantiated!");
                throw new Exception();
            }
        }
        catch (Exception ex)
        {
            Debug.LogError($"Stack Trace: {ex.StackTrace}");
        }

        s_Singleton = this;
        m_CommandLineArguments = new Dictionary<string, string>();

        for (int i = 0; i < args.Length; ++i)
        {
            var arg = args[i].ToLower();
            if (arg.StartsWith("-"))
            {
                Debug.Log($"Arg is {arg}");
                var value = i < args.Length - 1 ? args[i + 1].ToLower() : null;
                value = (value?.StartsWith("-") ?? false) ? null : value;
<<<<<<< HEAD
                Debug.Log($"Value is {value}");
                m_CommandLineArguments.Add(arg, value);
=======
                if (!m_CommandLineArguments.ContainsKey(arg))
                {
                    m_CommandLineArguments.Add(arg, value);
                }
                else
                {
                    Debug.LogWarning($"Duplicate command line argument for {arg} - ignoring");
                }
>>>>>>> 5bc76eac
            }
        }

        ProcessCommandLine();
    }

    public bool AutoConnectEnabled()
    {
        if (m_CommandLineArguments.TryGetValue("-m", out string netcodeValue))
        {
            switch (netcodeValue)
            {
                case "server":
                case "host":
                case "client":
                    {
                        return true;
                    }
            }
        }
        return false;
    }

    public void ProcessCommandLine()
    {
        if (m_CommandLineArguments.Count > 0)
        {
            if (m_CommandLineArguments.TryGetValue("-s", out string sceneToLoad))
            {
                if (m_SceneToLoad != sceneToLoad)
                {
                    m_SceneToLoad = sceneToLoad;
                    StartSceneSwitch();
                    return;
                }
            }

            if (m_CommandLineArguments.TryGetValue("-ip", out string ipValue))
            {
                SetTransportAddress(ipValue);
                m_CommandLineArguments.Remove("-ip");
            }

            if (m_CommandLineArguments.TryGetValue("-p", out string port))
            {
                SetPort(ushort.Parse(port));
                m_CommandLineArguments.Remove("-p");
            }

            if (m_CommandLineArguments.TryGetValue("-fr", out string frameRate))
            {
                Application.targetFrameRate = int.Parse(frameRate);
                m_CommandLineArguments.Remove("-fr");
            }

            if (m_CommandLineArguments.TryGetValue("-m", out string netcodeValue))
            {
                switch (netcodeValue)
                {
                    case "server":
                        StartServer();
                        break;
                    case "host":
                        StartHost();
                        break;
                    case "client":
                        StartClient();
                        break;
                    default:
                        Debug.LogWarning($"Invalid netcode argument: {netcodeValue}");
                        break;
                }
            }
        }
    }

    private void StartSceneSwitch()
    {
        if (m_SceneToLoad != string.Empty)
        {
            SceneManager.sceneLoaded += SceneManager_sceneLoaded;
            SceneManager.LoadSceneAsync(m_SceneToLoad, LoadSceneMode.Single);
            m_CommandLineArguments.Remove("-s");
        }
    }

    private void SceneManager_sceneLoaded(Scene sceneLoaded, LoadSceneMode sceneLoadingMode)
    {
        if (sceneLoaded.name.ToLower() == m_SceneToLoad)
        {
            SceneManager.sceneLoaded -= SceneManager_sceneLoaded;
            var connectionModeButtons = GameObject.Find("ConnectionModeButtons");
            if (connectionModeButtons)
            {
                m_ConnectionModeScript = connectionModeButtons.GetComponent<ConnectionModeScript>();
                if (m_ConnectionModeScript)
                {
                    m_ConnectionModeScript.SetCommandLineHandler(this);

                    return;
                }
            }
            ProcessCommandLine();

        }
    }

    private void StartServer()
    {
        m_CommandLineArguments.Remove("-m");
        if (m_ConnectionModeScript)
        {
            m_ConnectionModeScript.OnStartServerButton();
        }
        else
        {
            NetworkManager.Singleton.StartServer();
        }
    }

    private void StartHost()
    {
        if (m_ConnectionModeScript)
        {
            m_ConnectionModeScript.OnStartHostButton();
        }
        else
        {
            NetworkManager.Singleton.StartHost();
        }
    }

    private void StartClient()
    {
        if (m_ConnectionModeScript)
        {
            m_ConnectionModeScript.OnStartClientButton();
        }
        else
        {
            NetworkManager.Singleton.StartClient();
        }
    }

    private void SetTransportAddress(string address)
    {
        var transport = NetworkManager.Singleton.NetworkConfig.NetworkTransport;
        switch (transport)
        {
            case UNetTransport unetTransport:
                unetTransport.ConnectAddress = address;
                break;
            case UnityTransport unityTransport:
                unityTransport.ConnectionData.Address = address;
                break;
        }
    }

    private void SetPort(ushort port)
    {
        var transport = NetworkManager.Singleton.NetworkConfig.NetworkTransport;
        switch (transport)
        {
            case UNetTransport unetTransport:
                unetTransport.ConnectPort = port;
                unetTransport.ServerListenPort = port;
                break;
            case UnityTransport unityTransport:
                unityTransport.ConnectionData.Port = port;
                break;
        }
    }
}

/// <summary>
/// Command line handler component to attach to a GameObject in the
/// Build Settings index 0 slot.
/// </summary>
public class CommandLineHandler : MonoBehaviour
{
    internal static CommandLineProcessor CommandLineProcessorInstance;
    private void Start()
    {
        if (CommandLineProcessorInstance == null)
        {
            CommandLineProcessorInstance = new CommandLineProcessor(Environment.GetCommandLineArgs());
        }

    }
}<|MERGE_RESOLUTION|>--- conflicted
+++ resolved
@@ -46,13 +46,8 @@
             var arg = args[i].ToLower();
             if (arg.StartsWith("-"))
             {
-                Debug.Log($"Arg is {arg}");
                 var value = i < args.Length - 1 ? args[i + 1].ToLower() : null;
                 value = (value?.StartsWith("-") ?? false) ? null : value;
-<<<<<<< HEAD
-                Debug.Log($"Value is {value}");
-                m_CommandLineArguments.Add(arg, value);
-=======
                 if (!m_CommandLineArguments.ContainsKey(arg))
                 {
                     m_CommandLineArguments.Add(arg, value);
@@ -61,7 +56,6 @@
                 {
                     Debug.LogWarning($"Duplicate command line argument for {arg} - ignoring");
                 }
->>>>>>> 5bc76eac
             }
         }
 
