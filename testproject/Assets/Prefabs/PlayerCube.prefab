%YAML 1.1
%TAG !u! tag:unity3d.com,2011:
--- !u!1 &8685790303553767886
GameObject:
  m_ObjectHideFlags: 0
  m_CorrespondingSourceObject: {fileID: 0}
  m_PrefabInstance: {fileID: 0}
  m_PrefabAsset: {fileID: 0}
  serializedVersion: 6
  m_Component:
  - component: {fileID: 8685790303553767874}
  - component: {fileID: 8685790303553767877}
  - component: {fileID: 8685790303553767873}
  - component: {fileID: 8685790303553767875}
  - component: {fileID: 8685790303553767872}
  - component: {fileID: -745482209883575862}
  - component: {fileID: 947981134}
  - component: {fileID: 8685790303553767876}
  - component: {fileID: 3809075828520557319}
  - component: {fileID: 7138389085065872747}
<<<<<<< HEAD
  - component: {fileID: -8876012781836178769}
=======
  - component: {fileID: 5715768330125915997}
>>>>>>> 5513c906
  m_Layer: 0
  m_Name: PlayerCube
  m_TagString: Target
  m_Icon: {fileID: 0}
  m_NavMeshLayer: 0
  m_StaticEditorFlags: 0
  m_IsActive: 1
--- !u!4 &8685790303553767874
Transform:
  m_ObjectHideFlags: 0
  m_CorrespondingSourceObject: {fileID: 0}
  m_PrefabInstance: {fileID: 0}
  m_PrefabAsset: {fileID: 0}
  m_GameObject: {fileID: 8685790303553767886}
  m_LocalRotation: {x: 0, y: 0, z: 0, w: 1}
  m_LocalPosition: {x: 0, y: 0.5, z: 0}
  m_LocalScale: {x: 0.5, y: 0.5, z: 0.5}
  m_Children: []
  m_Father: {fileID: 0}
  m_RootOrder: 0
  m_LocalEulerAnglesHint: {x: 0, y: 0, z: 0}
--- !u!54 &8685790303553767877
Rigidbody:
  m_ObjectHideFlags: 0
  m_CorrespondingSourceObject: {fileID: 0}
  m_PrefabInstance: {fileID: 0}
  m_PrefabAsset: {fileID: 0}
  m_GameObject: {fileID: 8685790303553767886}
  serializedVersion: 2
  m_Mass: 1
  m_Drag: 0
  m_AngularDrag: 0.05
  m_UseGravity: 1
  m_IsKinematic: 1
  m_Interpolate: 0
  m_Constraints: 80
  m_CollisionDetection: 0
--- !u!65 &8685790303553767873
BoxCollider:
  m_ObjectHideFlags: 0
  m_CorrespondingSourceObject: {fileID: 0}
  m_PrefabInstance: {fileID: 0}
  m_PrefabAsset: {fileID: 0}
  m_GameObject: {fileID: 8685790303553767886}
  m_Material: {fileID: 0}
  m_IsTrigger: 0
  m_Enabled: 1
  serializedVersion: 2
  m_Size: {x: 1, y: 1, z: 1}
  m_Center: {x: 0, y: 0, z: 0}
--- !u!33 &8685790303553767875
MeshFilter:
  m_ObjectHideFlags: 0
  m_CorrespondingSourceObject: {fileID: 0}
  m_PrefabInstance: {fileID: 0}
  m_PrefabAsset: {fileID: 0}
  m_GameObject: {fileID: 8685790303553767886}
  m_Mesh: {fileID: 10202, guid: 0000000000000000e000000000000000, type: 0}
--- !u!23 &8685790303553767872
MeshRenderer:
  m_ObjectHideFlags: 0
  m_CorrespondingSourceObject: {fileID: 0}
  m_PrefabInstance: {fileID: 0}
  m_PrefabAsset: {fileID: 0}
  m_GameObject: {fileID: 8685790303553767886}
  m_Enabled: 1
  m_CastShadows: 1
  m_ReceiveShadows: 1
  m_DynamicOccludee: 1
  m_MotionVectors: 1
  m_LightProbeUsage: 1
  m_ReflectionProbeUsage: 1
  m_RayTracingMode: 2
  m_RayTraceProcedural: 0
  m_RenderingLayerMask: 1
  m_RendererPriority: 0
  m_Materials:
  - {fileID: 10303, guid: 0000000000000000f000000000000000, type: 0}
  m_StaticBatchInfo:
    firstSubMesh: 0
    subMeshCount: 0
  m_StaticBatchRoot: {fileID: 0}
  m_ProbeAnchor: {fileID: 0}
  m_LightProbeVolumeOverride: {fileID: 0}
  m_ScaleInLightmap: 1
  m_ReceiveGI: 1
  m_PreserveUVs: 0
  m_IgnoreNormalsForChartDetection: 0
  m_ImportantGI: 0
  m_StitchLightmapSeams: 1
  m_SelectedEditorRenderState: 3
  m_MinimumChartSize: 4
  m_AutoUVMaxDistance: 0.5
  m_AutoUVMaxAngle: 89
  m_LightmapParameters: {fileID: 0}
  m_SortingLayerID: 0
  m_SortingLayer: 0
  m_SortingOrder: 0
  m_AdditionalVertexStreams: {fileID: 0}
--- !u!120 &-745482209883575862
LineRenderer:
  m_ObjectHideFlags: 0
  m_CorrespondingSourceObject: {fileID: 0}
  m_PrefabInstance: {fileID: 0}
  m_PrefabAsset: {fileID: 0}
  m_GameObject: {fileID: 8685790303553767886}
  m_Enabled: 1
  m_CastShadows: 1
  m_ReceiveShadows: 1
  m_DynamicOccludee: 1
  m_MotionVectors: 0
  m_LightProbeUsage: 0
  m_ReflectionProbeUsage: 0
  m_RayTracingMode: 0
  m_RayTraceProcedural: 0
  m_RenderingLayerMask: 1
  m_RendererPriority: 0
  m_Materials:
  - {fileID: 0}
  m_StaticBatchInfo:
    firstSubMesh: 0
    subMeshCount: 0
  m_StaticBatchRoot: {fileID: 0}
  m_ProbeAnchor: {fileID: 0}
  m_LightProbeVolumeOverride: {fileID: 0}
  m_ScaleInLightmap: 1
  m_ReceiveGI: 1
  m_PreserveUVs: 0
  m_IgnoreNormalsForChartDetection: 0
  m_ImportantGI: 0
  m_StitchLightmapSeams: 1
  m_SelectedEditorRenderState: 3
  m_MinimumChartSize: 4
  m_AutoUVMaxDistance: 0.5
  m_AutoUVMaxAngle: 89
  m_LightmapParameters: {fileID: 0}
  m_SortingLayerID: 0
  m_SortingLayer: 0
  m_SortingOrder: 0
  m_Positions:
  - {x: 0, y: 0, z: 0}
  - {x: 0, y: 0, z: 1}
  m_Parameters:
    serializedVersion: 3
    widthMultiplier: 1
    widthCurve:
      serializedVersion: 2
      m_Curve:
      - serializedVersion: 3
        time: 0
        value: 1
        inSlope: 0
        outSlope: 0
        tangentMode: 0
        weightedMode: 0
        inWeight: 0.33333334
        outWeight: 0.33333334
      m_PreInfinity: 2
      m_PostInfinity: 2
      m_RotationOrder: 4
    colorGradient:
      serializedVersion: 2
      key0: {r: 0.73333335, g: 0.7137255, b: 0.6666667, a: 1}
      key1: {r: 1, g: 1, b: 1, a: 1}
      key2: {r: 1, g: 1, b: 1, a: 0}
      key3: {r: 0, g: 0, b: 0, a: 0}
      key4: {r: 0, g: 0, b: 0, a: 0}
      key5: {r: 0, g: 0, b: 0, a: 0}
      key6: {r: 0, g: 0, b: 0, a: 0}
      key7: {r: 0, g: 0, b: 0, a: 0}
      ctime0: 0
      ctime1: 25443
      ctime2: 65535
      ctime3: 0
      ctime4: 0
      ctime5: 0
      ctime6: 0
      ctime7: 0
      atime0: 52235
      atime1: 65535
      atime2: 0
      atime3: 0
      atime4: 0
      atime5: 0
      atime6: 0
      atime7: 0
      m_Mode: 0
      m_NumColorKeys: 3
      m_NumAlphaKeys: 2
    numCornerVertices: 0
    numCapVertices: 0
    alignment: 0
    textureMode: 0
    shadowBias: 0.5
    generateLightingData: 0
  m_UseWorldSpace: 1
  m_Loop: 0
--- !u!114 &947981134
MonoBehaviour:
  m_ObjectHideFlags: 0
  m_CorrespondingSourceObject: {fileID: 0}
  m_PrefabInstance: {fileID: 0}
  m_PrefabAsset: {fileID: 0}
  m_GameObject: {fileID: 8685790303553767886}
  m_Enabled: 1
  m_EditorHideFlags: 0
  m_Script: {fileID: 11500000, guid: d5a57f767e5e46a458fc5d3c628d0cbb, type: 3}
  m_Name: 
  m_EditorClassIdentifier: 
  GlobalObjectIdHash: 951099334
  AlwaysReplicateAsRoot: 0
  DontDestroyWithOwner: 0
  AutoObjectParentSync: 1
--- !u!114 &8685790303553767876
MonoBehaviour:
  m_ObjectHideFlags: 0
  m_CorrespondingSourceObject: {fileID: 0}
  m_PrefabInstance: {fileID: 0}
  m_PrefabAsset: {fileID: 0}
  m_GameObject: {fileID: 8685790303553767886}
  m_Enabled: 1
  m_EditorHideFlags: 0
  m_Script: {fileID: 11500000, guid: 82b41b172a31546ffba450f1418f4e69, type: 3}
  m_Name: 
  m_EditorClassIdentifier: 
  m_Speed: 10
  m_RotSpeed: 2
--- !u!114 &3809075828520557319
MonoBehaviour:
  m_ObjectHideFlags: 0
  m_CorrespondingSourceObject: {fileID: 0}
  m_PrefabInstance: {fileID: 0}
  m_PrefabAsset: {fileID: 0}
  m_GameObject: {fileID: 8685790303553767886}
  m_Enabled: 1
  m_EditorHideFlags: 0
  m_Script: {fileID: 11500000, guid: 7aabd0e21680746e38b8c3deb86384b8, type: 3}
  m_Name: 
  m_EditorClassIdentifier: 
--- !u!114 &7138389085065872747
MonoBehaviour:
  m_ObjectHideFlags: 0
  m_CorrespondingSourceObject: {fileID: 0}
  m_PrefabInstance: {fileID: 0}
  m_PrefabAsset: {fileID: 0}
  m_GameObject: {fileID: 8685790303553767886}
  m_Enabled: 1
  m_EditorHideFlags: 0
  m_Script: {fileID: 11500000, guid: 3e34656ebae784afca7d1f7f6dc18580, type: 3}
  m_Name: 
  m_EditorClassIdentifier: 
  Range: 10
--- !u!114 &-4978466230159947418
MonoBehaviour:
  m_ObjectHideFlags: 0
  m_CorrespondingSourceObject: {fileID: 0}
  m_PrefabInstance: {fileID: 0}
  m_PrefabAsset: {fileID: 0}
  m_GameObject: {fileID: 8685790303553767886}
  m_Enabled: 0
  m_EditorHideFlags: 0
  m_Script: {fileID: 11500000, guid: 9548116c10df1486ea12b7329b77c5cf, type: 3}
  m_Name: 
  m_EditorClassIdentifier: 
--- !u!114 &5715768330125915997
MonoBehaviour:
  m_ObjectHideFlags: 0
  m_CorrespondingSourceObject: {fileID: 0}
  m_PrefabInstance: {fileID: 0}
  m_PrefabAsset: {fileID: 0}
  m_GameObject: {fileID: 8685790303553767886}
  m_Enabled: 1
  m_EditorHideFlags: 0
  m_Script: {fileID: 11500000, guid: e96cb6065543e43c4a752faaa1468eb1, type: 3}
  m_Name: 
  m_EditorClassIdentifier: 
<<<<<<< HEAD
  Range: 10
--- !u!114 &-8876012781836178769
MonoBehaviour:
  m_ObjectHideFlags: 0
  m_CorrespondingSourceObject: {fileID: 0}
  m_PrefabInstance: {fileID: 0}
  m_PrefabAsset: {fileID: 0}
  m_GameObject: {fileID: 8685790303553767886}
  m_Enabled: 1
  m_EditorHideFlags: 0
  m_Script: {fileID: 11500000, guid: f6c0be61502bb534f922ebb746851216, type: 3}
  m_Name: 
  m_EditorClassIdentifier: 
=======
  Authority: 1
  InLocalSpace: 0
  FixedSendsPerSecond: 30
  m_PositionInterpolatorFactory: {fileID: 0}
>>>>>>> 5513c906
<|MERGE_RESOLUTION|>--- conflicted
+++ resolved
@@ -18,11 +18,7 @@
   - component: {fileID: 8685790303553767876}
   - component: {fileID: 3809075828520557319}
   - component: {fileID: 7138389085065872747}
-<<<<<<< HEAD
-  - component: {fileID: -8876012781836178769}
-=======
   - component: {fileID: 5715768330125915997}
->>>>>>> 5513c906
   m_Layer: 0
   m_Name: PlayerCube
   m_TagString: Target
@@ -299,23 +295,7 @@
   m_Script: {fileID: 11500000, guid: e96cb6065543e43c4a752faaa1468eb1, type: 3}
   m_Name: 
   m_EditorClassIdentifier: 
-<<<<<<< HEAD
-  Range: 10
---- !u!114 &-8876012781836178769
-MonoBehaviour:
-  m_ObjectHideFlags: 0
-  m_CorrespondingSourceObject: {fileID: 0}
-  m_PrefabInstance: {fileID: 0}
-  m_PrefabAsset: {fileID: 0}
-  m_GameObject: {fileID: 8685790303553767886}
-  m_Enabled: 1
-  m_EditorHideFlags: 0
-  m_Script: {fileID: 11500000, guid: f6c0be61502bb534f922ebb746851216, type: 3}
-  m_Name: 
-  m_EditorClassIdentifier: 
-=======
   Authority: 1
   InLocalSpace: 0
   FixedSendsPerSecond: 30
-  m_PositionInterpolatorFactory: {fileID: 0}
->>>>>>> 5513c906
+  m_PositionInterpolatorFactory: {fileID: 0}