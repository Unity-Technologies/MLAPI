--- conflicted
+++ resolved
@@ -690,11 +690,7 @@
   LogLevel: 1
   NetworkConfig:
     ProtocolVersion: 0
-<<<<<<< HEAD
-    NetworkTransport: {fileID: 2027640073}
-=======
     NetworkTransport: {fileID: 1211923379}
->>>>>>> 45ce6d9c
     PlayerPrefab: {fileID: 4700706668509470175, guid: 7eeaaf9e50c0afc4dab93584a54fb0d6,
       type: 3}
     NetworkPrefabs:
@@ -729,13 +725,8 @@
   m_LocalRotation: {x: 0, y: 0, z: 0, w: 1}
   m_LocalPosition: {x: 0, y: 0, z: 0}
   m_LocalScale: {x: 1, y: 1, z: 1}
-<<<<<<< HEAD
-  m_Children:
-  - {fileID: 2027640072}
-=======
   m_ConstrainProportionsScale: 0
   m_Children: []
->>>>>>> 45ce6d9c
   m_Father: {fileID: 0}
   m_RootOrder: 2
   m_LocalEulerAnglesHint: {x: 0, y: 0, z: 0}
@@ -849,63 +840,4 @@
   m_EditorHideFlags: 0
   m_Script: {fileID: 11500000, guid: ef1240e0784f84eadb77fe822e2e03c7, type: 3}
   m_Name: 
-<<<<<<< HEAD
-  m_EditorClassIdentifier: 
---- !u!1 &2027640071
-GameObject:
-  m_ObjectHideFlags: 0
-  m_CorrespondingSourceObject: {fileID: 0}
-  m_PrefabInstance: {fileID: 0}
-  m_PrefabAsset: {fileID: 0}
-  serializedVersion: 6
-  m_Component:
-  - component: {fileID: 2027640072}
-  - component: {fileID: 2027640073}
-  m_Layer: 0
-  m_Name: UTP
-  m_TagString: Untagged
-  m_Icon: {fileID: 0}
-  m_NavMeshLayer: 0
-  m_StaticEditorFlags: 0
-  m_IsActive: 1
---- !u!4 &2027640072
-Transform:
-  m_ObjectHideFlags: 0
-  m_CorrespondingSourceObject: {fileID: 0}
-  m_PrefabInstance: {fileID: 0}
-  m_PrefabAsset: {fileID: 0}
-  m_GameObject: {fileID: 2027640071}
-  m_LocalRotation: {x: 0, y: 0, z: 0, w: 1}
-  m_LocalPosition: {x: 0, y: 0, z: 0}
-  m_LocalScale: {x: 1, y: 1, z: 1}
-  m_Children: []
-  m_Father: {fileID: 1211923376}
-  m_RootOrder: 0
-  m_LocalEulerAnglesHint: {x: 0, y: 0, z: 0}
---- !u!114 &2027640073
-MonoBehaviour:
-  m_ObjectHideFlags: 0
-  m_CorrespondingSourceObject: {fileID: 0}
-  m_PrefabInstance: {fileID: 0}
-  m_PrefabAsset: {fileID: 0}
-  m_GameObject: {fileID: 2027640071}
-  m_Enabled: 1
-  m_EditorHideFlags: 0
-  m_Script: {fileID: 11500000, guid: 6960e84d07fb87f47956e7a81d71c4e6, type: 3}
-  m_Name: 
-  m_EditorClassIdentifier: 
-  m_ProtocolType: 0
-  m_MaxPacketQueueSize: 128
-  m_MaxPayloadSize: 8192
-  m_MaxSendQueueSize: 98304
-  m_HeartbeatTimeoutMS: 500
-  m_ConnectTimeoutMS: 1000
-  m_MaxConnectAttempts: 60
-  m_DisconnectTimeoutMS: 30000
-  ConnectionData:
-    Address: 0.0.0.0
-    Port: 7777
-    ServerListenAddress: 
-=======
-  m_EditorClassIdentifier: 
->>>>>>> 45ce6d9c
+  m_EditorClassIdentifier: 