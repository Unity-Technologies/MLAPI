--- conflicted
+++ resolved
@@ -21,10 +21,6 @@
     path: Assets/Scenes/SampleScene.unity
     guid: 9fc0d4010bbf28b4594072e72b8655ab
   - enabled: 1
-<<<<<<< HEAD
-    path: Packages/com.unity.multiplayer.mlapi/Tests/Runtime/OnAllClientsReady/SceneWeAreSwitchingTo.unity
-    guid: ee4d4a69e7f79bc4c861cd9a4b99dd0f
-=======
     path: Assets/ManualTests/SceneTransitioning/SecondSceneToLoad.unity
     guid: 79c2bf7d6b7a06a42a94982aaf1904d8
   - enabled: 1
@@ -36,5 +32,7 @@
   - enabled: 1
     path: Assets/Samples/EnableDisableNetworkObject/EnableDisableSceneNetworkObject.unity
     guid: 619b9eba5892d5a4e9dd1d6cafb0059a
->>>>>>> 75e09775
+  - enabled: 1
+    path: Packages/com.unity.multiplayer.mlapi/Tests/Runtime/OnAllClientsReady/SceneWeAreSwitchingTo.unity
+    guid: ee4d4a69e7f79bc4c861cd9a4b99dd0f
   m_configObjects: {}