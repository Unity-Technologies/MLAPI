%YAML 1.1
%TAG !u! tag:unity3d.com,2011:
--- !u!1045 &1
EditorBuildSettings:
  m_ObjectHideFlags: 0
  serializedVersion: 2
  m_Scenes:
  - enabled: 1
    path: Assets/MainMenu.unity
    guid: 21c7fd68cda9dd9488fc0cc01f885e39
  - enabled: 1
    path: Assets/Scenes/ZooSam.unity
    guid: 4683469c9a191411fbda5e426765b2fc
  - enabled: 1
    path: Assets/Samples/SamplesMenu.unity
    guid: 037562c9b1a469f498dfb34256ddf86f
  - enabled: 1
    path: Assets/Tests/Manual/ManualTestsMenu.unity
    guid: 197ba614e9ae3054a8dea7b2bdacad6a
  - enabled: 1
    path: Assets/Tests/Manual/SceneTransitioning/SceneTransitioningTest.unity
    guid: 1c2375a896b2e8c4a841aa61224b8494
  - enabled: 1
    path: Assets/Scenes/SampleScene.unity
    guid: 9fc0d4010bbf28b4594072e72b8655ab
  - enabled: 1
    path: Assets/Tests/Manual/SceneTransitioning/SecondSceneToLoad.unity
    guid: 79c2bf7d6b7a06a42a94982aaf1904d8
  - enabled: 1
    path: Assets/Tests/Manual/RpcTesting/RpcTesting.unity
    guid: 931469794d88a874998f1d5edd265522
  - enabled: 1
    path: Assets/Tests/Manual/SceneTransitioning/ThirdSceneToLoad.unity
    guid: 637ab8340e96a2949adfe5bfdd42b924
  - enabled: 1
    path: Assets/Tests/Manual/ConnectionApproval/ConnectionApprovalTest.unity
    guid: dd570b5916593cb41bab8beb1c9d9315
  - enabled: 1
    path: Assets/Samples/EnableDisableNetworkObject/EnableDisableSceneNetworkObject.unity
    guid: 619b9eba5892d5a4e9dd1d6cafb0059a
  - enabled: 1
    path: Assets/Tests/Manual/NetworkSceneManagerCallbacks/SceneWeAreSwitchingTo.unity
    guid: ee4d4a69e7f79bc4c861cd9a4b99dd0f
  - enabled: 1
    path: Assets/Tests/Manual/NetworkSceneManagerCallbacks/SceneWeAreSwitchingFrom.unity
    guid: 073bd2111475c0643be45b7abe6a97ad
  - enabled: 1
    path: Assets/Scenes/MultiprocessTestScene.unity
    guid: 76743cb7b342c49279327834918a9c6e
  - enabled: 1
    path: Assets/Scenes/EmptyScene.unity
    guid: a2545a872c007404fbb6b0393ab74974
  - enabled: 1
    path: Assets/Tests/Manual/SceneTransitioningAdditive/SceneTransitioningBase1.unity
    guid: 780f96a61e8ac8e41b638ae8ec3a3236
  - enabled: 1
    path: Assets/Tests/Manual/SceneTransitioningAdditive/SceneTransitioningBase2.unity
    guid: 9e437cc704801bc47add735d743985f5
  - enabled: 1
    path: Assets/Tests/Manual/SceneTransitioningAdditive/AdditiveScene1.unity
    guid: 41a0239b0c49e2047b7063c822f0df8a
  - enabled: 1
    path: Assets/Tests/Manual/SceneTransitioningAdditive/AdditiveScene2.unity
    guid: c6a3d883c8253ee43bca4f2b03797d7b
  - enabled: 1
    path: Assets/Tests/Manual/SceneTransitioningAdditive/AdditiveScene3.unity
    guid: 7da3dd618f5b5a34db1f6d3c9511e221
  - enabled: 1
    path: Assets/Tests/Manual/SceneTransitioningAdditive/AdditiveScene4.unity
    guid: dc7e17c86f5ca81478043be306027c13
  - enabled: 1
    path: Assets/Samples/PrefabPool/PrefabPoolExample.unity
    guid: e4732b28c18f52c4dbe06c8a37f7997f
  - enabled: 1
    path: Assets/Samples/PrefabPool/PrefabPoolOverrideExample.unity
    guid: 8c9bee1332e0526429d8a2c929945d60
  - enabled: 1
    path: Assets/Tests/Manual/SceneTransitioningAdditive/AdditiveSceneMultiInstance.unity
    guid: 0ae94f636016d3b40bfbecad57d99553
  - enabled: 1
    path: Assets/Tests/Manual/DontDestroyOnLoad/DontDestroyOnLoadTest.unity
    guid: ff98b91da4ee7ff44bc3aa8a57ad5c12
  - enabled: 1
    path: Assets/Tests/Manual/DontDestroyOnLoad/DontDestroyOnLoad_DestroyNetworkManagerTest.unity
    guid: 7dc1ab12373402546befc7d54e447258
  - enabled: 1
    path: Assets/Tests/Manual/PreserveNetworkObjectsOnShutdown/PreserveNetworkObjects.unity
    guid: 3efb2ada1190a234d801b415fb526ec3
  - enabled: 1
    path: Assets/Samples/Physics/PhysicsSample.unity
    guid: 2c76877ad66aa22458c62a0d74514a91
  - enabled: 1
    path: Assets/Tests/Runtime/ObjectParenting/NetworkObjectParentingTests.unity
    guid: 7522f8723c5674939a3c24acfd83a688
  - enabled: 1
    path: Assets/Tests/Manual/IntegrationTestScenes/UnitTestBaseScene.unity
    guid: fa0b4956a4a0aee48ae43f9116d28354
  - enabled: 1
    path: Assets/Tests/Manual/IntegrationTestScenes/InSceneNetworkObject.unity
    guid: 136692aa47cd577499d03a2b0dabbf28
  - enabled: 1
<<<<<<< HEAD
    path: Assets/Tests/Manual/InSceneObjectParentingTests/InSceneNetworkObjectParentingTest.unity
    guid: f112d7c4abed6c34ca1287cf5ff15b9c
  - enabled: 1
    path: Assets/Tests/Manual/InSceneObjectParentingTests/InSceneNetworkObjectToLoad.unity
    guid: f06a8525a4b5200459f62905c29ce09e
=======
    path: Assets/Tests/Manual/NetworkAnimatorTests/NetworkAnimatorEnhancement.unity
    guid: f88da8bb8d07e11418eaad6524d5cc12
>>>>>>> 71b76e75
  m_configObjects:
    com.unity.addressableassets: {fileID: 11400000, guid: 5a3d5c53c25349c48912726ae850f3b0,
      type: 2}<|MERGE_RESOLUTION|>--- conflicted
+++ resolved
@@ -99,16 +99,13 @@
     path: Assets/Tests/Manual/IntegrationTestScenes/InSceneNetworkObject.unity
     guid: 136692aa47cd577499d03a2b0dabbf28
   - enabled: 1
-<<<<<<< HEAD
     path: Assets/Tests/Manual/InSceneObjectParentingTests/InSceneNetworkObjectParentingTest.unity
     guid: f112d7c4abed6c34ca1287cf5ff15b9c
   - enabled: 1
     path: Assets/Tests/Manual/InSceneObjectParentingTests/InSceneNetworkObjectToLoad.unity
     guid: f06a8525a4b5200459f62905c29ce09e
-=======
     path: Assets/Tests/Manual/NetworkAnimatorTests/NetworkAnimatorEnhancement.unity
     guid: f88da8bb8d07e11418eaad6524d5cc12
->>>>>>> 71b76e75
   m_configObjects:
     com.unity.addressableassets: {fileID: 11400000, guid: 5a3d5c53c25349c48912726ae850f3b0,
       type: 2}