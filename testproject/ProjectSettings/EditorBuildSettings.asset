%YAML 1.1
%TAG !u! tag:unity3d.com,2011:
--- !u!1045 &1
EditorBuildSettings:
  m_ObjectHideFlags: 0
  serializedVersion: 2
  m_Scenes:
  - enabled: 1
    path: Assets/MainMenu.unity
    guid: 21c7fd68cda9dd9488fc0cc01f885e39
  - enabled: 1
    path: Assets/Scenes/ZooSam.unity
    guid: 4683469c9a191411fbda5e426765b2fc
  - enabled: 1
    path: Assets/Samples/SamplesMenu.unity
    guid: 037562c9b1a469f498dfb34256ddf86f
  - enabled: 1
    path: Assets/Tests/Manual/ManualTestsMenu.unity
    guid: 197ba614e9ae3054a8dea7b2bdacad6a
  - enabled: 1
    path: Assets/Tests/Manual/SceneTransitioning/SceneTransitioningTest.unity
    guid: 1c2375a896b2e8c4a841aa61224b8494
  - enabled: 1
    path: Assets/Scenes/SampleScene.unity
    guid: 9fc0d4010bbf28b4594072e72b8655ab
  - enabled: 1
    path: Assets/Tests/Manual/SceneTransitioning/SecondSceneToLoad.unity
    guid: 79c2bf7d6b7a06a42a94982aaf1904d8
  - enabled: 1
    path: Assets/Tests/Manual/RpcTesting/RpcTesting.unity
    guid: 931469794d88a874998f1d5edd265522
  - enabled: 1
    path: Assets/Tests/Manual/SceneTransitioning/ThirdSceneToLoad.unity
    guid: 637ab8340e96a2949adfe5bfdd42b924
  - enabled: 1
    path: Assets/Tests/Manual/ConnectionApproval/ConnectionApprovalTest.unity
    guid: dd570b5916593cb41bab8beb1c9d9315
  - enabled: 1
    path: Assets/Samples/EnableDisableNetworkObject/EnableDisableSceneNetworkObject.unity
    guid: 619b9eba5892d5a4e9dd1d6cafb0059a
  - enabled: 1
    path: Assets/Tests/Manual/NetworkSceneManagerCallbacks/SceneWeAreSwitchingTo.unity
    guid: ee4d4a69e7f79bc4c861cd9a4b99dd0f
  - enabled: 1
    path: Assets/Tests/Manual/NetworkSceneManagerCallbacks/SceneWeAreSwitchingFrom.unity
    guid: 073bd2111475c0643be45b7abe6a97ad
  - enabled: 1
    path: Assets/Scenes/MultiprocessTestScene.unity
    guid: 76743cb7b342c49279327834918a9c6e
  - enabled: 1
    path: Assets/Scenes/EmptyScene.unity
    guid: a2545a872c007404fbb6b0393ab74974
  - enabled: 1
    path: Assets/Tests/Manual/SceneTransitioningAdditive/SceneTransitioningBase1.unity
    guid: 780f96a61e8ac8e41b638ae8ec3a3236
  - enabled: 1
    path: Assets/Tests/Manual/SceneTransitioningAdditive/SceneTransitioningBase2.unity
    guid: 9e437cc704801bc47add735d743985f5
  - enabled: 1
    path: Assets/Tests/Manual/SceneTransitioningAdditive/AdditiveScene1.unity
    guid: 41a0239b0c49e2047b7063c822f0df8a
  - enabled: 1
    path: Assets/Tests/Manual/SceneTransitioningAdditive/AdditiveScene2.unity
    guid: c6a3d883c8253ee43bca4f2b03797d7b
  - enabled: 1
    path: Assets/Tests/Manual/SceneTransitioningAdditive/AdditiveScene3.unity
    guid: 7da3dd618f5b5a34db1f6d3c9511e221
  - enabled: 1
    path: Assets/Tests/Manual/SceneTransitioningAdditive/AdditiveScene4.unity
    guid: dc7e17c86f5ca81478043be306027c13
  - enabled: 1
    path: Assets/Samples/PrefabPool/PrefabPoolExample.unity
    guid: e4732b28c18f52c4dbe06c8a37f7997f
  - enabled: 1
    path: Assets/Samples/PrefabPool/PrefabPoolOverrideExample.unity
    guid: 8c9bee1332e0526429d8a2c929945d60
  - enabled: 1
    path: Assets/Tests/Manual/SceneTransitioningAdditive/AdditiveSceneMultiInstance.unity
    guid: 0ae94f636016d3b40bfbecad57d99553
  - enabled: 1
    path: Assets/Tests/Manual/DontDestroyOnLoad/DontDestroyOnLoadTest.unity
    guid: ff98b91da4ee7ff44bc3aa8a57ad5c12
  - enabled: 1
    path: Assets/Tests/Manual/DontDestroyOnLoad/DontDestroyOnLoad_DestroyNetworkManagerTest.unity
    guid: 7dc1ab12373402546befc7d54e447258
  - enabled: 1
    path: Assets/Tests/Manual/PreserveNetworkObjectsOnShutdown/PreserveNetworkObjects.unity
    guid: 3efb2ada1190a234d801b415fb526ec3
  - enabled: 1
    path: Assets/Samples/Physics/PhysicsSample.unity
    guid: 2c76877ad66aa22458c62a0d74514a91
  - enabled: 1
    path: Assets/Tests/Runtime/ObjectParenting/NetworkObjectParentingTests.unity
    guid: 7522f8723c5674939a3c24acfd83a688
  - enabled: 1
    path: Assets/Tests/Manual/IntegrationTestScenes/UnitTestBaseScene.unity
    guid: fa0b4956a4a0aee48ae43f9116d28354
  - enabled: 1
    path: Assets/Tests/Manual/IntegrationTestScenes/InSceneNetworkObject.unity
    guid: 136692aa47cd577499d03a2b0dabbf28
  - enabled: 1
    path: Assets/Tests/Manual/InSceneObjectParentingTests/InSceneNetworkObjectParentingTest.unity
    guid: f112d7c4abed6c34ca1287cf5ff15b9c
  - enabled: 1
    path: Assets/Tests/Manual/InSceneObjectParentingTests/InSceneNetworkObjectToLoad.unity
    guid: f06a8525a4b5200459f62905c29ce09e
  - enabled: 1
    path: Assets/Tests/Manual/NetworkAnimatorTests/NetworkAnimatorServerOwnerTest.unity
    guid: f88da8bb8d07e11418eaad6524d5cc12
  - enabled: 1
    path: Assets/Samples/Teleport/TeleportSample.unity
    guid: efa247d1f78ca694f8d2dcb5672e8f8b
  - enabled: 1
    path: Assets/Tests/Runtime/ObjectParenting/ParentingInSceneObjects.unity
    guid: 49fd14bff1eceda4f9299721a9029750
  - enabled: 1
    path: Assets/Tests/Manual/NestedNetworkTransforms/NestedNetworkTransforms.unity
    guid: 92b8cccf28cbaba40854a025b66e2ac3
  - enabled: 1
    path: Assets/Tests/Runtime/NetworkTransform/NestedNetworkTransformTestScene.unity
    guid: 14235ed18eff0964cbb3ff7ae2ed1933
  - enabled: 1
<<<<<<< HEAD
    path: Assets/Tests/Manual/DeltaPositionNetworkTransform/DeltaPositionTest.unity
    guid: 19c7c7fb95b74684d8d8f8429b8d4ee5
  - enabled: 1
    path: Assets/Tests/Manual/NestedNetworkTransforms/LerpVsSlerpScene.unity
    guid: 54ca4944ec2b95640a68bc35403a4977
=======
    path: Assets/Tests/Manual/IntegrationTestScenes/GenericInScenePlacedObject.unity
    guid: 43c36dc1d38660e4d9879e84e580e22f
>>>>>>> 4a1c2ff6
  m_configObjects:
    com.unity.addressableassets: {fileID: 11400000, guid: 5a3d5c53c25349c48912726ae850f3b0,
      type: 2}<|MERGE_RESOLUTION|>--- conflicted
+++ resolved
@@ -120,16 +120,13 @@
     path: Assets/Tests/Runtime/NetworkTransform/NestedNetworkTransformTestScene.unity
     guid: 14235ed18eff0964cbb3ff7ae2ed1933
   - enabled: 1
-<<<<<<< HEAD
     path: Assets/Tests/Manual/DeltaPositionNetworkTransform/DeltaPositionTest.unity
     guid: 19c7c7fb95b74684d8d8f8429b8d4ee5
   - enabled: 1
     path: Assets/Tests/Manual/NestedNetworkTransforms/LerpVsSlerpScene.unity
     guid: 54ca4944ec2b95640a68bc35403a4977
-=======
     path: Assets/Tests/Manual/IntegrationTestScenes/GenericInScenePlacedObject.unity
     guid: 43c36dc1d38660e4d9879e84e580e22f
->>>>>>> 4a1c2ff6
   m_configObjects:
     com.unity.addressableassets: {fileID: 11400000, guid: 5a3d5c53c25349c48912726ae850f3b0,
       type: 2}