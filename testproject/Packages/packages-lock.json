{
  "dependencies": {
    "com.unity.burst": {
<<<<<<< HEAD
      "version": "1.5.3",
=======
      "version": "1.3.2",
>>>>>>> 847068bf
      "depth": 2,
      "source": "registry",
      "dependencies": {
        "com.unity.mathematics": "1.2.1"
      },
      "url": "https://packages.unity.com"
    },
    "com.unity.collab-proxy": {
      "version": "1.7.1",
      "depth": 0,
      "source": "registry",
      "dependencies": {
        "com.unity.nuget.newtonsoft-json": "2.0.0"
      },
      "url": "https://packages.unity.com"
    },
    "com.unity.collections": {
<<<<<<< HEAD
      "version": "1.0.0-pre.3",
=======
      "version": "0.12.0-preview.13",
>>>>>>> 847068bf
      "depth": 1,
      "source": "registry",
      "dependencies": {
        "com.unity.burst": "1.5.3",
        "com.unity.test-framework": "1.1.22"
      },
      "url": "https://artifactory.prd.cds.internal.unity3d.com/artifactory/api/npm/upm-candidates"
    },
    "com.unity.ext.nunit": {
      "version": "1.0.6",
      "depth": 1,
      "source": "registry",
      "dependencies": {},
      "url": "https://packages.unity.com"
    },
    "com.unity.ide.rider": {
      "version": "3.0.7",
      "depth": 0,
      "source": "registry",
      "dependencies": {
        "com.unity.ext.nunit": "1.0.6"
      },
      "url": "https://packages.unity.com"
    },
    "com.unity.ide.visualstudio": {
<<<<<<< HEAD
      "version": "2.0.11",
=======
      "version": "2.0.9",
>>>>>>> 847068bf
      "depth": 0,
      "source": "registry",
      "dependencies": {
        "com.unity.test-framework": "1.1.9"
      },
      "url": "https://packages.unity.com"
    },
    "com.unity.ide.vscode": {
      "version": "1.2.3",
      "depth": 0,
      "source": "registry",
      "dependencies": {},
      "url": "https://packages.unity.com"
    },
    "com.unity.jobs": {
      "version": "0.10.0-preview.18",
      "depth": 1,
      "source": "registry",
      "dependencies": {
        "com.unity.collections": "0.17.0-preview.18",
        "com.unity.mathematics": "1.2.1"
      },
      "url": "https://artifactory.prd.cds.internal.unity3d.com/artifactory/api/npm/upm-candidates"
    },
    "com.unity.mathematics": {
      "version": "1.2.1",
      "depth": 0,
      "source": "registry",
      "dependencies": {},
      "url": "https://packages.unity.com"
    },
    "com.unity.netcode.adapter.utp": {
      "version": "file:../../com.unity.netcode.adapter.utp",
      "depth": 0,
      "source": "local",
      "dependencies": {
        "com.unity.netcode.gameobjects": "0.0.1-preview.1",
        "com.unity.transport": "0.9.0-preview.3",
        "com.unity.jobs": "0.10.0-preview.18"
      }
    },
    "com.unity.netcode.gameobjects": {
      "version": "file:../../com.unity.netcode.gameobjects",
      "depth": 0,
      "source": "local",
      "dependencies": {
        "com.unity.modules.ai": "1.0.0",
        "com.unity.modules.animation": "1.0.0",
        "com.unity.nuget.mono-cecil": "1.10.1-preview.1",
        "com.unity.collections": "0.12.0-preview.13"
      }
    },
    "com.unity.nuget.mono-cecil": {
      "version": "1.10.1-preview.1",
      "depth": 1,
      "source": "registry",
      "dependencies": {},
      "url": "https://packages.unity.com"
    },
    "com.unity.nuget.newtonsoft-json": {
      "version": "2.0.0",
      "depth": 1,
      "source": "registry",
      "dependencies": {},
      "url": "https://packages.unity.com"
    },
    "com.unity.package-validation-suite": {
      "version": "0.21.0-preview",
      "depth": 0,
      "source": "registry",
      "dependencies": {
        "com.unity.nuget.mono-cecil": "0.1.6-preview.2"
      },
      "url": "https://packages.unity.com"
    },
    "com.unity.services.authentication": {
      "version": "1.0.0-pre.4",
      "depth": 0,
      "source": "registry",
      "dependencies": {
        "com.unity.nuget.newtonsoft-json": "2.0.0",
        "com.unity.services.core": "1.1.0-pre.8",
        "com.unity.modules.unitywebrequest": "1.0.0"
      },
      "url": "https://artifactory.prd.cds.internal.unity3d.com/artifactory/api/npm/upm-candidates"
    },
    "com.unity.services.core": {
      "version": "1.1.0-pre.8",
      "depth": 0,
      "source": "registry",
      "dependencies": {
        "com.unity.modules.unitywebrequest": "1.0.0"
      },
      "url": "https://artifactory.prd.cds.internal.unity3d.com/artifactory/api/npm/upm-candidates"
    },
    "com.unity.services.relay": {
      "version": "1.0.0-preview.1",
      "depth": 0,
      "source": "registry",
      "dependencies": {
        "com.unity.services.core": "1.1.0-pre.4",
        "com.unity.modules.unitywebrequest": "1.0.0",
        "com.unity.modules.unitywebrequestassetbundle": "1.0.0",
        "com.unity.modules.unitywebrequestaudio": "1.0.0",
        "com.unity.modules.unitywebrequesttexture": "1.0.0",
        "com.unity.modules.unitywebrequestwww": "1.0.0",
        "com.unity.nuget.newtonsoft-json": "2.0.0"
      },
      "url": "https://artifactory.prd.cds.internal.unity3d.com/artifactory/api/npm/upm-candidates"
    },
    "com.unity.test-framework": {
      "version": "1.1.27",
      "depth": 0,
      "source": "registry",
      "dependencies": {
        "com.unity.ext.nunit": "1.0.6",
        "com.unity.modules.imgui": "1.0.0",
        "com.unity.modules.jsonserialize": "1.0.0"
      },
      "url": "https://packages.unity.com"
    },
    "com.unity.test-framework.performance": {
      "version": "2.8.0-preview",
      "depth": 0,
      "source": "registry",
      "dependencies": {
        "com.unity.test-framework": "1.1.0",
        "com.unity.modules.jsonserialize": "1.0.0"
      },
      "url": "https://packages.unity.com"
    },
    "com.unity.textmeshpro": {
      "version": "3.0.6",
      "depth": 0,
      "source": "registry",
      "dependencies": {
        "com.unity.ugui": "1.0.0"
      },
      "url": "https://packages.unity.com"
    },
    "com.unity.timeline": {
      "version": "1.5.6",
      "depth": 0,
      "source": "registry",
      "dependencies": {
        "com.unity.modules.director": "1.0.0",
        "com.unity.modules.animation": "1.0.0",
        "com.unity.modules.audio": "1.0.0",
        "com.unity.modules.particlesystem": "1.0.0"
      },
      "url": "https://packages.unity.com"
    },
    "com.unity.transport": {
      "version": "1.0.0-pre.1",
      "depth": 0,
      "source": "registry",
      "dependencies": {
        "com.unity.collections": "1.0.0-pre.3",
        "com.unity.burst": "1.5.1",
        "com.unity.mathematics": "1.2.1"
      },
      "url": "https://artifactory.prd.cds.internal.unity3d.com/artifactory/api/npm/upm-candidates"
    },
    "com.unity.ugui": {
      "version": "1.0.0",
      "depth": 0,
      "source": "builtin",
      "dependencies": {
        "com.unity.modules.ui": "1.0.0",
        "com.unity.modules.imgui": "1.0.0"
      }
    },
    "com.unity.modules.ai": {
      "version": "1.0.0",
      "depth": 0,
      "source": "builtin",
      "dependencies": {}
    },
    "com.unity.modules.androidjni": {
      "version": "1.0.0",
      "depth": 0,
      "source": "builtin",
      "dependencies": {}
    },
    "com.unity.modules.animation": {
      "version": "1.0.0",
      "depth": 0,
      "source": "builtin",
      "dependencies": {}
    },
    "com.unity.modules.assetbundle": {
      "version": "1.0.0",
      "depth": 0,
      "source": "builtin",
      "dependencies": {}
    },
    "com.unity.modules.audio": {
      "version": "1.0.0",
      "depth": 0,
      "source": "builtin",
      "dependencies": {}
    },
    "com.unity.modules.cloth": {
      "version": "1.0.0",
      "depth": 0,
      "source": "builtin",
      "dependencies": {
        "com.unity.modules.physics": "1.0.0"
      }
    },
    "com.unity.modules.director": {
      "version": "1.0.0",
      "depth": 0,
      "source": "builtin",
      "dependencies": {
        "com.unity.modules.audio": "1.0.0",
        "com.unity.modules.animation": "1.0.0"
      }
    },
    "com.unity.modules.imageconversion": {
      "version": "1.0.0",
      "depth": 0,
      "source": "builtin",
      "dependencies": {}
    },
    "com.unity.modules.imgui": {
      "version": "1.0.0",
      "depth": 0,
      "source": "builtin",
      "dependencies": {}
    },
    "com.unity.modules.jsonserialize": {
      "version": "1.0.0",
      "depth": 0,
      "source": "builtin",
      "dependencies": {}
    },
    "com.unity.modules.particlesystem": {
      "version": "1.0.0",
      "depth": 0,
      "source": "builtin",
      "dependencies": {}
    },
    "com.unity.modules.physics": {
      "version": "1.0.0",
      "depth": 0,
      "source": "builtin",
      "dependencies": {}
    },
    "com.unity.modules.physics2d": {
      "version": "1.0.0",
      "depth": 0,
      "source": "builtin",
      "dependencies": {}
    },
    "com.unity.modules.screencapture": {
      "version": "1.0.0",
      "depth": 0,
      "source": "builtin",
      "dependencies": {
        "com.unity.modules.imageconversion": "1.0.0"
      }
    },
    "com.unity.modules.subsystems": {
      "version": "1.0.0",
      "depth": 1,
      "source": "builtin",
      "dependencies": {
        "com.unity.modules.jsonserialize": "1.0.0"
      }
    },
    "com.unity.modules.terrain": {
      "version": "1.0.0",
      "depth": 0,
      "source": "builtin",
      "dependencies": {}
    },
    "com.unity.modules.terrainphysics": {
      "version": "1.0.0",
      "depth": 0,
      "source": "builtin",
      "dependencies": {
        "com.unity.modules.physics": "1.0.0",
        "com.unity.modules.terrain": "1.0.0"
      }
    },
    "com.unity.modules.tilemap": {
      "version": "1.0.0",
      "depth": 0,
      "source": "builtin",
      "dependencies": {
        "com.unity.modules.physics2d": "1.0.0"
      }
    },
    "com.unity.modules.ui": {
      "version": "1.0.0",
      "depth": 0,
      "source": "builtin",
      "dependencies": {}
    },
    "com.unity.modules.uielements": {
      "version": "1.0.0",
      "depth": 0,
      "source": "builtin",
      "dependencies": {
        "com.unity.modules.ui": "1.0.0",
        "com.unity.modules.imgui": "1.0.0",
        "com.unity.modules.jsonserialize": "1.0.0",
        "com.unity.modules.uielementsnative": "1.0.0"
      }
    },
    "com.unity.modules.uielementsnative": {
      "version": "1.0.0",
      "depth": 1,
      "source": "builtin",
      "dependencies": {
        "com.unity.modules.ui": "1.0.0",
        "com.unity.modules.imgui": "1.0.0",
        "com.unity.modules.jsonserialize": "1.0.0"
      }
    },
    "com.unity.modules.umbra": {
      "version": "1.0.0",
      "depth": 0,
      "source": "builtin",
      "dependencies": {}
    },
    "com.unity.modules.unityanalytics": {
      "version": "1.0.0",
      "depth": 0,
      "source": "builtin",
      "dependencies": {
        "com.unity.modules.unitywebrequest": "1.0.0",
        "com.unity.modules.jsonserialize": "1.0.0"
      }
    },
    "com.unity.modules.unitywebrequest": {
      "version": "1.0.0",
      "depth": 0,
      "source": "builtin",
      "dependencies": {}
    },
    "com.unity.modules.unitywebrequestassetbundle": {
      "version": "1.0.0",
      "depth": 0,
      "source": "builtin",
      "dependencies": {
        "com.unity.modules.assetbundle": "1.0.0",
        "com.unity.modules.unitywebrequest": "1.0.0"
      }
    },
    "com.unity.modules.unitywebrequestaudio": {
      "version": "1.0.0",
      "depth": 0,
      "source": "builtin",
      "dependencies": {
        "com.unity.modules.unitywebrequest": "1.0.0",
        "com.unity.modules.audio": "1.0.0"
      }
    },
    "com.unity.modules.unitywebrequesttexture": {
      "version": "1.0.0",
      "depth": 0,
      "source": "builtin",
      "dependencies": {
        "com.unity.modules.unitywebrequest": "1.0.0",
        "com.unity.modules.imageconversion": "1.0.0"
      }
    },
    "com.unity.modules.unitywebrequestwww": {
      "version": "1.0.0",
      "depth": 0,
      "source": "builtin",
      "dependencies": {
        "com.unity.modules.unitywebrequest": "1.0.0",
        "com.unity.modules.unitywebrequestassetbundle": "1.0.0",
        "com.unity.modules.unitywebrequestaudio": "1.0.0",
        "com.unity.modules.audio": "1.0.0",
        "com.unity.modules.assetbundle": "1.0.0",
        "com.unity.modules.imageconversion": "1.0.0"
      }
    },
    "com.unity.modules.vehicles": {
      "version": "1.0.0",
      "depth": 0,
      "source": "builtin",
      "dependencies": {
        "com.unity.modules.physics": "1.0.0"
      }
    },
    "com.unity.modules.video": {
      "version": "1.0.0",
      "depth": 0,
      "source": "builtin",
      "dependencies": {
        "com.unity.modules.audio": "1.0.0",
        "com.unity.modules.ui": "1.0.0",
        "com.unity.modules.unitywebrequest": "1.0.0"
      }
    },
    "com.unity.modules.vr": {
      "version": "1.0.0",
      "depth": 0,
      "source": "builtin",
      "dependencies": {
        "com.unity.modules.jsonserialize": "1.0.0",
        "com.unity.modules.physics": "1.0.0",
        "com.unity.modules.xr": "1.0.0"
      }
    },
    "com.unity.modules.wind": {
      "version": "1.0.0",
      "depth": 0,
      "source": "builtin",
      "dependencies": {}
    },
    "com.unity.modules.xr": {
      "version": "1.0.0",
      "depth": 0,
      "source": "builtin",
      "dependencies": {
        "com.unity.modules.physics": "1.0.0",
        "com.unity.modules.jsonserialize": "1.0.0",
        "com.unity.modules.subsystems": "1.0.0"
      }
    }
  }
}<|MERGE_RESOLUTION|>--- conflicted
+++ resolved
@@ -1,11 +1,7 @@
 {
   "dependencies": {
     "com.unity.burst": {
-<<<<<<< HEAD
       "version": "1.5.3",
-=======
-      "version": "1.3.2",
->>>>>>> 847068bf
       "depth": 2,
       "source": "registry",
       "dependencies": {
@@ -23,11 +19,7 @@
       "url": "https://packages.unity.com"
     },
     "com.unity.collections": {
-<<<<<<< HEAD
       "version": "1.0.0-pre.3",
-=======
-      "version": "0.12.0-preview.13",
->>>>>>> 847068bf
       "depth": 1,
       "source": "registry",
       "dependencies": {
@@ -53,11 +45,7 @@
       "url": "https://packages.unity.com"
     },
     "com.unity.ide.visualstudio": {
-<<<<<<< HEAD
       "version": "2.0.11",
-=======
-      "version": "2.0.9",
->>>>>>> 847068bf
       "depth": 0,
       "source": "registry",
       "dependencies": {
